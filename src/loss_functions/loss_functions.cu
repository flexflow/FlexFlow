/* Copyright 2020 Stanford
 *
 * Licensed under the Apache License, Version 2.0 (the "License");
 * you may not use this file except in compliance with the License.
 * You may obtain a copy of the License at
 *
 *     http://www.apache.org/licenses/LICENSE-2.0
 *
 * Unless required by applicable law or agreed to in writing, software
 * distributed under the License is distributed on an "AS IS" BASIS,
 * WITHOUT WARRANTIES OR CONDITIONS OF ANY KIND, either express or implied.
 * See the License for the specific language governing permissions and
 * limitations under the License.
 */

#include "model.h"
#include "cuda_helper.h"

<<<<<<< HEAD
using namespace Legion;

Loss::Loss(const std::string& loss)
=======
Loss::Loss(const std::string& loss, bool _repl_labels)
>>>>>>> a87ad5fa
{
  repl_labels = _repl_labels;
  if (loss == "categorical_crossentropy")
    loss_type = LOSS_CATEGORICAL_CROSSENTROPY;
  else if (loss == "sparse_categorical_crossentropy")
    loss_type = LOSS_SPARSE_CATEGORICAL_CROSSENTROPY;
  else if (loss == "mean_squared_error")
    loss_type = LOSS_MEAN_SQUARED_ERROR_AVG_REDUCE;
  else
    // Unrecognized loss type
    assert(false);
}

Loss::Loss(LossType _loss_type, bool _repl_labels)
: loss_type(_loss_type), repl_labels(_repl_labels)
{}

__global__
void sparse_categorical_crossentropy_loss_backward(
    float *logit_grad,
    const int *label,
    coord_t num_samples,
    coord_t num_classes,
    const int k)
{
  CUDA_KERNEL_LOOP(i, num_samples)
  {
    int label_idx = label[i/k];
    logit_grad[i * num_classes + label_idx] -= 1.0f;
  }
}

__global__
void categorical_crossentropy_loss_backward(
    float *logit_grad,
    const float *logit,
    const float *label,
    coord_t num_elements)
{
  CUDA_KERNEL_LOOP(i, num_elements)
  {
    logit_grad[i] = logit[i] - label[i];
  }
}

__global__
void mean_squared_error_avg_loss_backward(
    float *logit_grad,
    const float *logit,
    const float *label,
    coord_t num_elements)
{
  CUDA_KERNEL_LOOP(i, num_elements)
  {
    logit_grad[i] = logit[i] - label[i];
  }
}

__host__
void Loss::backward_task(const Task *task,
                         const std::vector<PhysicalRegion> &regions,
                         Context ctx, Runtime *runtime)
{
  Domain domain = runtime->get_index_space_domain(
      ctx, task->regions[0].region.get_index_space());
  switch (domain.get_dim()) {
#define DIMFUNC(DIM) \
    case DIM: \
      return backward_task_with_dim<DIM>(task, regions, ctx, runtime);
    LEGION_FOREACH_N(DIMFUNC)
#undef DIMFUNC
    default:
      assert(false);
  }
}

template<int NDIM>
__host__
void Loss::backward_task_with_dim(const Task *task,
                         const std::vector<PhysicalRegion> &regions,
                         Context ctx, Runtime *runtime)
{
  assert(regions.size() == 3);
  assert(task->regions.size() == 3);
  const Loss* loss = (Loss*) task->args;
  cudaStream_t stream;
  checkCUDA(get_legion_stream(&stream));
  if (loss->loss_type == LOSS_SPARSE_CATEGORICAL_CROSSENTROPY) {
    //sparse_categorical_crossentropy has label of dim: (batch_size, 1)
    TensorAccessorW<float, NDIM> acc_logit_grad(
        regions[0], task->regions[0], FID_DATA, ctx, runtime,
        true/*readOutput*/);
    TensorAccessorR<float, NDIM> acc_logit(
        regions[1], task->regions[1], FID_DATA, ctx, runtime);
    TensorAccessorR<int, NDIM> acc_label(
        regions[2], task->regions[2], FID_DATA, ctx, runtime);
    int num_samples = acc_logit.rect.hi[NDIM-1] - acc_logit.rect.lo[NDIM-1] + 1;
    int num_classes = acc_logit.rect.volume() / num_samples;
    assert(acc_logit_grad.rect == acc_logit.rect);
    int k = 1;
    if(loss->repl_labels) {
      k = (acc_logit.rect.hi[NDIM-1]-acc_logit.rect.lo[NDIM-1]+1) /
        (acc_label.rect.hi[NDIM-1]-acc_label.rect.lo[NDIM-1]+1);
    }
    for (int i = 1; i < NDIM-1; i++) {
      assert(acc_label.rect.hi[i] == acc_logit.rect.hi[i]);
      assert(acc_label.rect.lo[i] == acc_logit.rect.lo[i]);
    }
    assert(k*(acc_label.rect.hi[NDIM-1]-acc_label.rect.lo[NDIM-1]+1)
      == acc_logit.rect.hi[NDIM-1]-acc_logit.rect.lo[NDIM-1]+1);
    assert(acc_label.rect.lo[0] == acc_label.rect.hi[0]);
    checkCUDA(cudaMemcpy(acc_logit_grad.ptr, acc_logit.ptr,
                         acc_logit.rect.volume() * sizeof(float),
                         cudaMemcpyDeviceToDevice));
    sparse_categorical_crossentropy_loss_backward<<<GET_BLOCKS(num_samples), CUDA_NUM_THREADS, 0, stream>>>(
        acc_logit_grad.ptr, acc_label.ptr, num_samples, num_classes, k);
    // Scale logit gradients by op->scale_factor
    scale_kernel<<<GET_BLOCKS(acc_logit_grad.rect.volume()), CUDA_NUM_THREADS, 0, stream>>>(
        acc_logit_grad.ptr, acc_logit_grad.rect.volume(), 0, loss->scale_factor*k);
  } else {
    if(loss->repl_labels) assert(false && "Loss not yet supported for aggr_spec.");
    TensorAccessorW<float, NDIM> acc_logit_grad(
        regions[0], task->regions[0], FID_DATA, ctx, runtime,
        true/*readOutput*/);
    TensorAccessorR<float, NDIM> acc_logit(
        regions[1], task->regions[1], FID_DATA, ctx, runtime);
    TensorAccessorR<float, NDIM> acc_label(
        regions[2], task->regions[2], FID_DATA, ctx, runtime);
    // other loss require label and logit have identical shape
    assert(acc_logit.rect == acc_label.rect);
    assert(acc_logit_grad.rect == acc_logit.rect);
    int num_samples = acc_label.rect.hi[NDIM-1] - acc_label.rect.lo[NDIM-1] + 1;
    int num_channels = acc_logit.rect.volume() / num_samples;
    if (loss->loss_type == LOSS_CATEGORICAL_CROSSENTROPY) {
      categorical_crossentropy_loss_backward<<<GET_BLOCKS(acc_logit.rect.volume()), CUDA_NUM_THREADS, 0, stream>>>(
          acc_logit_grad.ptr, acc_logit.ptr, acc_label.ptr,
          acc_logit.rect.volume());
      // Scale logit gradients by loss->scale_factor
      scale_kernel<<<GET_BLOCKS(acc_logit_grad.rect.volume()), CUDA_NUM_THREADS, 0, stream>>>(
          acc_logit_grad.ptr, acc_logit_grad.rect.volume(), 0, loss->scale_factor);
    } else if (loss->loss_type == LOSS_MEAN_SQUARED_ERROR_AVG_REDUCE) {
      mean_squared_error_avg_loss_backward<<<GET_BLOCKS(acc_logit.rect.volume()), CUDA_NUM_THREADS, 0, stream>>>(
          acc_logit_grad.ptr, acc_logit.ptr, acc_label.ptr,
          acc_logit.rect.volume());
      // Scale logit gradients by loss->scale_factor
      scale_kernel<<<GET_BLOCKS(acc_logit_grad.rect.volume()), CUDA_NUM_THREADS, 0, stream>>>(
          acc_logit_grad.ptr, acc_logit_grad.rect.volume(), 0, loss->scale_factor);
    } else {
      fprintf(stderr, "Unsupported loss --- report this error to the FlexFlow developers\n");
      assert(false);
    }
  }
}

void Loss::backward(FFModel* model,
                    const Tensor logit,
                    const Tensor label)
#ifdef DEADCODE
{
  assert(logit->num_dims == label->num_dims);
  int dim = logit->num_dims;
  switch (dim) {
#define DIMFUNC(DIM) \
    case DIM: \
    { \
      backward_with_dim<DIM>(model, logit, label); \
      break; \
    }
    LEGION_FOREACH_N(DIMFUNC)
#undef DIMFUNC
    default:
    {
      assert(false);
    }
  }
}

template<int NDIM>
void Loss::backward_with_dim(FFModel* model,
                             const Tensor logit,
                             const Tensor label)
#endif
{
  // Compute scale factor for loss backpropagation
  scale_factor = 1.0f/ logit->dims[logit->num_dims-1].size;
  //scale_factor = 1.0f;
  // Use the same parallel strategy as the owner of logit
  std::string pcname = logit->owner_op->name;
  Context ctx = model->config.lg_ctx;
  Runtime* runtime = model->config.lg_hlr;
  Domain part_domain = runtime->get_index_space_domain(ctx, logit->parallel_is);
  Domain logit_domain = runtime->get_index_partition_color_space(
      ctx, logit->part.get_index_partition());
  Domain label_domain = runtime->get_index_partition_color_space(
      ctx, label->part.get_index_partition());
  if((logit_domain != part_domain) || (label_domain != part_domain)) {
    fprintf(stderr, "Encounter inconsistency in parallelizing loss computation");
    assert(false);
  }
  ArgumentMap argmap;
  IndexLauncher launcher(LOSS_BWD_TASK_ID, logit->parallel_is,
                         TaskArgument(this, sizeof(Loss)), argmap,
                         Predicate::TRUE_PRED, false/*must*/, 0/*mapper_id*/,
                         logit->machine_view.hash());
  launcher.add_region_requirement(
      RegionRequirement(logit->part_grad, 0/*projection id*/,
                        READ_WRITE, EXCLUSIVE, logit->region_grad));
  launcher.add_field(0, FID_DATA);
  launcher.add_region_requirement(
      RegionRequirement(logit->part, 0/*projection id*/,
                        READ_ONLY, EXCLUSIVE, logit->region));
  launcher.add_field(1, FID_DATA);
  launcher.add_region_requirement(
      RegionRequirement(label->part, 0/*projection id*/,
                        READ_ONLY, EXCLUSIVE, label->region));
  launcher.add_field(2, FID_DATA);
  runtime->execute_index_space(ctx, launcher);
}<|MERGE_RESOLUTION|>--- conflicted
+++ resolved
@@ -16,13 +16,9 @@
 #include "model.h"
 #include "cuda_helper.h"
 
-<<<<<<< HEAD
 using namespace Legion;
 
-Loss::Loss(const std::string& loss)
-=======
 Loss::Loss(const std::string& loss, bool _repl_labels)
->>>>>>> a87ad5fa
 {
   repl_labels = _repl_labels;
   if (loss == "categorical_crossentropy")
