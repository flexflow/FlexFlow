/* Copyright 2023 CMU, Facebook, LANL, MIT, NVIDIA, and Stanford (alphabetical)
 *
 * Licensed under the Apache License, Version 2.0 (the "License");
 * you may not use this file except in compliance with the License.
 * You may obtain a copy of the License at
 *
 *     http://www.apache.org/licenses/LICENSE-2.0
 *
 * Unless required by applicable law or agreed to in writing, software
 * distributed under the License is distributed on an "AS IS" BASIS,
 * WITHOUT WARRANTIES OR CONDITIONS OF ANY KIND, either express or implied.
 * See the License for the specific language governing permissions and
 * limitations under the License.
 */

#include "flexflow/mapper.h"

namespace FlexFlow {

using namespace Legion;
using namespace Mapping;

LegionRuntime::Logger::Category log_ff_mapper("Mapper");

FFShardingFunctor::FFShardingFunctor(int _gpus_per_node,
                                     int _cpus_per_node,
                                     int _num_nodes,
                                     MachineView const &_mv)
    : gpus_per_node(_gpus_per_node), cpus_per_node(_cpus_per_node),
      num_nodes(_num_nodes), machine_view(_mv) {}

FFShardingFunctor::~FFShardingFunctor(void) {}

ShardID FFShardingFunctor::shard(DomainPoint const &point,
                                 Domain const &full_space,
                                 size_t const total_shards) {
  assert(point.get_dim() == full_space.get_dim());
  int device_id = machine_view.start_device_id;
  for (int i = 0; i < point.get_dim(); i++) {
    device_id += (point[i] - full_space.lo()[i]) * machine_view.stride[i];
  }
  // for (int i = point.get_dim()-1; i>=0; i--) {
  //   int dim_width = full_space.hi()[i] - full_space.lo()[i] + 1;
  //   idx = idx * dim_width + point[i] - full_space.lo()[i];
  // }
  ShardID shard_id;
  if (machine_view.device_type == MachineView::GPU) {
    shard_id = device_id / gpus_per_node;
  } else if (machine_view.device_type == MachineView::CPU) {
    shard_id = device_id / cpus_per_node;
  } else {
    assert(false && "Unsupported device type");
  }
  assert(shard_id < (size_t)num_nodes);
  // fprintf(stderr, "view.hash(%zu) shard_id(%zu)\n", machine_view.hash(),
  // shard_id);
  return shard_id;
}

FFMapper::FFMapper(MapperRuntime *rt,
                   Machine machine,
                   Processor _local,
                   char const *_mapper_name,
                   // const std::string& strategyFile,
                   bool _enable_control_replication,
                   bool _log_instance_creation)
    : NullMapper(rt, machine), local_processor(_local),
      node_id(_local.address_space()), mapper_name(_mapper_name),
      enable_control_replication(_enable_control_replication),
      log_instance_creation(_log_instance_creation) {
  std::vector<Machine::ProcessorMemoryAffinity> proc_mem_affinities;
  machine.get_proc_mem_affinity(proc_mem_affinities);
  Machine::ProcessorQuery proc_query(machine);
  std::set<AddressSpace> address_space_set;
  for (Machine::ProcessorQuery::iterator it = proc_query.begin();
       it != proc_query.end();
       it++) {
    address_space_set.insert(it->address_space());
    if (it->kind() == Processor::TOC_PROC) {
      all_gpus.push_back(*it);
      if (it->address_space() == node_id) {
        local_gpus.push_back(*it);
      }
      Machine::MemoryQuery fb_query(machine);
      fb_query.only_kind(Memory::GPU_FB_MEM);
      fb_query.best_affinity_to(*it);
      assert(fb_query.count() == 1);
      proc_fbmems[*it] = *(fb_query.begin());
      Machine::MemoryQuery zc_query(machine);
      zc_query.only_kind(Memory::Z_COPY_MEM);
      zc_query.has_affinity_to(*it);
      assert(zc_query.count() == 1);
      proc_zcmems[*it] = *(zc_query.begin());
    } else if (it->kind() == Processor::LOC_PROC) {
      all_cpus.push_back(*it);
      if (it->address_space() == node_id) {
        local_cpus.push_back(*it);
      }
      Machine::MemoryQuery zc_query(machine);
      zc_query.only_kind(Memory::Z_COPY_MEM);
      zc_query.has_affinity_to(*it);
      assert(zc_query.count() == 1);
      proc_zcmems[*it] = *(zc_query.begin());
    } else if (it->kind() == Processor::PY_PROC) {
      all_pys.push_back(*it);
      if (it->address_space() == node_id) {
        local_pys.push_back(*it);
      }
      Machine::MemoryQuery zc_query(machine);
      zc_query.only_kind(Memory::Z_COPY_MEM);
      zc_query.has_affinity_to(*it);
      assert(zc_query.count() == 1);
      proc_zcmems[*it] = *(zc_query.begin());
    }
  }
  total_nodes = address_space_set.size();
  if (enable_control_replication) {
    log_ff_mapper.print("Enabled Control Replication Optimizations.");
  }
  // if (strategyFile == "") {
  //   // No strategy file provided, use data parallelism
  //   log_ff_mapper.print("No strategy file provided. Use default data
  //   parallelism.");
  // } else {
  //   log_ff_mapper.print("Load parallelization strategy from file %s",
  //                    strategyFile.c_str());
  //   load_strategies_from_file(strategyFile, strategies);
  // }
  {
    MachineView view;
    view.device_type = MachineView::GPU;
    view.ndims = 1;
    view.dim[0] = all_gpus.size();
    view.stride[0] = 1;
    view.start_device_id = 0;
    machine_views[FFConfig::DataParallelism_GPU] = view;
  }
  {
    MachineView view;
    view.device_type = MachineView::CPU;
    view.ndims = 1;
    view.dim[0] = all_cpus.size();
    view.stride[0] = 1;
    machine_views[FFConfig::DataParallelism_CPU] = view;
  }
  std::vector<MachineView> all_valid_views;
  assert(all_gpus.size() % total_nodes == 0);
  assert(all_cpus.size() % total_nodes == 0);
  int gpus_per_node = all_gpus.size() / total_nodes;
  int cpus_per_node = all_cpus.size() / total_nodes;
  FFModel::register_all_machine_views(
      total_nodes, gpus_per_node, cpus_per_node, all_valid_views);
  for (auto const &it : all_valid_views) {
    MachineView view = it;
    if (view.device_type == MachineView::GPU) {
      // Registering views with different start_device_id;
      for (int i = 0; i < total_nodes * gpus_per_node; i++) {
        view.start_device_id = i;
        machine_views[view.hash()] = view;
      }
    } else {
      // Registering views with different start_device_id;
      for (int i = 0; i < total_nodes * cpus_per_node; i++) {
        view.start_device_id = i;
        machine_views[view.hash()] = view;
      }
    }
  }
}

void FFMapper::register_sharding_functor(Runtime *runtime, Machine machine) {
  // std::string strategyFile = "";
  int gpus_per_node = 0, cpus_per_node = 0;
  int num_nodes = machine.get_address_space_count();
  gpus_per_node = Machine::ProcessorQuery(machine)
                      .local_address_space()
                      .only_kind(Processor::TOC_PROC)
                      .count();
  cpus_per_node = Machine::ProcessorQuery(machine)
                      .local_address_space()
                      .only_kind(Processor::LOC_PROC)
                      .count();
  {
    MachineView view;
    view.device_type = MachineView::GPU;
    view.ndims = 1;
    view.dim[0] = num_nodes * gpus_per_node;
    view.stride[0] = 1;
    view.start_device_id = 0;
    FFShardingFunctor *functor =
        new FFShardingFunctor(gpus_per_node, cpus_per_node, num_nodes, view);
    runtime->register_sharding_functor(FFConfig::DataParallelism_GPU, functor);
  }
  {
    MachineView view;
    view.device_type = MachineView::CPU;
    view.ndims = 1;
    view.dim[0] = num_nodes * cpus_per_node;
    view.stride[0] = 1;
    FFShardingFunctor *functor =
        new FFShardingFunctor(gpus_per_node, cpus_per_node, num_nodes, view);
    runtime->register_sharding_functor(FFConfig::DataParallelism_CPU, functor);
  }
  assert(gpus_per_node > 0);
  assert(cpus_per_node > 0);
  std::vector<MachineView> all_valid_views;
  FFModel::register_all_machine_views(
      num_nodes, gpus_per_node, cpus_per_node, all_valid_views);
  for (auto const &it : all_valid_views) {
    MachineView view = it;
    if (view.device_type == MachineView::GPU) {
      // Registering views with different start_device_id;
      for (int i = 0; i < num_nodes * gpus_per_node; i++) {
        view.start_device_id = i;
        FFShardingFunctor *functor = new FFShardingFunctor(
            gpus_per_node, cpus_per_node, num_nodes, view);
        runtime->register_sharding_functor(view.hash(), functor);
      }
    } else {
      // Registering views with different start_device_id;
      for (int i = 0; i < num_nodes * cpus_per_node; i++) {
        view.start_device_id = i;
        FFShardingFunctor *functor = new FFShardingFunctor(
            gpus_per_node, cpus_per_node, num_nodes, view);
        runtime->register_sharding_functor(view.hash(), functor);
      }
    }
  }
}

bool FFMapper::is_parameter_server_update_task(TaskID tid) {
  switch (tid) {
    case SGD_UPD_PS_TASK_ID:
    case ADAM_UPD_PS_TASK_ID:
      return true;
    default:
      return false;
  }
}

bool FFMapper::is_initializer_task(TaskID tid) {
  switch (tid) {
    case GLOROT_INIT_TASK_ID:
    case ZERO_INIT_TASK_ID:
    case CONSTANT_INIT_TASK_ID:
    case UNIFORM_INIT_TASK_ID:
    case NORMAL_INIT_TASK_ID:
      return true;
    default:
      return false;
  }
}

char const *FFMapper::get_mapper_name(void) const {
  return mapper_name;
}

Mapper::MapperSyncModel FFMapper::get_mapper_sync_model(void) const {
  return SERIALIZED_REENTRANT_MAPPER_MODEL;
}

void FFMapper::select_task_options(MapperContext const ctx,
                                   Task const &task,
                                   TaskOptions &output) {
  unsigned long long task_hash = compute_task_hash(task);
  output.inline_task = false;
  output.stealable = false;
  output.map_locally = true;

  if (task.task_id == STRATEGY_SEARCH_TASK_ID) {
    output.initial_proc = all_gpus[0];
    return;
  }
  if (task.task_id == GRAPH_OPTIMIZE_TASK_ID) {
    output.initial_proc = all_gpus[0];
    return;
  }
  if (task.task_id == NCCL_GETUNIQUEID_TASK_ID) {
    output.initial_proc = all_gpus[0];
    return;
  }
  if (task.task_id == UPDATE_METRICS_TASK_ID) {
    output.initial_proc = all_cpus[0];
    return;
  }
  if ((task.task_id == RM_PREPARE_NEXT_BATCH_TASK_ID) ||
      (task.task_id == RM_PREPARE_NEXT_BATCH_INIT_TASK_ID) ||
      (task.task_id == RM_PREPARE_NEXT_BATCH_SPEC_TASK_ID) ||
      (task.task_id == RM_PREPARE_NEXT_BATCH_VERIFY_TASK_ID) ||
      (task.task_id == RM_BACKGROUND_SERVING_TASK_ID)) {
    output.initial_proc = all_cpus[0];
    return;
  }
  if (task.task_id == TOP_LEVEL_TASK_ID) {
    output.initial_proc = all_cpus[0];
    // control replicate top level task
    if (enable_control_replication) {
      output.replicate = true;
    }
    return;
  }

  // We don't set initla_proc for index_space tasks
  if (task.is_index_space) {
    return;
  }

  if (is_parameter_server_update_task(task.task_id) ||
      is_initializer_task(task.task_id)) {
    // For Parameter Server Update, pick a processor from config
    MappingTagID hash = task.tag;
    MachineView view;
    if (machine_views.find(hash) != machine_views.end()) {
      view = machine_views[hash];
      int num_parts = 1;
      for (int i = 0; i < view.ndims; i++) {
        num_parts *= view.dim[i];
      }
      if (num_parts == 1) {
        output.initial_proc = all_gpus[view.start_device_id];
        // Current assert this sould be a local proc
        assert(output.initial_proc.address_space() == node_id);
        return;
      } else {
        output.initial_proc = all_gpus[view.start_device_id];
        return;
      }
    }
    if (cache_update_tasks.find(task_hash) != cache_update_tasks.end()) {
      output.initial_proc = cache_update_tasks[task_hash];
      assert(output.initial_proc.address_space() == node_id);
      return;
    }
    // randomly select a local processor
    output.initial_proc = local_gpus[task_hash % local_gpus.size()];
    cache_update_tasks[task_hash] = output.initial_proc;
    return;
  }

  if ((task.task_id >= CUSTOM_CPU_TASK_ID_FIRST) &&
      (task.task_id <= CUSTOM_CPU_TASK_ID_LAST)) {
    if (!task.is_index_space) {
      output.initial_proc = all_cpus[0];
      return;
    }
  }

  if ((task.task_id == PY_DL_FLOAT_LOAD_ENTIRE_CPU_TASK_ID) ||
      (task.task_id == PY_DL_INT32_LOAD_ENTIRE_CPU_TASK_ID) ||
      (task.task_id == PY_DL_INT64_LOAD_ENTIRE_CPU_TASK_ID) ||
      (task.task_id == PY_DL_FLOAT_INDEX_LOAD_ENTIRE_CPU_TASK_ID) ||
      (task.task_id == PY_DL_INT32_INDEX_LOAD_ENTIRE_CPU_TASK_ID) ||
      (task.task_id == PY_DL_INT64_INDEX_LOAD_ENTIRE_CPU_TASK_ID)) {
    if (!task.is_index_space) {
      output.initial_proc = all_cpus[0];
      return;
    }
  }

  if (task.task_id == TENSOR_EQUAL_TASK_ID) {
    output.initial_proc = all_cpus[0];
    return;
  }

  // Assert that all single tasks should be handled and returned before
  // So task must be an indextask
  if (!task.is_index_space) {
    fprintf(stderr,
            "The following task is currently not captured by the "
            "FlexFlow Mapper: %s\n"
            "Report the issue to the FlexFlow developers\n",
            task.get_task_name());
  }
  assert(task.is_index_space);
}

void FFMapper::slice_task(MapperContext const ctx,
                          Task const &task,
                          SliceTaskInput const &input,
                          SliceTaskOutput &output) {
  output.slices.resize(input.domain.get_volume());
  std::vector<Processor> const *devices;
  MachineView view;
  if ((task.task_id == TOP_LEVEL_TASK_ID) ||
      ((task.task_id >= CUSTOM_CPU_TASK_ID_FIRST) &&
       (task.task_id <= CUSTOM_CPU_TASK_ID_LAST))) {
    int ndim = input.domain.get_dim();
    // Assert data parallelism must be 1-d index space
    // since all other dims with a degree of 1 should be eliminated
    assert(ndim == 1);
    assert(machine_views.find(FFConfig::DataParallelism_CPU) !=
           machine_views.end());
    view = machine_views[FFConfig::DataParallelism_CPU];
    printf("num_parts %zu", view.num_parts());
    devices = &all_cpus;
  } else if ((task.task_id == PY_DL_FLOAT_INDEX_LOAD_ENTIRE_CPU_TASK_ID) ||
             (task.task_id == PY_DL_INT32_INDEX_LOAD_ENTIRE_CPU_TASK_ID) ||
             (task.task_id == PY_DL_INT64_INDEX_LOAD_ENTIRE_CPU_TASK_ID)) {
    // FIXME: even though it is a CPU task, we use data parallelism
    assert(enable_control_replication);
    // Assert data parallelism must be 1-d index space
    // since all other dims with a degree of 1 should be eliminated
    assert(input.domain.get_dim() == 1);
    assert(machine_views.find(FFConfig::DataParallelism_GPU) !=
           machine_views.end());
    view = machine_views[FFConfig::DataParallelism_GPU];
    devices = &all_cpus;
  } else {
    MappingTagID hash = task.tag;
    // Make sure the task has a non-zero tag
    assert(hash != 0);
    if (machine_views.find(hash) == machine_views.end()) {
      // No strategy found, use default data parallelism
      std::vector<VariantID> variant_ids;
      runtime->find_valid_variants(
          ctx, task.task_id, variant_ids, Processor::TOC_PROC);
      if (variant_ids.size() > 0) {
        // Use GPU implementation
        // Currently assume there is exactly one variant
        assert(variant_ids.size() == 1);
        // Assert data parallelism must be 1-d index space
        // since all other dims with a degree of 1 should be eliminated
        assert(input.domain.get_dim() == 1);
        assert(machine_views.find(FFConfig::DataParallelism_GPU) !=
               machine_views.end());
        view = machine_views[FFConfig::DataParallelism_GPU];
      } else {
        // Use CPU implementation
        runtime->find_valid_variants(
            ctx, task.task_id, variant_ids, Processor::LOC_PROC);
        assert(variant_ids.size() == 1);
        // Assert data parallelism must be 1-d index space
        // since all other dims with a degree of 1 should be eliminated
        assert(input.domain.get_dim() == 1);
        assert(machine_views.find(FFConfig::DataParallelism_CPU) !=
               machine_views.end());
        view = machine_views[FFConfig::DataParallelism_CPU];
      }
    } else {
      // Found a strategy
      view = machine_views[hash];
      // Check that the dimensions match
      assert(view.ndims == input.domain.get_dim());
    }
    if (view.device_type == MachineView::GPU) {
      devices = &all_gpus;
    } else {
      devices = &all_cpus;
    }
  }
  switch (input.domain.get_dim()) {
#define DIMFUNC(DIM)                                                           \
  case DIM: {                                                                  \
    Rect<DIM> rect = input.domain;                                             \
    int cnt = 0;                                                               \
    for (PointInRectIterator<DIM> pir(rect); pir(); pir++) {                   \
      int idx = view.start_device_id;                                          \
      for (int i = 0; i < input.domain.get_dim(); i++)                         \
        idx += (pir[i] - task.index_domain.lo()[i]) * view.stride[i];          \
      assert((size_t)idx < devices->size());                                   \
      Rect<DIM> slice(*pir, *pir);                                             \
      output.slices[cnt++] = TaskSlice(                                        \
          slice, (*devices)[idx], false /*recurse*/, false /*stealable*/);     \
    }                                                                          \
    break;                                                                     \
  }
    LEGION_FOREACH_N(DIMFUNC)
#undef DIMFUNC
    default:
      assert(false);
  }
  // In control replication, each mapper should only receive task slices
  // that should be assigned to local proccessors
  // Violation of this assertion may result in severe runtime overheads
  // to Legion
  if (enable_control_replication) {
    for (size_t i = 0; i < output.slices.size(); i++) {
      assert(output.slices[i].proc.address_space() == node_id);
    }
  }
}

void FFMapper::premap_task(MapperContext const ctx,
                           Task const &task,
                           PremapTaskInput const &input,
                           PremapTaskOutput &output) {
  assert(false);
}

<<<<<<< HEAD
void FFMapper::map_task(MapperContext const ctx,
=======
std::string humanReadableSize(size_t size, bool mb = false) {
  assert(size >= 0);
  char const *units[] = {"B", "KiB", "MiB", "GiB", "TiB"};
  int i = 0;
  double finalSize = size;
  if (mb) {
    finalSize /= 1024 * 1024;
    i = 2;
  } else {
    while (finalSize >= 1024 && i < 4) {
      finalSize /= 1024;
      i++;
    }
  }
  char buffer[256];
  snprintf(buffer, sizeof(buffer), "%.2lf %s", finalSize, units[i]);
  return std::string(buffer);
}

void FFMapper::map_task(const MapperContext ctx,
>>>>>>> b4a639c8
                        Task const &task,
                        MapTaskInput const &input,
                        MapTaskOutput &output) {
  std::vector<VariantID> variant_ids;
  runtime->find_valid_variants(
      ctx, task.task_id, variant_ids, task.target_proc.kind());
  // Currently assume there is exactly one variant
  assert(variant_ids.size() == 1);
  output.chosen_variant = variant_ids[0];
  // TODO: assign priorities
  output.task_priority = 0;
  output.postmap_task = false;
  if (task.target_proc.address_space() != node_id) {
    if (enable_control_replication) {
      assert(false);
    }
    output.target_procs.push_back(task.target_proc);
  } else if (task.target_proc.kind() == Processor::TOC_PROC) {
    output.target_procs.push_back(task.target_proc);
  } else if (task.target_proc.kind() == Processor::LOC_PROC) {
    // Put any of our CPU procs here
    // If we're part of a must epoch launch, our
    // target proc will be sufficient
    if (!task.must_epoch_task) {
      output.target_procs.insert(
          output.target_procs.end(), local_cpus.begin(), local_cpus.end());
    } else {
      output.target_procs.push_back(task.target_proc);
    }
  } else if (task.target_proc.kind() == Processor::PY_PROC) {
    // Put any of our Python procs here
    // If we're part of a must epoch launch, our
    // target proc will be sufficient
    if (!task.must_epoch_task) {
      output.target_procs.insert(
          output.target_procs.end(), local_pys.begin(), local_pys.end());
    } else {
      output.target_procs.push_back(task.target_proc);
    }
  } else {
    // Unsupported proc kind
    assert(false);
  }
  // In control replication, each mapper should only map tasks
  // assigned to local proccessors
  // Violation of this assertion may result in severe runtime
  // overheads to Legion
  if (enable_control_replication) {
    assert(output.target_procs.size() > 0);
    for (size_t i = 0; i < output.target_procs.size(); i++) {
      assert(output.target_procs[i].address_space() == node_id);
    }
  }
  // Find instances that still need to be mapped
  std::vector<std::set<FieldID>> missing_fields(task.regions.size());
  runtime->filter_instances(ctx,
                            task,
                            output.chosen_variant,
                            output.chosen_instances,
                            missing_fields);
  // Track which regions have already been mapped
  std::vector<bool> done_regions(task.regions.size(), false);
  if (!input.premapped_regions.empty()) {
    for (std::vector<unsigned>::const_iterator it =
             input.premapped_regions.begin();
         it != input.premapped_regions.end();
         it++) {
      done_regions[*it] = true;
    }
  }
  // Now we need to go through and make instances for any of our
  // regions which do not have space for certain fields
  for (unsigned idx = 0; idx < task.regions.size(); idx++) {
    if (done_regions[idx]) {
      continue;
    }
    // Skip any empty regions
    if ((task.regions[idx].privilege == LEGION_NO_ACCESS) ||
        (task.regions[idx].privilege_fields.empty()) ||
        missing_fields[idx].empty()) {
      continue;
    }
    // Select a memory for the req
    Memory target_mem =
        default_select_target_memory(ctx, task.target_proc, task.regions[idx]);
    // Assert no virtual mapping for now
    assert((task.regions[idx].tag & DefaultMapper::VIRTUAL_MAP) == 0);
    // Check to see if any of the valid instances satisfy the requirement
    {
      std::vector<PhysicalInstance> valid_instances;
      for (std::vector<PhysicalInstance>::const_iterator
               it = input.valid_instances[idx].begin(),
               ie = input.valid_instances[idx].end();
           it != ie;
           ++it) {
        if (it->get_location() == target_mem) {
          // Only select instances with exact same index domain
          Domain instance_domain = it->get_instance_domain();
          Domain region_domain = runtime->get_index_space_domain(
              ctx, task.regions[idx].region.get_index_space());
          if (instance_domain.get_volume() == region_domain.get_volume()) {
            valid_instances.push_back(*it);
          }
        }
      }

      std::set<FieldID> valid_missing_fields;
      runtime->filter_instances(ctx,
                                task,
                                idx,
                                output.chosen_variant,
                                valid_instances,
                                valid_missing_fields);
      runtime->acquire_and_filter_instances(ctx, valid_instances);
      output.chosen_instances[idx] = valid_instances;
      missing_fields[idx] = valid_missing_fields;
      if (missing_fields[idx].empty()) {
        continue;
      }
    }
    // Otherwise make nromal instances for the given region
    LayoutConstraintID layout_id = default_select_layout_constraints(
        ctx, target_mem, task.regions[idx], false /*needs constraint check*/);
    LayoutConstraintSet const &constraint_set =
        runtime->find_layout_constraints(ctx, layout_id);
    size_t footprint;
    PhysicalInstance result;
    bool created;
    if (!default_make_instance(ctx,
                               target_mem,
                               constraint_set,
                               result,
                               true /*meet_constraints*/,
                               task.regions[idx],
                               created,
                               &footprint)) {
      if (log_instance_creation) {
        for (size_t idx = 0; idx < created_instances.size(); idx++) {
          log_ff_mapper.print("Instance[%zu]: memory:" IDFMT "	proc:" IDFMT
                              "	size:%zu	task:%s",
                              idx,
                              created_instances[idx].memory.id,
                              created_instances[idx].processor.id,
                              created_instances[idx].size,
                              created_instances[idx].task_name.c_str());
        }
      }
      // Report failed to creation
      log_ff_mapper.error(
          "Out of memory! FlexFlow failed to reserve block of size %s"
          " for region requirement %d of task %s (UID %lld) in %s memory (id: "
          "%llx)"
          " for processor id: %llx."
          " Total pre-allocated memory capacity of this kind: %s.",
          humanReadableSize(footprint).c_str(),
          idx,
          task.get_task_name(),
          task.get_unique_id(),
          Legion::Mapping::Utilities::to_string(target_mem.kind()),
          target_mem.id,
          task.target_proc.id,
          humanReadableSize(target_mem.capacity(), true).c_str());
      assert(false);
    } else {
      output.chosen_instances[idx].push_back(result);
    }
    if (log_instance_creation && created) {
      // Log instance creation
      InstanceCreationLog clog;
      clog.task_name = task.get_task_name();
      clog.size = footprint;
      clog.memory = target_mem;
      clog.processor = task.target_proc;
      created_instances.push_back(clog);
    }
  } // for idx
}

void FFMapper::replicate_task(MapperContext const ctx,
                              Task const &task,
                              ReplicateTaskInput const &input,
                              ReplicateTaskOutput &output) {
  // Should only be replicated for the top-level task
  assert((task.get_depth() == 0) && (task.regions.size() == 0));
  Processor::Kind const target_kind = task.target_proc.kind();
  VariantID vid;
  {
    std::vector<VariantID> variant_ids;
    runtime->find_valid_variants(ctx, task.task_id, variant_ids, target_kind);
    // Currently assume there is exactly one variant
    assert(variant_ids.size() == 1);
    output.chosen_variant = variant_ids[0];
  }
  output.target_processors.resize(total_nodes);
  std::vector<bool> handled(total_nodes, false);
  size_t count = 0;
  Machine::ProcessorQuery procs(machine);
  procs.only_kind(target_kind);
  for (Machine::ProcessorQuery::iterator it = procs.begin(); it != procs.end();
       it++) {
    AddressSpace const space = it->address_space();
    if (handled[space]) {
      continue;
    }
    output.target_processors[space] = *it;
    handled[space] = true;
    count++;
  }
  assert(count == total_nodes);
}

void FFMapper::select_task_variant(MapperContext const ctx,
                                   Task const &task,
                                   SelectVariantInput const &input,
                                   SelectVariantOutput &output) {
  assert(false);
}

void FFMapper::postmap_task(MapperContext const ctx,
                            Task const &task,
                            PostMapInput const &input,
                            PostMapOutput &output) {
  assert(false);
}

void FFMapper::select_task_sources(MapperContext const ctx,
                                   Task const &task,
                                   SelectTaskSrcInput const &input,
                                   SelectTaskSrcOutput &output) {
  if (task.task_id == PS_PREFETCH_TASK_ID) {
    // Dummy task refers to prefetching weights tasks
    MappingTagID hash = task.tag;
    assert(hash != 0);
    MachineView view;
    if (machine_views.find(hash) == machine_views.end()) {
      // No strategy found, use default data parallelism
      assert(machine_views.find(FFConfig::DataParallelism_GPU) !=
             machine_views.end());
      view = machine_views[FFConfig::DataParallelism_GPU];
    } else {
      // Found a strategy
      view = machine_views[hash];
    }
    Processor parameter_server = all_gpus[view.start_device_id];
    // Prefer instances located on the parameter server
    Memory ps_memory = proc_fbmems[parameter_server];
    default_policy_select_sources(ctx,
                                  input.target,
                                  input.source_instances,
                                  output.chosen_ranking,
                                  ps_memory);
    return;
  }
  default_policy_select_sources(
      ctx, input.target, input.source_instances, output.chosen_ranking);
}

void FFMapper::default_policy_select_sources(
    MapperContext ctx,
    PhysicalInstance const &target,
    std::vector<PhysicalInstance> const &sources,
    std::deque<PhysicalInstance> &ranking,
    Memory preferred_memory) {
  // We rank source instances by the bandwidth of the memory
  // they are in to the destination
  std::map<Memory, unsigned> source_memories;
  Memory destination_memory = target.get_location();
  std::vector<MemoryMemoryAffinity> affinity(1);
  std::vector<std::pair<PhysicalInstance, unsigned>> band_ranking(
      sources.size());
  for (unsigned idx = 0; idx < sources.size(); idx++) {
    PhysicalInstance const &instance = sources[idx];
    Memory location = instance.get_location();
    std::map<Memory, unsigned>::const_iterator finder =
        source_memories.find(location);
    if (finder == source_memories.end()) {
      affinity.clear();
      machine.get_mem_mem_affinity(
          affinity, location, destination_memory, false);
      unsigned memory_bandwidth = 0;
      if (!affinity.empty()) {
        assert(affinity.size() == 1);
        memory_bandwidth = affinity[0].bandwidth;
        // Add 1000 points to the bandwidth to prioritize preferred_memory
        if (preferred_memory == location) {
          memory_bandwidth += 1000;
        }
      }
      source_memories[location] = memory_bandwidth;
      band_ranking[idx] =
          std::pair<PhysicalInstance, unsigned>(instance, memory_bandwidth);
    } else {
      band_ranking[idx] =
          std::pair<PhysicalInstance, unsigned>(instance, finder->second);
    }
  }
  // Sort them by bandwidth
  std::sort(band_ranking.begin(), band_ranking.end(), physical_sort_func);
  // Iterate from largest bandwidth to smallest
  for (std::vector<
           std::pair<PhysicalInstance, unsigned>>::const_reverse_iterator it =
           band_ranking.rbegin();
       it != band_ranking.rend();
       it++) {
    ranking.push_back(it->first);
    break;
  }
}

void FFMapper::create_task_temporary_instance(
    MapperContext const ctx,
    Task const &task,
    CreateTaskTemporaryInput const &input,
    CreateTaskTemporaryOutput &output) {
  assert(false);
}

void FFMapper::speculate(MapperContext const ctx,
                         Task const &task,
                         SpeculativeOutput &output) {
  assert(false);
}

void FFMapper::report_profiling(MapperContext const ctx,
                                Task const &task,
                                TaskProfilingInfo const &input) {
  assert(false);
}

void FFMapper::select_sharding_functor(MapperContext const ctx,
                                       Task const &task,
                                       SelectShardingFunctorInput const &input,
                                       SelectShardingFunctorOutput &output) {
  // Current all shardings uses data parallelism across machines
  if ((task.task_id == TOP_LEVEL_TASK_ID) ||
      ((task.task_id >= CUSTOM_CPU_TASK_ID_FIRST) &&
       (task.task_id <= CUSTOM_CPU_TASK_ID_LAST))) {
    output.chosen_functor = FFConfig::DataParallelism_CPU;
    return;
  }
  if ((task.task_id == PY_DL_FLOAT_INDEX_LOAD_ENTIRE_CPU_TASK_ID) ||
      (task.task_id == PY_DL_INT32_INDEX_LOAD_ENTIRE_CPU_TASK_ID) ||
      (task.task_id == PY_DL_INT64_INDEX_LOAD_ENTIRE_CPU_TASK_ID)) {
    // FIXME: even though it is a CPU task, we use data parallelism
    assert(enable_control_replication);
    output.chosen_functor = FFConfig::DataParallelism_GPU;
    return;
  }
  MappingTagID hash = task.tag;
  if (machine_views.find(hash) == machine_views.end()) {
    output.chosen_functor = FFConfig::DataParallelism_GPU;
    return;
  } else {
    output.chosen_functor = hash;
    return;
  }
}

void FFMapper::map_inline(MapperContext const ctx,
                          InlineMapping const &inline_op,
                          MapInlineInput const &input,
                          MapInlineOutput &output) {
  LayoutConstraintSet creation_constraints;
  Memory target_memory = Memory::NO_MEMORY;
  if (inline_op.layout_constraint_id > 0) {
    // Find our constraints
    creation_constraints =
        runtime->find_layout_constraints(ctx, inline_op.layout_constraint_id);
    if (creation_constraints.memory_constraint.is_valid()) {
      Machine::MemoryQuery valid_mems(machine);
      valid_mems.has_affinity_to(inline_op.parent_task->current_proc);
      valid_mems.only_kind(creation_constraints.memory_constraint.get_kind());
      if (valid_mems.count() == 0) {
        log_ff_mapper.error("FlexFlow mapper error. Mapper %s could find no "
                            "valid memories for the constraints requested by "
                            "inline mapping %lld in parent task %s (ID %lld).",
                            get_mapper_name(),
                            inline_op.get_unique_id(),
                            inline_op.parent_task->get_task_name(),
                            inline_op.parent_task->get_unique_id());
        assert(false);
      }
      target_memory = valid_mems.first(); // just take the first one
    } else {
      target_memory = default_select_target_memory(
          ctx, inline_op.parent_task->current_proc, inline_op.requirement);
    }
    if (creation_constraints.field_constraint.field_set.empty()) {
      creation_constraints.add_constraint(FieldConstraint(
          inline_op.requirement.privilege_fields, false /*contig*/));
    }
  } else {
    // No constraints so do what we want
    target_memory = default_select_target_memory(
        ctx, inline_op.parent_task->current_proc, inline_op.requirement);
    // Copy over any valid instances for our target memory, then try to
    // do an acquire on them and see which instances are no longer valid
    if (!input.valid_instances.empty()) {
      for (std::vector<PhysicalInstance>::const_iterator it =
               input.valid_instances.begin();
           it != input.valid_instances.end();
           it++) {
        if (it->get_location() == target_memory) {
          output.chosen_instances.push_back(*it);
        }
      }
      if (!output.chosen_instances.empty()) {
        runtime->acquire_and_filter_instances(ctx, output.chosen_instances);
      }
    }
    // Now see if we have any fields which we still make space for
    std::set<FieldID> missing_fields = inline_op.requirement.privilege_fields;
    for (std::vector<PhysicalInstance>::const_iterator it =
             output.chosen_instances.begin();
         it != output.chosen_instances.end();
         it++) {
      it->remove_space_fields(missing_fields);
      if (missing_fields.empty()) {
        break;
      }
    }
    // If we've satisfied all our fields, then we are done
    if (missing_fields.empty()) {
      return;
    }
    // Otherwise, let's make an instance for our missing fields
    LayoutConstraintID our_layout_id = default_select_layout_constraints(
        ctx, target_memory, inline_op.requirement, true);
    creation_constraints = runtime->find_layout_constraints(ctx, our_layout_id);
    creation_constraints.add_constraint(
        FieldConstraint(missing_fields, false /*contig*/, false /*inorder*/));
  }
  PhysicalInstance result;
  size_t footprint;
  bool created;
  if (!default_make_instance(ctx,
                             target_memory,
                             creation_constraints,
                             result,
                             true /*meets_constraints*/,
                             inline_op.requirement,
                             created,
                             &footprint)) {
    log_ff_mapper.error(
        "Out of memory! FlexFlow failed to reserve block of size %s"
        " for region requirement of inline mapping in task %s (UID %lld)"
        " in %s memory (id: %llx) for processor id: %llx."
        " Total pre-allocated memory capacity of this kind: %s.",
        humanReadableSize(footprint).c_str(),
        inline_op.parent_task->get_task_name(),
        inline_op.parent_task->get_unique_id(),
        Legion::Mapping::Utilities::to_string(target_memory.kind()),
        target_memory.id,
        inline_op.parent_task->current_proc.id,
        humanReadableSize(target_memory.capacity(), true).c_str());
    assert(false);
  } else {
    output.chosen_instances.push_back(result);
  }
}

void FFMapper::select_inline_sources(MapperContext const ctx,
                                     InlineMapping const &inline_op,
                                     SelectInlineSrcInput const &input,
                                     SelectInlineSrcOutput &output) {
  // assert(false);
  default_policy_select_sources(
      ctx, input.target, input.source_instances, output.chosen_ranking);
}

void FFMapper::create_inline_temporary_instance(
    MapperContext const ctx,
    InlineMapping const &inline_op,
    CreateInlineTemporaryInput const &input,
    CreateInlineTemporaryOutput &output) {
  assert(false);
}

void FFMapper::report_profiling(MapperContext const ctx,
                                InlineMapping const &inline_op,
                                InlineProfilingInfo const &input) {
  assert(false);
}

void FFMapper::map_copy(MapperContext const ctx,
                        Copy const &copy,
                        MapCopyInput const &input,
                        MapCopyOutput &output) {
  assert(false);
}

void FFMapper::select_copy_sources(MapperContext const ctx,
                                   Copy const &copy,
                                   SelectCopySrcInput const &input,
                                   SelectCopySrcOutput &output) {
  assert(false);
}

void FFMapper::create_copy_temporary_instance(
    MapperContext const ctx,
    Copy const &copy,
    CreateCopyTemporaryInput const &input,
    CreateCopyTemporaryOutput &output) {
  assert(false);
}

void FFMapper::speculate(MapperContext const ctx,
                         Copy const &copy,
                         SpeculativeOutput &output) {
  assert(false);
}

void FFMapper::report_profiling(MapperContext const ctx,
                                Copy const &copy,
                                CopyProfilingInfo const &input) {
  assert(false);
}

void FFMapper::select_sharding_functor(MapperContext const ctx,
                                       Copy const &copy,
                                       SelectShardingFunctorInput const &input,
                                       SelectShardingFunctorOutput &output) {
  // Current all shardings uses data parallelism across machines
  assert(false);
}

void FFMapper::map_close(MapperContext const ctx,
                         Close const &close,
                         MapCloseInput const &input,
                         MapCloseOutput &output) {
  assert(false);
}

void FFMapper::select_close_sources(MapperContext const ctx,
                                    Close const &close,
                                    SelectCloseSrcInput const &input,
                                    SelectCloseSrcOutput &output) {
  assert(false);
}

void FFMapper::create_close_temporary_instance(
    MapperContext const ctx,
    Close const &close,
    CreateCloseTemporaryInput const &input,
    CreateCloseTemporaryOutput &output) {
  assert(false);
}

void FFMapper::report_profiling(MapperContext const ctx,
                                Close const &close,
                                CloseProfilingInfo const &input) {
  assert(false);
}

void FFMapper::select_sharding_functor(MapperContext const ctx,
                                       Close const &close,
                                       SelectShardingFunctorInput const &input,
                                       SelectShardingFunctorOutput &output) {
  // Current all shardings uses data parallelism across machines
  assert(false);
}

void FFMapper::map_acquire(MapperContext const ctx,
                           Acquire const &acquire,
                           MapAcquireInput const &input,
                           MapAcquireOutput &output) {
  assert(false);
}

void FFMapper::speculate(MapperContext const ctx,
                         Acquire const &acquire,
                         SpeculativeOutput &output) {
  assert(false);
}

void FFMapper::report_profiling(MapperContext const ctx,
                                Acquire const &acquire,
                                AcquireProfilingInfo const &input) {
  assert(false);
}

void FFMapper::select_sharding_functor(MapperContext const ctx,
                                       Acquire const &acquire,
                                       SelectShardingFunctorInput const &input,
                                       SelectShardingFunctorOutput &output) {
  // Current all shardings uses data parallelism across machines
  assert(false);
}

void FFMapper::map_release(MapperContext const ctx,
                           Release const &release,
                           MapReleaseInput const &input,
                           MapReleaseOutput &output) {
  assert(false);
}

void FFMapper::select_release_sources(MapperContext const ctx,
                                      Release const &release,
                                      SelectReleaseSrcInput const &input,
                                      SelectReleaseSrcOutput &output) {
  assert(false);
}

void FFMapper::create_release_temporary_instance(
    MapperContext const ctx,
    Release const &release,
    CreateReleaseTemporaryInput const &input,
    CreateReleaseTemporaryOutput &output) {
  assert(false);
}

void FFMapper::speculate(MapperContext const ctx,
                         Release const &release,
                         SpeculativeOutput &output) {
  assert(false);
}

void FFMapper::report_profiling(MapperContext const ctx,
                                Release const &release,
                                ReleaseProfilingInfo const &input) {
  assert(false);
}

void FFMapper::select_sharding_functor(MapperContext const ctx,
                                       Release const &release,
                                       SelectShardingFunctorInput const &input,
                                       SelectShardingFunctorOutput &output) {
  assert(false);
}

void FFMapper::select_partition_projection(
    MapperContext const ctx,
    Partition const &partition,
    SelectPartitionProjectionInput const &input,
    SelectPartitionProjectionOutput &output) {
  assert(false);
}

void FFMapper::map_partition(MapperContext const ctx,
                             Partition const &partition,
                             MapPartitionInput const &input,
                             MapPartitionOutput &output) {
  assert(false);
}

void FFMapper::select_partition_sources(MapperContext const ctx,
                                        Partition const &partition,
                                        SelectPartitionSrcInput const &input,
                                        SelectPartitionSrcOutput &output) {
  assert(false);
}

void FFMapper::create_partition_temporary_instance(
    MapperContext const ctx,
    Partition const &partition,
    CreatePartitionTemporaryInput const &input,
    CreatePartitionTemporaryOutput &output) {
  assert(false);
}

void FFMapper::report_profiling(MapperContext const ctx,
                                Partition const &partition,
                                PartitionProfilingInfo const &input) {
  assert(false);
}

void FFMapper::select_sharding_functor(MapperContext const ctx,
                                       Partition const &partition,
                                       SelectShardingFunctorInput const &input,
                                       SelectShardingFunctorOutput &output) {
  assert(false);
}

void FFMapper::select_sharding_functor(MapperContext const ctx,
                                       Fill const &fill,
                                       SelectShardingFunctorInput const &input,
                                       SelectShardingFunctorOutput &output) {
  assert(false);
}

void FFMapper::configure_context(MapperContext const ctx,
                                 Task const &task,
                                 ContextConfigOutput &output) {
  // Increase max_window_size to allow Legion tracing to capture larger traces
  output.max_window_size = 16 * 1024;
  // Use the default values and do nothing else
}

void FFMapper::select_tunable_value(MapperContext const ctx,
                                    Task const &task,
                                    SelectTunableInput const &input,
                                    SelectTunableOutput &output) {
  assert(false);
}

void FFMapper::select_sharding_functor(MapperContext const ctx,
                                       MustEpoch const &epoch,
                                       SelectShardingFunctorInput const &input,
                                       MustEpochShardingFunctorOutput &output) {
  assert(false);
}

void FFMapper::map_must_epoch(MapperContext const ctx,
                              MapMustEpochInput const &input,
                              MapMustEpochOutput &output) {
  // Directly assign each task to its target_proc
  for (unsigned i = 0; i < input.tasks.size(); i++) {
    output.task_processors[i] = input.tasks[i]->target_proc;
  }
  // Currently assume no constraints needed to be mapped
  assert(input.constraints.size() == 0);
}

void FFMapper::map_dataflow_graph(MapperContext const ctx,
                                  MapDataflowGraphInput const &input,
                                  MapDataflowGraphOutput &output) {
  assert(false);
}

void FFMapper::memoize_operation(MapperContext const ctx,
                                 Mappable const &mappable,
                                 MemoizeInput const &input,
                                 MemoizeOutput &output) {
  // FIXME: Legion tracing currently does not support MUST_EPOCH
  if (mappable.as_must_epoch() != NULL) {
    output.memoize = false;
    return;
  }
  // Memoize all other mapping decisions
  output.memoize = true;
}

// Mapping control and stealing
void FFMapper::select_tasks_to_map(MapperContext const ctx,
                                   SelectMappingInput const &input,
                                   SelectMappingOutput &output) {
  // Just map all the ready tasks
  for (std::list<Task const *>::const_iterator it = input.ready_tasks.begin();
       it != input.ready_tasks.end();
       it++) {
    output.map_tasks.insert(*it);
  }
}

void FFMapper::select_steal_targets(MapperContext const ctx,
                                    SelectStealingInput const &input,
                                    SelectStealingOutput &output) {
  // Nothing to do, no stealing in FFMapper
}

void FFMapper::permit_steal_request(MapperContext const ctx,
                                    StealRequestInput const &intput,
                                    StealRequestOutput &output) {
  // Nothing to do, no stealing in FFMapper
  assert(false);
}

//--------------------------------------------------------------------------
/*static*/ unsigned long long FFMapper::compute_task_hash(Task const &task)
//--------------------------------------------------------------------------
{
  // Use Sean's "cheesy" hash function
  unsigned long long const c1 = 0x5491C27F12DB3FA5; // big number, mix 1+0s
  unsigned long long const c2 = 353435097;          // chosen by fair dice roll
  // We have to hash all region requirements including region names,
  // privileges, coherence modes, reduction operators, and fields
  unsigned long long result = c2 + task.task_id;
  for (unsigned idx = 0; idx < task.regions.size(); idx++) {
    RegionRequirement const &req = task.regions[idx];
    result = result * c1 + c2 + req.handle_type;
    if (req.handle_type != LEGION_PARTITION_PROJECTION) {
      result = result * c1 + c2 + req.region.get_tree_id();
      result = result * c1 + c2 + req.region.get_index_space().get_id();
      result = result * c1 + c2 + req.region.get_field_space().get_id();
    } else {
      result = result * c1 + c2 + req.partition.get_tree_id();
      result = result * c1 + c2 + req.partition.get_index_partition().get_id();
      result = result * c1 + c2 + req.partition.get_field_space().get_id();
    }
    for (std::set<FieldID>::const_iterator it = req.privilege_fields.begin();
         it != req.privilege_fields.end();
         it++) {
      result = result * c1 + c2 + *it;
    }
    result = result * c1 + c2 + req.privilege;
    result = result * c1 + c2 + req.prop;
    result = result * c1 + c2 + req.redop;
  }
  return result;
}

std::vector<Processor> const &
    FFMapper::all_procs_by_kind(Processor::Kind kind) {
  switch (kind) {
    case Processor::LOC_PROC:
      return all_cpus;
    case Processor::TOC_PROC:
      return all_gpus;
    case Processor::PY_PROC:
      return all_pys;
    default:
      assert(0);
  }
  return all_cpus;
}

Memory FFMapper::default_select_target_memory(MapperContext ctx,
                                              Processor target_proc,
                                              RegionRequirement const &req) {
  if (target_proc.kind() == Processor::TOC_PROC) {
    if (req.tag == MAP_TO_ZC_MEMORY) {
      assert(proc_zcmems.find(target_proc) != proc_zcmems.end());
      return proc_zcmems[target_proc];
    } else {
      assert(req.tag == 0);
      assert(proc_fbmems.find(target_proc) != proc_fbmems.end());
      return proc_fbmems[target_proc];
    }
  } else if (target_proc.kind() == Processor::LOC_PROC) {
    assert(proc_zcmems.find(target_proc) != proc_zcmems.end());
    return proc_zcmems[target_proc];
  } else if (target_proc.kind() == Processor::PY_PROC) {
    assert(proc_zcmems.find(target_proc) != proc_zcmems.end());
    return proc_zcmems[target_proc];
  } else {
    // Unknown processor kind
    assert(false);
    return Memory::NO_MEMORY;
  }
}

bool FFMapper::default_make_instance(MapperContext ctx,
                                     Memory target_mem,
                                     LayoutConstraintSet const &constraints,
                                     PhysicalInstance &result,
                                     bool meets_constraints,
                                     RegionRequirement const &req,
                                     bool &created,
                                     size_t *footprint) {
  LogicalRegion target_region = req.region;
  bool tight_region_bounds = true;
  created = true;
  std::vector<LogicalRegion> target_regions(1, target_region);
  if (!runtime->find_or_create_physical_instance(ctx,
                                                 target_mem,
                                                 constraints,
                                                 target_regions,
                                                 result,
                                                 created,
                                                 true /*acquire*/,
                                                 0 /*priority*/,
                                                 tight_region_bounds,
                                                 footprint)) {
    return false;
  }
  if (created) {
    int priority = LEGION_GC_NEVER_PRIORITY;
    if (priority != 0) {
      runtime->set_garbage_collection_priority(ctx, result, priority);
    }
  }
  return true;
}

LayoutConstraintID FFMapper::default_select_layout_constraints(
    MapperContext ctx,
    Memory target_memory,
    RegionRequirement const &req,
    bool needs_field_constraint_check) {
  assert(req.privilege != LEGION_REDUCE);
  std::pair<Memory::Kind, FieldSpace> constraint_key(
      target_memory.kind(), req.region.get_field_space());
  std::map<std::pair<Memory::Kind, FieldSpace>,
           LayoutConstraintID>::const_iterator finder =
      layout_constraint_cache.find(constraint_key);
  if (finder != layout_constraint_cache.end()) {
    // If we don't need a constraint check we are already good
    if (!needs_field_constraint_check) {
      return finder->second;
    }
    // Check that the fields still are the same, if not, fall through
    // so that we make a new set of constraints
    LayoutConstraintSet const &old_constraints =
        runtime->find_layout_constraints(ctx, finder->second);
    // Should be only one unless things have changed
    std::vector<FieldID> const &old_set =
        old_constraints.field_constraint.get_field_set();
    // Check to make sure the field sets are still the same
    std::vector<FieldID> new_fields;
    runtime->get_field_space_fields(ctx, constraint_key.second, new_fields);
    if (new_fields.size() == old_set.size()) {
      std::set<FieldID> old_fields(old_set.begin(), old_set.end());
      bool still_equal = true;
      for (unsigned idx = 0; idx < new_fields.size(); idx++) {
        if (old_fields.find(new_fields[idx]) == old_fields.end()) {
          still_equal = false;
          break;
        }
      }
      if (still_equal) {
        return finder->second;
      }
    }
    // Otherwise we fall through and make a new constraint which
    // will also update the cache
  }
  // Fill in the constraints
  LayoutConstraintSet constraints;
  default_select_constraints(ctx, constraints, target_memory, req);
  // Do the registration
  LayoutConstraintID result = runtime->register_layout(ctx, constraints);
  // Record our results, there is a benign race here as another mapper
  // call could have registered the exact same registration constraints
  // here if we were preempted during the registration call. The
  // constraint sets are identical though so it's all good.
  layout_constraint_cache[constraint_key] = result;
  return result;
}

void FFMapper::default_select_constraints(MapperContext ctx,
                                          LayoutConstraintSet &constraints,
                                          Memory target_memory,
                                          RegionRequirement const &req) {
  // Currently don't support reduction instance
  assert(req.privilege != LEGION_REDUCE);
  // Our base default mapper will try to make instances of containing
  // all fields (in any order) laid out in SOA format to encourage
  // maximum re-use by any tasks which use subsets of the fields
  constraints.add_constraint(SpecializedConstraint())
      .add_constraint(MemoryConstraint(target_memory.kind()));

  if (constraints.field_constraint.field_set.size() == 0) {
    // Normal instance creation
    std::vector<FieldID> fields;
    FieldSpace handle = req.region.get_field_space();
    runtime->get_field_space_fields(ctx, handle, fields);
    // Currently assume each tensor has exactly one field
    assert(fields.size() == 1);
    constraints.add_constraint(
        FieldConstraint(fields, false /*contiguous*/, false /*inorder*/));
  }
  if (constraints.ordering_constraint.ordering.size() == 0) {
    IndexSpace is = req.region.get_index_space();
    Domain domain = runtime->get_index_space_domain(ctx, is);
    int dim = domain.get_dim();
    std::vector<DimensionKind> dimension_ordering(dim + 1);
    for (int i = 0; i < dim; ++i) {
      dimension_ordering[i] =
          static_cast<DimensionKind>(static_cast<int>(LEGION_DIM_X) + i);
    }
    dimension_ordering[dim] = LEGION_DIM_F;
    constraints.add_constraint(
        OrderingConstraint(dimension_ordering, false /*contigous*/));
  }
}

void FFMapper::update_mappers(Machine machine,
                              Runtime *runtime,
                              std::set<Processor> const &local_procs) {
  /*
    for (unsigned idx = 0; idx < proc_mem_affinities.size(); ++idx) {
      Machine::ProcessorMemoryAffinity& affinity = proc_mem_affinities[idx];
      if (affinity.p.kind() == Processor::TOC_PROC) {
        if (affinity.m.kind() == Memory::GPU_FB_MEM) {
          (*proc_fbmems)[affinity.p] = affinity.m;
        }
        else if (affinity.m.kind() == Memory::Z_COPY_MEM) {
          (*proc_zcmems)[affinity.p] = affinity.m;
        }
      }
    }
    for (std::map<Processor, Memory>::iterator it = proc_fbmems->begin();
         it != proc_fbmems->end(); it++) {
      gpus->push_back(it->first);
    }
  */
  // Find strategy file path
  // std::string strategyFile = "";
  InputArgs const &command_args = HighLevelRuntime::get_input_args();
  char **argv = command_args.argv;
  int argc = command_args.argc;

  FFMapper::register_sharding_functor(runtime, machine);

  bool enable_control_replication = true;
  bool log_instance_creation = false;
  for (int i = 1; i < argc; i++) {
    // if ((!strcmp(argv[i], "--import")) || (!strcmp(argv[i],
    // "--import-strategy"))) {
    //   strategyFile = std::string(argv[++i]);
    //   continue;
    // }
    if (!strcmp(argv[i], "--disable-control-replication")) {
      enable_control_replication = false;
      continue;
    }
    if (!strcmp(argv[i], "--log-instance-creation")) {
      log_instance_creation = true;
      continue;
    }
  }

  for (std::set<Processor>::const_iterator it = local_procs.begin();
       it != local_procs.end();
       it++) {
    FFMapper *mapper = new FFMapper(runtime->get_mapper_runtime(),
                                    machine,
                                    *it,
                                    "FlexFlow Mapper",
                                    enable_control_replication,
                                    log_instance_creation);
    runtime->replace_default_mapper(mapper, *it);
  }
}

FFMapper::~FFMapper(void) {}

}; // namespace FlexFlow<|MERGE_RESOLUTION|>--- conflicted
+++ resolved
@@ -487,9 +487,6 @@
   assert(false);
 }
 
-<<<<<<< HEAD
-void FFMapper::map_task(MapperContext const ctx,
-=======
 std::string humanReadableSize(size_t size, bool mb = false) {
   assert(size >= 0);
   char const *units[] = {"B", "KiB", "MiB", "GiB", "TiB"};
@@ -509,8 +506,26 @@
   return std::string(buffer);
 }
 
-void FFMapper::map_task(const MapperContext ctx,
->>>>>>> b4a639c8
+std::string humanReadableSize(size_t size, bool mb = false) {
+  assert(size >= 0);
+  char const *units[] = {"B", "KiB", "MiB", "GiB", "TiB"};
+  int i = 0;
+  double finalSize = size;
+  if (mb) {
+    finalSize /= 1024 * 1024;
+    i = 2;
+  } else {
+    while (finalSize >= 1024 && i < 4) {
+      finalSize /= 1024;
+      i++;
+    }
+  }
+  char buffer[256];
+  snprintf(buffer, sizeof(buffer), "%.2lf %s", finalSize, units[i]);
+  return std::string(buffer);
+}
+
+void FFMapper::map_task(MapperContext const ctx,
                         Task const &task,
                         MapTaskInput const &input,
                         MapTaskOutput &output) {
