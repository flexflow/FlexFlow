/* Copyright 2020 Facebook, Stanford University
 *
 * Licensed under the Apache License, Version 2.0 (the "License");
 * you may not use this file except in compliance with the License.
 * You may obtain a copy of the License at
 *
 *     http://www.apache.org/licenses/LICENSE-2.0
 *
 * Unless required by applicable law or agreed to in writing, software
 * distributed under the License is distributed on an "AS IS" BASIS,
 * WITHOUT WARRANTIES OR CONDITIONS OF ANY KIND, either express or implied.
 * See the License for the specific language governing permissions and
 * limitations under the License.
 */

#include "mapper.h"

LegionRuntime::Logger::Category log_ff_mapper("Mapper");

FFMapper::FFMapper(MapperRuntime *rt, Machine machine, Processor local,
                   const char *_mapper_name,
                   const std::string& strategyFile,
                   bool _enable_control_replication)
  : NullMapper(rt, machine), node_id(local.address_space()),
<<<<<<< HEAD
    enable_control_replication(_enable_control_replication),
    mapper_name(_mapper_name)
=======
    mapper_name(_mapper_name),
    enable_control_replication(_enable_control_replication)
>>>>>>> 9968a18a
{
  std::vector<Machine::ProcessorMemoryAffinity> proc_mem_affinities;
  machine.get_proc_mem_affinity(proc_mem_affinities);
  Machine::ProcessorQuery proc_query(machine);
  std::set<AddressSpace> address_space_set;
  for (Machine::ProcessorQuery::iterator it = proc_query.begin();
      it != proc_query.end(); it++)
  {
    address_space_set.insert(it->address_space());
    if (it->kind() == Processor::TOC_PROC) {
      all_gpus.push_back(*it);
      if (it->address_space() == node_id)
        local_gpus.push_back(*it);
      Machine::MemoryQuery fb_query(machine);
      fb_query.only_kind(Memory::GPU_FB_MEM);
      fb_query.best_affinity_to(*it);
      assert(fb_query.count() == 1);
      proc_fbmems[*it] = *(fb_query.begin());
      Machine::MemoryQuery zc_query(machine);
      zc_query.only_kind(Memory::Z_COPY_MEM);
      zc_query.has_affinity_to(*it);
      assert(zc_query.count() == 1);
      proc_zcmems[*it] = *(zc_query.begin());
    } else if (it->kind() == Processor::LOC_PROC) {
      all_cpus.push_back(*it);
      if (it->address_space() == node_id)
        local_cpus.push_back(*it);
      Machine::MemoryQuery zc_query(machine);
      zc_query.only_kind(Memory::Z_COPY_MEM);
      zc_query.has_affinity_to(*it);
      assert(zc_query.count() == 1);
      proc_zcmems[*it] = *(zc_query.begin());
    } else if (it->kind() == Processor::PY_PROC) {
      all_pys.push_back(*it);
      if (it->address_space() == node_id)
        local_pys.push_back(*it);
      Machine::MemoryQuery zc_query(machine);
      zc_query.only_kind(Memory::Z_COPY_MEM);
      zc_query.has_affinity_to(*it);
      assert(zc_query.count() == 1);
      proc_zcmems[*it] = *(zc_query.begin());
    }
  }
  total_nodes = address_space_set.size();
<<<<<<< HEAD
=======
  if (enable_control_replication)
    log_ff_mapper.print("Enabled Control Replication Optimizations.");
>>>>>>> 9968a18a
  if (strategyFile == "") {
    // No strategy file provided, use data parallelism
    log_ff_mapper.print("No strategy file provided. Use default data parallelism.");
  } else {
    log_ff_mapper.print("Load parallelization strategy from file %s",
                     strategyFile.c_str());
    load_strategies_from_file(strategyFile, strategies);
  }
  int start_dim = 1, end_dim = 4;
#if MAX_TENSOR_DIM >= 5
  end_dim = 5;
#endif
  for (int i = start_dim; i <= end_dim; i++) {
    ParallelConfig pc;
    pc.device_type = ParallelConfig::GPU;
    pc.nDims = i;
    for (int j = 0; j < pc.nDims; j++)
      pc.dim[j] = 1;
    pc.dim[pc.nDims-1] = all_gpus.size();
    for (size_t j = 0; j < all_gpus.size(); j++)
      pc.device_ids[j] = j;
    strategies[FFConfig::DataParallelism_GPU_1D+i-1] = pc;
  }
  for (int i = start_dim; i <= end_dim; i++) {
    ParallelConfig pc;
    pc.device_type = ParallelConfig::CPU;
    pc.nDims = i;
    for (int j = 0; j < pc.nDims; j++)
      pc.dim[j] = 1;
    pc.dim[pc.nDims-1] = all_cpus.size();
    for (size_t j = 0; j < all_cpus.size(); j++)
      pc.device_ids[j] = j;
    strategies[FFConfig::DataParallelism_CPU_1D+i-1] = pc;
  }
}

bool FFMapper::is_parameter_server_update_task(TaskID tid)
{
  switch (tid) {
    case SGD_UPD_PS_TASK_ID:
    case ADAM_UPD_PS_TASK_ID:
      return true;
    default:
      return false;
  }
}

bool FFMapper::is_initializer_task(TaskID tid)
{
  switch (tid) {
    case GLOROT_INIT_TASK_ID:
    case ZERO_INIT_TASK_ID:
    case CONSTANT_INIT_TASK_ID:
    case UNIFORM_INIT_TASK_ID:
    case NORMAL_INIT_TASK_ID:
      return true;
    default:
      return false;
  }
}

const char* FFMapper::get_mapper_name(void) const
{
  return mapper_name;
}

Mapper::MapperSyncModel FFMapper::get_mapper_sync_model(void) const
{
  return SERIALIZED_REENTRANT_MAPPER_MODEL;
}

void FFMapper::select_task_options(const MapperContext ctx,
                                   const Task& task,
                                   TaskOptions& output)
{
  unsigned long long task_hash = compute_task_hash(task);
  output.inline_task = false;
  output.stealable = false;
  output.map_locally = true;

  if (task.task_id == STRATEGY_SEARCH_TASK_ID) {
    output.initial_proc = local_gpus[0];
    return;
  }
  if (task.task_id == UPDATE_METRICS_TASK_ID) {
    output.initial_proc = local_cpus[0];
    return;
  }
  if (task.task_id == TOP_LEVEL_TASK_ID) {
    output.initial_proc = local_cpus[0];
    // control replicate top level task
    if (enable_control_replication) {
      output.replicate = true;
    }
    return;
  }
  if (task.task_id == PYTHON_TOP_LEVEL_TASK_ID) {
    output.initial_proc = local_pys[0];
    // control replicate python top level task
    if (enable_control_replication) {
      output.replicate = true;
    }
    return;
  }

  if (is_parameter_server_update_task(task.task_id)
  || is_initializer_task(task.task_id)) {
    // For Parameter Server Update, pick a processor from config
    MappingTagID hash = task.tag;
    ParallelConfig config;
    if (strategies.find(hash) != strategies.end()) {
      config = strategies[hash];
      int num_parts = 1;
      for (int i = 0; i < config.nDims; i++)
        num_parts *= config.dim[i];
      if (num_parts == 1) {
        output.initial_proc = all_gpus[config.device_ids[0]];
        // Current assert this sould be a local proc
        assert(output.initial_proc.address_space() == node_id);
        return;
      } else {
        output.initial_proc = all_gpus[config.device_ids[0]];
        return;
      }
    }
    if (cache_update_tasks.find(task_hash) != cache_update_tasks.end()) {
      output.initial_proc = cache_update_tasks[task_hash];
      assert(output.initial_proc.address_space() == node_id);
      return;
    }
    // randomly select a local processor
    output.initial_proc = local_gpus[task_hash % local_gpus.size()];
    cache_update_tasks[task_hash] = output.initial_proc;
    return;
  }

  if ((task.task_id >= CUSTOM_CPU_TASK_ID_FIRST)
     && (task.task_id <= CUSTOM_CPU_TASK_ID_LAST))
  {
    if (!task.is_index_space) {
      output.initial_proc = local_cpus[0];
      return;
    }
  }

  if ((task.task_id == PY_DL_FLOAT_LOAD_ENTIRE_CPU_TASK_ID)
    || (task.task_id == PY_DL_INT_LOAD_ENTIRE_CPU_TASK_ID))
  {
    if (!task.is_index_space) {
      output.initial_proc = local_cpus[0];
      return;
    }
  }

  // Assert that all single tasks should be handled and returned before
  // So task must be an indextask
  if (!task.is_index_space) {
    fprintf(stderr, "The following task is currently not captured by the "
            "FlexFlow Mapper: %s\n"
            "Report the issue to the FlexFlow developers",
            task.get_task_name());
  }
  assert(task.is_index_space);
}

void FFMapper::slice_task(const MapperContext ctx,
                          const Task& task,
                          const SliceTaskInput& input,
                          SliceTaskOutput& output)
{
  output.slices.resize(input.domain.get_volume());
  const std::vector<Processor>* devices;
  ParallelConfig config;
  if ((task.task_id == TOP_LEVEL_TASK_ID)
  || ((task.task_id >= CUSTOM_CPU_TASK_ID_FIRST)
     && (task.task_id <= CUSTOM_CPU_TASK_ID_LAST))) {
    int ndim = input.domain.get_dim();
    assert(strategies.find(FFConfig::DataParallelism_CPU_1D-1+ndim) != strategies.end());
    config = strategies[FFConfig::DataParallelism_CPU_1D-1+ndim];
    devices = &all_cpus;
  } else {
    MappingTagID hash = task.tag;
    // Make sure the task has a non-zero tag
    assert(hash != 0);
    if (strategies.find(hash) == strategies.end()) {
      // No strategy found, use default data parallelism
      int ndim = input.domain.get_dim();
      assert(strategies.find(FFConfig::DataParallelism_GPU_1D-1+ndim) != strategies.end());
      config = strategies[FFConfig::DataParallelism_GPU_1D-1+ndim];
    } else {
      // Found a strategy
      config = strategies[hash];
      // Check that the dimensions match
      assert(config.nDims == input.domain.get_dim());
    }
    if (config.device_type == ParallelConfig::GPU) {
      devices = &all_gpus;
    } else {
      devices = &all_cpus;
    }
  }
  switch (input.domain.get_dim())
  {
#define DIMFUNC(DIM) \
    case DIM: \
    { \
      Rect<DIM> rect = input.domain; \
      int cnt = 0; \
      for (PointInRectIterator<DIM> pir(rect); pir(); pir++) { \
        int idx = 0; \
        for (int i = input.domain.get_dim()-1; i >= 0; i--) \
          idx = idx*(task.index_domain.hi()[i]-task.index_domain.lo()[i]+1)+pir[i]-task.index_domain.lo()[i]; \
        assert(config.num_parts() > idx); \
        Rect<DIM> slice(*pir, *pir); \
        output.slices[cnt++] = TaskSlice(slice, \
            (*devices)[config.device_ids[idx] % devices->size()], \
            false/*recurse*/, false/*stealable*/); \
      } \
      break; \
    }
    LEGION_FOREACH_N(DIMFUNC)
#undef DIMFUNC
    default:
      assert(false);
  }
  // In control replication, each mapper should only receive task slices
  // that should be assigned to local proccessors
  // Violation of this assertion may result in severe runtime overheads
  // to Legion
  if (enable_control_replication) {
    for (size_t i = 0; i < output.slices.size(); i++) {
      assert(output.slices[i].proc.address_space() == node_id);
    }
  }
}

void FFMapper::premap_task(const MapperContext      ctx,
                           const Task&              task,
                           const PremapTaskInput&   input,
                           PremapTaskOutput&        output)
{
  assert(false);
}

void FFMapper::map_task(const MapperContext ctx,
                        const Task& task,
                        const MapTaskInput& input,
                        MapTaskOutput& output)
{
  std::vector<VariantID> variant_ids;
  runtime->find_valid_variants(ctx, task.task_id, variant_ids, task.target_proc.kind());
  // Currently assume there is exactly one variant
  assert(variant_ids.size() == 1);
  output.chosen_variant = variant_ids[0];
  // TODO: assign priorities
  output.task_priority = 0;
  output.postmap_task = false;
  if (task.target_proc.address_space() != node_id) {
    output.target_procs.push_back(task.target_proc);
  } else if (task.target_proc.kind() == Processor::TOC_PROC) {
    output.target_procs.push_back(task.target_proc);
  } else if (task.target_proc.kind() == Processor::LOC_PROC) {
    // Put any of our CPU procs here
    // If we're part of a must epoch launch, our
    // target proc will be sufficient
    if (!task.must_epoch_task)
      output.target_procs.insert(output.target_procs.end(),
          local_cpus.begin(), local_cpus.end());
    else
      output.target_procs.push_back(task.target_proc);
  } else if (task.target_proc.kind() == Processor::PY_PROC) {
    // Put any of our Python procs here
    // If we're part of a must epoch launch, our
    // target proc will be sufficient
    if (!task.must_epoch_task)
      output.target_procs.insert(output.target_procs.end(),
          local_pys.begin(), local_pys.end());
    else
      output.target_procs.push_back(task.target_proc);
  } else {
    // Unsupported proc kind
    assert(false);
  }
  // In control replication, each mapper should only map tasks
  // assigned to local proccessors
  // Violation of this assertion may result in severe runtime
  // overheads to Legion
  if (enable_control_replication) {
<<<<<<< HEAD
    for (int i = 0; i < output.target_procs.size(); i++)
=======
    for (size_t i = 0; i < output.target_procs.size(); i++)
>>>>>>> 9968a18a
      assert(output.target_procs[i].address_space() == node_id);
  }
  // Find instances that still need to be mapped
  std::vector<std::set<FieldID> > missing_fields(task.regions.size());
  runtime->filter_instances(ctx, task, output.chosen_variant,
      output.chosen_instances, missing_fields);
  // Track which regions have already been mapped
  std::vector<bool> done_regions(task.regions.size(), false);
  if (!input.premapped_regions.empty())
    for (std::vector<unsigned>::const_iterator it =
          input.premapped_regions.begin(); it !=
          input.premapped_regions.end(); it++)
      done_regions[*it] = true;
  // Now we need to go through and make instances for any of our
  // regions which do not have space for certain fields
  for (unsigned idx = 0; idx < task.regions.size(); idx++) {
    if (done_regions[idx])
      continue;
    // Skip any empty regions
    if ((task.regions[idx].privilege == LEGION_NO_ACCESS) ||
        (task.regions[idx].privilege_fields.empty()) ||
        missing_fields[idx].empty())
      continue;
    // Select a memory for the req
    Memory target_mem = default_select_target_memory(ctx,
        task.target_proc, task.regions[idx]);
    // Assert no virtual mapping for now
    assert((task.regions[idx].tag & DefaultMapper::VIRTUAL_MAP) == 0);
    // Check to see if any of the valid instances satisfy the requirement
    {
      std::vector<PhysicalInstance> valid_instances;
      for (std::vector<PhysicalInstance>::const_iterator
             it = input.valid_instances[idx].begin(),
             ie = input.valid_instances[idx].end(); it != ie; ++it)
      {
        if (it->get_location() == target_mem)
          valid_instances.push_back(*it);
      }

      std::set<FieldID> valid_missing_fields;
      runtime->filter_instances(ctx, task, idx, output.chosen_variant,
                                valid_instances, valid_missing_fields);
      runtime->acquire_and_filter_instances(ctx, valid_instances);
      output.chosen_instances[idx] = valid_instances;
      missing_fields[idx] = valid_missing_fields;
      if (missing_fields[idx].empty())
        continue;
    }
    // Otherwise make nromal instances for the given region
    LayoutConstraintID layout_id = default_select_layout_constraints(
        ctx, target_mem, task.regions[idx], false/*needs constraint check*/);
    const LayoutConstraintSet &constraint_set =
        runtime->find_layout_constraints(ctx, layout_id);
    size_t footprint;
    PhysicalInstance result;
    if (!default_make_instance(ctx, target_mem, constraint_set,
        result, true/*meet_constraints*/,
        task.regions[idx], &footprint))
    {
      // Report failed to creation
      log_ff_mapper.error("FlexFlow failed allocation of size %zd bytes for "
          "region requirement %d of task %s (UID %lld) in memory "
          IDFMT " with kind %d for processor " IDFMT ".", footprint, idx,
          task.get_task_name(), task.get_unique_id(),
          target_mem.id, target_mem.kind(), task.target_proc.id);
      assert(false);
    } else {
      output.chosen_instances[idx].push_back(result);
    }
  } //for idx
#ifdef DEADCODE
  if ((task.task_id == CONV2D_INIT_TASK_ID)
     || (task.task_id == CONV2D_FWD_TASK_ID)
     || (task.task_id == CONV2D_BWD_TASK_ID))
  {
    VariantInfo chosen = default_find_preferred_variant(task, ctx,
                             true/*needs tight bound*/, true/*cache*/,
                             task.target_proc.kind());
    output.chosen_variant = chosen.variant;
    output.task_priority = 0;
    output.postmap_task = false;
    output.target_procs.push_back(task.target_proc);
    assert(task.target_proc.kind() == Processor::TOC_PROC);
    Memory fbmem = proc_fbmems[task.target_proc];
    for (unsigned idx = 0; idx < task.regions.size(); idx++)
    {
      if ((task.regions[idx].privilege == NO_ACCESS) ||
          (task.regions[idx].privilege_fields.empty())) continue;
      const TaskLayoutConstraintSet &layout_constraints =
        runtime->find_task_layout_constraints(ctx, task.task_id,
                                              output.chosen_variant);
      std::set<FieldID> fields(task.regions[idx].privilege_fields);
      if (!default_create_custom_instances(ctx, task.target_proc,
             fbmem, task.regions[idx], idx, fields,
             layout_constraints, true, output.chosen_instances[idx]))
      {
        default_report_failed_instance_creation(task, idx, task.target_proc,
                                                fbmem);
      }
    }
  } else
#endif
}

void FFMapper::map_replicate_task(const MapperContext      ctx,
                                  const Task&              task,
                                  const MapTaskInput&      input,
                                  const MapTaskOutput&     default_output,
                                  MapReplicateTaskOutput&  output)
{
  // Should only be replicated for the top-level task
  assert((task.get_depth() == 0) && (task.regions.size() == 0));
  const Processor::Kind target_kind = task.target_proc.kind();
  VariantID chosen_variant;
  {
    std::vector<VariantID> variant_ids;
    runtime->find_valid_variants(ctx, task.task_id, variant_ids, task.target_proc.kind());
    // Currently assume there is exactly one variant
    assert(variant_ids.size() == 1);
    chosen_variant = variant_ids[0];
  }
  const std::vector<Processor> &all_procs = all_procs_by_kind(target_kind);
  // Place on replicate on each node by default
  output.task_mappings.resize(total_nodes, default_output);
  // Assume default_output does not include any target_procs
  assert(default_output.target_procs.size() == 0);
  for (std::vector<Processor>::const_iterator it = all_procs.begin();
      it != all_procs.end(); it++)
  {
    AddressSpace space = it->address_space();
    assert(space < output.task_mappings.size());
    // Add *it as a target_proc if we haven't found one
    if (output.task_mappings[space].target_procs.size() == 0) {
      output.task_mappings[space].target_procs.push_back(*it);
    }
  }
  output.control_replication_map.resize(total_nodes);
  for (unsigned idx = 0; idx < total_nodes; idx++)
  {
    output.task_mappings[idx].chosen_variant = chosen_variant;
    output.control_replication_map[idx] =
        output.task_mappings[idx].target_procs[0];
  }
}

void FFMapper::select_task_variant(const MapperContext          ctx,
                                   const Task&                  task,
                                   const SelectVariantInput&    input,
                                         SelectVariantOutput&   output)
{
  assert(false);
}

void FFMapper::postmap_task(const MapperContext      ctx,
                            const Task&              task,
                            const PostMapInput&      input,
                                  PostMapOutput&     output)
{
  assert(false);
}

void FFMapper::select_task_sources(const MapperContext        ctx,
                                   const Task&                task,
                                   const SelectTaskSrcInput&  input,
                                         SelectTaskSrcOutput& output)
{
  if (task.task_id == PS_PREFETCH_TASK_ID) {
    // Dummy task refers to prefetching weights tasks
    MappingTagID hash = task.tag;
    assert(hash != 0);
    ParallelConfig config;
    if (strategies.find(hash) == strategies.end()) {
      // No strategy found, use default data parallelism
      assert(strategies.find(FFConfig::DataParallelism_GPU_2D) != strategies.end());
      config = strategies[FFConfig::DataParallelism_GPU_2D];
    } else {
      // Found a strategy
      config = strategies[hash];
    }
    Processor parameter_server = all_gpus[config.device_ids[0]];
    // Prefer instances located on the parameter server
    Memory ps_memory = proc_fbmems[parameter_server];
    default_policy_select_sources(ctx, input.target, input.source_instances,
        output.chosen_ranking, ps_memory);
    return;
  }
  default_policy_select_sources(ctx, input.target, input.source_instances,
      output.chosen_ranking);
}

void FFMapper::default_policy_select_sources(MapperContext ctx,
                                             const PhysicalInstance &target,
                                             const std::vector<PhysicalInstance> &sources,
                                             std::deque<PhysicalInstance> &ranking,
                                             Memory preferred_memory)
{
  // We rank source instances by the bandwidth of the memory
  // they are in to the destination
  std::map<Memory, unsigned> source_memories;
  Memory destination_memory = target.get_location();
  std::vector<MemoryMemoryAffinity> affinity(1);
  std::vector<std::pair<PhysicalInstance, unsigned> > band_ranking(sources.size());
  for (unsigned idx = 0; idx < sources.size(); idx++) {
    const PhysicalInstance &instance = sources[idx];
    Memory location = instance.get_location();
    std::map<Memory, unsigned>::const_iterator finder =
        source_memories.find(location);
    if (finder == source_memories.end()) {
      affinity.clear();
      machine.get_mem_mem_affinity(affinity, location, destination_memory, false);
      unsigned memory_bandwidth = 0;
      if (!affinity.empty()) {
        assert(affinity.size() == 1);
        memory_bandwidth = affinity[0].bandwidth;
<<<<<<< HEAD
        // Add 10 points to the bandwidth to prioritize preferred_memory
        if (preferred_memory == location)
          memory_bandwidth += 10;
=======
        // Add 1000 points to the bandwidth to prioritize preferred_memory
        if (preferred_memory == location)
          memory_bandwidth += 1000;
>>>>>>> 9968a18a
      }
      source_memories[location] = memory_bandwidth;
      band_ranking[idx] =
          std::pair<PhysicalInstance, unsigned>(instance, memory_bandwidth);
    } else {
      band_ranking[idx] =
          std::pair<PhysicalInstance, unsigned>(instance, finder->second);
    }
  }
  // Sort them by bandwidth
  std::sort(band_ranking.begin(), band_ranking.end(), physical_sort_func);
  // Iterate from largest bandwidth to smallest
  for (std::vector<std::pair<PhysicalInstance,unsigned> >::
        const_reverse_iterator it = band_ranking.rbegin();
<<<<<<< HEAD
        it != band_ranking.rend(); it++)
    ranking.push_back(it->first);
=======
        it != band_ranking.rend(); it++) {
    ranking.push_back(it->first);
    break;
  }
>>>>>>> 9968a18a
}

void FFMapper::create_task_temporary_instance(
                                const MapperContext              ctx,
                                const Task&                      task,
                                const CreateTaskTemporaryInput&  input,
                                      CreateTaskTemporaryOutput& output)
{
  assert(false);
}

void FFMapper::speculate(const MapperContext      ctx,
                         const Task&              task,
                               SpeculativeOutput& output)
{
  assert(false);
}

void FFMapper::report_profiling(const MapperContext      ctx,
                                const Task&              task,
                                const TaskProfilingInfo& input)
{
  assert(false);
}

void FFMapper::select_sharding_functor(const MapperContext ctx,
                                       const Task& task,
                                       const SelectShardingFunctorInput& input,
                                       SelectShardingFunctorOutput& output)
{
  // Current all shardings uses data parallelism across machines
  output.chosen_functor = DataParallelShardingID;
}

void FFMapper::map_inline(const MapperContext        ctx,
                          const InlineMapping&       inline_op,
                          const MapInlineInput&      input,
                                MapInlineOutput&     output)
{
  LayoutConstraintSet creation_constraints;
  Memory target_memory = Memory::NO_MEMORY;
  if (inline_op.layout_constraint_id > 0) {
    // Find our constraints
    creation_constraints = runtime->find_layout_constraints(ctx,
                                        inline_op.layout_constraint_id);
    if (creation_constraints.memory_constraint.is_valid())
    {
      Machine::MemoryQuery valid_mems(machine);
      valid_mems.has_affinity_to(inline_op.parent_task->current_proc);
      valid_mems.only_kind(
          creation_constraints.memory_constraint.get_kind());
      if (valid_mems.count() == 0)
      {
        log_ff_mapper.error("FlexFlow mapper error. Mapper %s could find no "
            "valid memories for the constraints requested by "
            "inline mapping %lld in parent task %s (ID %lld).",
            get_mapper_name(), inline_op.get_unique_id(),
            inline_op.parent_task->get_task_name(),
            inline_op.parent_task->get_unique_id());
        assert(false);
      }
      target_memory = valid_mems.first(); // just take the first one
    }
    else
      target_memory = default_select_target_memory(ctx,
          inline_op.parent_task->current_proc, inline_op.requirement);
    if (creation_constraints.field_constraint.field_set.empty())
      creation_constraints.add_constraint(FieldConstraint(
            inline_op.requirement.privilege_fields, false/*contig*/));
  } else {
    // No constraints so do what we want
    target_memory = default_select_target_memory(ctx,
        inline_op.parent_task->current_proc, inline_op.requirement);
    // Copy over any valid instances for our target memory, then try to
    // do an acquire on them and see which instances are no longer valid
    if (!input.valid_instances.empty())
    {
      for (std::vector<PhysicalInstance>::const_iterator it =
            input.valid_instances.begin(); it !=
            input.valid_instances.end(); it++)
      {
        if (it->get_location() == target_memory)
          output.chosen_instances.push_back(*it);
      }
      if (!output.chosen_instances.empty())
        runtime->acquire_and_filter_instances(ctx,
                                          output.chosen_instances);
    }
    // Now see if we have any fields which we still make space for
    std::set<FieldID> missing_fields =
      inline_op.requirement.privilege_fields;
    for (std::vector<PhysicalInstance>::const_iterator it =
          output.chosen_instances.begin(); it !=
          output.chosen_instances.end(); it++)
    {
      it->remove_space_fields(missing_fields);
      if (missing_fields.empty())
        break;
    }
    // If we've satisfied all our fields, then we are done
    if (missing_fields.empty())
      return;
    // Otherwise, let's make an instance for our missing fields
    LayoutConstraintID our_layout_id = default_select_layout_constraints(
        ctx, target_memory, inline_op.requirement, true);
    creation_constraints = runtime->find_layout_constraints(ctx, our_layout_id);
    creation_constraints.add_constraint(
        FieldConstraint(missing_fields, false/*contig*/, false/*inorder*/));
  }
  PhysicalInstance result;
  size_t footprint;
  if (!default_make_instance(ctx, target_memory, creation_constraints,
      result, true/*meets_constraints*/, inline_op.requirement, &footprint))
  {
    log_ff_mapper.error("FlexFlow Mapper failed allocation of size %zd bytes"
        " for region requirement of inline ammping in task %s (UID %lld)"
        " in memory " IDFMT "for processor " IDFMT ".", footprint,
        inline_op.parent_task->get_task_name(),
        inline_op.parent_task->get_unique_id(),
        target_memory.id,
        inline_op.parent_task->current_proc.id);
    assert(false);
  } else {
    output.chosen_instances.push_back(result);
  }
}

void FFMapper::select_inline_sources(const MapperContext        ctx,
                                     const InlineMapping&         inline_op,
                                     const SelectInlineSrcInput&  input,
                                           SelectInlineSrcOutput& output)
{
  //assert(false);
  default_policy_select_sources(ctx, input.target, input.source_instances,
                                output.chosen_ranking);
}

void FFMapper::create_inline_temporary_instance(
                              const MapperContext                ctx,
                              const InlineMapping&               inline_op,
                              const CreateInlineTemporaryInput&  input,
                                    CreateInlineTemporaryOutput& output)
{
  assert(false);
}

void FFMapper::report_profiling(const MapperContext         ctx,
                                const InlineMapping&        inline_op,
                                const InlineProfilingInfo&  input)
{
  assert(false);
}

void FFMapper::map_copy(const MapperContext      ctx,
                        const Copy&              copy,
                        const MapCopyInput&      input,
                              MapCopyOutput&     output)
{
  assert(false);
}

void FFMapper::select_copy_sources(const MapperContext          ctx,
                                   const Copy&                  copy,
                                   const SelectCopySrcInput&    input,
                                         SelectCopySrcOutput&   output)
{
  assert(false);
}

void FFMapper::create_copy_temporary_instance(
                              const MapperContext              ctx,
                              const Copy&                      copy,
                              const CreateCopyTemporaryInput&  input,
                                    CreateCopyTemporaryOutput& output)
{
  assert(false);
}

void FFMapper::speculate(const MapperContext      ctx,
                         const Copy& copy,
                               SpeculativeOutput& output)
{
  assert(false);
}

void FFMapper::report_profiling(const MapperContext      ctx,
                                const Copy&              copy,
                                const CopyProfilingInfo& input)
{
  assert(false);
}

void FFMapper::select_sharding_functor(
                             const MapperContext                ctx,
                             const Copy&                        copy,
                             const SelectShardingFunctorInput&  input,
                                   SelectShardingFunctorOutput& output)
{
  // Current all shardings uses data parallelism across machines
  output.chosen_functor = DataParallelShardingID;
}

void FFMapper::map_close(const MapperContext       ctx,
                         const Close&              close,
                         const MapCloseInput&      input,
                               MapCloseOutput&     output)
{
  assert(false);
}

void FFMapper::select_close_sources(const MapperContext        ctx,
                                    const Close&               close,
                                    const SelectCloseSrcInput&  input,
                                          SelectCloseSrcOutput& output)
{
  assert(false);
}

void FFMapper::create_close_temporary_instance(
                              const MapperContext               ctx,
                              const Close&                      close,
                              const CreateCloseTemporaryInput&  input,
                                    CreateCloseTemporaryOutput& output)
{
  assert(false);
}

void FFMapper::report_profiling(const MapperContext       ctx,
                                const Close&              close,
                                const CloseProfilingInfo& input)
{
  assert(false);
}

void FFMapper::select_sharding_functor(
                             const MapperContext                ctx,
                             const Close&                       close,
                             const SelectShardingFunctorInput&  input,
                                   SelectShardingFunctorOutput& output)
{
  // Current all shardings uses data parallelism across machines
  output.chosen_functor = DataParallelShardingID;
}

void FFMapper::map_acquire(const MapperContext         ctx,
                           const Acquire&              acquire,
                           const MapAcquireInput&      input,
                                 MapAcquireOutput&     output)
{
  assert(false);
}

void FFMapper::speculate(const MapperContext         ctx,
                         const Acquire&              acquire,
                               SpeculativeOutput&    output)
{
  assert(false);
}

void FFMapper::report_profiling(const MapperContext         ctx,
                                const Acquire&              acquire,
                                const AcquireProfilingInfo& input)
{
  assert(false);
}

void FFMapper::select_sharding_functor(
                             const MapperContext                ctx,
                             const Acquire&                     acquire,
                             const SelectShardingFunctorInput&  input,
                                   SelectShardingFunctorOutput& output)
{
  // Current all shardings uses data parallelism across machines
  output.chosen_functor = DataParallelShardingID;
}

void FFMapper::map_release(const MapperContext         ctx,
                           const Release&              release,
                           const MapReleaseInput&      input,
                                 MapReleaseOutput&     output)
{
  assert(false);
}

void FFMapper::select_release_sources(const MapperContext       ctx,
                                 const Release&                 release,
                                 const SelectReleaseSrcInput&   input,
                                       SelectReleaseSrcOutput&  output)
{
  assert(false);
}

void FFMapper::create_release_temporary_instance(
                               const MapperContext                 ctx,
                               const Release&                      release,
                               const CreateReleaseTemporaryInput&  input,
                                     CreateReleaseTemporaryOutput& output)
{
  assert(false);
}

void FFMapper::speculate(const MapperContext         ctx,
                         const Release&              release,
                               SpeculativeOutput&    output)
{
  assert(false);
}

void FFMapper::report_profiling(const MapperContext         ctx,
                                const Release&              release,
                                const ReleaseProfilingInfo& input)
{
  assert(false);
}

void FFMapper::select_sharding_functor(
                             const MapperContext                ctx,
                             const Release&                     release,
                             const SelectShardingFunctorInput&  input,
                                   SelectShardingFunctorOutput& output)
{
  assert(false);
}

void FFMapper::select_partition_projection(const MapperContext  ctx,
                      const Partition&                          partition,
                      const SelectPartitionProjectionInput&     input,
                            SelectPartitionProjectionOutput&    output)
{
  assert(false);
}

void FFMapper::map_partition(const MapperContext        ctx,
                             const Partition&           partition,
                             const MapPartitionInput&   input,
                                   MapPartitionOutput&  output)
{
  assert(false);
}

void FFMapper::select_partition_sources(
                               const MapperContext             ctx,
                               const Partition&                partition,
                               const SelectPartitionSrcInput&  input,
                                     SelectPartitionSrcOutput& output)
{
  assert(false);
}

void FFMapper::create_partition_temporary_instance(
                          const MapperContext                   ctx,
                          const Partition&                      partition,
                          const CreatePartitionTemporaryInput&  input,
                                CreatePartitionTemporaryOutput& output)
{
  assert(false);
}

void FFMapper::report_profiling(const MapperContext              ctx,
                                const Partition&                 partition,
                                const PartitionProfilingInfo&    input)
{
  assert(false);
}

void FFMapper::select_sharding_functor(
                             const MapperContext                ctx,
                             const Partition&                   partition,
                             const SelectShardingFunctorInput&  input,
                                   SelectShardingFunctorOutput& output)
{
  assert(false);
}

void FFMapper::select_sharding_functor(
                             const MapperContext                ctx,
                             const Fill&                        fill,
                             const SelectShardingFunctorInput&  input,
                                   SelectShardingFunctorOutput& output)
{
  assert(false);
}

void FFMapper::configure_context(const MapperContext         ctx,
                                 const Task&                 task,
                                       ContextConfigOutput&  output)
{
  // Use the default values and do nothing
}

void FFMapper::select_tunable_value(const MapperContext         ctx,
                                    const Task&                 task,
                                    const SelectTunableInput&   input,
                                          SelectTunableOutput&  output)
{
  assert(false);
}

void FFMapper::select_sharding_functor(
                      const MapperContext                    ctx,
                      const MustEpoch&                       epoch,
                      const SelectShardingFunctorInput&      input,
                            MustEpochShardingFunctorOutput&  output)
{
  assert(false);
}

void FFMapper::map_must_epoch(const MapperContext           ctx,
                              const MapMustEpochInput&      input,
                                    MapMustEpochOutput&     output)
{
  // Directly assign each task to its target_proc
  for (unsigned i = 0; i < input.tasks.size(); i++) {
    output.task_processors[i] = input.tasks[i]->target_proc;
  }
  // Currently assume no constraints needed to be mapped
  assert(input.constraints.size() == 0);
}

void FFMapper::map_dataflow_graph(const MapperContext           ctx,
                                  const MapDataflowGraphInput&  input,
                                        MapDataflowGraphOutput& output)
{
  assert(false);
}

void FFMapper::memoize_operation(const MapperContext  ctx,
                                 const Mappable&      mappable,
                                 const MemoizeInput&  input,
                                       MemoizeOutput& output)
{
  // FIXME: Legion tracing currently does not support MUST_EPOCH
  if (mappable.as_must_epoch() != NULL) {
    output.memoize = false;
    return;
  }
  // Memoize all other mapping decisions
  output.memoize = true;
}

// Mapping control and stealing
void FFMapper::select_tasks_to_map(const MapperContext          ctx,
                                   const SelectMappingInput&    input,
                                         SelectMappingOutput&   output)
{
  // Just map all the ready tasks
  for (std::list<const Task*>::const_iterator it =
        input.ready_tasks.begin(); it != input.ready_tasks.end(); it++)
    output.map_tasks.insert(*it);
}

void FFMapper::select_steal_targets(const MapperContext         ctx,
                                    const SelectStealingInput&  input,
                                          SelectStealingOutput& output)
{
  // Nothing to do, no stealing in FFMapper
}

void FFMapper::permit_steal_request(const MapperContext         ctx,
                                    const StealRequestInput&    intput,
                                          StealRequestOutput&   output)
{
  // Nothing to do, no stealing in FFMapper
  assert(false);
}

//--------------------------------------------------------------------------
/*static*/ unsigned long long FFMapper::compute_task_hash(const Task &task)
//--------------------------------------------------------------------------
{
  // Use Sean's "cheesy" hash function
  const unsigned long long c1 = 0x5491C27F12DB3FA5; // big number, mix 1+0s
  const unsigned long long c2 = 353435097; // chosen by fair dice roll
  // We have to hash all region requirements including region names,
  // privileges, coherence modes, reduction operators, and fields
  unsigned long long result = c2 + task.task_id;
  for (unsigned idx = 0; idx < task.regions.size(); idx++)
  {
    const RegionRequirement &req = task.regions[idx];
    result = result * c1 + c2 + req.handle_type;
    if (req.handle_type != LEGION_PARTITION_PROJECTION) {
      result = result * c1 + c2 + req.region.get_tree_id();
      result = result * c1 + c2 + req.region.get_index_space().get_id();
      result = result * c1 + c2 + req.region.get_field_space().get_id();
    } else {
      result = result * c1 + c2 + req.partition.get_tree_id();
      result = result * c1 + c2 +
                              req.partition.get_index_partition().get_id();
      result = result * c1 + c2 + req.partition.get_field_space().get_id();
    }
    for (std::set<FieldID>::const_iterator it =
          req.privilege_fields.begin(); it !=
          req.privilege_fields.end(); it++)
      result = result * c1 + c2 + *it;
    result = result * c1 + c2 + req.privilege;
    result = result * c1 + c2 + req.prop;
    result = result * c1 + c2 + req.redop;
  }
  return result;
}


#ifdef DEADCODE
Memory FFMapper::default_policy_select_target_memory(MapperContext ctx,
                                                     Processor target_proc,
                                                     const RegionRequirement &req,
                                                     MemoryConstraint mc)
{
  if (target_proc.kind() == Processor::TOC_PROC) {
    if (req.tag == MAP_TO_ZC_MEMORY) {
      assert(proc_zcmems.find(target_proc) != proc_zcmems.end());
      return proc_zcmems[target_proc];
    } else {
      assert(req.tag == 0);
      //return DefaultMapper::default_policy_select_target_memory(
      //           ctx, target_proc, req, mc);
      assert(proc_fbmems.find(target_proc) != proc_fbmems.end());
      return proc_fbmems[target_proc];
    }
  } else if (target_proc.kind() == Processor::LOC_PROC) {
    assert(proc_zcmems.find(target_proc) != proc_zcmems.end());
    return proc_zcmems[target_proc];
  } else {
    return DefaultMapper::default_policy_select_target_memory(
               ctx, target_proc, req, mc);
  }
}
#endif

const std::vector<Processor>& FFMapper::all_procs_by_kind(Processor::Kind kind)
{
  switch (kind)
  {
    case Processor::LOC_PROC:
      return all_cpus;
    case Processor::TOC_PROC:
      return all_gpus;
    case Processor::PY_PROC:
      return all_pys;
    default:
      assert(0);
  }
  return all_cpus;
}

Memory FFMapper::default_select_target_memory(
    MapperContext ctx,
    Processor target_proc,
    const RegionRequirement &req)
{
  if (target_proc.kind() == Processor::TOC_PROC) {
    if (req.tag == MAP_TO_ZC_MEMORY) {
      assert(proc_zcmems.find(target_proc) != proc_zcmems.end());
      return proc_zcmems[target_proc];
    } else {
      assert(req.tag == 0);
      assert(proc_fbmems.find(target_proc) != proc_fbmems.end());
      return proc_fbmems[target_proc];
    }
  } else if (target_proc.kind() == Processor::LOC_PROC) {
    assert(proc_zcmems.find(target_proc) != proc_zcmems.end());
    return proc_zcmems[target_proc];
  } else if (target_proc.kind() == Processor::PY_PROC) {
    assert(proc_zcmems.find(target_proc) != proc_zcmems.end());
    return proc_zcmems[target_proc];
  } else {
    // Unknown processor kind
    assert(false);
    return Memory::NO_MEMORY;
  }
}

bool FFMapper::default_make_instance(
    MapperContext ctx, Memory target_mem,
         const LayoutConstraintSet &constraints,
         PhysicalInstance &result,
         bool meets_constraints,
         const RegionRequirement &req,
         size_t *footprint)
{
  LogicalRegion target_region = req.region;
  bool tight_region_bounds = false;
  bool created = true;
  std::vector<LogicalRegion> target_regions(1, target_region);
  if (!runtime->find_or_create_physical_instance(ctx, target_mem, constraints,
      target_regions, result, created, true/*acquire*/, 0/*priority*/,
      tight_region_bounds, footprint))
    return false;
  if (created) {
    int priority = LEGION_GC_NEVER_PRIORITY;
    if (priority != 0)
      runtime->set_garbage_collection_priority(ctx, result, priority);
  }
  return true;
}

LayoutConstraintID FFMapper::default_select_layout_constraints(
         MapperContext ctx, Memory target_memory,
         const RegionRequirement &req,
         bool needs_field_constraint_check)
{
  assert(req.privilege != LEGION_REDUCE);
  std::pair<Memory::Kind,FieldSpace> constraint_key(target_memory.kind(),
      req.region.get_field_space());
  std::map<std::pair<Memory::Kind,FieldSpace>,LayoutConstraintID>::
      const_iterator finder = layout_constraint_cache.find(constraint_key);
  if (finder != layout_constraint_cache.end())
  {
    // If we don't need a constraint check we are already good
    if (!needs_field_constraint_check)
      return finder->second;
    // Check that the fields still are the same, if not, fall through
    // so that we make a new set of constraints
    const LayoutConstraintSet &old_constraints =
            runtime->find_layout_constraints(ctx, finder->second);
    // Should be only one unless things have changed
    const std::vector<FieldID> &old_set =
                      old_constraints.field_constraint.get_field_set();
    // Check to make sure the field sets are still the same
    std::vector<FieldID> new_fields;
    runtime->get_field_space_fields(ctx,
                                    constraint_key.second,new_fields);
    if (new_fields.size() == old_set.size())
    {
      std::set<FieldID> old_fields(old_set.begin(), old_set.end());
      bool still_equal = true;
      for (unsigned idx = 0; idx < new_fields.size(); idx++)
      {
        if (old_fields.find(new_fields[idx]) == old_fields.end())
        {
          still_equal = false;
          break;
        }
      }
      if (still_equal)
        return finder->second;
    }
    // Otherwise we fall through and make a new constraint which
    // will also update the cache
  }
  // Fill in the constraints
  LayoutConstraintSet constraints;
  default_select_constraints(ctx, constraints, target_memory, req);
  // Do the registration
  LayoutConstraintID result =
    runtime->register_layout(ctx, constraints);
  // Record our results, there is a benign race here as another mapper
  // call could have registered the exact same registration constraints
  // here if we were preempted during the registration call. The
  // constraint sets are identical though so it's all good.
  layout_constraint_cache[constraint_key] = result;
  return result;
}

void FFMapper::default_select_constraints(
         MapperContext ctx,
         LayoutConstraintSet &constraints,
         Memory target_memory,
         const RegionRequirement &req)
{
  // Currently don't support reduction instance
  assert(req.privilege != LEGION_REDUCE);
  // Our base default mapper will try to make instances of containing
  // all fields (in any order) laid out in SOA format to encourage
  // maximum re-use by any tasks which use subsets of the fields
  constraints.add_constraint(SpecializedConstraint())
    .add_constraint(MemoryConstraint(target_memory.kind()));

  if (constraints.field_constraint.field_set.size() == 0)
  {
    // Normal instance creation
    std::vector<FieldID> fields;
    FieldSpace handle = req.region.get_field_space();
    runtime->get_field_space_fields(ctx, handle, fields);
    // Currently assume each tensor has exactly one field
    assert(fields.size() == 1);
    constraints.add_constraint(FieldConstraint(fields,false/*contiguous*/,
                                               false/*inorder*/));
  }
  if (constraints.ordering_constraint.ordering.size() == 0)
  {
    IndexSpace is = req.region.get_index_space();
    Domain domain = runtime->get_index_space_domain(ctx, is);
    int dim = domain.get_dim();
    std::vector<DimensionKind> dimension_ordering(dim + 1);
    for (int i = 0; i < dim; ++i)
      dimension_ordering[i] =
        static_cast<DimensionKind>(static_cast<int>(LEGION_DIM_X) + i);
    dimension_ordering[dim] = LEGION_DIM_F;
    constraints.add_constraint(OrderingConstraint(dimension_ordering,
                                                  false/*contigous*/));
  }
}


void update_mappers(Machine machine, Runtime *runtime,
                    const std::set<Processor> &local_procs)
{

/*
  for (unsigned idx = 0; idx < proc_mem_affinities.size(); ++idx) {
    Machine::ProcessorMemoryAffinity& affinity = proc_mem_affinities[idx];
    if (affinity.p.kind() == Processor::TOC_PROC) {
      if (affinity.m.kind() == Memory::GPU_FB_MEM) {
        (*proc_fbmems)[affinity.p] = affinity.m;
      }
      else if (affinity.m.kind() == Memory::Z_COPY_MEM) {
        (*proc_zcmems)[affinity.p] = affinity.m;
      }
    }
  }
  for (std::map<Processor, Memory>::iterator it = proc_fbmems->begin();
       it != proc_fbmems->end(); it++) {
    gpus->push_back(it->first);
  }
*/
  // Find strategy file path
  std::string strategyFile = "";
  const InputArgs &command_args = HighLevelRuntime::get_input_args();
  char **argv = command_args.argv;
  int argc = command_args.argc;
  bool enable_control_replication = false;
  for (int i = 1; i < argc; i++) {
    if ((!strcmp(argv[i], "--import")) || (!strcmp(argv[i], "--import-strategy"))) {
      strategyFile = std::string(argv[++i]);
      continue;
    }
    if (!strcmp(argv[i], "--control-replication")) {
      enable_control_replication = true;
      continue;
    }
  }

  for (std::set<Processor>::const_iterator it = local_procs.begin();
        it != local_procs.end(); it++)
  {
    FFMapper* mapper = new FFMapper(runtime->get_mapper_runtime(),
                                    machine, *it, "FlexFlow Mapper",
                                    strategyFile, enable_control_replication);
    runtime->replace_default_mapper(mapper, *it);
  }
}<|MERGE_RESOLUTION|>--- conflicted
+++ resolved
@@ -22,13 +22,8 @@
                    const std::string& strategyFile,
                    bool _enable_control_replication)
   : NullMapper(rt, machine), node_id(local.address_space()),
-<<<<<<< HEAD
-    enable_control_replication(_enable_control_replication),
-    mapper_name(_mapper_name)
-=======
     mapper_name(_mapper_name),
     enable_control_replication(_enable_control_replication)
->>>>>>> 9968a18a
 {
   std::vector<Machine::ProcessorMemoryAffinity> proc_mem_affinities;
   machine.get_proc_mem_affinity(proc_mem_affinities);
@@ -73,11 +68,8 @@
     }
   }
   total_nodes = address_space_set.size();
-<<<<<<< HEAD
-=======
   if (enable_control_replication)
     log_ff_mapper.print("Enabled Control Replication Optimizations.");
->>>>>>> 9968a18a
   if (strategyFile == "") {
     // No strategy file provided, use data parallelism
     log_ff_mapper.print("No strategy file provided. Use default data parallelism.");
@@ -366,11 +358,7 @@
   // Violation of this assertion may result in severe runtime
   // overheads to Legion
   if (enable_control_replication) {
-<<<<<<< HEAD
-    for (int i = 0; i < output.target_procs.size(); i++)
-=======
     for (size_t i = 0; i < output.target_procs.size(); i++)
->>>>>>> 9968a18a
       assert(output.target_procs[i].address_space() == node_id);
   }
   // Find instances that still need to be mapped
@@ -585,15 +573,9 @@
       if (!affinity.empty()) {
         assert(affinity.size() == 1);
         memory_bandwidth = affinity[0].bandwidth;
-<<<<<<< HEAD
-        // Add 10 points to the bandwidth to prioritize preferred_memory
-        if (preferred_memory == location)
-          memory_bandwidth += 10;
-=======
         // Add 1000 points to the bandwidth to prioritize preferred_memory
         if (preferred_memory == location)
           memory_bandwidth += 1000;
->>>>>>> 9968a18a
       }
       source_memories[location] = memory_bandwidth;
       band_ranking[idx] =
@@ -608,15 +590,10 @@
   // Iterate from largest bandwidth to smallest
   for (std::vector<std::pair<PhysicalInstance,unsigned> >::
         const_reverse_iterator it = band_ranking.rbegin();
-<<<<<<< HEAD
-        it != band_ranking.rend(); it++)
-    ranking.push_back(it->first);
-=======
         it != band_ranking.rend(); it++) {
     ranking.push_back(it->first);
     break;
   }
->>>>>>> 9968a18a
 }
 
 void FFMapper::create_task_temporary_instance(
