/* Copyright 2021 CMU, Facebook, LANL, MIT, and Stanford (alphabetical)
 *
 * Licensed under the Apache License, Version 2.0 (the "License");
 * you may not use this file except in compliance with the License.
 * You may obtain a copy of the License at
 *
 *     http://www.apache.org/licenses/LICENSE-2.0
 *
 * Unless required by applicable law or agreed to in writing, software
 * distributed under the License is distributed on an "AS IS" BASIS,
 * WITHOUT WARRANTIES OR CONDITIONS OF ANY KIND, either express or implied.
 * See the License for the specific language governing permissions and
 * limitations under the License.
 */
#include "graph.h"
#include "dominators.h"
#include "legion.h"
#include "legion/legion_utilities.h"

using namespace Legion;

LegionRuntime::Logger::Category log_dp("DP");
LegionRuntime::Logger::Category log_graph("graph");

const MachineView MachineView::NO_VIEW = MachineView();

const Node Node::INVALID_NODE = Node();

MachineView::MachineView()
: device_type(MachineView::GPU), ndims(0), start_device_id(0)
{
  for (int i = 0; i < MAX_TENSOR_DIM; i++) {
    dim[i] = stride[i] = 0;
  }
}

size_t MachineView::num_parts() const
{
  size_t parts = 1;
  for (int i = 0; i < ndims; i++) {
    parts *= dim[i];
  }
  return parts;
}

size_t MachineView::hash() const
{
  size_t ret = 17;
  ret = ret * 31 + std::hash<int>()(device_type);
  ret = ret * 31 + std::hash<int>()(ndims);
  ret = ret * 31 + std::hash<int>()(start_device_id);
  for (int i = 0; i < ndims; i++) {
    ret = ret * 31 + std::hash<int>()(dim[i]);
    ret = ret * 31 + std::hash<int>()(stride[i]);
  }
  return ret;
}

size_t MachineResource::hash() const
{
  size_t ret = 17;
  ret = ret * 31 + std::hash<int>()(num_nodes);
  ret = ret * 31 + std::hash<int>()(available_gpus_per_node);
  ret = ret * 31 + std::hash<int>()(available_cpus_per_node);
  ret = ret * 31 + std::hash<int>()(start_gpu_id);
  ret = ret * 31 + std::hash<int>()(start_cpu_id);
  return ret;
}

Node::Node(void)
: guid(0), ptr(NULL)
{}

/*static*/
std::string optype_to_string(OperatorType op_type)
{
  switch (op_type) {
    case OP_INPUT:
      return "Input";
    case OP_WEIGHT:
      return "Weight";
    case OP_NOOP:
      return "Noop";
    case OP_CONV2D:
      return "Conv";
    case OP_DROPOUT:
      return "Dropout";
    case OP_EMBEDDING:
      return "Embedding";
    case OP_LINEAR:
      return "Linear";
    case OP_POOL2D:
      return "Pool";
    case OP_RELU:
      return "Relu";
    case OP_SIGMOID:
      return "Sigmoid";
    case OP_TANH:
      return "TanH";
    case OP_BATCHNORM:
      return "Batchnorm";
    case OP_CONCAT:
      return "Concat";
    case OP_SPLIT:
      return "Split";
    case OP_RESHAPE:
      return "Reshape";
    case OP_TRANSPOSE:
      return "Transpose";
    case OP_EW_ADD:
      return "Add";
    case OP_EW_MUL:
      return "Mul";
    case OP_MATMUL:
      return "MatMul";
    case OP_MUL:
      return "Mul";
    case OP_ENLARGE:
      return "Enlarge";
    case OP_SQUEEZE:
      return "Squeeze";
    case OP_UNSQUEEZE:
      return "Unsqueeze";
    case OP_EW_SUB:
      return "Sub";
    case OP_EW_DIV:
      return "Div";
    case OP_EW_EQUAL:
      return "Equal";
    case OP_EW_GREATER:
      return "Greater";
    case OP_EW_LESS:
      return "Less";
    case OP_EW_MAX:
      return "Max";
    case OP_EW_MIN:
      return "Min";
    case OP_REDUCE_ARGMAX:
      return "ArgMax";
    case OP_REDUCE_ARGMIN:
      return "ArgMin";
    case OP_REDUCE_MAX:
      return "ReduceMax";
    case OP_REDUCE_MEAN:
      return "ReduceMean";
    case OP_REDUCE_MIN:
      return "ReduceMin";
    case OP_REDUCE_PROD:
      return "ReduceProd";
    case OP_REDUCE_SUM:
      return "ReduceSum";
    case OP_PAD:
      return "Pad";
    case OP_SHAPE:
      return "Shape";
    case OP_SIZE:
      return "Size";
    case OP_TOPK:
      return "TopK";
    case OP_WHERE:
      return "Where";
    case OP_CEIL:
      return "Ceil";
    case OP_CAST:
      return "Cast";
    case OP_EXP:
      return "Exp";
    case OP_ROUND:
      return "Round";
    case OP_LOG:
      return "Log";
    case OP_LOGICAL_NOT:
      return "Not";
    case OP_SQRT:
      return "Sqrt";
    case OP_LEAKYRELU:
      return "LeakyRelu";
    case OP_SLICE:
      return "Slice";
    case OP_RESIZE:
      return "Resize";
    case OP_SOFTMAX:
      return "Softmax";
    case OP_REPARTITION:
      return "Partition";
    case OP_REPLICATE:
      return "Replicate";
    case OP_REDUCTION:
      return "Reduction";
    case OP_COMBINE:
      return "Combine";
    case OP_FUSED_PARALLEL:
      return "FusedParallel";
    default:
      return "Unknown_" + std::to_string(op_type);
  }
}

std::string Node::op_to_string(const Op* op) const
{
  return optype_to_string(op->op_type);
}

Edge::Edge(void)
: srcOp(Node::INVALID_NODE), dstOp(Node::INVALID_NODE),
  srcIdx(-1), dstIdx(-1)
{}

Edge::Edge(const Node& _srcOp, const Node& _dstOp,
           int _srcIdx, int _dstIdx)
: srcOp(_srcOp), dstOp(_dstOp), srcIdx(_srcIdx), dstIdx(_dstIdx)
{}

bool Edge::operator==(const Edge& rhs) const
{
  if (srcOp != rhs.srcOp) return false;
  if (dstOp != rhs.dstOp) return false;
  if (srcIdx != rhs.srcIdx) return false;
  if (dstIdx != rhs.dstIdx) return false;
  return true;
}

SearchHelper::SearchHelper(FFModel *model)
  : model(model)
{ }

template <typename T>
T SearchHelper::find_optimal_sequence_graph_time(
  Graph const *g,
  Node const &bn_node,
  NodeAssignment const &source,
  NodeAssignment const &sink,
  MachineResource const &resources
) const {
  std::unique_ptr<Graph> pre_graph;
  std::unique_ptr<Graph> post_graph;
  std::tie(pre_graph, post_graph) = g->split_at_node(bn_node);

  T optimal = this->infinity<T>();

  std::vector<MachineView> valid_views = this->get_valid_machine_views(bn_node.ptr, resources);
  if (valid_views.empty()) {
    return optimal;
  }

  T pre_cost, post_cost, total_cost;
  for (MachineView const &bn_view : valid_views) {
    log_dp.debug("    explore view(%d %d)", bn_view.ndims, bn_view.dim[0]);
    log_dp.debug("    First Graph...");
    pre_cost = this->graph_cost<T>(pre_graph.get(), source, {bn_node, bn_view}, resources, true);
    log_dp.debug("    Second Graph...");
    post_cost = this->graph_cost<T>(post_graph.get(), {bn_node, bn_view}, sink, resources, false);

    total_cost = sequence_cost<T>(pre_cost, post_cost);

    if (total_cost < optimal) {
      optimal = total_cost;
    }
  }

  check_matches_graph<T>(g, optimal, sink.node);

  return optimal;
}

template <typename T>
T SearchHelper::find_optimal_nonsequence_graph_time(
  Graph const *g,
  NodeAssignment const &source,
  NodeAssignment const &sink,
  MachineResource const &resources
) const {
  std::unique_ptr<Graph> first_graph;
  std::unique_ptr<Graph> second_graph;
  std::tie(first_graph, second_graph) = g->split_horizontal(source.node, sink.node);

  // Run the two in sequence
  T optimal = sequence_cost<T>(
      this->graph_cost<T>(first_graph.get(), source, sink, resources, false),
      this->graph_cost<T>(second_graph.get(), source, sink, resources, false)
  );

  // Consider run the two in parallel
  // Split resources vertically
  for (int i = 1; i < resources.num_nodes - 1; i++) {
    MachineResource firstRes = resources, secondRes = resources;
    firstRes.num_nodes = i;
    secondRes.num_nodes = resources.num_nodes - i;
    secondRes.start_gpu_id = resources.start_gpu_id + resources.all_gpus_per_node * i;

    T new_cost = parallel_cost<T>(
        this->graph_cost<T>(first_graph.get(), source, sink, firstRes, false),
        this->graph_cost<T>(second_graph.get(), source, sink, secondRes, false)
    );
    if (new_cost < optimal) {
      optimal = new_cost;
    }
  }
  // Split resources horizontally
  for (int i = 1; i < resources.available_gpus_per_node; i++) {
    MachineResource firstRes = resources, secondRes = resources;
    firstRes.available_gpus_per_node = i;
    secondRes.available_gpus_per_node = resources.available_gpus_per_node - i;
    secondRes.start_gpu_id = resources.start_gpu_id + i;

    T new_cost = parallel_cost<T>(
        this->graph_cost<T>(first_graph.get(), source, sink, firstRes, false),
        this->graph_cost<T>(second_graph.get(), source, sink, secondRes, false)
    );
    if (new_cost < optimal) {
      optimal = new_cost;
    }
  }

  check_matches_graph<T>(g, optimal, sink.node);

  return optimal;
}

Graph::Graph(FFModel* _model)
: model(_model), search(_model->search)
{
}

void Graph::add_edge(const Node& srcOp,
                     const Node& dstOp,
                     int srcIdx,
                     int dstIdx)
{
  if (inEdges.find(dstOp) == inEdges.end()) {
    inEdges[dstOp];
  }
  if (outEdges.find(srcOp) == outEdges.end()) {
    outEdges[srcOp];
  }
  Edge e(srcOp, dstOp, srcIdx, dstIdx);
  inEdges[srcOp];
  outEdges[dstOp];
  inEdges[dstOp].insert(e);
  outEdges[srcOp].insert(e);
}

void Graph::add_edge(const Edge& e)
{
  inEdges[e.srcOp];
  outEdges[e.dstOp];

  inEdges[e.dstOp].insert(e);
  outEdges[e.srcOp].insert(e);
}

void Graph::remove_edge(const Edge& e)
{
  assert(outEdges[e.srcOp].find(e) != outEdges[e.srcOp].end());
  assert(inEdges[e.dstOp].find(e) != inEdges[e.dstOp].end());
  assert(outEdges[e.srcOp].erase(e) == 1);
  assert(inEdges[e.dstOp].erase(e) == 1);
  if ((outEdges[e.srcOp].size() == 0) && (inEdges[e.srcOp].size() == 0)) {
    outEdges.erase(e.srcOp);
    inEdges.erase(e.srcOp);
  }
  if ((outEdges[e.dstOp].size() == 0) && (inEdges[e.dstOp].size() == 0)) {
    outEdges.erase(e.dstOp);
    inEdges.erase(e.dstOp);
  }
}

bool Graph::has_edge(const Node& srcOp,
                     const Node& dstOp,
                     int srcIdx,
                     int dstIdx)
{
  Edge e(srcOp, dstOp, srcIdx, dstIdx);
  return (inEdges[dstOp].find(e) != inEdges[dstOp].end());
}

bool Graph::has_edge(const Edge& e)
{
  return (inEdges[e.dstOp].find(e) != inEdges[e.dstOp].end());
}

void Graph::print(void) const
{
  log_graph.print("Printing in-edge graph...");
  for (const auto& it : inEdges) {
    if (it.first.guid == 0) continue;
    log_graph.print("	guid(%zu) type(%s): ", it.first.guid,
                    optype_to_string(it.first.ptr->op_type).data());
    const std::unordered_set<Edge>& list = it.second;
    for (const auto& it2 : list) {
      Edge e = it2;
      log_graph.print("         inEdge(guid(%zu) idx(%d))",
                      e.srcOp.guid, e.srcIdx);
    }
    // if (it->first.ptr->type == OP_CONV2D) {
    //   it->first.ptr->inputs[1].print_info("conv weight");
    // }
    // else if (it->first.ptr->type == OP_BROADCAST_ADD) {
    //   it->first.ptr->inputs[1].print_info("conv new bias");
    // }
    // else if (it->first.ptr->type == OP_BATCHNORM) {
    //   it->first.ptr->inputs[1].print_info("gamma");
    //   it->first.ptr->inputs[2].print_info("beta");
    //   it->first.ptr->inputs[3].print_info("mean");
    //   it->first.ptr->inputs[4].print_info("var");
    // }
  }
  log_graph.print("Printing out-edge graph...");
  for (const auto& it : outEdges) {
    if (it.first.guid == 0) continue;
    log_graph.print("	guid(%zu) type(%d): ", it.first.guid,
                    it.first.ptr->op_type);
    const std::unordered_set<Edge>& list = it.second;
    for (const auto& it2 : list) {
      Edge e = it2;
      log_graph.print("         outEdge(guid(%zu) idx(%d))",
                      e.dstOp.guid, e.dstIdx);
    }
    // if (it->first.ptr->type == OP_CONV2D) {
    //   it->first.ptr->inputs[1].print_info("conv weight");
    // }
    // else if (it->first.ptr->type == OP_BROADCAST_ADD) {
    //   it->first.ptr->inputs[1].print_info("conv new bias");
    // }
    // else if (it->first.ptr->type == OP_BATCHNORM) {
    //   it->first.ptr->inputs[1].print_info("gamma");
    //   it->first.ptr->inputs[2].print_info("beta");
    //   it->first.ptr->inputs[3].print_info("mean");
    //   it->first.ptr->inputs[4].print_info("var");
    // }
  }

}

bool Graph::has_loop(void)
{
  std::unordered_map<Node, int> todos;
  std::vector<Node> opList;
  for (const auto& it : inEdges) {
    const auto& inList = it.second;
    todos[it.first] = (int)inList.size();
    if (todos[it.first] == 0)
      opList.push_back(it.first);
  }
  #ifdef DEADCODE
  for (const auto& it : outEdges) {
    if (inEdges.find(it.first) == inEdges.end()) {
      opList.push_back(it.first);
    }
  }
  #endif
  size_t i = 0;
  while (i < opList.size()) {
    Node op = opList[i++];
    const auto& outList = outEdges[op];
    for (const auto& it2 : outList) {
      todos[it2.dstOp] --;
      if (todos[it2.dstOp] == 0) {
        opList.push_back(it2.dstOp);
      }
    }
  }
  return (opList.size() < inEdges.size());
}

bool Graph::check_correctness(void)
{
  bool okay = true;
  for (auto it = outEdges.begin(); it != outEdges.end(); it++) {
    const auto& list = it->second;
    for (auto it2 = list.begin(); it2 != list.end(); it2++) {
      Edge e = *it2;
      if (!has_edge(e)) assert(false);
      if (e.srcOp.ptr == NULL) continue;
      Tensor srcTensor = e.srcOp.ptr->outputs[e.srcIdx];
      Tensor dstTensor = e.dstOp.ptr->inputs[e.dstIdx];
      if (srcTensor->num_dims != dstTensor->num_dims) assert(false);
      for (int i = 0; i < srcTensor->num_dims; i++) {
        assert(srcTensor->dims[i] == dstTensor->dims[i]);
      }
    }
  }
  return okay;
}

std::vector<MachineView> SearchHelper::get_valid_machine_views(const Op* op, const MachineResource& resource) const
{
  std::vector<MachineView> const *cached_op_views = NULL;
  std::vector<MachineView> valid_views;

  const auto& iter = cached_operator_valid_views.find(op->op_guid);
  if (iter != cached_operator_valid_views.end()) {
    cached_op_views = iter->second.get();
  } else {
    auto to_cache = std::unique_ptr<std::vector<MachineView>>(new std::vector<MachineView>());
    for (size_t i = 0; i < this->model->all_valid_views.size(); i++) {
      bool valid = true;
      for (int j = 0; j < op->numOutputs; j++)
        if (!op->outputs[j]->is_valid_machine_view(this->model->all_valid_views[i]))
          valid = false;
      if (valid)
        to_cache->push_back(this->model->all_valid_views[i]);
    }
    cached_operator_valid_views[op->op_guid] = std::move(to_cache);
    cached_op_views = cached_operator_valid_views.at(op->op_guid).get();
  }
  for (size_t i = 0; i < cached_op_views->size(); i++) {
    MachineView view = (*cached_op_views)[i];
    if (view.device_type == MachineView::GPU)
      view.start_device_id = resource.start_gpu_id;
    else if (view.device_type == MachineView::CPU)
      view.start_device_id = resource.start_cpu_id;
    else
      assert(false);
    if (!resource.is_valid_machine_view(view))
      continue;
    valid_views.push_back(view);
  }
  return valid_views;
}

void FFModel::register_all_machine_views(int num_nodes,
                                         int gpus_per_node,
                                         int cpus_per_node,
                                         std::vector<MachineView>& valid_views)
{
  // Data parallel views
  for (int i = 1; i <= num_nodes * gpus_per_node; i++)
    if (num_nodes * gpus_per_node % i == 0) {
      MachineView view;
      view.device_type = MachineView::GPU;
      view.ndims = 1;
      view.dim[0] = i;
      view.stride[0] = 1;
      view.start_device_id = 0;
      valid_views.push_back(view);
    }
}

Node Graph::find_bottleneck_node(const Node& sink_node, const Node& source_node) const
{
  using ::flexflow::graph::imm_post_dominators;
  using ::flexflow::graph::MultisourceGraphStructure;
  using ::flexflow::graph::GraphStructure;
  using ::flexflow::graph::roots;


  Node source(source_node);
  std::unordered_map<Node, Node> ipd;
  std::unordered_set<Node> graph_roots = roots(*this);
  if (source_node != Node::INVALID_NODE) {
    ipd = imm_post_dominators(*this);
  } else if (graph_roots.size() == 1) {
    ipd = imm_post_dominators(*this);
    source = *graph_roots.begin();
  } else {
    ipd = imm_post_dominators<Graph, MultisourceGraphStructure<Graph>>(*this);
  }

  Node bn_node = ipd.at(source);
  if (bn_node == source || bn_node == sink_node) {
    return Node::INVALID_NODE;
  }

  return bn_node;
}

std::pair<std::unique_ptr<Graph>, std::unique_ptr<Graph>> Graph::split_at_node(Node const &bottleneck) const {
  using ::flexflow::graph::topo_sort;

  auto first_graph = std::unique_ptr<Graph>(new Graph(this->model));
  auto second_graph = std::unique_ptr<Graph>(new Graph(this->model));

  /* SequenceGraph sequence = this->get_sequence_graph(); */
  /* Graph transed = this->apply_sequence_graph(sequence); */
  Graph const &transed = *this;

  std::unordered_set<Node> used_nodes;
  {
    std::vector<Node> topo_sorted;
    topo_sort(transed, &topo_sorted);

    for (auto const &node : topo_sorted) {
      if (node == bottleneck) {
        break;
      }

      used_nodes.insert(node);
    }
    used_nodes.insert(bottleneck);

    assert (used_nodes.size() < topo_sorted.size());
  }

  for (const auto& it : transed.inEdges) {
    const auto& inList = it.second;
    if (used_nodes.find(it.first) != used_nodes.end()) {
      // Add all in-edges of used_nodes in to the first_graph
      for (const auto& it2 : inList) {
        first_graph->add_edge(it2);
      }
    } else {
      // Add all in-edges of not_used_nodes into the second_graph
      for (const auto& it2 : inList) {
        second_graph->add_edge(it2);
      }
    }
  }

  return {
    std::move(first_graph),
    std::move(second_graph)
  };
}

std::pair<std::unique_ptr<Graph>, std::unique_ptr<Graph>>
Graph::split_horizontal(Node const &source_node, Node const &sink_node) const
{
  auto first_graph = std::unique_ptr<Graph>(new Graph(this->model));
  auto second_graph = std::unique_ptr<Graph>(new Graph(this->model));
  Node bn_node = Node::INVALID_NODE;
  // Find sink_node's first input
  {
    const auto& inList = this->inEdges.find(sink_node)->second;
    for (const auto& it2 : inList) {
      if (it2.dstIdx != 0) continue;
      //if (it2.weightEdge) continue;
      bn_node = it2.srcOp;
    }
  }
  assert(bn_node != Node::INVALID_NODE);
  std::unordered_set<Node> used_nodes;
  std::vector<Node> queue;
  queue.push_back(bn_node);
  used_nodes.insert(bn_node);
  size_t i = 0;
  while (i < queue.size()) {
    Node node = queue[i++];
    const auto& inList = this->inEdges.find(node)->second;
    for (const auto& it2 : inList) {
      if (used_nodes.find(it2.srcOp) == used_nodes.end()) {
        used_nodes.insert(it2.srcOp);
        queue.push_back(it2.srcOp);
      }
    }
  }
  for (const auto& it : this->inEdges) {
    if (it.first == sink_node) continue;
    const auto& inList = it.second;
    if (used_nodes.find(it.first) != used_nodes.end()) {
      // Add all in-edges of used_nodes in to the first_graph
      for (const auto& e : inList) {
        first_graph->add_edge(e);
      }
    } else {
      // Add all in-edges of not_used_nodes into the second_graph
      for (const auto& e : inList) {
        second_graph->add_edge(e);
      }
    }
  }
  // Split sink_node's inedges between the two graphs
  {
    const auto& inList = this->inEdges.find(sink_node)->second;
    for (const auto& e : inList) {
      if (used_nodes.find(e.srcOp) != used_nodes.end()) {
        first_graph->add_edge(e);
      } else {
        second_graph->add_edge(e);
      }
    }
  }
  // Assert there must be at least on sink_source's inEdges in the second graph
  assert(second_graph->inEdges.find(sink_node) != second_graph->inEdges.end());

  return {std::move(first_graph), std::move(second_graph)};
}

float FFModel::graph_cost(const Graph* graph,
                          const Node& sink_node,
                          const MachineView& sink_view,
                          const Node& source_node,
                          const MachineView& source_view,
                          const MachineResource& resources,
                          bool include_sink_compute_time,
                          bool constructing_optimal_view)
{
<<<<<<< HEAD
  assert (!graph->inEdges.empty());

  return this->search->graph_cost<float>(
      graph,
      { source_node, source_view },
      { sink_node, sink_view },
      resources,
      include_sink_compute_time
  );
=======
  log_dp.debug("sink(%zu) sink_view(%d %d) source(%zu) source_view(%d %d) resources(%d %d)",
               sink_node.guid, sink_view.ndims, sink_view.dim[0],
               source_node.guid, source_view.ndims, source_view.dim[0],
               resources.num_nodes, resources.available_gpus_per_node);
  size_t hash = dp_state_hash(graph, sink_node, sink_view,
                              source_node, source_view, resources);
  log_dp.debug("hash = %zu", hash);
  assert(graph->inEdges.find(sink_node) != graph->inEdges.end());
  if (source_node != Node::INVALID_NODE)
    assert(graph->outEdges.find(source_node) != graph->outEdges.end());
  if (cached_graph_costs.find(hash) != cached_graph_costs.end()) {
    // cached_graph_costs does not include sink_compute_time
    if (include_sink_compute_time) {
      CostMetrics metrics = simulator->measure_operator_cost(sink_node.ptr, sink_view);
      return cached_graph_costs[hash]+metrics.forward_time+metrics.backward_time;
    } else 
      return cached_graph_costs[hash];
  }
  // cached_graph_costs should include hash when constructing optimal view
  // So we should not be here
  assert(!constructing_optimal_view);
  float cost = 1e7;
  if (graph->inEdges.size() <= 2) {
    if (source_node == Node::INVALID_NODE)
      cost = 0.0f;
    else {
      cost = 0.0f;
      const auto& inList = graph->inEdges.find(sink_node)->second;
      for (const auto& it2 : inList) {
        assert(it2.srcOp == source_node);
        assert(sink_node.ptr->inputs[it2.dstIdx]->is_valid_machine_view(source_view));
        cost += simulator->estimate_xfer_cost(source_node.ptr->outputs[it2.srcIdx],
                                              source_view, sink_view);
      }
    }
  } else {
    std::unordered_set<Node> used_nodes;
    Node bn_node = graph->find_bottleneck_node(sink_node, source_node, used_nodes);
    if (bn_node != Node::INVALID_NODE) {
      // We found a bottleneck node
      log_dp.debug("  Found bn_node = %zu", bn_node.guid);
      Graph* first_graph = new Graph(this);
      Graph* second_graph = new Graph(this);
      for (const auto& it : graph->inEdges) {
        const auto& inList = it.second;
        if (used_nodes.find(it.first) != used_nodes.end()) {
          // Add all in-edges of used_nodes in to the first_graph
          for (const auto& it2 : inList) {
            first_graph->add_edge(it2);
          }
        } else {
          // Add all in-edges of not_used_nodes into the second_graph
          for (const auto& it2 : inList) {
            second_graph->add_edge(it2);
          }
        }
      }
      std::vector<MachineView> valid_views;
      get_valid_machine_views(bn_node.ptr, resources, valid_views);
      for (size_t i = 0; i < valid_views.size(); i++) {
        MachineView bn_view = valid_views[i];
        //bool valid = true;
        //for (int j = 0; j < bn_node.ptr->numOutputs; j++) {
        //  if (!bn_node.ptr->outputs[j]->is_valid_machine_view(bn_view))
        //    valid = false;
        //}
        //if (!valid) continue;
        //if (!resources.is_valid_machine_view(bn_view)) continue;
        log_dp.debug("    explore view(%d %d)", bn_view.ndims, bn_view.dim[0]);
        log_dp.debug("    First Graph...");
        float first_cost = graph_cost(first_graph, bn_node, bn_view,
                                      source_node, source_view, resources, true);
        log_dp.debug("    Second Graph...");
        float second_cost = graph_cost(second_graph, sink_node, sink_view, 
                                       bn_node, bn_view, resources, false);
        if (first_cost + second_cost < cost)
          cost = first_cost + second_cost;
      }
      delete first_graph;
      delete second_graph;
    } else {
      // sink node must have multiple branches
      // otherwise we should not be here
      assert(graph->inEdges.find(sink_node)->second.size() > 1);
      Graph* first_graph = new Graph(this);
      Graph* second_graph = new Graph(this);
      bn_node = Node::INVALID_NODE;
      // Find sink_node's first input
      {
        int minIdx = MAX_NUM_INPUTS;
        const auto& inList = graph->inEdges.find(sink_node)->second;
        for (const auto& it2 : inList) {
          //if (it2.dstIdx != 0) continue;
          //if (it2.weightEdge) continue;
          if (it2.dstIdx < minIdx) {
            minIdx = it2.dstIdx;
            bn_node = it2.srcOp;
          }
        }
      }
      assert(bn_node != Node::INVALID_NODE);
      used_nodes.clear();
      std::vector<Node> queue;
      queue.push_back(bn_node);
      used_nodes.insert(bn_node);
      size_t i = 0;
      while (i < queue.size()) {
        Node node = queue[i++];
        const auto& inList = graph->inEdges.find(node)->second;
        for (const auto& it2 : inList) {
          if (used_nodes.find(it2.srcOp) == used_nodes.end()) {
            used_nodes.insert(it2.srcOp);
            queue.push_back(it2.srcOp);
          }
        }
      }
      for (const auto& it : graph->inEdges) {
        if (it.first == sink_node) continue;
        const auto& inList = it.second;
        if (used_nodes.find(it.first) != used_nodes.end()) {
          // Add all in-edges of used_nodes in to the first_graph
          for (const auto& e : inList) {
            first_graph->add_edge(e);
          }
        } else {
          // Add all in-edges of not_used_nodes into the second_graph
          for (const auto& e : inList) {
            second_graph->add_edge(e);
          }
        }
      }
      // Split sink_node's inedges between the two graphs
      {
        const auto& inList = graph->inEdges.find(sink_node)->second;
        for (const auto& e : inList) {
          if (used_nodes.find(e.srcOp) != used_nodes.end()) {
            first_graph->add_edge(e);
          } else {
            second_graph->add_edge(e);
          }
        }
      }
      // Assert there must be at least on sink_source's inEdges in the second graph
      assert(second_graph->inEdges.find(sink_node) != second_graph->inEdges.end());
      // Run the two sequentially
      cost = graph_cost(first_graph, sink_node, sink_view, 
                        source_node, source_view, resources, false)
           + graph_cost(second_graph, sink_node, sink_view,
                        source_node, source_view, resources, false);
      // Consider run the two in parallel
      // Split resources vertically
      for (int i = 1; i < resources.num_nodes; i++) {
        MachineResource firstRes = resources, secondRes = resources;
        firstRes.num_nodes = i;
        secondRes.num_nodes = resources.num_nodes - i;
        secondRes.start_gpu_id = resources.start_gpu_id + resources.all_gpus_per_node * i;
        float new_cost;
        new_cost = std::max(graph_cost(first_graph, sink_node, sink_view,
                                       source_node, source_view, firstRes, false),
                            graph_cost(second_graph, sink_node, sink_view,
                                       source_node, source_view, secondRes, false));
        if (new_cost < cost)
          cost = new_cost;
      }
      // Split resources horizontally
      for (int i = 1; i < resources.available_gpus_per_node; i++) {
        MachineResource firstRes = resources, secondRes = resources;
        firstRes.available_gpus_per_node = i;
        secondRes.available_gpus_per_node = resources.available_gpus_per_node - i;
        secondRes.start_gpu_id = resources.start_gpu_id + i;
        float new_cost;
        new_cost = std::max(graph_cost(first_graph, sink_node, sink_view,
                                       source_node, source_view, firstRes, false),
                            graph_cost(second_graph, sink_node, sink_view,
                                       source_node, source_view, secondRes, false));
        if (new_cost < cost)
          cost = new_cost;
      }
      delete first_graph;
      delete second_graph;
    }
  }
  log_dp.debug("  cached_graph_costs[%zu]=%.4lf", hash, cost);
  cached_graph_costs[hash] = cost;
  if (include_sink_compute_time) {
    CostMetrics metrics = simulator->measure_operator_cost(sink_node.ptr, sink_view);
    cost += metrics.forward_time + metrics.backward_time;
  }
  return cost;
>>>>>>> 0c66019b
}

void FFModel::construct_optimal_view(const Graph *graph,
                                     const Node& sink_node,
                                     const MachineView& sink_view,
                                     const Node& source_node,
                                     const MachineView& source_view,
                                     const MachineResource& resources,
                                     bool include_sink_compute_time,
                                     float optimal_cost,
                                     std::unordered_map<Node, MachineView>& optimal_views)
{
  GraphCostResult result = this->search->graph_cost<GraphCostResult>(
      graph,
      { source_node, source_view },
      { sink_node, sink_view },
      resources,
      include_sink_compute_time
  );

  optimal_views.insert(result.views.begin(), result.views.end());
}


GraphCostResult GraphCostResult::invalid() {
  return {std::numeric_limits<float>::infinity(), {}};
}

bool GraphCostResult::operator<(GraphCostResult const &other) const {
  return this->cost < other.cost;
}

template <>
GraphCostResult sequence_cost<GraphCostResult>(GraphCostResult const &first, GraphCostResult const &second) {
  GraphCostResult result;
  result.cost = first.cost + second.cost;
  result.views.insert(first.views.cbegin(), first.views.cend());
  result.views.insert(second.views.cbegin(), second.views.cend());

  return result;
}

template <>
float sequence_cost<float>(float const &first, float const &second) {
  return first + second;
}

template <>
GraphCostResult parallel_cost<GraphCostResult>(GraphCostResult const &first, GraphCostResult const &second) {
  GraphCostResult result;
  result.cost = std::max(first.cost, second.cost);
  result.views.insert(first.views.cbegin(), first.views.cend());
  result.views.insert(second.views.cbegin(), second.views.cend());

  return result;
}

template <>
float parallel_cost<float>(float const &first, float const &second) {
  return std::max(first, second);
}

template <>
bool SearchHelper::is_invalid<float>(float const &cost) const {
  return cost == std::numeric_limits<float>::infinity();
}

template <>
bool SearchHelper::is_invalid<GraphCostResult>(GraphCostResult const &cost) const {
  return cost.cost == std::numeric_limits<float>::infinity();
}

template <>
void SearchHelper::check_matches_graph<GraphCostResult>(Graph const *g, GraphCostResult const &r, Node const &sink) const {
  using ::flexflow::graph::nodes;

  if (this->is_invalid(r)) {
    return;
  }

  std::unordered_set<Node> g_nodes = nodes(*g);
  g_nodes.erase(sink);

  std::unordered_set<Node> r_nodes;
  for (auto const &kv : r.views) {
    r_nodes.insert(kv.first);
  }

  assert( g_nodes == r_nodes );
}

template <>
void SearchHelper::check_matches_graph<float>(Graph const *g, float const &r, Node const &sink) const { }

template <>
std::pair<bool, float> SearchHelper::try_get_cost_from_cache<float>(size_t hash) const {
  if (this->cached_graph_costs.find(hash) == this->cached_graph_costs.end()) {
    return {false, std::numeric_limits<float>::infinity()};
  } else {
    return {true, this->cached_graph_costs.at(hash)};
  }
}

template <>
std::pair<bool, GraphCostResult> SearchHelper::try_get_cost_from_cache<GraphCostResult>(size_t hash) const {
  return {false, GraphCostResult::invalid()};
}

template <>
void SearchHelper::try_cache_result<float>(size_t hash, float const &value) const {
  log_dp.debug("  cached_graph_costs[%zu]=%.4lf", hash, value);
  this->cached_graph_costs[hash] = value;
}

template <>
void SearchHelper::try_cache_result<GraphCostResult>(size_t hash, GraphCostResult const &value) const {
  log_dp.debug("  cached_graph_costs[%zu]=%.4lf", hash, value.cost);
  this->cached_graph_costs[hash] = value.cost;
}

template <>
float SearchHelper::infinity<float>() const {
  return std::numeric_limits<float>::infinity();
}

template <>
GraphCostResult SearchHelper::infinity<GraphCostResult>() const {
  return { std::numeric_limits<float>::infinity(), {}};
}

template <>
float SearchHelper::empty<float>() const {
  return 0.0f;
}

template <>
GraphCostResult SearchHelper::empty<GraphCostResult>() const {
  return { 0.0f, {} };
}

template <typename T>
T SearchHelper::estimate_xfer_cost(
    Graph const *graph, NodeAssignment const &source, NodeAssignment const &sink) const {
  T result = this->empty<T>();

  if (source.node == Node::INVALID_NODE) {
    // if source is an invalid node, then the source node of the graph is an input node
    Node real_source = Node::INVALID_NODE;
    for (auto const &kv : graph->inEdges) {
      if (kv.first != sink.node) {
        real_source = kv.first;
        break;
      }
    }
    this->add_operator_cost<T>(
        {real_source, MachineView::NO_VIEW}, // the machine view of an input node is currently ignored
        0.0f,
        &result
    );
  } else {
<<<<<<< HEAD
    const auto& inList = graph->inEdges.find(sink.node)->second;
    float op_cost = 0.0f;
    for (const auto& it2 : inList) {
      assert(it2.srcOp == source.node);
      assert(sink.node.ptr->inputs[it2.dstIdx]->is_valid_machine_view(source.view));

      // TODO @lockshaw Shouldn't this include the source node cost?
      op_cost += this->model->simulator->estimate_xfer_cost(source.node.ptr->outputs[it2.srcIdx], source.view, sink.view);
=======
    std::unordered_set<Node> used_nodes;
    Node bn_node = graph->find_bottleneck_node(sink_node, source_node, used_nodes);
    if (bn_node != Node::INVALID_NODE) {
      // We found a bottleneck node
      Graph* first_graph = new Graph(this);
      Graph* second_graph = new Graph(this);
      for (const auto& it : graph->inEdges) {
        const auto& inList = it.second;
        if (used_nodes.find(it.first) != used_nodes.end()) {
          // Add all in-edges of used_nodes in to the first_graph
          for (const auto& it2 : inList) {
            first_graph->add_edge(it2);
          }
        } else {
          // Add all in-edges of not_used_nodes into the second_graph
          for (const auto& it2 : inList) {
            second_graph->add_edge(it2);
          }
        }
      }
      float best_first_cost = 0.0f, best_second_cost = 0.0f;
      MachineView best_bn_view = MachineView::NO_VIEW;
      std::vector<MachineView> valid_views;
      get_valid_machine_views(bn_node.ptr, resources, valid_views);
      for (size_t i = 0; i < valid_views.size(); i++) {
        MachineView bn_view = valid_views[i];
        //bool valid = true;
        //for (int j = 0; j < bn_node.ptr->numOutputs; j++) {
        //  if (!bn_node.ptr->outputs[j]->is_valid_machine_view(bn_view))
        //    valid = false;
        //}
        //if (!valid) continue;
        //if (!resources.is_valid_machine_view(bn_view)) continue;
        float first_cost = graph_cost(first_graph, bn_node, bn_view,
                                      source_node, source_view, resources,
                                      true/*include_sink*/,
                                      true/*construct_optimal*/);
        float second_cost = graph_cost(second_graph, sink_node, sink_view, 
                                       bn_node, bn_view, resources,
                                       false/*include_sink*/,
                                       true/*construct_optimal*/);
        if (first_cost + second_cost < cost) {
          cost = first_cost + second_cost;
          best_bn_view = bn_view;
          best_first_cost = first_cost;
          best_second_cost = second_cost;
        }
      }
      assert(std::abs(cost - optimal_cost) < 1e-2);
      assert(optimal_views.find(bn_node) == optimal_views.end());
      optimal_views[bn_node] = best_bn_view;
      construct_optimal_view(first_graph, bn_node, best_bn_view,
                             source_node, source_view, resources,
                             true/*include_sink*/,
                             best_first_cost, optimal_views);
      construct_optimal_view(second_graph, sink_node, sink_view,
                             bn_node, best_bn_view, resources,
                             false/*include_sink*/,
                             best_second_cost, optimal_views);
      delete first_graph;
      delete second_graph;
    } else {
      // sink node must have multiple branches
      // otherwise we should not be here
      assert(graph->inEdges.find(sink_node)->second.size() > 1);
      Graph* first_graph = new Graph(this);
      Graph* second_graph = new Graph(this);
      bn_node = Node::INVALID_NODE;
      // Find sink_node's first input
      {
        int minIdx = MAX_NUM_INPUTS;
        const auto& inList = graph->inEdges.find(sink_node)->second;
        for (const auto& it2 : inList) {
          //if (it2.dstIdx != 0) continue;
          //if (it2.weightEdge) continue;
          if (it2.dstIdx < minIdx) {
            minIdx = it2.dstIdx;
            bn_node = it2.srcOp;
          }
        }
      }
      assert(bn_node != Node::INVALID_NODE);
      used_nodes.clear();
      std::vector<Node> queue;
      queue.push_back(bn_node);
      used_nodes.insert(bn_node);
      size_t i = 0;
      while (i < queue.size()) {
        Node node = queue[i++];
        const auto& inList = graph->inEdges.find(node)->second;
        for (const auto& it2 : inList) {
          if (used_nodes.find(it2.srcOp) == used_nodes.end()) {
            used_nodes.insert(it2.srcOp);
            queue.push_back(it2.srcOp);
          }
        }
      }
      for (const auto& it : graph->inEdges) {
        if (it.first == sink_node) continue;
        const auto& inList = it.second;
        if (used_nodes.find(it.first) != used_nodes.end()) {
          // Add all in-edges of used_nodes in to the first_graph
          for (const auto& e : inList) {
            first_graph->add_edge(e);
          }
        } else {
          // Add all in-edges of not_used_nodes into the second_graph
          for (const auto& e : inList) {
            second_graph->add_edge(e);
          }
        }
      }
      // Split sink_node's inedges between the two graphs
      {
        const auto& inList = graph->inEdges.find(sink_node)->second;
        for (const auto& e : inList) {
          if (used_nodes.find(e.srcOp) != used_nodes.end()) {
            first_graph->add_edge(e);
          } else {
            second_graph->add_edge(e);
          }
        }
      }
      // Assert there must be at least on sink_source's inEdges in the second graph
      assert(second_graph->inEdges.find(sink_node) != second_graph->inEdges.end());
      // Run the two sequentially
      float best_first_cost = graph_cost(first_graph, sink_node, sink_view, 
                                         source_node, source_view, resources,
                                         false/*include_sink*/,
                                         true/*construct_optimal*/);
      float best_second_cost = graph_cost(second_graph, sink_node, sink_view,
                                          source_node, source_view, resources,
                                          false/*include_sink*/,
                                          true/*construct_optimal*/);
      cost = best_first_cost + best_second_cost;
      MachineResource best_first_resource = resources;
      MachineResource best_second_resource = resources;
      // Consider run the two in parallel
      // Split resources vertically
      for (int i = 1; i < resources.num_nodes; i++) {
        MachineResource firstRes = resources, secondRes = resources;
        firstRes.num_nodes = i;
        secondRes.num_nodes = resources.num_nodes - i;
        secondRes.start_gpu_id = resources.start_gpu_id + resources.all_gpus_per_node * i;
        float first_cost = graph_cost(first_graph, sink_node, sink_view,
                                       source_node, source_view, firstRes,
                                       false/*include_sink*/,
                                       true/*construct_optimal*/);
        float second_cost = graph_cost(second_graph, sink_node, sink_view,
                                       source_node, source_view, secondRes,
                                       false/*include_sink*/,
                                       true/*construct_optimal*/);
        float new_cost = std::max(first_cost, second_cost);
        if (new_cost < cost) {
          cost = new_cost;
          best_first_cost = first_cost;
          best_second_cost = second_cost;
          best_first_resource = firstRes;
          best_second_resource = secondRes;
        }
      }
      // Split resources horizontally
      for (int i = 1; i < resources.available_gpus_per_node; i++) {
        MachineResource firstRes = resources, secondRes = resources;
        firstRes.available_gpus_per_node = i;
        secondRes.available_gpus_per_node = resources.available_gpus_per_node - i;
        secondRes.start_gpu_id = resources.start_gpu_id + i;
        float first_cost = graph_cost(first_graph, sink_node, sink_view,
                                      source_node, source_view, firstRes,
                                      false/*include_sink*/,
                                      true/*construct_optimal*/);
        float second_cost = graph_cost(second_graph, sink_node, sink_view,
                                       source_node, source_view, secondRes,
                                       false/*include_sink*/,
                                       true/*construct_optimal*/);
        float new_cost = std::max(first_cost, second_cost);
        if (new_cost < cost) {
          cost = new_cost;
          best_first_cost = first_cost;
          best_second_cost = second_cost;
          best_first_resource = firstRes;
          best_second_resource = secondRes;
        }
      }
      // Construct optimal view
      assert(std::abs(cost - optimal_cost) < 1e-2);
      construct_optimal_view(first_graph, sink_node, sink_view,
                             source_node, source_view, best_first_resource,
                             false/*include_sink*/,
                             best_first_cost, optimal_views);
      construct_optimal_view(second_graph, sink_node, sink_view,
                             source_node, source_view, best_second_resource,
                             false/*include_sink*/,
                             best_second_cost, optimal_views);
      delete first_graph;
      delete second_graph;
>>>>>>> 0c66019b
    }
    this->add_operator_cost<T>(source, op_cost, &result);
  }

  return result;
}

template <>
void SearchHelper::add_operator_cost<float>(NodeAssignment const &node, float node_cost, float *cost) const {
  *cost += node_cost;
}

template <>
void SearchHelper::add_operator_cost<GraphCostResult>(NodeAssignment const &node, float node_cost, GraphCostResult *cost) const {
  cost->cost += node_cost;
  cost->views[node.node] = node.view;
}

template <typename T>
T SearchHelper::graph_cost(const Graph* graph,
                          const NodeAssignment& source,
                          const NodeAssignment& sink,
                          const MachineResource& resources,
                          bool include_sink_compute_time) const
{
  log_dp.debug("sink(%zu) sink.view(%d %d) source(%zu) source.view(%d %d) resources(%d %d)",
               sink.node.guid, sink.view.ndims, sink.view.dim[0],
               source.node.guid, source.view.ndims, source.view.dim[0],
               resources.num_nodes, resources.available_gpus_per_node);
  if (this->model->config.profiling) {
    graph->print();
  }

  assert(graph->inEdges.find(sink.node) != graph->inEdges.end());
  if (source.node != Node::INVALID_NODE)
    assert(graph->outEdges.find(source.node) != graph->outEdges.end());

  size_t hash = dp_state_hash(graph, sink.node, sink.view, source.node, source.view, resources);
  log_dp.debug("hash = %zu", hash);

  T result;

  std::pair<bool, T> from_cache = this->try_get_cost_from_cache<T>(hash);
  if (from_cache.first) {
    // cached_graph_costs does not include sink_compute_time
    result = from_cache.second;
  } else {
    if (graph->inEdges.size() <= 2) {
      result = this->estimate_xfer_cost<T>(graph, source, sink);
    } else {
      Node bn_node = graph->find_bottleneck_node(sink.node, source.node);
      if (bn_node != Node::INVALID_NODE) {
        // We found a bottleneck node
        log_dp.debug("  Found bn_node = %zu", bn_node.guid);

        result = this->find_optimal_sequence_graph_time<T>(
          graph,
          bn_node,
          { source.node, source.view },
          { sink.node, sink.view },
          resources
        );
      } else {
        // sink node must have multiple branches
        // otherwise we should not be here
        assert(graph->inEdges.find(sink.node)->second.size() > 1);

        result = this->find_optimal_nonsequence_graph_time<T>(
          graph,
          { source.node, source.view },
          { sink.node, sink.view },
          resources
        );
      }
    }

    this->try_cache_result<T>(hash, result);
  }

  check_matches_graph<T>(graph, result, sink.node);

  if (include_sink_compute_time) {
    CostMetrics metrics = this->model->simulator->measure_operator_cost(sink.node.ptr, sink.view);
    this->add_operator_cost<T>(sink, metrics.forward_time + metrics.backward_time, &result);
  }

  return result;
}

float Graph::optimal_cost() const {
  return this->generic_optimal_cost<float>();
}

std::unordered_map<Node, MachineView> Graph::optimal_views() const {
  return this->generic_optimal_cost<GraphCostResult>().views;
}

Graph Graph::reduced() const {
  using ::flexflow::graph::BasicGraph;
  using ::flexflow::graph::transitive_reduction;
  using ::flexflow::graph::get_edges;

  BasicGraph<Node> transitive_skeleton = transitive_reduction(*this);

  Graph reduced_graph(this->model);

  for (Edge const &e : get_edges(*this)) {
    if (transitive_skeleton.has_edge(e.srcOp, e.dstOp)) {
      reduced_graph.add_edge(e);
    }
  }

  return reduced_graph;
}

template <typename T>
T Graph::generic_optimal_cost() const
{
  using ::flexflow::graph::leaves;

  Graph reduced_graph = this->reduced();

  // Find sink_nodes
  // i.e., nodes with no out edge
  std::unordered_set<Node> sink_nodes = leaves(reduced_graph);
  assert (sink_nodes.size() == 1);

  Node sink_node = *sink_nodes.cbegin();

  MachineResource resource;
  resource.num_nodes = model->config.numNodes;
  resource.all_cpus_per_node = model->config.cpusPerNode;
  resource.all_gpus_per_node = model->config.workersPerNode;
  resource.available_cpus_per_node = resource.all_cpus_per_node;
  resource.available_gpus_per_node = resource.all_gpus_per_node;
  resource.start_gpu_id = 0;
  resource.start_cpu_id = 0;

  std::vector<MachineView> valid_views = search->get_valid_machine_views(sink_node.ptr, resource);

  T optimal = search->infinity<T>();

  for (MachineView const &sink_view : valid_views) {
    T new_cost = search->graph_cost<T>(
        &reduced_graph,
        {Node::INVALID_NODE, MachineView::NO_VIEW},
        {sink_node, sink_view},
        resource,
        true
    );
    if (new_cost < optimal) {
      optimal = new_cost;
    }
  }

  return optimal;
}

size_t Graph::hash(void) const
{
  // Graph hash should be additive and independent to the ordering of the nodes
  size_t total_hash = 0;
  for (const auto& it : inEdges) {
    const auto& inList = it.second;
    size_t node_hash = std::hash<size_t>()((size_t)it.first.ptr);
    for (const auto& e : inList) {
      size_t edge_hash = 17;
      edge_hash = edge_hash * 31 + std::hash<size_t>()((size_t)e.srcOp.ptr);
      edge_hash = edge_hash * 31 + std::hash<int>()(e.srcIdx);
      edge_hash = edge_hash * 31 + std::hash<int>()(e.dstIdx);
      node_hash *= edge_hash;
    }
    total_hash += node_hash;
  }
  return total_hash;
}

size_t dp_state_hash(const Graph* graph,
                     const Node& sink_node,
                     const MachineView& sink_view,
                     const Node& source_node,
                     const MachineView& source_view,
                     const MachineResource& resource)
{
  size_t key = graph->hash();
  key = key * 31 + std::hash<size_t>()((size_t)sink_node.ptr);
  key = key * 31 + sink_view.hash();
  key = key * 31 + std::hash<size_t>()((size_t)source_node.ptr);
  key = key * 31 + source_view.hash();
  key = key * 31 + resource.hash();
  return key;
}

GraphOptimalViewSerialized Graph::graph_optimize_task(const Task *task,
    const std::vector<PhysicalRegion> &regions,
    Context ctx, Runtime *runtime)
{
  FFModel* model = *((FFModel**) task->args);
  Memory gpu_mem = Machine::MemoryQuery(Machine::get_machine())
         .only_kind(Memory::GPU_FB_MEM).best_affinity_to(task->target_proc).first();
  MachineModel *machine;
  if (model->config.machine_model_version == 0) {
    machine = (MachineModel *) new SimpleMachineModel(model->config.numNodes, model->config.workersPerNode, gpu_mem.capacity());
  }
  else if (model->config.machine_model_version == 1 and !model->config.machine_model_file.empty()) {
    machine = (MachineModel *) new EnhancedMachineModel(model->config.machine_model_file, gpu_mem.capacity());
  }
  else {
    assert(false && "machine model creation error: currently only support machine-model-version = 0 or 1. When machine-model-version = 1, machine-model-file should not be empty.");
  }
  // Assume this task is running on GPU0
  Simulator* simulator = new Simulator(model, model->handlers[0], gpu_mem, machine);
  model->simulator = simulator;
  Graph* best_graph = NULL;
  std::unordered_map<Node, MachineView> optimal_views;
  model->graph_optimize(model->config.search_budget,
                        model->config.only_data_parallel,
                        best_graph, optimal_views);
  Serializer sez;
  // FIrst serialize graph
  sez.serialize(best_graph->inEdges.size());
  std::unordered_map<Node, int> todos;
  std::vector<Node> opList;
  for (const auto& it : best_graph->inEdges) {
    const auto& inList = it.second;
    todos[it.first] = (int)inList.size();
    if (todos[it.first] == 0)
      opList.push_back(it.first);
  }
  size_t node_idx = 0;
  while (node_idx < opList.size()) {
    Node cur_node = opList[node_idx++];
    const auto& outList = best_graph->outEdges[cur_node];
    for (const auto& e : outList) {
      todos[e.dstOp] --;
      if (todos[e.dstOp] == 0) {
        opList.push_back(e.dstOp);
      }
    }
    const auto& inList = best_graph->inEdges[cur_node];
    sez.serialize(inList.size());
    for (const auto& e : inList) {
      sez.serialize(e.srcOp.guid);
      assert(e.dstOp.guid == cur_node.guid);
      sez.serialize(e.srcIdx);
      sez.serialize(e.dstIdx);
    }
    sez.serialize((size_t)10101010); // safe guard for the end of inedges
    const Op* op = cur_node.ptr;
    assert(op != NULL);
    sez.serialize(cur_node.guid);
    sez.serialize(op->op_type);
    switch (op->op_type) {
      case OP_INPUT:
      {
        assert(op->numOutputs == 1);
        sez.serialize(op->op_type);
        sez.serialize(op->outputs[0]->data_type);
        sez.serialize(op->outputs[0]->num_dims);
        for (int i = 0; i < op->outputs[0]->num_dims; i++)
          sez.serialize(op->outputs[0]->dims[i].size);
        break;
      }
      case OP_NOOP:
      {
        break;
      }
      case OP_CONCAT:
      {
        Concat* concat = (Concat*) op;
        sez.serialize(concat->axis);
        break;
      }
      case OP_EMBEDDING:
      {
        Embedding* embed = (Embedding*) op;
        sez.serialize(embed->num_entries);
        sez.serialize(embed->out_channels);
        sez.serialize(embed->aggr);
        break;
      }
      case OP_EW_ADD:
      {
        sez.serialize(op->op_type);
        break;
      }
      case OP_LINEAR:
      {
        Linear* linear = (Linear*) op;
        sez.serialize(linear->out_channels);
        sez.serialize(linear->activation);
        break;
      }
      case OP_SOFTMAX:
      {
        Softmax* softmax = (Softmax*) op;
        sez.serialize(softmax->dim);
        break;
      }
      case OP_REPARTITION:
      {
        Repartition* repart = (Repartition*) op;
        sez.serialize(repart->repartition_dim);
        sez.serialize(repart->repartition_degree);
        break;
      }
      case OP_REPLICATE:
      {
        Replicate* replicate = (Replicate*) op;
        sez.serialize(replicate->replicate_dim);
        sez.serialize(replicate->replicate_degree);
        break;
      }
      case OP_REDUCTION:
      {
        Reduction* reduction = (Reduction*) op;
        sez.serialize(reduction->reduction_dim);
        sez.serialize(reduction->reduction_degree);
        break;
      }
      case OP_COMBINE:
      {
        Combine* combine = (Combine*) op;
        sez.serialize(combine->combine_dim);
        sez.serialize(combine->combine_degree);
        break;
      }
      default:
      {
        fprintf(stderr, "The following operator type is currently not supported"
                " for graph serialization: %s\n"
                "Report the issue to the FlexFlow developers",
                optype_to_string(op->op_type).c_str());
        assert(false && "Unsupported operator type");
      }
    }
    sez.serialize((size_t)12345678); // safe guard for the end of an op
  }
  assert(node_idx == best_graph->inEdges.size());
  // Second, serialize optimal machine view
  sez.serialize(optimal_views.size());
  for (const auto & it : optimal_views) {
    sez.serialize((size_t) 98765432); // safe guard
    sez.serialize(it.first.guid);
    sez.serialize(it.second);
  }
  assert(sez.get_used_bytes() < GraphOptimalViewSerialized::buffer_size);
  GraphOptimalViewSerialized ret;
  ret.total_bytes = sez.get_used_bytes();
  memcpy(ret.data, sez.get_buffer(), ret.total_bytes);
  // Deallocate best_graph
  delete best_graph;
  return ret;
}

void FFModel::deserialize_graph_optimal_view(Deserializer& dez,
                                             Graph* graph,
                                             std::unordered_map<Node, MachineView>& optimal_views)
{
  //Deserializer dez(serialized.data, serialized.total_bytes);
  std::unordered_map<size_t, Node> guid_to_nodes;
  size_t num_nodes;
  dez.deserialize(num_nodes);
  //best_graph = new Graph(this);
  for (size_t node_idx = 0; node_idx < num_nodes; node_idx++) {
    Edge inedges[MAX_NUM_INPUTS];
    Tensor inputs[MAX_NUM_INPUTS];
    size_t num_inputs;
    dez.deserialize(num_inputs);
    for (size_t j = 0; j < num_inputs; j++) {
      size_t src_guid;
      int src_idx, dst_idx;
      dez.deserialize(src_guid);
      assert(guid_to_nodes.find(src_guid) != guid_to_nodes.end());
      dez.deserialize(src_idx);
      dez.deserialize(dst_idx);
      assert(dst_idx < (int)num_inputs);
      inedges[dst_idx].srcOp = guid_to_nodes[src_guid];
      inedges[dst_idx].srcIdx = src_idx;
      inedges[dst_idx].dstIdx = dst_idx;
      inputs[dst_idx] = inedges[dst_idx].srcOp.ptr->outputs[src_idx];
    }
    {
      size_t safecode;
      dez.deserialize(safecode);
      assert(safecode == 10101010);
    }
    Node node = Node::INVALID_NODE;
    size_t guid;
    OperatorType op_type;
    dez.deserialize(guid);
    dez.deserialize(op_type);
    switch(op_type) {
      case OP_INPUT:
      {
        assert(num_inputs == 0);
        int num_dims, dims[MAX_TENSOR_DIM];
        OperatorType op_type;
        dez.deserialize(op_type);
        DataType data_type;
        dez.deserialize(data_type);
        dez.deserialize(num_dims);
        for (int i = 0; i < num_dims; i++)
          dez.deserialize(dims[i]);
        Tensor t = create_tensor_legion_ordering(num_dims, dims, data_type);
        node.ptr = t->owner_op;
        node.guid = node_global_guid ++;
        break;
      }
      case OP_NOOP:
      {
        assert(num_inputs == 1);
        node = get_or_create_noop_node(inputs[0]);
        break;
      }
      case OP_CONCAT:
      {
        int axis;
        dez.deserialize(axis);
        node = get_or_create_concat_node(num_inputs, inputs, axis);
        break;
      }
      case OP_EMBEDDING:
      {
        assert(num_inputs == 1);
        AggrMode aggr;
        int num_entries, out_channels;
        dez.deserialize(num_entries);
        dez.deserialize(out_channels);
        dez.deserialize(aggr);
        node = get_or_create_embedding_node(inputs[0], num_entries, out_channels, aggr);
        break;
      }
      case OP_EW_ADD:
      {
        assert(num_inputs == 2);
        OperatorType op_type;
        dez.deserialize(op_type);
        node = get_or_create_element_binary_node(inputs[0], inputs[1], op_type);
        break;
      }
      case OP_LINEAR:
      {
        assert(num_inputs == 1);
        int out_channels;
        ActiMode activation;
        dez.deserialize(out_channels);
        dez.deserialize(activation);
        node = get_or_create_linear_node(inputs[0], out_channels, activation, false);
        break;
      }
      case OP_SOFTMAX:
      {
        assert(num_inputs == 1);
        int softmax_dim;
        dez.deserialize(softmax_dim);
        node = get_or_create_softmax_node(inputs[0], softmax_dim);
        break;
      }
      case OP_COMBINE:
      {
        assert(num_inputs == 1);
        int combine_dim, combine_degree;
        dez.deserialize(combine_dim);
        dez.deserialize(combine_degree);
        node = get_or_create_combine_node(inputs[0], combine_dim,
                                          combine_degree);
        break;
      }
      case OP_REPARTITION:
      {
        assert(num_inputs == 1);
        int repartition_dim, repartition_degree;
        dez.deserialize(repartition_dim);
        dez.deserialize(repartition_degree);
        node = get_or_create_repartition_node(inputs[0], repartition_dim,
                                              repartition_degree);
        break;
      }
      case OP_REPLICATE:
      {
        assert(num_inputs == 1);
        int replicate_dim, replicate_degree;
        dez.deserialize(replicate_dim);
        dez.deserialize(replicate_degree);
        node = get_or_create_replicate_node(inputs[0], replicate_dim,
                                            replicate_degree);
        break;
      }
      case OP_REDUCTION:
      {
        assert(num_inputs == 1);
        int reduction_dim, reduction_degree;
        dez.deserialize(reduction_dim);
        dez.deserialize(reduction_degree);
        node = get_or_create_reduction_node(inputs[0], reduction_dim,
                                            reduction_degree);
        break;
      }
      default:
      {
        fprintf(stderr, "The following operator type is currently not supported"
                " for graph deserialization: %s\n"
                "Report the issue to the FlexFlow developers",
                optype_to_string(op_type).c_str());
        assert(false && "Unsupported operator type");
      }
    }
    {
      size_t safecode;
      dez.deserialize(safecode);
      assert(safecode == 12345678);
    }
    guid_to_nodes[guid] = node;
    for (size_t i = 0; i < num_inputs; i++) {
      inedges[i].dstOp = node;
      graph->add_edge(inedges[i]);
    }
  }
  // Second, deserialize optimal machine view
  size_t num_views;
  dez.deserialize(num_views);
  for (size_t i = 0; i < num_views; i++) {
    size_t safecode, guid;
    MachineView view;
    dez.deserialize(safecode);
    assert(safecode == 98765432);
    dez.deserialize(guid);
    assert(guid_to_nodes.find(guid) != guid_to_nodes.end());
    dez.deserialize(view);
    optimal_views[guid_to_nodes[guid]] = view;
  }
  assert(dez.get_remaining_bytes() == 0);
}
<|MERGE_RESOLUTION|>--- conflicted
+++ resolved
@@ -573,7 +573,8 @@
 
   /* SequenceGraph sequence = this->get_sequence_graph(); */
   /* Graph transed = this->apply_sequence_graph(sequence); */
-  Graph const &transed = *this;
+  // TODO FIXME @lockshaw   
+Graph const &transed = *this;
 
   std::unordered_set<Node> used_nodes;
   {
@@ -685,7 +686,6 @@
                           bool include_sink_compute_time,
                           bool constructing_optimal_view)
 {
-<<<<<<< HEAD
   assert (!graph->inEdges.empty());
 
   return this->search->graph_cost<float>(
@@ -695,197 +695,6 @@
       resources,
       include_sink_compute_time
   );
-=======
-  log_dp.debug("sink(%zu) sink_view(%d %d) source(%zu) source_view(%d %d) resources(%d %d)",
-               sink_node.guid, sink_view.ndims, sink_view.dim[0],
-               source_node.guid, source_view.ndims, source_view.dim[0],
-               resources.num_nodes, resources.available_gpus_per_node);
-  size_t hash = dp_state_hash(graph, sink_node, sink_view,
-                              source_node, source_view, resources);
-  log_dp.debug("hash = %zu", hash);
-  assert(graph->inEdges.find(sink_node) != graph->inEdges.end());
-  if (source_node != Node::INVALID_NODE)
-    assert(graph->outEdges.find(source_node) != graph->outEdges.end());
-  if (cached_graph_costs.find(hash) != cached_graph_costs.end()) {
-    // cached_graph_costs does not include sink_compute_time
-    if (include_sink_compute_time) {
-      CostMetrics metrics = simulator->measure_operator_cost(sink_node.ptr, sink_view);
-      return cached_graph_costs[hash]+metrics.forward_time+metrics.backward_time;
-    } else 
-      return cached_graph_costs[hash];
-  }
-  // cached_graph_costs should include hash when constructing optimal view
-  // So we should not be here
-  assert(!constructing_optimal_view);
-  float cost = 1e7;
-  if (graph->inEdges.size() <= 2) {
-    if (source_node == Node::INVALID_NODE)
-      cost = 0.0f;
-    else {
-      cost = 0.0f;
-      const auto& inList = graph->inEdges.find(sink_node)->second;
-      for (const auto& it2 : inList) {
-        assert(it2.srcOp == source_node);
-        assert(sink_node.ptr->inputs[it2.dstIdx]->is_valid_machine_view(source_view));
-        cost += simulator->estimate_xfer_cost(source_node.ptr->outputs[it2.srcIdx],
-                                              source_view, sink_view);
-      }
-    }
-  } else {
-    std::unordered_set<Node> used_nodes;
-    Node bn_node = graph->find_bottleneck_node(sink_node, source_node, used_nodes);
-    if (bn_node != Node::INVALID_NODE) {
-      // We found a bottleneck node
-      log_dp.debug("  Found bn_node = %zu", bn_node.guid);
-      Graph* first_graph = new Graph(this);
-      Graph* second_graph = new Graph(this);
-      for (const auto& it : graph->inEdges) {
-        const auto& inList = it.second;
-        if (used_nodes.find(it.first) != used_nodes.end()) {
-          // Add all in-edges of used_nodes in to the first_graph
-          for (const auto& it2 : inList) {
-            first_graph->add_edge(it2);
-          }
-        } else {
-          // Add all in-edges of not_used_nodes into the second_graph
-          for (const auto& it2 : inList) {
-            second_graph->add_edge(it2);
-          }
-        }
-      }
-      std::vector<MachineView> valid_views;
-      get_valid_machine_views(bn_node.ptr, resources, valid_views);
-      for (size_t i = 0; i < valid_views.size(); i++) {
-        MachineView bn_view = valid_views[i];
-        //bool valid = true;
-        //for (int j = 0; j < bn_node.ptr->numOutputs; j++) {
-        //  if (!bn_node.ptr->outputs[j]->is_valid_machine_view(bn_view))
-        //    valid = false;
-        //}
-        //if (!valid) continue;
-        //if (!resources.is_valid_machine_view(bn_view)) continue;
-        log_dp.debug("    explore view(%d %d)", bn_view.ndims, bn_view.dim[0]);
-        log_dp.debug("    First Graph...");
-        float first_cost = graph_cost(first_graph, bn_node, bn_view,
-                                      source_node, source_view, resources, true);
-        log_dp.debug("    Second Graph...");
-        float second_cost = graph_cost(second_graph, sink_node, sink_view, 
-                                       bn_node, bn_view, resources, false);
-        if (first_cost + second_cost < cost)
-          cost = first_cost + second_cost;
-      }
-      delete first_graph;
-      delete second_graph;
-    } else {
-      // sink node must have multiple branches
-      // otherwise we should not be here
-      assert(graph->inEdges.find(sink_node)->second.size() > 1);
-      Graph* first_graph = new Graph(this);
-      Graph* second_graph = new Graph(this);
-      bn_node = Node::INVALID_NODE;
-      // Find sink_node's first input
-      {
-        int minIdx = MAX_NUM_INPUTS;
-        const auto& inList = graph->inEdges.find(sink_node)->second;
-        for (const auto& it2 : inList) {
-          //if (it2.dstIdx != 0) continue;
-          //if (it2.weightEdge) continue;
-          if (it2.dstIdx < minIdx) {
-            minIdx = it2.dstIdx;
-            bn_node = it2.srcOp;
-          }
-        }
-      }
-      assert(bn_node != Node::INVALID_NODE);
-      used_nodes.clear();
-      std::vector<Node> queue;
-      queue.push_back(bn_node);
-      used_nodes.insert(bn_node);
-      size_t i = 0;
-      while (i < queue.size()) {
-        Node node = queue[i++];
-        const auto& inList = graph->inEdges.find(node)->second;
-        for (const auto& it2 : inList) {
-          if (used_nodes.find(it2.srcOp) == used_nodes.end()) {
-            used_nodes.insert(it2.srcOp);
-            queue.push_back(it2.srcOp);
-          }
-        }
-      }
-      for (const auto& it : graph->inEdges) {
-        if (it.first == sink_node) continue;
-        const auto& inList = it.second;
-        if (used_nodes.find(it.first) != used_nodes.end()) {
-          // Add all in-edges of used_nodes in to the first_graph
-          for (const auto& e : inList) {
-            first_graph->add_edge(e);
-          }
-        } else {
-          // Add all in-edges of not_used_nodes into the second_graph
-          for (const auto& e : inList) {
-            second_graph->add_edge(e);
-          }
-        }
-      }
-      // Split sink_node's inedges between the two graphs
-      {
-        const auto& inList = graph->inEdges.find(sink_node)->second;
-        for (const auto& e : inList) {
-          if (used_nodes.find(e.srcOp) != used_nodes.end()) {
-            first_graph->add_edge(e);
-          } else {
-            second_graph->add_edge(e);
-          }
-        }
-      }
-      // Assert there must be at least on sink_source's inEdges in the second graph
-      assert(second_graph->inEdges.find(sink_node) != second_graph->inEdges.end());
-      // Run the two sequentially
-      cost = graph_cost(first_graph, sink_node, sink_view, 
-                        source_node, source_view, resources, false)
-           + graph_cost(second_graph, sink_node, sink_view,
-                        source_node, source_view, resources, false);
-      // Consider run the two in parallel
-      // Split resources vertically
-      for (int i = 1; i < resources.num_nodes; i++) {
-        MachineResource firstRes = resources, secondRes = resources;
-        firstRes.num_nodes = i;
-        secondRes.num_nodes = resources.num_nodes - i;
-        secondRes.start_gpu_id = resources.start_gpu_id + resources.all_gpus_per_node * i;
-        float new_cost;
-        new_cost = std::max(graph_cost(first_graph, sink_node, sink_view,
-                                       source_node, source_view, firstRes, false),
-                            graph_cost(second_graph, sink_node, sink_view,
-                                       source_node, source_view, secondRes, false));
-        if (new_cost < cost)
-          cost = new_cost;
-      }
-      // Split resources horizontally
-      for (int i = 1; i < resources.available_gpus_per_node; i++) {
-        MachineResource firstRes = resources, secondRes = resources;
-        firstRes.available_gpus_per_node = i;
-        secondRes.available_gpus_per_node = resources.available_gpus_per_node - i;
-        secondRes.start_gpu_id = resources.start_gpu_id + i;
-        float new_cost;
-        new_cost = std::max(graph_cost(first_graph, sink_node, sink_view,
-                                       source_node, source_view, firstRes, false),
-                            graph_cost(second_graph, sink_node, sink_view,
-                                       source_node, source_view, secondRes, false));
-        if (new_cost < cost)
-          cost = new_cost;
-      }
-      delete first_graph;
-      delete second_graph;
-    }
-  }
-  log_dp.debug("  cached_graph_costs[%zu]=%.4lf", hash, cost);
-  cached_graph_costs[hash] = cost;
-  if (include_sink_compute_time) {
-    CostMetrics metrics = simulator->measure_operator_cost(sink_node.ptr, sink_view);
-    cost += metrics.forward_time + metrics.backward_time;
-  }
-  return cost;
->>>>>>> 0c66019b
 }
 
 void FFModel::construct_optimal_view(const Graph *graph,
@@ -1046,7 +855,6 @@
         &result
     );
   } else {
-<<<<<<< HEAD
     const auto& inList = graph->inEdges.find(sink.node)->second;
     float op_cost = 0.0f;
     for (const auto& it2 : inList) {
@@ -1055,204 +863,6 @@
 
       // TODO @lockshaw Shouldn't this include the source node cost?
       op_cost += this->model->simulator->estimate_xfer_cost(source.node.ptr->outputs[it2.srcIdx], source.view, sink.view);
-=======
-    std::unordered_set<Node> used_nodes;
-    Node bn_node = graph->find_bottleneck_node(sink_node, source_node, used_nodes);
-    if (bn_node != Node::INVALID_NODE) {
-      // We found a bottleneck node
-      Graph* first_graph = new Graph(this);
-      Graph* second_graph = new Graph(this);
-      for (const auto& it : graph->inEdges) {
-        const auto& inList = it.second;
-        if (used_nodes.find(it.first) != used_nodes.end()) {
-          // Add all in-edges of used_nodes in to the first_graph
-          for (const auto& it2 : inList) {
-            first_graph->add_edge(it2);
-          }
-        } else {
-          // Add all in-edges of not_used_nodes into the second_graph
-          for (const auto& it2 : inList) {
-            second_graph->add_edge(it2);
-          }
-        }
-      }
-      float best_first_cost = 0.0f, best_second_cost = 0.0f;
-      MachineView best_bn_view = MachineView::NO_VIEW;
-      std::vector<MachineView> valid_views;
-      get_valid_machine_views(bn_node.ptr, resources, valid_views);
-      for (size_t i = 0; i < valid_views.size(); i++) {
-        MachineView bn_view = valid_views[i];
-        //bool valid = true;
-        //for (int j = 0; j < bn_node.ptr->numOutputs; j++) {
-        //  if (!bn_node.ptr->outputs[j]->is_valid_machine_view(bn_view))
-        //    valid = false;
-        //}
-        //if (!valid) continue;
-        //if (!resources.is_valid_machine_view(bn_view)) continue;
-        float first_cost = graph_cost(first_graph, bn_node, bn_view,
-                                      source_node, source_view, resources,
-                                      true/*include_sink*/,
-                                      true/*construct_optimal*/);
-        float second_cost = graph_cost(second_graph, sink_node, sink_view, 
-                                       bn_node, bn_view, resources,
-                                       false/*include_sink*/,
-                                       true/*construct_optimal*/);
-        if (first_cost + second_cost < cost) {
-          cost = first_cost + second_cost;
-          best_bn_view = bn_view;
-          best_first_cost = first_cost;
-          best_second_cost = second_cost;
-        }
-      }
-      assert(std::abs(cost - optimal_cost) < 1e-2);
-      assert(optimal_views.find(bn_node) == optimal_views.end());
-      optimal_views[bn_node] = best_bn_view;
-      construct_optimal_view(first_graph, bn_node, best_bn_view,
-                             source_node, source_view, resources,
-                             true/*include_sink*/,
-                             best_first_cost, optimal_views);
-      construct_optimal_view(second_graph, sink_node, sink_view,
-                             bn_node, best_bn_view, resources,
-                             false/*include_sink*/,
-                             best_second_cost, optimal_views);
-      delete first_graph;
-      delete second_graph;
-    } else {
-      // sink node must have multiple branches
-      // otherwise we should not be here
-      assert(graph->inEdges.find(sink_node)->second.size() > 1);
-      Graph* first_graph = new Graph(this);
-      Graph* second_graph = new Graph(this);
-      bn_node = Node::INVALID_NODE;
-      // Find sink_node's first input
-      {
-        int minIdx = MAX_NUM_INPUTS;
-        const auto& inList = graph->inEdges.find(sink_node)->second;
-        for (const auto& it2 : inList) {
-          //if (it2.dstIdx != 0) continue;
-          //if (it2.weightEdge) continue;
-          if (it2.dstIdx < minIdx) {
-            minIdx = it2.dstIdx;
-            bn_node = it2.srcOp;
-          }
-        }
-      }
-      assert(bn_node != Node::INVALID_NODE);
-      used_nodes.clear();
-      std::vector<Node> queue;
-      queue.push_back(bn_node);
-      used_nodes.insert(bn_node);
-      size_t i = 0;
-      while (i < queue.size()) {
-        Node node = queue[i++];
-        const auto& inList = graph->inEdges.find(node)->second;
-        for (const auto& it2 : inList) {
-          if (used_nodes.find(it2.srcOp) == used_nodes.end()) {
-            used_nodes.insert(it2.srcOp);
-            queue.push_back(it2.srcOp);
-          }
-        }
-      }
-      for (const auto& it : graph->inEdges) {
-        if (it.first == sink_node) continue;
-        const auto& inList = it.second;
-        if (used_nodes.find(it.first) != used_nodes.end()) {
-          // Add all in-edges of used_nodes in to the first_graph
-          for (const auto& e : inList) {
-            first_graph->add_edge(e);
-          }
-        } else {
-          // Add all in-edges of not_used_nodes into the second_graph
-          for (const auto& e : inList) {
-            second_graph->add_edge(e);
-          }
-        }
-      }
-      // Split sink_node's inedges between the two graphs
-      {
-        const auto& inList = graph->inEdges.find(sink_node)->second;
-        for (const auto& e : inList) {
-          if (used_nodes.find(e.srcOp) != used_nodes.end()) {
-            first_graph->add_edge(e);
-          } else {
-            second_graph->add_edge(e);
-          }
-        }
-      }
-      // Assert there must be at least on sink_source's inEdges in the second graph
-      assert(second_graph->inEdges.find(sink_node) != second_graph->inEdges.end());
-      // Run the two sequentially
-      float best_first_cost = graph_cost(first_graph, sink_node, sink_view, 
-                                         source_node, source_view, resources,
-                                         false/*include_sink*/,
-                                         true/*construct_optimal*/);
-      float best_second_cost = graph_cost(second_graph, sink_node, sink_view,
-                                          source_node, source_view, resources,
-                                          false/*include_sink*/,
-                                          true/*construct_optimal*/);
-      cost = best_first_cost + best_second_cost;
-      MachineResource best_first_resource = resources;
-      MachineResource best_second_resource = resources;
-      // Consider run the two in parallel
-      // Split resources vertically
-      for (int i = 1; i < resources.num_nodes; i++) {
-        MachineResource firstRes = resources, secondRes = resources;
-        firstRes.num_nodes = i;
-        secondRes.num_nodes = resources.num_nodes - i;
-        secondRes.start_gpu_id = resources.start_gpu_id + resources.all_gpus_per_node * i;
-        float first_cost = graph_cost(first_graph, sink_node, sink_view,
-                                       source_node, source_view, firstRes,
-                                       false/*include_sink*/,
-                                       true/*construct_optimal*/);
-        float second_cost = graph_cost(second_graph, sink_node, sink_view,
-                                       source_node, source_view, secondRes,
-                                       false/*include_sink*/,
-                                       true/*construct_optimal*/);
-        float new_cost = std::max(first_cost, second_cost);
-        if (new_cost < cost) {
-          cost = new_cost;
-          best_first_cost = first_cost;
-          best_second_cost = second_cost;
-          best_first_resource = firstRes;
-          best_second_resource = secondRes;
-        }
-      }
-      // Split resources horizontally
-      for (int i = 1; i < resources.available_gpus_per_node; i++) {
-        MachineResource firstRes = resources, secondRes = resources;
-        firstRes.available_gpus_per_node = i;
-        secondRes.available_gpus_per_node = resources.available_gpus_per_node - i;
-        secondRes.start_gpu_id = resources.start_gpu_id + i;
-        float first_cost = graph_cost(first_graph, sink_node, sink_view,
-                                      source_node, source_view, firstRes,
-                                      false/*include_sink*/,
-                                      true/*construct_optimal*/);
-        float second_cost = graph_cost(second_graph, sink_node, sink_view,
-                                       source_node, source_view, secondRes,
-                                       false/*include_sink*/,
-                                       true/*construct_optimal*/);
-        float new_cost = std::max(first_cost, second_cost);
-        if (new_cost < cost) {
-          cost = new_cost;
-          best_first_cost = first_cost;
-          best_second_cost = second_cost;
-          best_first_resource = firstRes;
-          best_second_resource = secondRes;
-        }
-      }
-      // Construct optimal view
-      assert(std::abs(cost - optimal_cost) < 1e-2);
-      construct_optimal_view(first_graph, sink_node, sink_view,
-                             source_node, source_view, best_first_resource,
-                             false/*include_sink*/,
-                             best_first_cost, optimal_views);
-      construct_optimal_view(second_graph, sink_node, sink_view,
-                             source_node, source_view, best_second_resource,
-                             false/*include_sink*/,
-                             best_second_cost, optimal_views);
-      delete first_graph;
-      delete second_graph;
->>>>>>> 0c66019b
     }
     this->add_operator_cost<T>(source, op_cost, &result);
   }
