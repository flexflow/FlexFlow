--- conflicted
+++ resolved
@@ -1924,6 +1924,7 @@
         break;
       }
       case OP_EMBEDDING: {
+        assert(num_inputs == 1);
         AggrMode aggr;
         int num_entries, out_channels;
         size_t id;
@@ -1940,17 +1941,14 @@
         params.num_entries = num_entries;
         params.out_channels = out_channels;
         params.layer_guid = layer_guid;
-<<<<<<< HEAD
+        params.data_type = data_type;
         node = get_or_create_node<Embedding>(inputs, params);
-=======
-        params.data_type = data_type;
-        node = get_or_create_node<Embedding>(inputs[0], params);
->>>>>>> a1336983
         break;
       }
       case OP_EW_ADD:
       case OP_EW_SUB:
       case OP_EW_MUL: {
+        assert(num_inputs == 2);
         OperatorType op_type;
         dez.deserialize(op_type);
         node = get_or_create_node<ElementBinary>(inputs, {op_type});
