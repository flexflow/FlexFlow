/* Copyright 2021 CMU, Facebook, LANL, MIT, and Stanford (alphabetical)
 *
 * Licensed under the Apache License, Version 2.0 (the "License");
 * you may not use this file except in compliance with the License.
 * You may obtain a copy of the License at
 *
 *     http://www.apache.org/licenses/LICENSE-2.0
 *
 * Unless required by applicable law or agreed to in writing, software
 * distributed under the License is distributed on an "AS IS" BASIS,
 * WITHOUT WARRANTIES OR CONDITIONS OF ANY KIND, either express or implied.
 * See the License for the specific language governing permissions and
 * limitations under the License.
 */
#include "flexflow/graph.h"
#include "flexflow/dominators.h"
#include "flexflow/ops/attention.h"
#include "flexflow/ops/concat.h"
#include "flexflow/ops/conv_2d.h"
#include "flexflow/ops/dropout.h"
#include "flexflow/ops/element_unary.h"
#include "flexflow/ops/embedding.h"
#include "flexflow/ops/flat.h"
#include "flexflow/ops/linear.h"
#include "flexflow/ops/noop.h"
#include "flexflow/ops/pool_2d.h"
#include "flexflow/ops/reshape.h"
#include "flexflow/ops/softmax.h"
#include "flexflow/ops/split.h"
#include "flexflow/parallel_ops/combine.h"
#include "flexflow/parallel_ops/fused_parallel_op.h"
#include "flexflow/parallel_ops/partition.h"
#include "flexflow/parallel_ops/reduction.h"
#include "flexflow/parallel_ops/replicate.h"
#include "flexflow/utils/disjoint_set.h"
#include "legion.h"
#include "legion/legion_utilities.h"

namespace FlexFlow::PCG {

using namespace Legion;
using FlexFlow::MachineView;

LegionRuntime::Logger::Category log_graph("graph");
LegionRuntime::Logger::Category log_simplify("graph_simplify");

const Node Node::INVALID_NODE = Node();

Node::Node(void) : guid(0), ptr(NULL) {}

std::string Node::op_to_string(Op const *op) const {
  return optype_to_string(op->op_type);
}

Edge::Edge(void)
    : srcOp(Node::INVALID_NODE), dstOp(Node::INVALID_NODE), srcIdx(-1),
      dstIdx(-1) {}

Edge::Edge(Node const &_srcOp, Node const &_dstOp, int _srcIdx, int _dstIdx)
    : srcOp(_srcOp), dstOp(_dstOp), srcIdx(_srcIdx), dstIdx(_dstIdx) {}

bool Edge::operator==(Edge const &rhs) const {
  if (srcOp != rhs.srcOp)
    return false;
  if (dstOp != rhs.dstOp)
    return false;
  if (srcIdx != rhs.srcIdx)
    return false;
  if (dstIdx != rhs.dstIdx)
    return false;
  return true;
}

SearchHelper::SearchHelper(FFModel *model) : model(model) {
  this->logger = std::unique_ptr<RecursiveLogger>(new RecursiveLogger("DP"));
}

template <typename T>
T SearchHelper::execute_sequence_split(std::unique_ptr<Graph> const &pre_graph,
                                       std::unique_ptr<Graph> const &post_graph,
                                       NodeAssignment const &source,
                                       NodeAssignment const &sink,
                                       MachineResource const &resources,
                                       SequenceSplit const &bn) const {
  return sequence_cost<T>(
      this->graph_cost<T>(pre_graph.get(), source, bn, resources, true),
      this->graph_cost<T>(post_graph.get(), bn, sink, resources, false));
}

template <typename T>
T SearchHelper::find_optimal_sequence_graph_time(
    Graph const *g,
    Node const &bn_node,
    NodeAssignment const &source,
    NodeAssignment const &sink,
    MachineResource const &resources) const {
  std::unique_ptr<Graph> pre_graph;
  std::unique_ptr<Graph> post_graph;
  std::tie(pre_graph, post_graph) = g->split_at_node(bn_node);

  T optimal = this->infinity<T>();

  std::vector<MachineView> valid_views =
      this->get_valid_machine_views(bn_node.ptr, resources);
  // A Corner Case:
  // If bn_node is a parallel_op and an input to sink_node,
  // Add sink_node's view to the list, since sink_node's view
  // may not be a valid view for resources, but UniFlow support
  // this case since parallel_op does not trigger computation
  if (bn_node.ptr->is_parallel_op()) {
    bool found = false;
    auto const &inList = g->inEdges.find(sink.node)->second;
    for (auto const &e : inList) {
      if (e.srcOp == bn_node) {
        found = true;
        break;
      }
    }
    if (found) {
      for (int j = 0; j < bn_node.ptr->numOutputs; j++)
        if (!bn_node.ptr->outputs[j]->is_valid_machine_view(sink.view))
          found = false;
    }
    if (found) {
      valid_views.push_back(sink.view);
    }
  }

  if (valid_views.empty()) {
    return optimal;
  }

  float optimal_cost = std::numeric_limits<float>::infinity();
  MachineView best_view;

  for (MachineView const &bn_view : valid_views) {
    float cost = this->execute_sequence_split<float>(
        pre_graph, post_graph, source, sink, resources, {bn_node, bn_view});

    if (cost < optimal_cost) {
      best_view = bn_view;
      optimal_cost = cost;
    }
  }

  if (optimal_cost != std::numeric_limits<float>::infinity()) {
    optimal = this->execute_sequence_split<T>(
        pre_graph, post_graph, source, sink, resources, {bn_node, best_view});
  }

  check_matches_graph<T>(g, optimal, sink.node);

  return optimal;
}

template <typename T>
T SearchHelper::execute_nonsequence_split(
    std::unique_ptr<Graph> const &first_graph,
    std::unique_ptr<Graph> const &second_graph,
    NodeAssignment const &source,
    NodeAssignment const &sink,
    MachineResource const &resources,
    NonsequenceSplit const &split) const {
  Graph const *first = first_graph.get();
  Graph const *second = second_graph.get();
  if (split.flip_graphs) {
    std::swap(first, second);
  }
  switch (split.type) {
    case SplitType::SEQUENTIAL:
      this->logger->debug() << "Exploring sequential nonsequence split";
      return sequence_cost<T>(
          this->graph_cost<T>(first, source, sink, resources, false),
          this->graph_cost<T>(second, source, sink, resources, false));
    case SplitType::VERTICAL: {
      this->logger->debug() << "Exploring vertical nonsequence split ("
                            << split.param << ", " << split.flip_graphs << ")";
      MachineResource firstRes = resources, secondRes = resources;
      firstRes.num_nodes = split.param;
      secondRes.num_nodes = resources.num_nodes - split.param;
      secondRes.start_gpu_id =
          resources.start_gpu_id + resources.all_gpus_per_node * split.param;

      return parallel_cost<T>(
          this->graph_cost<T>(first, source, sink, firstRes, false),
          this->graph_cost<T>(second, source, sink, secondRes, false));
    }
    case SplitType::HORIZONTAL: {
      this->logger->debug() << "Exploring horizontal nonsequence split ("
                            << split.param << ", " << split.flip_graphs << ")";
      MachineResource firstRes = resources, secondRes = resources;
      firstRes.available_gpus_per_node = split.param;
      secondRes.available_gpus_per_node =
          resources.available_gpus_per_node - split.param;
      secondRes.start_gpu_id = resources.start_gpu_id + split.param;

      return parallel_cost<T>(
          this->graph_cost<T>(first, source, sink, firstRes, false),
          this->graph_cost<T>(second, source, sink, secondRes, false));
    }
    default:
      assert(false);
  }
}

/*static*/
NonsequenceSplit NonsequenceSplit::sequential() {
  NonsequenceSplit s;
  s.type = SplitType::SEQUENTIAL;
  s.flip_graphs = false;

  return s;
}

/*static*/
NonsequenceSplit NonsequenceSplit::vertical(int param, bool flip_graphs) {
  NonsequenceSplit s;
  s.type = SplitType::VERTICAL;
  s.param = param;
  s.flip_graphs = flip_graphs;

  return s;
}

/*static*/
NonsequenceSplit NonsequenceSplit::horizontal(int param, bool flip_graphs) {
  NonsequenceSplit s;
  s.type = SplitType::HORIZONTAL;
  s.param = param;
  s.flip_graphs = flip_graphs;

  return s;
}

template <typename T>
T SearchHelper::find_optimal_nonsequence_graph_time(
    Graph const *g,
    NodeAssignment const &source,
    NodeAssignment const &sink,
    MachineResource const &resources) const {
  std::unique_ptr<Graph> first_graph;
  std::unique_ptr<Graph> second_graph;
  std::tie(first_graph, second_graph) =
      g->split_horizontal(source.node, sink.node);

  std::vector<NonsequenceSplit> potential_splits;

  for (int i = 1; i < resources.num_nodes; i++) {
    potential_splits.push_back(NonsequenceSplit::vertical(i, false));
    potential_splits.push_back(NonsequenceSplit::vertical(i, true));
  }
  for (int i = 1; i < resources.available_gpus_per_node; i++) {
    potential_splits.push_back(NonsequenceSplit::horizontal(i, false));
    potential_splits.push_back(NonsequenceSplit::horizontal(i, true));
  }

  NonsequenceSplit best_split = NonsequenceSplit::sequential();
  float best_cost = this->execute_nonsequence_split<float>(
      first_graph, second_graph, source, sink, resources, best_split);
  for (NonsequenceSplit const &split : potential_splits) {
    float cost = this->execute_nonsequence_split<float>(
        first_graph, second_graph, source, sink, resources, split);
    this->logger->debug() << "Found cost: " << cost;

    if (cost < best_cost) {
      best_cost = cost;
      best_split = split;
    }
  }

  switch (best_split.type) {
    case SplitType::SEQUENTIAL:
      this->logger->debug() << "Best split: SEQUENTIAL";
      break;
    case SplitType::VERTICAL:
      this->logger->debug() << "Best split: VERTICAL(" << best_split.param
                            << ", " << best_split.flip_graphs << ")";
      break;
    case SplitType::HORIZONTAL:
      this->logger->debug() << "Best split: HORIZONTAL(" << best_split.param
                            << ", " << best_split.flip_graphs << ")";
      break;
  }
  T optimal = this->execute_nonsequence_split<T>(
      first_graph, second_graph, source, sink, resources, best_split);

  check_matches_graph<T>(g, optimal, sink.node);

  return optimal;
}

Graph::Graph(FFModel *_model) : model(_model), search(_model->search) {}

void Graph::add_edge(Node const &srcOp,
                     Node const &dstOp,
                     int srcIdx,
                     int dstIdx) {
  if (inEdges.find(dstOp) == inEdges.end()) {
    inEdges[dstOp];
  }
  if (outEdges.find(srcOp) == outEdges.end()) {
    outEdges[srcOp];
  }
  Edge e(srcOp, dstOp, srcIdx, dstIdx);
  inEdges[srcOp];
  outEdges[dstOp];
  inEdges[dstOp].insert(e);
  outEdges[srcOp].insert(e);
}

void Graph::add_node(Node const &node) {
  inEdges[node];
  outEdges[node];
}

void Graph::add_edge(Edge const &e) {
  inEdges[e.srcOp];
  outEdges[e.dstOp];

  inEdges[e.dstOp].insert(e);
  outEdges[e.srcOp].insert(e);
}

void Graph::remove_edge(Edge const &e, bool remove_node_if_unused) {
  assert(outEdges[e.srcOp].find(e) != outEdges[e.srcOp].end());
  assert(inEdges[e.dstOp].find(e) != inEdges[e.dstOp].end());
  assert(outEdges[e.srcOp].erase(e) == 1);
  assert(inEdges[e.dstOp].erase(e) == 1);
  if (remove_node_if_unused) {
    if ((outEdges[e.srcOp].size() == 0) && (inEdges[e.srcOp].size() == 0)) {
      outEdges.erase(e.srcOp);
      inEdges.erase(e.srcOp);
    }
    if ((outEdges[e.dstOp].size() == 0) && (inEdges[e.dstOp].size() == 0)) {
      outEdges.erase(e.dstOp);
      inEdges.erase(e.dstOp);
    }
  }
}

bool Graph::has_edge(Node const &srcOp,
                     Node const &dstOp,
                     int srcIdx,
                     int dstIdx) const {
  Edge e(srcOp, dstOp, srcIdx, dstIdx);
  return this->has_edge(e);
}

bool Graph::has_edge(Edge const &e) const {
  if (inEdges.find(e.dstOp) == inEdges.end()) {
    return false;
  }
  if (inEdges.at(e.dstOp).find(e) == inEdges.at(e.dstOp).end()) {
    return false;
  }
  return true;
}

void Graph::print(void) const {
  log_graph.print("Printing in-edge graph...");
  for (auto const &it : inEdges) {
    if (it.first.guid == 0)
      continue;
    log_graph.print("	guid(%zu) type(%s): ",
                    it.first.guid,
                    optype_to_string(it.first.ptr->op_type).data());
    std::unordered_set<Edge> const &list = it.second;
    for (auto const &it2 : list) {
      Edge e = it2;
      log_graph.print(
          "         inEdge(guid(%zu) idx(%d))", e.srcOp.guid, e.srcIdx);
    }
    // if (it->first.ptr->type == OP_CONV2D) {
    //   it->first.ptr->inputs[1].print_info("conv weight");
    // }
    // else if (it->first.ptr->type == OP_BROADCAST_ADD) {
    //   it->first.ptr->inputs[1].print_info("conv new bias");
    // }
    // else if (it->first.ptr->type == OP_BATCHNORM) {
    //   it->first.ptr->inputs[1].print_info("gamma");
    //   it->first.ptr->inputs[2].print_info("beta");
    //   it->first.ptr->inputs[3].print_info("mean");
    //   it->first.ptr->inputs[4].print_info("var");
    // }
  }
  log_graph.print("Printing out-edge graph...");
  for (auto const &it : outEdges) {
    if (it.first.guid == 0)
      continue;
    log_graph.print(
        "	guid(%zu) type(%d): ", it.first.guid, it.first.ptr->op_type);
    std::unordered_set<Edge> const &list = it.second;
    for (auto const &it2 : list) {
      Edge e = it2;
      log_graph.print(
          "         outEdge(guid(%zu) idx(%d))", e.dstOp.guid, e.dstIdx);
    }
    // if (it->first.ptr->type == OP_CONV2D) {
    //   it->first.ptr->inputs[1].print_info("conv weight");
    // }
    // else if (it->first.ptr->type == OP_BROADCAST_ADD) {
    //   it->first.ptr->inputs[1].print_info("conv new bias");
    // }
    // else if (it->first.ptr->type == OP_BATCHNORM) {
    //   it->first.ptr->inputs[1].print_info("gamma");
    //   it->first.ptr->inputs[2].print_info("beta");
    //   it->first.ptr->inputs[3].print_info("mean");
    //   it->first.ptr->inputs[4].print_info("var");
    // }
  }
}

void Graph::print_dot() const {
  this->print_dot(std::cout);
}

void Graph::print_dot(std::ostream &s) const {
  using FlexFlow::PCG::Utils::export_as_dot;

  DotFile<Node> dot(s);

  export_as_dot(dot, *this, [](Node const &node) -> RecordFormatter {
    RecordFormatter rf;
    rf << node.to_string();
    tl::optional<RecordFormatter> sub_rf = node.ptr->as_dot();
    if (sub_rf.has_value()) {
      rf << sub_rf.value();
    }

    return rf;
  });
  s << std::endl;
}

bool Graph::has_loop(void) {
  std::unordered_map<Node, int> todos;
  std::vector<Node> opList;
  for (auto const &it : inEdges) {
    auto const &inList = it.second;
    todos[it.first] = (int)inList.size();
    if (todos[it.first] == 0)
      opList.push_back(it.first);
  }
#ifdef DEADCODE
  for (auto const &it : outEdges) {
    if (inEdges.find(it.first) == inEdges.end()) {
      opList.push_back(it.first);
    }
  }
#endif
  size_t i = 0;
  while (i < opList.size()) {
    Node op = opList[i++];
    auto const &outList = outEdges[op];
    for (auto const &it2 : outList) {
      todos[it2.dstOp]--;
      if (todos[it2.dstOp] == 0) {
        opList.push_back(it2.dstOp);
      }
    }
  }
  return (opList.size() < inEdges.size());
}

bool Graph::check_correctness(void) {
  bool okay = true;
  for (auto it = outEdges.begin(); it != outEdges.end(); it++) {
    auto const &list = it->second;
    for (auto it2 = list.begin(); it2 != list.end(); it2++) {
      Edge e = *it2;
      if (!has_edge(e))
        assert(false);
      if (e.srcOp.ptr == NULL)
        continue;
      assert(e.srcOp != e.dstOp);
      ParallelTensor srcTensor = e.srcOp.ptr->outputs[e.srcIdx];
      ParallelTensor dstTensor = e.dstOp.ptr->inputs[e.dstIdx];
      if (srcTensor->num_dims != dstTensor->num_dims)
        assert(false);
      for (int i = 0; i < srcTensor->num_dims; i++) {
        assert(srcTensor->dims[i] == dstTensor->dims[i]);
      }
    }
  }
  return okay;
}

std::vector<MachineView> SearchHelper::get_valid_machine_views(
    Node const &node, MachineResource const &resource, bool log) const {
  this->logger->info() << "Getting valid machine views for "
                       << node.to_string();
  return this->get_valid_machine_views(node.ptr, resource, log);
}

std::vector<MachineView> SearchHelper::get_valid_machine_views(
    Op const *op, MachineResource const &resource, bool log) const {
  std::vector<MachineView> const *cached_op_views = NULL;
  std::vector<MachineView> valid_views;

  auto const &iter = cached_operator_valid_views.find(op->op_guid);
  if (iter != cached_operator_valid_views.end()) {
    cached_op_views = iter->second.get();
  } else {
    auto to_cache = std::unique_ptr<std::vector<MachineView>>(
        new std::vector<MachineView>());
    if (log) {
      this->logger->info() << "Considering a total of "
                           << this->model->all_valid_views.size()
                           << " potential valid views";
    }
    for (size_t i = 0; i < this->model->all_valid_views.size(); i++) {
      bool valid = true;
      for (int j = 0; j < op->numOutputs; j++) {
        if (!op->outputs[j]->is_valid_machine_view(
                this->model->all_valid_views[i])) {
          valid = false;
          {
            MachineView const &view = this->model->all_valid_views[i];
            std::ostringstream oss;
            oss << "[" << view.ndims << "](";
            for (int i = 0; i < view.ndims; i++) {
              oss << view.dim[i] << "/" << view.stride[i];
              if (i != view.ndims - 1) {
                oss << " ";
              }
            }
            oss << ")";
            if (log) {
              this->logger->info() << "Rejecting machine view: " << oss.str();
            }
          }
          break;
        }
      }
      if (valid) {
        {
          MachineView const &view = this->model->all_valid_views[i];
          std::ostringstream oss;
          oss << "[" << view.ndims << "](";
          for (int i = 0; i < view.ndims; i++) {
            oss << view.dim[i] << "/" << view.stride[i];
            if (i != view.ndims - 1) {
              oss << " ";
            }
          }
          oss << ")";
          if (log) {
            this->logger->info() << "Accepting machine view: " << oss.str();
          }
        }
        to_cache->push_back(this->model->all_valid_views[i]);
      }
    }
    cached_operator_valid_views[op->op_guid] = std::move(to_cache);
    cached_op_views = cached_operator_valid_views.at(op->op_guid).get();
  }
  if (log) {
    this->logger->info() << "Found " << cached_op_views->size()
                         << " cached op views";
  }
  for (size_t i = 0; i < cached_op_views->size(); i++) {
    MachineView view = (*cached_op_views)[i];
    if (view.device_type == MachineView::GPU)
      view.start_device_id = resource.start_gpu_id;
    else if (view.device_type == MachineView::CPU)
      view.start_device_id = resource.start_cpu_id;
    else
      assert(false);
    if (resource.is_valid_machine_view(view))
      valid_views.push_back(view);
  }
  return valid_views;
}

Node Graph::find_bottleneck_node(Node const &sink_node,
                                 Node const &source_node) const {
  using FlexFlow::PCG::Utils::GraphStructure;
  using FlexFlow::PCG::Utils::imm_post_dominators;
  using FlexFlow::PCG::Utils::MultisourceGraphStructure;
  using FlexFlow::PCG::Utils::roots;

  Node source(source_node);
  std::unordered_map<Node, Node> ipd;
  std::unordered_set<Node> graph_roots = roots(*this);
  if (source_node != Node::INVALID_NODE) {
    ipd = imm_post_dominators(*this);
  } else if (graph_roots.size() == 1) {
    ipd = imm_post_dominators(*this);
    source = *graph_roots.begin();
  } else {
    ipd = imm_post_dominators<Graph, MultisourceGraphStructure<Graph>>(*this);
  }

  Node bn_node = ipd.at(source);
  if (bn_node == source || bn_node == sink_node) {
    return Node::INVALID_NODE;
  }

  return bn_node;
}

void Edge::replace_node(Node const &currentOp, Node const &replaceWith) {
  if (this->srcOp == currentOp) {
    this->srcOp = replaceWith;
  }
  if (this->dstOp == currentOp) {
    this->dstOp = replaceWith;
  }
}

Graph Graph::subgraph(std::unordered_set<Node> const &ns) const {
  using FlexFlow::PCG::Utils::nodes;

  Graph sub(this->model);

  std::unordered_set<Node> all_nodes = nodes(*this);

  for (Node const &node : ns) {
    assert(all_nodes.find(node) != all_nodes.end());
    sub.add_node(node);
  }
  for (auto const &kv : this->inEdges) {
    for (Edge const &in_edge : kv.second) {
      if (ns.find(in_edge.srcOp) != ns.end() &&
          ns.find(in_edge.dstOp) != ns.end()) {
        sub.add_edge(in_edge);
      }
    }
  }

  return sub;
}

void Graph::remove_node(Node const &node, bool purge_edges) {
  if (purge_edges) {
    std::unordered_set<Edge> out_edges = this->outEdges.at(node);
    for (auto const &e : out_edges) {
      this->remove_edge(e, false /*remove_node_if_unused*/);
    }
    std::unordered_set<Edge> in_edges = this->outEdges.at(node);
    for (auto const &e : in_edges) {
      this->remove_edge(e, false /*remove_node_if_unused*/);
    }
  } else {
    assert(this->inEdges.at(node).empty());
    assert(this->outEdges.at(node).empty());
  }
  this->inEdges.erase(node);
  this->outEdges.erase(node);
}

/*static*/
Graph Graph::singleton(FFModel *model, Node const &node) {
  Graph g(model);
  g.add_node(node);
  return g;
}

bool Graph::empty() const {
  bool inEdges_empty = this->inEdges.empty();
  bool outEdges_empty = this->outEdges.empty();
  assert(inEdges_empty == outEdges_empty);
  return inEdges_empty;
}

void Graph::replace_subgraph(std::unordered_set<Node> const &currentNodes,
                             Graph const &replaceWith) {
  assert(currentNodes.size() > 0);
  if (replaceWith.empty()) {
    Graph subgraph = this->subgraph(currentNodes);
    assert(!subgraph.empty());
    Node source_node = subgraph.find_source_node();
    Node noop =
        this->model->get_or_create_noop_node(source_node.ptr->inputs[0]);
    this->replace_subgraph_with_nonempty(currentNodes,
                                         Graph::singleton(this->model, noop));
    this->contract_out_node(noop);
  } else {
    this->replace_subgraph_with_nonempty(currentNodes, replaceWith);
  }
}

void Graph::replace_subgraph_with_nonempty(
    std::unordered_set<Node> const &currentNodes, Graph const &replaceWith) {
  using FlexFlow::PCG::Utils::get_edges;
  using FlexFlow::PCG::Utils::nodes;

  Node new_sink_node = replaceWith.find_sink_node();

  Graph old_subgraph = this->subgraph(currentNodes);
  Node old_sink_node = old_subgraph.find_sink_node();
  Node old_source_node = old_subgraph.find_source_node();

  std::unordered_set<Node> all_nodes = nodes(*this);

  for (Edge const &old_inner_edge : get_edges(old_subgraph)) {
    this->remove_edge(old_inner_edge, false);
  }
  for (Edge const &new_inner_edge : get_edges(replaceWith)) {
    this->add_edge(new_inner_edge);
  }

  std::unordered_set<Edge> old_in_edges = this->inEdges.at(old_source_node);
  if (!old_in_edges.empty()) {
    Node new_source_node = replaceWith.find_source_node();
    for (Edge const &old_in_edge : old_in_edges) {
      Edge new_in_edge(old_in_edge);
      new_in_edge.dstOp = new_source_node;
      this->remove_edge(old_in_edge, false);
      this->add_edge(new_in_edge);
    }
  }

  std::unordered_set<Edge> old_out_edges = this->outEdges.at(old_sink_node);
  for (Edge const &old_out_edge : old_out_edges) {
    Edge new_out_edge(old_out_edge);
    new_out_edge.srcOp = new_sink_node;
    this->remove_edge(old_out_edge, false);
    this->add_edge(new_out_edge);
  }

  for (Node const &node : currentNodes) {
    this->remove_node(node);
  }

  assert(this->check_correctness());
}

void Graph::contract_out_node(Node const &node) {
  using FlexFlow::PCG::Utils::successors;

  assert(node.ptr->numOutputs == 1);
  assert(node.ptr->numInputs == 1);

  std::unordered_set<Edge> in_edges = this->inEdges.at(node);
  assert(in_edges.size() == 1);
  std::unordered_set<Edge> out_edges = this->outEdges.at(node);

  for (auto const &in_edge : in_edges) {
    this->remove_edge(in_edge);
    for (auto const &out_edge : out_edges) {
      this->remove_edge(out_edge);
      this->add_edge(
          in_edge.srcOp, out_edge.dstOp, in_edge.srcIdx, out_edge.dstIdx);
    }
  }
}

void Graph::simplify_parallel_ops() {
  log_simplify.debug() << "Trying to simplify parallel ops";
  using FlexFlow::PCG::Utils::nodes;
  using FlexFlow::PCG::Utils::predecessor;
  using FlexFlow::PCG::Utils::predecessors;
  using FlexFlow::PCG::Utils::successor;

  std::queue<Node> work_queue;
  for (Node const &node : nodes(*this)) {
    if (node.ptr->is_parallel_op()) {
      work_queue.push(node);
    }
  }

  while (!work_queue.empty()) {
    Node node = work_queue.front();
    log_simplify.debug() << "Trying to simplify starting from "
                         << node.to_string();
    work_queue.pop();

    auto opt_succ = successor(*this, node);
    if (!opt_succ.has_value()) {
      log_simplify.debug() << "Skipping because does not have single successor";
      continue;
    }
    Node succ = opt_succ.value();
    if (!succ.ptr->is_parallel_op()) {
      log_simplify.debug() << "Skipping because successor is not a parallel op";
      continue;
    }

    std::vector<ParallelOpInfo> node_parallel_op_info,
        successor_parallel_op_info;
    ((ParallelOp *)node.ptr)->append_parallel_op_info(node_parallel_op_info);
    ((ParallelOp *)succ.ptr)
        ->append_parallel_op_info(successor_parallel_op_info);
    ParallelOpJoinResult result = try_join_parallel_ops(
        node_parallel_op_info.front(), successor_parallel_op_info.front());

    if (!result.join_did_succeed) {
      log_simplify.debug() << "Skipping because join did not succeed";
      continue;
    }
    log_simplify.debug() << "Did join nodes";
    log_simplify.debug() << "  " << node.to_string();
    log_simplify.debug() << "  " << succ.to_string();

    for (Node const &p : predecessors(*this, node)) {
      if (p.ptr->is_parallel_op()) {
        work_queue.push(p);
      }
    }

    Graph new_g(this->model);
    if (result.op.has_value()) {
      Node new_op = this->model->get_or_create_parallel_op_node(
          node.ptr->inputs[0], result.op.value());
      work_queue.push(new_op);
      new_g.add_node(new_op);
    }
    this->replace_subgraph({node, succ}, new_g);
  }
  log_simplify.debug() << "Finished simplifying parallel ops";
}

void Graph::simplify(SimplificationSettings const &settings) {
  // Simplify the graph by eliminating reverse parallel ops
  // and fusing multiple parallel ops
  // old graph: e1->n1->e2->n2->en
  // new graph: e1->new_node->en
  // TODO: temporarily disabled graph simplification
  if (settings.simplify_parallel_ops) {
    this->simplify_parallel_ops();
  }
  if (settings.fuse_parallel_ops) {
    bool simplify = true;
    while (simplify) {
      simplify = false;
      for (auto const &it : this->inEdges) {
        if (it.first.ptr == NULL)
          continue;
        if (it.first.ptr->is_parallel_op()) {
          Node n2 = it.first;
          assert(it.second.size() == 1);
          Edge e2 = *it.second.begin();
          Node n1 = e2.srcOp;
          // Check that n1 is a parallel op
          // Check that n1 must have a single out edge
          if (n1.ptr->is_parallel_op() &&
              this->outEdges.find(n1)->second.size() == 1) {
            // merge n1 and n2
            std::vector<ParallelOpInfo> parallel_ops;
            ((ParallelOp *)n1.ptr)->append_parallel_op_info(parallel_ops);
            ((ParallelOp *)n2.ptr)->append_parallel_op_info(parallel_ops);
            Node new_node = model->get_or_create_fused_parallel_node(
                n1.ptr->inputs[0], parallel_ops);
            auto const &inList = this->inEdges.find(n1)->second;
            assert(inList.size() == 1);
            Edge e1 = *inList.begin();
            // Update graph by adding edges
            this->add_edge(e1.srcOp, new_node, e1.srcIdx, 0);
            this->remove_edge(e1);
            this->remove_edge(e2);
            // make a copy of outList
            if (this->outEdges.find(n2) != this->outEdges.end()) {
              auto const outList = this->outEdges.find(n2)->second;
              for (auto const &e : outList) {
                this->add_edge(new_node, e.dstOp, 0, e.dstIdx);
                this->remove_edge(e);
              }
            }
            simplify = true;
          }
        }
        if (simplify)
          break;
      }
    }
  }

  if (settings.remove_trailing_parallel_ops) {
    // Remove final parallel ops
    std::vector<Node> candidates;
    for (auto const &it : this->outEdges) {
      if (it.second.size() == 0 && it.first.ptr->op_type != OP_REDUCTION &&
          it.first.ptr->op_type != OP_FUSED_PARALLEL &&
          it.first.ptr->is_parallel_op()) {
        candidates.push_back(it.first);
      }
    }
    size_t index = 0;
    while (index < candidates.size()) {
      Node parallel_op = candidates[index++];
      auto const &inList = this->inEdges.find(parallel_op)->second;
      assert(inList.size() == 1);
      Edge e = *inList.begin();
      this->remove_edge(e);
      if (this->outEdges.find(e.srcOp)->second.size() == 0 &&
          e.srcOp.ptr->is_parallel_op()) {
        candidates.push_back(e.srcOp);
      }
    }
  }

  if (settings.remove_noops) {
    // Remove NoOps
    std::vector<Node> noop_nodes;
    for (auto const &it : this->inEdges) {
      if (it.first.ptr == NULL)
        continue;
      if (it.first.ptr->op_type == OP_NOOP) {
        noop_nodes.push_back(it.first);
      }
    }
    size_t index = 0;
    while (index < noop_nodes.size()) {
      Node noop = noop_nodes[index++];
      auto const &inList = this->inEdges.find(noop)->second;
      assert(inList.size() == 1);
      Edge in_edge = *inList.begin();
      // make a copy of outList
      if (this->outEdges.find(noop) != this->outEdges.end()) {
        auto const outList = this->outEdges.find(noop)->second;
        for (auto const &e : outList) {
          this->add_edge(in_edge.srcOp, e.dstOp, in_edge.srcIdx, e.dstIdx);
          this->remove_edge(e);
        }
      }
      this->remove_edge(in_edge);
    }
  }
}

std::pair<std::unique_ptr<Graph>, std::unique_ptr<Graph>>
    Graph::split_at_node(Node const &bottleneck) const {
  using FlexFlow::PCG::Utils::topo_sort;

  auto first_graph = std::unique_ptr<Graph>(new Graph(this->model));
  auto second_graph = std::unique_ptr<Graph>(new Graph(this->model));

  std::unordered_set<Node> used_nodes;
  {
    std::vector<Node> topo_sorted;
    topo_sort(*this, &topo_sorted);

    for (auto const &node : topo_sorted) {
      if (node == bottleneck) {
        break;
      }

      used_nodes.insert(node);
    }
    used_nodes.insert(bottleneck);

    assert(used_nodes.size() < topo_sorted.size());
  }

  for (auto const &it : this->inEdges) {
    auto const &inList = it.second;
    if (used_nodes.find(it.first) != used_nodes.end()) {
      // Add all in-edges of used_nodes in to the first_graph
      for (auto const &it2 : inList) {
        first_graph->add_edge(it2);
      }
    } else {
      // Add all in-edges of not_used_nodes into the second_graph
      for (auto const &it2 : inList) {
        second_graph->add_edge(it2);
      }
    }
  }

  return {std::move(first_graph), std::move(second_graph)};
}

void Graph::remove_input_nodes() {
  using FlexFlow::PCG::Utils::nodes;

  for (auto const &n : nodes(*this)) {
    if (n.ptr->op_type == OP_INPUT) {
      this->remove_node(n, true /*purge_edges*/);
    }
  }
}

Node Graph::clone_node(Node const &n) {
  Node cloned = n;
  cloned.original_guid = n.guid;
  cloned.guid = this->model->node_global_guid++;
  this->add_node(cloned);
  return cloned;
}

Node Graph::declone_node(Node const &n) {
  assert(n.original_guid.has_value());
  Node decloned = n;
  decloned.guid = n.original_guid.value();
  decloned.original_guid = tl::nullopt;
  this->add_node(decloned);
  return decloned;
}

std::pair<Node, std::unordered_set<Node>>
    Graph::deduplicate_input_node(Node const &n) {
  using FlexFlow::PCG::Utils::nodes;
  using FlexFlow::PCG::Utils::outgoing_edges;

  assert(n.original_guid.has_value());
  std::unordered_set<Node> old_all_nodes = nodes(*this);
  Node decloned = this->declone_node(n);

  std::unordered_set<Node> old_nodes;
  std::unordered_set<Edge> new_edges;
  for (Node const &nn : old_all_nodes) {
    if (nn.original_guid == n.original_guid) {
      old_nodes.insert(nn);
      for (Edge const &e : outgoing_edges(*this, nn)) {
        Edge decloned_edge(e);
        decloned_edge.replace_node(nn, decloned);
        new_edges.insert(decloned_edge);
      }
      this->remove_node(nn, true /*purge_edges*/);
    }
  }

  for (Edge const &e : new_edges) {
    this->add_edge(e);
  }

  return {decloned, old_nodes};
}

std::unordered_map<Node, Node> Graph::deduplicate_input_nodes() {
  using FlexFlow::PCG::Utils::nodes;

  std::unordered_map<Node, Node> deduplication_map;

  bool done;
  while (true) {
    done = true;
    for (Node const &n : nodes(*this)) {
      if (n.original_guid.has_value()) {
        done = false;
        auto kv = this->deduplicate_input_node(n);
        for (auto const &r : kv.second) {
          deduplication_map[r] = kv.first;
        }
        break;
      }
    }
    if (done) {
      break;
    }
  }

  return deduplication_map;
}

void Graph::duplicate_input_node(Node const &n) {
  using FlexFlow::PCG::Utils::outgoing_edges;
  using FlexFlow::PCG::Utils::successors;

  assert(n.ptr->op_type == OP_INPUT);

  std::unordered_map<Node, Node> clones;

  for (auto const &s : successors(*this, n)) {
    clones[s] = this->clone_node(n);
  }

  for (auto const &e : outgoing_edges(*this, n)) {
    Edge cloned(e);
    cloned.srcOp = clones.at(e.dstOp);
    this->add_edge(cloned);
  }
  this->remove_node(n, true /*purge_edges*/);
}

void Graph::duplicate_input_nodes() {
  using FlexFlow::PCG::Utils::nodes;

  for (auto const &n : nodes(*this)) {
    if (n.ptr->op_type == OP_INPUT) {
      this->duplicate_input_node(n);
    }
  }
}

std::pair<std::unique_ptr<Graph>, std::unique_ptr<Graph>>
    Graph::split_horizontal(Node const &source_node,
                            Node const &sink_node) const {
  using FlexFlow::PCG::Utils::weakly_connected_components;

  Graph trimmed_graph(*this);
  assert(sink_node !=
         Node::INVALID_NODE); // sink node should never be invalid node
  if (source_node != Node::INVALID_NODE) {
    trimmed_graph.remove_node(source_node, true /*purge_edges*/);
  }
  trimmed_graph.remove_node(sink_node, true /*purge_edges*/);
  std::vector<std::unordered_set<Node>> wccs =
      weakly_connected_components(trimmed_graph);
  assert(wccs.size() >= 2);
  std::unordered_set<Node> first_branch = wccs.back();
  wccs.pop_back();
  std::unordered_set<Node> rest;
  for (auto const &wcc : wccs) {
    rest.insert(wcc.begin(), wcc.end());
  }
  if (source_node != Node::INVALID_NODE) {
    first_branch.insert(source_node);
    rest.insert(source_node);
  }
  first_branch.insert(sink_node);
  rest.insert(sink_node);

  auto first_graph =
      std::unique_ptr<Graph>(new Graph(this->subgraph(first_branch)));
  auto second_graph = std::unique_ptr<Graph>(new Graph(this->subgraph(rest)));

  return {std::move(first_graph), std::move(second_graph)};
}

GraphCostResult GraphCostResult::invalid() {
  return {std::numeric_limits<float>::infinity(), {}};
}

bool GraphCostResult::operator<(GraphCostResult const &other) const {
  return this->cost < other.cost;
}

std::ostream &operator<<(std::ostream &s, GraphCostResult const &r) {
  s << "GraphCostResult{cost=" << r.cost << "}";
  return s;
}

std::ostream &operator<<(std::ostream &s, GraphOptimizeResult const &r) {
  s << "GraphOptimizeResult{cost=" << r.cost << "}";
  return s;
}

template <>
GraphCostResult sequence_cost<GraphCostResult>(GraphCostResult const &first,
                                               GraphCostResult const &second) {
  GraphCostResult result(first);
  result.cost += second.cost;
  result.views.insert(second.views.cbegin(), second.views.cend());
  return result;
}

template <>
float sequence_cost<float>(float const &first, float const &second) {
  return first + second;
}

template <>
GraphOptimizeResult
    sequence_cost<GraphOptimizeResult>(GraphOptimizeResult const &first,
                                       GraphOptimizeResult const &second) {
  GraphOptimizeResult result;
  result.cost = first.cost + second.cost;
  result.views.insert(first.views.cbegin(), first.views.cend());
  result.views.insert(second.views.cbegin(), second.views.cend());

  result.graph = second.graph;
  Node second_src = result.graph.value().find_source_node();
  result.graph.value().replace_subgraph({second_src}, first.graph.value());
  return result;
}

template <>
GraphCostResult parallel_cost<GraphCostResult>(GraphCostResult const &first,
                                               GraphCostResult const &second) {
  GraphCostResult result;
  result.cost = std::max(first.cost, second.cost);
  result.views.insert(first.views.cbegin(), first.views.cend());
  result.views.insert(second.views.cbegin(), second.views.cend());

  return result;
}

template <>
float parallel_cost<float>(float const &first, float const &second) {
  return std::max(first, second);
}

template <>
bool SearchHelper::is_invalid<float>(float const &cost) const {
  return cost == std::numeric_limits<float>::infinity();
}

template <>
bool SearchHelper::is_invalid<GraphCostResult>(
    GraphCostResult const &cost) const {
  return cost.cost == std::numeric_limits<float>::infinity();
}

/**
 * @brief Asserts that the results of graph optimization are valid for the graph
 *
 * @param g the graph to check against
 * @param r the results to check
 * @param sink the sink node of the graph g
 * @param include_sink whether or not to include the sink node
 */
template <>
void SearchHelper::check_matches_graph<GraphCostResult>(
    Graph const *g, GraphCostResult const &r, Node const &sink) const {
  using FlexFlow::PCG::Utils::nodes;

  if (this->is_invalid(r)) {
    return;
  }

  std::unordered_set<Node> g_nodes = nodes(*g);
  g_nodes.erase(sink);

  std::unordered_set<Node> r_nodes;
  for (auto const &kv : r.views) {
    r_nodes.insert(kv.first);
  }

  assert(g_nodes == r_nodes);
}

template <>
void SearchHelper::check_matches_graph<float>(Graph const *g,
                                              float const &r,
                                              Node const &sink) const {}

template <>
std::pair<bool, float>
    SearchHelper::try_get_cost_from_cache<float>(size_t hash) const {
  if (this->cached_graph_costs.find(hash) == this->cached_graph_costs.end()) {
    return {false, std::numeric_limits<float>::infinity()};
  } else {
    return {true, this->cached_graph_costs.at(hash)};
  }
}

template <>
std::pair<bool, GraphCostResult>
    SearchHelper::try_get_cost_from_cache<GraphCostResult>(size_t hash) const {
  return {false, GraphCostResult::invalid()};
}

template <>
void SearchHelper::try_cache_result<float>(size_t hash,
                                           float const &value) const {
  this->logger->debug() << "cached_graph_costs[" << hash << "] = " << value;
  this->cached_graph_costs[hash] = value;
}

template <>
void SearchHelper::try_cache_result<GraphCostResult>(
    size_t hash, GraphCostResult const &value) const {
  this->logger->debug() << "cached_graph_costs[" << hash << "=" << value.cost
                        << "]";
  this->cached_graph_costs[hash] = value.cost;
}

template <>
float SearchHelper::infinity<float>() const {
  return std::numeric_limits<float>::infinity();
}

template <>
GraphCostResult SearchHelper::infinity<GraphCostResult>() const {
  return {std::numeric_limits<float>::infinity(), {}};
}

template <>
float SearchHelper::empty<float>() const {
  return 0.0f;
}

template <>
GraphCostResult SearchHelper::empty<GraphCostResult>() const {
  return {0.0f, {}};
}

template <typename T>
T SearchHelper::estimate_xfer_cost(Graph const *graph,
                                   NodeAssignment const &source,
                                   NodeAssignment const &sink) const {
  T result = this->empty<T>();

  if (source.node != Node::INVALID_NODE) {
    auto const &inList = graph->inEdges.find(sink.node)->second;
    float op_cost = 0.0f;
    for (auto const &it2 : inList) {
      assert(it2.srcOp == source.node);
      assert(sink.node.ptr->inputs[it2.dstIdx]->is_valid_machine_view(
          source.view));

      float estimated_xfer_cost = this->model->simulator->estimate_xfer_cost(
          sink.node.ptr, it2.dstIdx, source.view, sink.view);
      // printf("Estimated xfer cost from %s to %s: %fms\n",
      // source.node.ptr->name, sink.node.ptr->name, estimated_xfer_cost);
      op_cost += estimated_xfer_cost;
    }
    this->add_operator_cost<T>(source, op_cost, &result);
  } else {
    Node real_source = graph->find_source_node();
    assert(real_source.ptr->op_type == OP_INPUT);
    this->add_operator_cost({real_source, MachineView::NO_VIEW}, 0.0f, &result);
  }

  return result;
}

template <>
void SearchHelper::add_operator_cost<float>(NodeAssignment const &node,
                                            float node_cost,
                                            float *cost) const {
  *cost += node_cost;
}

template <>
void SearchHelper::add_operator_cost<GraphCostResult>(
    NodeAssignment const &node, float node_cost, GraphCostResult *cost) const {
  cost->cost += node_cost;
  cost->views[node.node] = node.view;
}

template <>
float SearchHelper::get_cost<float>(float const &f) const {
  return f;
}

template <>
float SearchHelper::get_cost<GraphCostResult>(
    GraphCostResult const &gcr) const {
  return gcr.cost;
}

template <typename T>
T SearchHelper::graph_cost(Graph const *graph,
                           NodeAssignment const &source,
                           NodeAssignment const &sink,
                           MachineResource const &resources,
                           bool include_sink_compute_time) const {
  TAG_ENTER(this->logger);
  this->logger->debug() << "sink(" << sink.node.guid << ") "
                        << "sink.view(" << sink.view.ndims << " "
                        << sink.view.start_device_id << " " << sink.view.dim[0]
                        << ") "
                        << "source(" << source.node.guid << ") "
                        << "source.view(" << source.view.ndims << " "
                        << source.view.start_device_id << " "
                        << source.view.dim[0] << ") "
                        << "resources(" << resources.num_nodes << " "
                        << resources.start_gpu_id << " "
                        << resources.available_gpus_per_node << ")";
  if (this->model->config.profiling) {
    graph->print_dot();
  }

  assert(graph->inEdges.find(sink.node) != graph->inEdges.end());
  if (source.node != Node::INVALID_NODE)
    assert(graph->outEdges.find(source.node) != graph->outEdges.end());

  size_t hash = dp_state_hash(
      graph, sink.node, sink.view, source.node, source.view, resources);
  this->logger->spew() << "hash = " << hash;

  T result;

  std::pair<bool, T> from_cache = this->try_get_cost_from_cache<T>(hash);
  if (from_cache.first) {
    // cached_graph_costs does not include sink_compute_time
    result = from_cache.second;
  } else {
    if (graph->inEdges.size() <= 2) {
      result = this->estimate_xfer_cost<T>(graph, source, sink);
      this->logger->debug()
          << "Estimated xfer cost is " << this->get_cost(result);
    } else {
      Node bn_node = graph->find_bottleneck_node(sink.node, source.node);
      if (bn_node != Node::INVALID_NODE) {
        // We found a bottleneck node
        this->logger->debug() << "Found bn_node = " << bn_node.guid;

        result = this->find_optimal_sequence_graph_time<T>(
            graph,
            bn_node,
            {source.node, source.view},
            {sink.node, sink.view},
            resources);
      } else {
        // sink node must have multiple branches
        // otherwise we should not be here
        assert(graph->inEdges.find(sink.node)->second.size() > 1);

        result = this->find_optimal_nonsequence_graph_time<T>(
            graph,
            {source.node, source.view},
            {sink.node, sink.view},
            resources);
      }
    }

    this->try_cache_result<T>(hash, result);
  }

  check_matches_graph<T>(graph, result, sink.node);

  if (include_sink_compute_time) {
    CostMetrics metrics =
        this->model->simulator->measure_operator_cost(sink.node.ptr, sink.view);
    this->logger->debug() << "Sink node cost: "
                          << "forward(" << metrics.forward_time << ") "
                          << "backward(" << metrics.backward_time << ") "
                          << "sync(" << metrics.sync_time << ")";
    this->add_operator_cost<T>(sink,
                               metrics.forward_time + metrics.backward_time +
                                   metrics.sync_time,
                               &result);
  }

  return result;
}

float Graph::optimal_cost() const {
  return this->generic_optimal_cost<float>();
}

std::unordered_map<Node, MachineView> Graph::optimal_views() const {
  return this->generic_optimal_cost<GraphCostResult>().views;
}

Graph Graph::reduced() const {
  using FlexFlow::PCG::Utils::BasicGraph;
  using FlexFlow::PCG::Utils::get_edges;
  using FlexFlow::PCG::Utils::transitive_reduction;

  BasicGraph<Node> transitive_skeleton = transitive_reduction(*this);

  Graph reduced_graph(this->model);

  for (Edge const &e : get_edges(*this)) {
    if (transitive_skeleton.has_edge(e.srcOp, e.dstOp)) {
      reduced_graph.add_edge(e);
    }
  }

  return reduced_graph;
}

/**
 * @brief A generic cost function for a graph capable of finding both the cost
 * and the optimal views
 *
 * @note A templated function is used here because while the caching behaviors
 * of the cost and the optimal views are different, much of the code between the
 * two versions is almost identical. By using a few template specializations we
 * can avoid duplicating all this code.
 *
 * @tparam T the result type (can be either float or GraphCostResult)
 * @return T the cost of the graph (along with any additional data in the return
 * type)
 */
template <typename T>
T Graph::generic_optimal_cost() const {
  using FlexFlow::PCG::Utils::GraphStructure;

  Graph reduced_graph = this->reduced();
  // GraphStructure<Graph> s;
  // if (source_node.ptr->op_type == OP_INPUT) {
  //   for (auto const &e : s.get_outgoing_edges(reduced_graph, source_node)) {
  //     reduced_graph.remove_edge(e, false/*remove_node_if_unused*/);
  //   }
  //   reduced_graph.remove_node(source_node);
  // }

  Node sink_node = reduced_graph.find_sink_node();
  this->search->logger->info() << "Found sink node: " << sink_node.to_string();

  MachineResource resource(model->config);

  std::vector<MachineView> valid_views =
      search->get_valid_machine_views(sink_node, resource, true);

  T optimal = search->infinity<T>();

  this->search->logger->info()
      << "Exploring " << valid_views.size() << " valid views";
  for (MachineView const &sink_view : valid_views) {
    this->search->logger->info() << "  Exploring valid view " << sink_view;
    T new_cost =
        search->graph_cost<T>(&reduced_graph,
                              {Node::INVALID_NODE, MachineView::NO_VIEW},
                              {sink_node, sink_view},
                              resource,
                              true);
    if (new_cost < optimal) {
      optimal = new_cost;
    }
  }

  return optimal;
}

size_t Graph::hash(void) const {
  // Graph hash should be additive and independent to the ordering of the nodes
  size_t total_hash = 0;
  for (auto const &it : inEdges) {
    auto const &inList = it.second;
    size_t node_hash = std::hash<size_t>()((size_t)it.first.ptr);
    for (auto const &e : inList) {
      size_t edge_hash = 17;
      edge_hash = edge_hash * 31 + std::hash<size_t>()((size_t)e.srcOp.ptr);
      edge_hash = edge_hash * 31 + std::hash<int>()(e.srcIdx);
      edge_hash = edge_hash * 31 + std::hash<int>()(e.dstIdx);
      node_hash *= edge_hash;
    }
    total_hash += node_hash;
  }
  return total_hash;
}

size_t dp_state_hash(Graph const *graph,
                     Node const &sink_node,
                     MachineView const &sink_view,
                     Node const &source_node,
                     MachineView const &source_view,
                     MachineResource const &resource) {
  size_t key = graph->hash();
  hash_combine(key, sink_node.ptr);
  hash_combine(key, sink_view.hash());
  hash_combine(key, source_node.ptr);
  hash_combine(key, resource.hash());
  return key;
}

GraphOptimalViewSerialized
    Graph::graph_optimize_task(Task const *task,
                               std::vector<PhysicalRegion> const &regions,
                               Context ctx,
                               Runtime *runtime) {
  FFModel *model = *((FFModel **)task->args);
  if (model->config.search_num_nodes.has_value()) {
    model->config.numNodes = model->config.search_num_nodes.value();
  }
  if (model->config.search_num_workers.has_value()) {
    model->config.workersPerNode = model->config.search_num_workers.value();
  }
  model->all_valid_views.clear();
  model->register_all_machine_views(model->config.numNodes,
                                    model->config.workersPerNode,
                                    model->config.cpusPerNode,
                                    model->all_valid_views);
  Memory gpu_mem = Machine::MemoryQuery(Machine::get_machine())
                       .only_kind(Memory::GPU_FB_MEM)
                       .best_affinity_to(task->target_proc)
                       .first();
  MachineModel *machine;
  if (model->config.machine_model_version == 0) {
    machine =
        (MachineModel *)new SimpleMachineModel(model->config.numNodes,
                                               model->config.workersPerNode,
                                               gpu_mem.capacity());
  } else if (model->config.machine_model_version == 1 and
             !model->config.machine_model_file.empty()) {
    machine = (MachineModel *)new EnhancedMachineModel(
        model->config.machine_model_file, gpu_mem.capacity());
  } else {
    assert(false &&
           "machine model creation error: currently only support "
           "machine-model-version = 0 or 1. When machine-model-version = 1, "
           "machine-model-file should not be empty.");
  }
  // Assume this task is running on GPU0
  std::shared_ptr<Simulator> simulator(
      new Simulator(model, model->handlers[0], gpu_mem, machine));
  model->simulator = simulator.get();
  std::unique_ptr<Graph> best_graph;
  std::unordered_map<Node, MachineView> optimal_views;
  //shicao
  std::unordered_map<Node, StageInfo> optimal_partition;
  //TODO the below should be output of the optimizer, now some dummy code a random 3-stage partition
  
  if (model->config.only_data_parallel) {
<<<<<<< HEAD
    StageInfo sinfo[4];
    sinfo[0].sid = 0;
    sinfo[0].ubatchSize = 16;
    sinfo[0].bufSize = 64;
    sinfo[0].nFnB = 1;
    sinfo[0].device_num = 1;

    sinfo[1].sid = 1;
    sinfo[1].ubatchSize = 16;
    sinfo[1].bufSize = 48;
    sinfo[1].nFnB = 1;
    sinfo[1].device_num = 1;

    sinfo[2].sid = 2;
    sinfo[2].ubatchSize = 16;
    sinfo[2].bufSize = 32;
    sinfo[2].nFnB = 1;
    sinfo[2].device_num = 1;

    sinfo[3].sid = 3;
    sinfo[3].ubatchSize = 16;
    sinfo[3].bufSize = 16;
    sinfo[3].nFnB = 1;
    sinfo[3].device_num = 1;



    MachineView data_parallel_view[4];
    for(int i=0; i<4; i++){
      data_parallel_view[i].device_type = MachineView::GPU;
      data_parallel_view[i].ndims = 1;
      // data_parallel_view.dim[0] = model->config.numNodes * model->config.workersPerNode;
      data_parallel_view[i].dim[0] = 1;
      data_parallel_view[i].stride[0] = 1;
      data_parallel_view[i].start_device_id = i;
    }
    
    int op_per_stage = model->operators.size() / 2;
    //int op_per_stage = 100;
    int num = 0;

    Graph* graph = new Graph(model);
    std::unordered_map<const FlexFlow::Op*, Node> op_to_node_map;
    for (const FlexFlow::Op* dstOp : model->operators) {
=======
    Graph *graph = new Graph(model);
    std::unordered_map<FlexFlow::Op const *, Node> op_to_node_map;
    for (FlexFlow::Op const *dstOp : model->operators) {
>>>>>>> 0ece17b3
      Node dstNode;
      dstNode.ptr = dstOp;
      dstNode.guid = model->node_global_guid++;
      op_to_node_map[dstOp] = dstNode;

      printf("Node type(%s), id: %d, stage: %d", dstNode.to_string().c_str(), num, model->config.partition[num]);
      optimal_views[dstNode] = data_parallel_view[model->config.partition[num]];
      optimal_partition[dstNode] = sinfo[model->config.partition[num]];
      num++;

      for (int j = 0; j < dstOp->numInputs; j++) {
        FlexFlow::Op const *srcOp = dstOp->inputs[j]->owner_op;
        assert(op_to_node_map.find(srcOp) != op_to_node_map.end());
        Node srcNode = op_to_node_map[srcOp];
        graph->add_edge(srcNode, dstNode, dstOp->inputs[j]->owner_idx, j);
      }
    }
    best_graph = std::unique_ptr<Graph>(graph);
<<<<<<< HEAD

=======
    MachineView data_parallel_view;
    data_parallel_view.device_type = MachineView::GPU;
    data_parallel_view.ndims = 1;
    data_parallel_view.dim[0] =
        model->config.numNodes * model->config.workersPerNode;
    data_parallel_view.stride[0] = 1;
    data_parallel_view.start_device_id = 0;
    for (auto const &node : best_graph->inEdges) {
      optimal_views[node.first] = data_parallel_view;
    }
>>>>>>> 0ece17b3
  } else {
    model->graph_optimize(model->config.search_budget,
                          model->config.only_data_parallel,
                          best_graph,
                          optimal_views);
  }
  Serializer sez;
  // First serialize graph
  sez.serialize(best_graph->inEdges.size());
  std::unordered_map<Node, int> todos;
  std::vector<Node> opList;
  for (auto const &it : best_graph->inEdges) {
    auto const &inList = it.second;
    todos[it.first] = (int)inList.size();
    if (todos[it.first] == 0)
      opList.push_back(it.first);
  }
  size_t node_idx = 0;
  while (node_idx < opList.size()) {
    Node cur_node = opList[node_idx++];
    auto const &outList = best_graph->outEdges[cur_node];
    for (auto const &e : outList) {
      todos[e.dstOp]--;
      if (todos[e.dstOp] == 0) {
        opList.push_back(e.dstOp);
      }
    }
    auto const &inList = best_graph->inEdges[cur_node];
    sez.serialize(inList.size());
    for (auto const &e : inList) {
      sez.serialize(e.srcOp.guid);
      assert(e.dstOp.guid == cur_node.guid);
      sez.serialize(e.srcIdx);
      sez.serialize(e.dstIdx);
    }
    sez.serialize((size_t)10101010); // safe guard for the end of inedges
    Op const *op = cur_node.ptr;
    assert(op != NULL);
    sez.serialize(cur_node.guid);
    sez.serialize(op->op_type);
    switch (op->op_type) {
      case OP_INPUT: {
        assert(op->numOutputs == 1);
        NoOp *noop = (NoOp *)op;
        sez.serialize(noop->op_type);
        sez.serialize(noop->input_tensor_guid);
        sez.serialize(noop->outputs[0]->data_type);
        sez.serialize(noop->outputs[0]->num_dims);
        for (int i = 0; i < noop->outputs[0]->num_dims; i++)
          sez.serialize(noop->outputs[0]->dims[i]);
        break;
      }
      case OP_NOOP: {
        break;
      }
      case OP_CONCAT: {
        Concat *concat = (Concat *)op;
        sez.serialize(concat->legion_axis);
        break;
      }
      case OP_SPLIT: {
        Split *split = (Split *)op;
        sez.serialize(split->legion_axis);
        sez.serialize(split->numOutputs);
        for (int i = 0; i < split->numOutputs; i++)
          sez.serialize(split->outputs[i]->dims[split->legion_axis].size);
        break;
      }
      case OP_EMBEDDING: {
        Embedding *embed = (Embedding *)op;
        sez.serialize(embed->layer_guid.id);
        sez.serialize(embed->num_entries);
        sez.serialize(embed->out_channels);
        sez.serialize(embed->aggr);
        break;
      }
      case OP_EW_ADD:
      case OP_EW_SUB:
      case OP_EW_MUL: {
        sez.serialize(op->op_type);
        break;
      }
      case OP_MULTIHEAD_ATTENTION: {
        MultiHeadAttention *attn = (MultiHeadAttention *)op;
        sez.serialize(attn->layer_guid.id);
        sez.serialize(attn->oProjSize);
        sez.serialize(attn->num_heads);
        sez.serialize(attn->qProjSize);
        sez.serialize(attn->vProjSize);
        sez.serialize(attn->dropout);
        sez.serialize(attn->bias);
        sez.serialize(attn->add_bias_kv);
        sez.serialize(attn->add_zero_attn);
        break;
      }
      case OP_SOFTMAX: {
        Softmax *softmax = (Softmax *)op;
        sez.serialize(softmax->dim);
        break;
      }
      case OP_REPARTITION: {
        Repartition *repart = (Repartition *)op;
        sez.serialize(repart->repartition_dim);
        sez.serialize(repart->repartition_degree);
        break;
      }
      case OP_REPLICATE: {
        Replicate *replicate = (Replicate *)op;
        sez.serialize(replicate->replicate_dim);
        sez.serialize(replicate->replicate_degree);
        break;
      }
      case OP_REDUCTION: {
        Reduction *reduction = (Reduction *)op;
        sez.serialize(reduction->reduction_dim);
        sez.serialize(reduction->reduction_degree);
        break;
      }
      case OP_COMBINE: {
        Combine *combine = (Combine *)op;
        sez.serialize(combine->combine_dim);
        sez.serialize(combine->combine_degree);
        break;
      }
      case OP_FUSED_PARALLEL: {
        FusedParallelOp *fused = (FusedParallelOp *)op;
        sez.serialize(fused->num_parallel_ops);
        for (int i = 0; i < fused->num_parallel_ops; i++)
          sez.serialize(fused->parallel_ops[i]);
        break;
      }
      default: {
        op->serialize(sez);
      }
    }
    sez.serialize((size_t)12345678); // safe guard for the end of an op
  }
  assert(node_idx == best_graph->inEdges.size());
  // Second, serialize optimal machine view
  printf("opotimal_views.size = %zu\n", optimal_views.size());
  sez.serialize(optimal_views.size());
  for (auto const &it : optimal_views) {
    sez.serialize((size_t)98765432); // safe guard
    sez.serialize(it.first.guid);
    sez.serialize(it.second);
  }
  // Third, serialize optimal partition
  printf("opotimal_partition.size = %zu\n", optimal_partition.size());
  sez.serialize(optimal_partition.size());
  for (const auto & it : optimal_partition) {
    sez.serialize((size_t) 23456789); // safe guard
    sez.serialize(it.first.guid);
    sez.serialize(it.second);
  }
#ifdef DEADCODE
  // Third, serialize input mappings
  sez.serialize((size_t)23456789);
  size_t num_inputs = 0;
  for (size_t i = 0; i < model->layers.size(); i++)
    if (model->layers[i]->op_type == OP_INPUT)
      num_inputs++;
  sez.serialize(num_inputs);
  for (size_t i = 0; i < model->layers.size(); i++) {
    if (model->layers[i]->op_type == OP_INPUT) {
      Tensor tensor = model->layers[i]->outputs[i];
      sez.serialize(tensor->tensor_guid);
      sez.serialize(tensor->parallel_tensor->parallel_tensor_guid);
    }
  }
#endif
  assert(sez.get_used_bytes() < GraphOptimalViewSerialized::buffer_size);
  GraphOptimalViewSerialized ret;
  ret.total_bytes = sez.get_used_bytes();
  memcpy(ret.data, sez.get_buffer(), ret.total_bytes);
  // Deallocate best_graph
  // delete best_graph;
  return ret;
}

}; // namespace FlexFlow::PCG

namespace FlexFlow {

using PCG::Edge;
using PCG::Graph;
using PCG::GraphCostResult;
using PCG::Node;

void FFModel::register_all_machine_views(
    int num_nodes,
    int gpus_per_node,
    int cpus_per_node,
    std::vector<MachineView> &valid_views) {
  // Single-parallelism-dimension views
  for (int i = 1; i <= num_nodes * gpus_per_node; i++) {
    if (num_nodes * gpus_per_node % i == 0) {
      MachineView view;
      view.device_type = MachineView::GPU;
      view.ndims = 1;
      view.dim[0] = i;
      view.stride[0] = 1;
      view.start_device_id = 0;
      valid_views.push_back(view);
    }
  }
  // Two-dimensional views
  /* for (int i = 1; i <= num_nodes; i++) { */
  /*   for (int j = 1; j <= gpus_per_node; j++) { */
  /*     MachineView view; */
  /*     view.device_type = MachineView::GPU; */
  /*     view.ndims = 2; */
  /*     view.dim[0] = i; */
  /*     view.stride[0] = 1; */
  /*     view.dim[1] = j; */
  /*     view.stride[1] = 1; */
  /*     view.start_device_id = 0; */
  /*     valid_views.push_back(view); */
  /*   } */
  /* } */
}

float FFModel::graph_cost(Graph const *graph,
                          Node const &sink_node,
                          MachineView const &sink_view,
                          Node const &source_node,
                          MachineView const &source_view,
                          MachineResource const &resources,
                          bool include_sink_compute_time,
                          bool constructing_optimal_view) {
  assert(!graph->inEdges.empty());

  return this->search->graph_cost<float>(graph,
                                         {source_node, source_view},
                                         {sink_node, sink_view},
                                         resources,
                                         include_sink_compute_time);
}

void FFModel::construct_optimal_view(
    Graph const *graph,
    Node const &sink_node,
    MachineView const &sink_view,
    Node const &source_node,
    MachineView const &source_view,
    MachineResource const &resources,
    bool include_sink_compute_time,
    float optimal_cost,
    std::unordered_map<Node, MachineView> &optimal_views) {
  GraphCostResult result =
      this->search->graph_cost<GraphCostResult>(graph,
                                                {source_node, source_view},
                                                {sink_node, sink_view},
                                                resources,
                                                include_sink_compute_time);

  optimal_views.insert(result.views.begin(), result.views.end());
}

void FFModel::deserialize_graph_optimal_view(
<<<<<<< HEAD
    Legion::Deserializer& dez,
    Graph* graph,
    std::unordered_map<Node, MachineView>& optimal_views,
    std::unordered_map<Node, StageInfo>& optimal_partition) {
  //Deserializer dez(serialized.data, serialized.total_bytes);
=======
    Legion::Deserializer &dez,
    Graph *graph,
    std::unordered_map<Node, MachineView> &optimal_views) {
  // Deserializer dez(serialized.data, serialized.total_bytes);
>>>>>>> 0ece17b3
  std::unordered_map<size_t, Node> guid_to_nodes;
  size_t num_nodes;
  dez.deserialize(num_nodes);
  // best_graph = new Graph(this);
  for (size_t node_idx = 0; node_idx < num_nodes; node_idx++) {
    Edge inedges[MAX_NUM_INPUTS];
    ParallelTensor inputs[MAX_NUM_INPUTS];
    size_t num_inputs;
    dez.deserialize(num_inputs);
    for (size_t j = 0; j < num_inputs; j++) {
      size_t src_guid;
      int src_idx, dst_idx;
      dez.deserialize(src_guid);
      assert(guid_to_nodes.find(src_guid) != guid_to_nodes.end());
      dez.deserialize(src_idx);
      dez.deserialize(dst_idx);
      assert(dst_idx < (int)num_inputs);
      inedges[dst_idx].srcOp = guid_to_nodes[src_guid];
      inedges[dst_idx].srcIdx = src_idx;
      inedges[dst_idx].dstIdx = dst_idx;
      inputs[dst_idx] = inedges[dst_idx].srcOp.ptr->outputs[src_idx];
    }
    {
      size_t safecode;
      dez.deserialize(safecode);
      assert(safecode == 10101010);
    }
    Node node = Node::INVALID_NODE;
    size_t guid;
    OperatorType op_type;
    dez.deserialize(guid);
    dez.deserialize(op_type);
    switch (op_type) {
      case OP_INPUT: {
        assert(num_inputs == 0);
        int num_dims;
        ParallelDim dims[MAX_TENSOR_DIM];
        OperatorType op_type;
        dez.deserialize(op_type);
        size_t input_tensor_guid;
        dez.deserialize(input_tensor_guid);
        DataType data_type;
        dez.deserialize(data_type);
        dez.deserialize(num_dims);
        for (int i = 0; i < num_dims; i++)
          dez.deserialize(dims[i]);
        ParallelTensor t =
            create_parallel_tensor_legion_ordering(num_dims,
                                                   dims,
                                                   data_type,
                                                   nullptr,
                                                   0,
                                                   true /*create_grad*/,
                                                   input_tensor_guid);
        node.ptr = t->owner_op;
        node.guid = node_global_guid++;
        break;
      }
      case OP_NOOP: {
        assert(num_inputs == 1);
        node = get_or_create_noop_node(inputs[0]);
        break;
      }
      case OP_CONCAT: {
        int legion_axis;
        dez.deserialize(legion_axis);
        node = get_or_create_concat_node(num_inputs, inputs, legion_axis);
        break;
      }
      case OP_SPLIT: {
        int legion_axis;
        dez.deserialize(legion_axis);
        int num_outputs;
        dez.deserialize(num_outputs);
        std::vector<int> splits;
        for (int i = 0; i < num_outputs; i++) {
          int dim_size;
          dez.deserialize(dim_size);
          splits.push_back(dim_size);
        }
        node = get_or_create_split_node(inputs[0], splits, legion_axis);
        break;
      }
      case OP_EMBEDDING: {
        assert(num_inputs == 1);
        AggrMode aggr;
        int num_entries, out_channels;
        size_t id;
        dez.deserialize(id);
        LayerID layer_guid(id);
        dez.deserialize(num_entries);
        dez.deserialize(out_channels);
        dez.deserialize(aggr);
        node = get_or_create_embedding_node(
            layer_guid, inputs[0], num_entries, out_channels, aggr);
        break;
      }
      case OP_EW_ADD:
      case OP_EW_SUB:
      case OP_EW_MUL: {
        assert(num_inputs == 2);
        OperatorType op_type;
        dez.deserialize(op_type);
        node = get_or_create_element_binary_node(inputs[0], inputs[1], op_type);
        break;
      }
      case OP_CONV2D: {
        node = Conv2D::deserialize(*this, dez, inputs, num_inputs);
        break;
      }
      case OP_DROPOUT: {
        node = Dropout::deserialize(*this, dez, inputs, num_inputs);
        break;
      }
      case OP_POOL2D: {
        node = Pool2D::deserialize(*this, dez, inputs, num_inputs);
        break;
      }
      case OP_RESHAPE: {
        node = Reshape::deserialize(*this, dez, inputs, num_inputs);
        break;
      }
      case OP_LINEAR: {
        node = Linear::deserialize(*this, dez, inputs, num_inputs);
        break;
      }
      case OP_EXP:
      case OP_SCALAR_MULTIPLY:
      case OP_RELU:
      case OP_SIGMOID:
      case OP_TANH:
      case OP_IDENTITY:
      case OP_GELU:
      case OP_ELU: {
        node = ElementUnary::deserialize(*this, dez, inputs, num_inputs);
        break;
      }
      case OP_FLAT: {
        node = Flat::deserialize(*this, dez, inputs, num_inputs);
        break;
      }
      case OP_MULTIHEAD_ATTENTION: {
        assert(num_inputs == 3);
        int embed_dim, num_heads, k_dim, v_dim;
        float dropout;
        bool bias, add_bias_kv, add_zero_attn;
        size_t id;
        dez.deserialize(id);
        LayerID layer_guid(id);
        dez.deserialize(embed_dim);
        dez.deserialize(num_heads);
        dez.deserialize(k_dim);
        dez.deserialize(v_dim);
        dez.deserialize(dropout);
        dez.deserialize(bias);
        dez.deserialize(add_bias_kv);
        dez.deserialize(add_zero_attn);
        node = get_or_create_multihead_attn_node(layer_guid,
                                                 inputs[0],
                                                 inputs[1],
                                                 inputs[2],
                                                 embed_dim,
                                                 num_heads,
                                                 k_dim,
                                                 v_dim,
                                                 dropout,
                                                 bias,
                                                 add_bias_kv,
                                                 add_zero_attn);
        break;
      }
      case OP_SOFTMAX: {
        assert(num_inputs == 1);
        int softmax_dim;
        dez.deserialize(softmax_dim);
        node = get_or_create_softmax_node(inputs[0], softmax_dim);
        break;
      }
      case OP_COMBINE: {
        assert(num_inputs == 1);
        int combine_dim, combine_degree;
        dez.deserialize(combine_dim);
        dez.deserialize(combine_degree);
        node =
            get_or_create_combine_node(inputs[0], combine_dim, combine_degree);
        break;
      }
      case OP_REPARTITION: {
        assert(num_inputs == 1);
        int repartition_dim, repartition_degree;
        dez.deserialize(repartition_dim);
        dez.deserialize(repartition_degree);
        node = get_or_create_repartition_node(
            inputs[0], repartition_dim, repartition_degree);
        break;
      }
      case OP_REPLICATE: {
        assert(num_inputs == 1);
        int replicate_dim, replicate_degree;
        dez.deserialize(replicate_dim);
        dez.deserialize(replicate_degree);
        node = get_or_create_replicate_node(
            inputs[0], replicate_dim, replicate_degree);
        break;
      }
      case OP_REDUCTION: {
        assert(num_inputs == 1);
        int reduction_dim, reduction_degree;
        dez.deserialize(reduction_dim);
        dez.deserialize(reduction_degree);
        node = get_or_create_reduction_node(
            inputs[0], reduction_dim, reduction_degree);
        break;
      }
      case OP_FUSED_PARALLEL: {
        assert(num_inputs == 1);
        std::vector<ParallelOpInfo> parallel_ops;
        int num_parallel_ops;
        dez.deserialize(num_parallel_ops);
        for (int i = 0; i < num_parallel_ops; i++) {
          ParallelOpInfo info;
          dez.deserialize(info);
          parallel_ops.push_back(info);
        }
        node = get_or_create_fused_parallel_node(inputs[0], parallel_ops);
        break;
      }
      default: {
        fprintf(stderr,
                "The following operator type is currently not supported"
                " for graph deserialization: %s\n"
                "Report the issue to the FlexFlow developers",
                optype_to_string(op_type).c_str());
        assert(false && "Unsupported operator type");
      }
    }
    {
      size_t safecode;
      dez.deserialize(safecode);
      assert(safecode == 12345678);
    }
    guid_to_nodes[guid] = node;
    for (size_t i = 0; i < num_inputs; i++) {
      inedges[i].dstOp = node;
      graph->add_edge(inedges[i]);
    }
  }
  // Second, deserialize optimal machine view
  size_t num_views;
  dez.deserialize(num_views);
  printf("views.size() = %zu\n", num_views);
  for (size_t i = 0; i < num_views; i++) {
    size_t safecode, guid;
    MachineView view;
    dez.deserialize(safecode);
    assert(safecode == 98765432);
    dez.deserialize(guid);
    assert(guid_to_nodes.find(guid) != guid_to_nodes.end());
    dez.deserialize(view);
    optimal_views[guid_to_nodes[guid]] = view;
  }

  size_t num_partitions;
  dez.deserialize(num_partitions);
  printf("partitions.size() = %zu\n", num_views);
  for (size_t i = 0; i < num_partitions; i++) {
    size_t safecode, guid;
    StageInfo sinfo;
    dez.deserialize(safecode);
    assert(safecode == 23456789);
    dez.deserialize(guid);
    assert(guid_to_nodes.find(guid) != guid_to_nodes.end());
    dez.deserialize(sinfo);
    optimal_partition[guid_to_nodes[guid]] = sinfo;
  }
#ifdef DEADCODE
  // Third, deserialize input mappings
  size_t num_inputs, safecode;
  dez.deserialize(safecode);
  assert(safecode == 23456789);
  dez.deserialize(num_inputs);
  for (size_t i = 0; i < num_inputs; i++) {
    size_t tensor_id, parallel_tensor_id;
    dez.deserialize(tensor_id);
    dez.deserialize(parallel_tensor_id);
    input_tensorid_to_ptensorid_mapping.push_back(
        std::make_pair(tensor_id, parallel_tensor_id));
  }
#endif
  assert(dez.get_remaining_bytes() == 0);
  printf("Deserialized Views...\n");
  for (auto const &it : optimal_views) {
    printf("node[%zu]: type(%s) view(%d %d %d) ",
           it.first.guid,
           it.first.to_string().c_str(),
           it.second.ndims,
           it.second.dim[0],
           it.second.start_device_id);
    auto const &list = graph->inEdges.at(it.first);
    for (auto const &it2 : list) {
      Edge e = it2;
      printf(" inEdge(node(%zu) idx(%d))", e.srcOp.guid, e.srcIdx);
    }
    printf("\n");
  }
}

}; // namespace FlexFlow<|MERGE_RESOLUTION|>--- conflicted
+++ resolved
@@ -1564,12 +1564,12 @@
   model->simulator = simulator.get();
   std::unique_ptr<Graph> best_graph;
   std::unordered_map<Node, MachineView> optimal_views;
-  //shicao
+  // shicao
   std::unordered_map<Node, StageInfo> optimal_partition;
-  //TODO the below should be output of the optimizer, now some dummy code a random 3-stage partition
-  
+  // TODO the below should be output of the optimizer, now some dummy code a
+  // random 3-stage partition
+
   if (model->config.only_data_parallel) {
-<<<<<<< HEAD
     StageInfo sinfo[4];
     sinfo[0].sid = 0;
     sinfo[0].ubatchSize = 16;
@@ -1595,36 +1595,33 @@
     sinfo[3].nFnB = 1;
     sinfo[3].device_num = 1;
 
-
-
     MachineView data_parallel_view[4];
-    for(int i=0; i<4; i++){
+    for (int i = 0; i < 4; i++) {
       data_parallel_view[i].device_type = MachineView::GPU;
       data_parallel_view[i].ndims = 1;
-      // data_parallel_view.dim[0] = model->config.numNodes * model->config.workersPerNode;
+      // data_parallel_view.dim[0] = model->config.numNodes *
+      // model->config.workersPerNode;
       data_parallel_view[i].dim[0] = 1;
       data_parallel_view[i].stride[0] = 1;
       data_parallel_view[i].start_device_id = i;
     }
-    
+
     int op_per_stage = model->operators.size() / 2;
-    //int op_per_stage = 100;
+    // int op_per_stage = 100;
     int num = 0;
 
-    Graph* graph = new Graph(model);
-    std::unordered_map<const FlexFlow::Op*, Node> op_to_node_map;
-    for (const FlexFlow::Op* dstOp : model->operators) {
-=======
     Graph *graph = new Graph(model);
     std::unordered_map<FlexFlow::Op const *, Node> op_to_node_map;
     for (FlexFlow::Op const *dstOp : model->operators) {
->>>>>>> 0ece17b3
       Node dstNode;
       dstNode.ptr = dstOp;
       dstNode.guid = model->node_global_guid++;
       op_to_node_map[dstOp] = dstNode;
 
-      printf("Node type(%s), id: %d, stage: %d", dstNode.to_string().c_str(), num, model->config.partition[num]);
+      printf("Node type(%s), id: %d, stage: %d",
+             dstNode.to_string().c_str(),
+             num,
+             model->config.partition[num]);
       optimal_views[dstNode] = data_parallel_view[model->config.partition[num]];
       optimal_partition[dstNode] = sinfo[model->config.partition[num]];
       num++;
@@ -1637,20 +1634,7 @@
       }
     }
     best_graph = std::unique_ptr<Graph>(graph);
-<<<<<<< HEAD
-
-=======
-    MachineView data_parallel_view;
-    data_parallel_view.device_type = MachineView::GPU;
-    data_parallel_view.ndims = 1;
-    data_parallel_view.dim[0] =
-        model->config.numNodes * model->config.workersPerNode;
-    data_parallel_view.stride[0] = 1;
-    data_parallel_view.start_device_id = 0;
-    for (auto const &node : best_graph->inEdges) {
-      optimal_views[node.first] = data_parallel_view;
-    }
->>>>>>> 0ece17b3
+
   } else {
     model->graph_optimize(model->config.search_budget,
                           model->config.only_data_parallel,
@@ -1800,8 +1784,8 @@
   // Third, serialize optimal partition
   printf("opotimal_partition.size = %zu\n", optimal_partition.size());
   sez.serialize(optimal_partition.size());
-  for (const auto & it : optimal_partition) {
-    sez.serialize((size_t) 23456789); // safe guard
+  for (auto const &it : optimal_partition) {
+    sez.serialize((size_t)23456789); // safe guard
     sez.serialize(it.first.guid);
     sez.serialize(it.second);
   }
@@ -1910,18 +1894,11 @@
 }
 
 void FFModel::deserialize_graph_optimal_view(
-<<<<<<< HEAD
-    Legion::Deserializer& dez,
-    Graph* graph,
-    std::unordered_map<Node, MachineView>& optimal_views,
-    std::unordered_map<Node, StageInfo>& optimal_partition) {
-  //Deserializer dez(serialized.data, serialized.total_bytes);
-=======
     Legion::Deserializer &dez,
     Graph *graph,
-    std::unordered_map<Node, MachineView> &optimal_views) {
+    std::unordered_map<Node, MachineView> &optimal_views,
+    std::unordered_map<Node, StageInfo> &optimal_partition) {
   // Deserializer dez(serialized.data, serialized.total_bytes);
->>>>>>> 0ece17b3
   std::unordered_map<size_t, Node> guid_to_nodes;
   size_t num_nodes;
   dez.deserialize(num_nodes);
