/* Copyright 2021 CMU, Facebook, LANL, MIT, and Stanford (alphabetical)
 *
 * Licensed under the Apache License, Version 2.0 (the "License");
 * you may not use this file except in compliance with the License.
 * You may obtain a copy of the License at
 *
 *     http://www.apache.org/licenses/LICENSE-2.0
 *
 * Unless required by applicable law or agreed to in writing, software
 * distributed under the License is distributed on an "AS IS" BASIS,
 * WITHOUT WARRANTIES OR CONDITIONS OF ANY KIND, either express or implied.
 * See the License for the specific language governing permissions and
 * limitations under the License.
 */
#include "flexflow/graph.h"
#include "flexflow/dominators.h"
#include "flexflow/ops/attention.h"
#include "flexflow/ops/concat.h"
#include "flexflow/ops/conv_2d.h"
#include "flexflow/ops/dropout.h"
#include "flexflow/ops/element_unary.h"
#include "flexflow/ops/embedding.h"
#include "flexflow/ops/flat.h"
#include "flexflow/ops/linear.h"
#include "flexflow/ops/noop.h"
#include "flexflow/ops/pool_2d.h"
#include "flexflow/ops/reshape.h"
#include "flexflow/ops/softmax.h"
#include "flexflow/ops/split.h"
#include "flexflow/parallel_ops/combine.h"
#include "flexflow/parallel_ops/fused_parallel_op.h"
#include "flexflow/parallel_ops/partition.h"
#include "flexflow/parallel_ops/reduction.h"
#include "flexflow/parallel_ops/replicate.h"
#include "flexflow/utils/disjoint_set.h"
#include "legion.h"
#include "legion/legion_utilities.h"

namespace FlexFlow::PCG {

using namespace Legion;
using FlexFlow::MachineView;

LegionRuntime::Logger::Category log_graph("graph");
LegionRuntime::Logger::Category log_simplify("graph_simplify");

const Node Node::INVALID_NODE = Node();

Node::Node(void) : guid(0), ptr(NULL) {}

std::string Node::op_to_string(Op const *op) const {
  return optype_to_string(op->op_type);
}

Edge::Edge(void)
    : srcOp(Node::INVALID_NODE), dstOp(Node::INVALID_NODE), srcIdx(-1),
      dstIdx(-1) {}

Edge::Edge(Node const &_srcOp, Node const &_dstOp, int _srcIdx, int _dstIdx)
    : srcOp(_srcOp), dstOp(_dstOp), srcIdx(_srcIdx), dstIdx(_dstIdx) {}

bool Edge::operator==(Edge const &rhs) const {
  if (srcOp != rhs.srcOp)
    return false;
  if (dstOp != rhs.dstOp)
    return false;
  if (srcIdx != rhs.srcIdx)
    return false;
  if (dstIdx != rhs.dstIdx)
    return false;
  return true;
}

SearchHelper::SearchHelper(FFModel *model) : model(model) {
  this->logger = std::unique_ptr<RecursiveLogger>(new RecursiveLogger("DP"));
}

/**
 * @brief Combine results from sub-problems.
 */
template <typename T>
T SearchHelper::execute_sequence_split(std::unique_ptr<Graph> const &pre_graph,
                                       std::unique_ptr<Graph> const &post_graph,
                                       NodeAssignment const &source,
                                       NodeAssignment const &sink,
                                       MachineResource const &resources,
                                       SequenceSplit const &bn) const {
  return sequence_cost<T>(
      this->graph_cost<T>(pre_graph.get(), source, bn, resources, true),
      this->graph_cost<T>(post_graph.get(), bn, sink, resources, false));
}

/**
 * @brief Starting point to get sequential split time cost.
 * 
 * @tparam T float or GraphCostResult (or GraphCostResultWithMemory in memory optimization)
 */
template <typename T>
T SearchHelper::find_optimal_sequence_graph_time(
    Graph const *g,
    Node const &bn_node,
    NodeAssignment const &source,
    NodeAssignment const &sink,
    MachineResource const &resources) const {
  std::unique_ptr<Graph> pre_graph;
  std::unique_ptr<Graph> post_graph;
  std::tie(pre_graph, post_graph) = g->split_at_node(bn_node);

  T optimal = this->infinity<T>();

  std::vector<MachineView> valid_views =
      this->get_valid_machine_views(bn_node.ptr, resources);
  // A Corner Case:
  // If bn_node is a parallel_op and an input to sink_node,
  // Add sink_node's view to the list, since sink_node's view
  // may not be a valid view for resources, but UniFlow support
  // this case since parallel_op does not trigger computation
  if (bn_node.ptr->is_parallel_op()) {
    bool found = false;
    auto const &inList = g->inEdges.find(sink.node)->second;
    for (auto const &e : inList) {
      if (e.srcOp == bn_node) {
        found = true;
        break;
      }
    }
    if (found) {
      for (int j = 0; j < bn_node.ptr->numOutputs; j++)
        if (!bn_node.ptr->outputs[j]->is_valid_machine_view(sink.view))
          found = false;
    }
    if (found) {
      valid_views.push_back(sink.view);
    }
  }

  if (valid_views.empty()) {
    return optimal;
  }

  float optimal_cost = std::numeric_limits<float>::infinity();
  MachineView best_view;

  for (MachineView const &bn_view : valid_views) {
    float cost = this->execute_sequence_split<float>(
        pre_graph, post_graph, source, sink, resources, {bn_node, bn_view});

    if (cost < optimal_cost) {
      best_view = bn_view;
      optimal_cost = cost;
    }
  }

  if (optimal_cost != std::numeric_limits<float>::infinity()) {
    optimal = this->execute_sequence_split<T>(
        pre_graph, post_graph, source, sink, resources, {bn_node, best_view});
  }

  check_matches_graph<T>(g, optimal, sink.node);

  return optimal;
}

template <typename T>
T SearchHelper::execute_nonsequence_split(
    std::unique_ptr<Graph> const &first_graph,
    std::unique_ptr<Graph> const &second_graph,
    NodeAssignment const &source,
    NodeAssignment const &sink,
    MachineResource const &resources,
    NonsequenceSplit const &split) const {
  Graph const *first = first_graph.get();
  Graph const *second = second_graph.get();
  if (split.flip_graphs) {
    std::swap(first, second);
  }
  switch (split.type) {
    case SplitType::SEQUENTIAL:
      this->logger->debug() << "Exploring sequential nonsequence split";
      return sequence_cost<T>(
          this->graph_cost<T>(first, source, sink, resources, false),
          this->graph_cost<T>(second, source, sink, resources, false));
    case SplitType::VERTICAL: {
      this->logger->debug() << "Exploring vertical nonsequence split ("
                            << split.param << ", " << split.flip_graphs << ")";
      MachineResource firstRes = resources, secondRes = resources;
      firstRes.num_nodes = split.param;
      secondRes.num_nodes = resources.num_nodes - split.param;
      secondRes.start_gpu_id =
          resources.start_gpu_id + resources.all_gpus_per_node * split.param;

      return parallel_cost<T>(
          this->graph_cost<T>(first, source, sink, firstRes, false),
          this->graph_cost<T>(second, source, sink, secondRes, false));
    }
    case SplitType::HORIZONTAL: {
      this->logger->debug() << "Exploring horizontal nonsequence split ("
                            << split.param << ", " << split.flip_graphs << ")";
      MachineResource firstRes = resources, secondRes = resources;
      firstRes.available_gpus_per_node = split.param;
      secondRes.available_gpus_per_node =
          resources.available_gpus_per_node - split.param;
      secondRes.start_gpu_id = resources.start_gpu_id + split.param;

      return parallel_cost<T>(
          this->graph_cost<T>(first, source, sink, firstRes, false),
          this->graph_cost<T>(second, source, sink, secondRes, false));
    }
    default:
      assert(false);
  }
}

/*static*/
NonsequenceSplit NonsequenceSplit::sequential() {
  NonsequenceSplit s;
  s.type = SplitType::SEQUENTIAL;
  s.flip_graphs = false;

  return s;
}

/*static*/
NonsequenceSplit NonsequenceSplit::vertical(int param, bool flip_graphs) {
  NonsequenceSplit s;
  s.type = SplitType::VERTICAL;
  s.param = param;
  s.flip_graphs = flip_graphs;

  return s;
}

/*static*/
NonsequenceSplit NonsequenceSplit::horizontal(int param, bool flip_graphs) {
  NonsequenceSplit s;
  s.type = SplitType::HORIZONTAL;
  s.param = param;
  s.flip_graphs = flip_graphs;

  return s;
}

/**
 * @brief Starting point to get parallel split time cost.
 * 
 * @tparam T float or GraphCostResult (or GraphCostResultWithMemory in memory optimization)
 */
template <typename T>
T SearchHelper::find_optimal_nonsequence_graph_time(
    Graph const *g,
    NodeAssignment const &source,
    NodeAssignment const &sink,
    MachineResource const &resources) const {
  std::unique_ptr<Graph> first_graph;
  std::unique_ptr<Graph> second_graph;
  std::tie(first_graph, second_graph) =
      g->split_horizontal(source.node, sink.node);

  std::vector<NonsequenceSplit> potential_splits;

  for (int i = 1; i < resources.num_nodes; i++) {
    potential_splits.push_back(NonsequenceSplit::vertical(i, false));
    potential_splits.push_back(NonsequenceSplit::vertical(i, true));
  }
  for (int i = 1; i < resources.available_gpus_per_node; i++) {
    potential_splits.push_back(NonsequenceSplit::horizontal(i, false));
    potential_splits.push_back(NonsequenceSplit::horizontal(i, true));
  }

  NonsequenceSplit best_split = NonsequenceSplit::sequential();
  float best_cost = this->execute_nonsequence_split<float>(
      first_graph, second_graph, source, sink, resources, best_split);
  for (NonsequenceSplit const &split : potential_splits) {
    float cost = this->execute_nonsequence_split<float>(
        first_graph, second_graph, source, sink, resources, split);
    this->logger->debug() << "Found cost: " << cost;

    if (cost < best_cost) {
      best_cost = cost;
      best_split = split;
    }
  }

  switch (best_split.type) {
    case SplitType::SEQUENTIAL:
      this->logger->debug() << "Best split: SEQUENTIAL";
      break;
    case SplitType::VERTICAL:
      this->logger->debug() << "Best split: VERTICAL(" << best_split.param
                            << ", " << best_split.flip_graphs << ")";
      break;
    case SplitType::HORIZONTAL:
      this->logger->debug() << "Best split: HORIZONTAL(" << best_split.param
                            << ", " << best_split.flip_graphs << ")";
      break;
  }
  T optimal = this->execute_nonsequence_split<T>(
      first_graph, second_graph, source, sink, resources, best_split);

  check_matches_graph<T>(g, optimal, sink.node);

  return optimal;
}

Graph::Graph(FFModel *_model) : model(_model), search(_model->search) {}

void Graph::add_edge(Node const &srcOp,
                     Node const &dstOp,
                     int srcIdx,
                     int dstIdx) {
  if (inEdges.find(dstOp) == inEdges.end()) {
    inEdges[dstOp];
  }
  if (outEdges.find(srcOp) == outEdges.end()) {
    outEdges[srcOp];
  }
  Edge e(srcOp, dstOp, srcIdx, dstIdx);
  inEdges[srcOp];
  outEdges[dstOp];
  inEdges[dstOp].insert(e);
  outEdges[srcOp].insert(e);
}

void Graph::add_node(Node const &node) {
  inEdges[node];
  outEdges[node];
}

void Graph::add_edge(Edge const &e) {
  inEdges[e.srcOp];
  outEdges[e.dstOp];

  inEdges[e.dstOp].insert(e);
  outEdges[e.srcOp].insert(e);
}

void Graph::remove_edge(Edge const &e, bool remove_node_if_unused) {
  assert(outEdges[e.srcOp].find(e) != outEdges[e.srcOp].end());
  assert(inEdges[e.dstOp].find(e) != inEdges[e.dstOp].end());
  assert(outEdges[e.srcOp].erase(e) == 1);
  assert(inEdges[e.dstOp].erase(e) == 1);
  if (remove_node_if_unused) {
    if ((outEdges[e.srcOp].size() == 0) && (inEdges[e.srcOp].size() == 0)) {
      outEdges.erase(e.srcOp);
      inEdges.erase(e.srcOp);
    }
    if ((outEdges[e.dstOp].size() == 0) && (inEdges[e.dstOp].size() == 0)) {
      outEdges.erase(e.dstOp);
      inEdges.erase(e.dstOp);
    }
  }
}

bool Graph::has_edge(Node const &srcOp,
                     Node const &dstOp,
                     int srcIdx,
                     int dstIdx) const {
  Edge e(srcOp, dstOp, srcIdx, dstIdx);
  return this->has_edge(e);
}

bool Graph::has_edge(Edge const &e) const {
  if (inEdges.find(e.dstOp) == inEdges.end()) {
    return false;
  }
  if (inEdges.at(e.dstOp).find(e) == inEdges.at(e.dstOp).end()) {
    return false;
  }
  return true;
}

void Graph::print(void) const {
  log_graph.print("Printing in-edge graph...");
  for (auto const &it : inEdges) {
    if (it.first.guid == 0)
      continue;
    log_graph.print("	guid(%zu) type(%s): ",
                    it.first.guid,
                    optype_to_string(it.first.ptr->op_type).data());
    std::unordered_set<Edge> const &list = it.second;
    for (auto const &it2 : list) {
      Edge e = it2;
      log_graph.print(
          "         inEdge(guid(%zu) idx(%d))", e.srcOp.guid, e.srcIdx);
    }
    // if (it->first.ptr->type == OP_CONV2D) {
    //   it->first.ptr->inputs[1].print_info("conv weight");
    // }
    // else if (it->first.ptr->type == OP_BROADCAST_ADD) {
    //   it->first.ptr->inputs[1].print_info("conv new bias");
    // }
    // else if (it->first.ptr->type == OP_BATCHNORM) {
    //   it->first.ptr->inputs[1].print_info("gamma");
    //   it->first.ptr->inputs[2].print_info("beta");
    //   it->first.ptr->inputs[3].print_info("mean");
    //   it->first.ptr->inputs[4].print_info("var");
    // }
  }
  log_graph.print("Printing out-edge graph...");
  for (auto const &it : outEdges) {
    if (it.first.guid == 0)
      continue;
    log_graph.print(
        "	guid(%zu) type(%d): ", it.first.guid, it.first.ptr->op_type);
    std::unordered_set<Edge> const &list = it.second;
    for (auto const &it2 : list) {
      Edge e = it2;
      log_graph.print(
          "         outEdge(guid(%zu) idx(%d))", e.dstOp.guid, e.dstIdx);
    }
    // if (it->first.ptr->type == OP_CONV2D) {
    //   it->first.ptr->inputs[1].print_info("conv weight");
    // }
    // else if (it->first.ptr->type == OP_BROADCAST_ADD) {
    //   it->first.ptr->inputs[1].print_info("conv new bias");
    // }
    // else if (it->first.ptr->type == OP_BATCHNORM) {
    //   it->first.ptr->inputs[1].print_info("gamma");
    //   it->first.ptr->inputs[2].print_info("beta");
    //   it->first.ptr->inputs[3].print_info("mean");
    //   it->first.ptr->inputs[4].print_info("var");
    // }
  }
}

void Graph::print_dot() const {
  this->print_dot(std::cout);
}

void Graph::print_dot(std::ostream &s) const {
  using FlexFlow::PCG::Utils::export_as_dot;

  DotFile<Node> dot(s);

  export_as_dot(dot, *this, [](Node const &node) -> RecordFormatter {
    RecordFormatter rf;
    rf << node.to_string();
    tl::optional<RecordFormatter> sub_rf = node.ptr->as_dot();
    if (sub_rf.has_value()) {
      rf << sub_rf.value();
    }

    return rf;
  });
  s << std::endl;
}

bool Graph::has_loop(void) {
  std::unordered_map<Node, int> todos;
  std::vector<Node> opList;
  for (auto const &it : inEdges) {
    auto const &inList = it.second;
    todos[it.first] = (int)inList.size();
    if (todos[it.first] == 0)
      opList.push_back(it.first);
  }
#ifdef DEADCODE
  for (auto const &it : outEdges) {
    if (inEdges.find(it.first) == inEdges.end()) {
      opList.push_back(it.first);
    }
  }
#endif
  size_t i = 0;
  while (i < opList.size()) {
    Node op = opList[i++];
    auto const &outList = outEdges[op];
    for (auto const &it2 : outList) {
      todos[it2.dstOp]--;
      if (todos[it2.dstOp] == 0) {
        opList.push_back(it2.dstOp);
      }
    }
  }
  return (opList.size() < inEdges.size());
}

bool Graph::check_correctness(void) {
  bool okay = true;
  for (auto it = outEdges.begin(); it != outEdges.end(); it++) {
    auto const &list = it->second;
    for (auto it2 = list.begin(); it2 != list.end(); it2++) {
      Edge e = *it2;
      if (!has_edge(e))
        assert(false);
      if (e.srcOp.ptr == NULL)
        continue;
      assert(e.srcOp != e.dstOp);
      ParallelTensor srcTensor = e.srcOp.ptr->outputs[e.srcIdx];
      ParallelTensor dstTensor = e.dstOp.ptr->inputs[e.dstIdx];
      if (srcTensor->num_dims != dstTensor->num_dims)
        assert(false);
      for (int i = 0; i < srcTensor->num_dims; i++) {
        assert(srcTensor->dims[i] == dstTensor->dims[i]);
      }
    }
  }
  return okay;
}

std::vector<MachineView> SearchHelper::get_valid_machine_views(
    Node const &node, MachineResource const &resource, bool log) const {
  this->logger->info() << "Getting valid machine views for "
                       << node.to_string();
  return this->get_valid_machine_views(node.ptr, resource, log);
}

std::vector<MachineView> SearchHelper::get_valid_machine_views(
    Op const *op, MachineResource const &resource, bool log) const {
  std::vector<MachineView> const *cached_op_views = NULL;
  std::vector<MachineView> valid_views;

  auto const &iter = cached_operator_valid_views.find(op->op_guid);
  if (iter != cached_operator_valid_views.end()) {
    cached_op_views = iter->second.get();
  } else {
    auto to_cache = std::unique_ptr<std::vector<MachineView>>(
        new std::vector<MachineView>());
    if (log) {
      this->logger->info() << "Considering a total of "
                           << this->model->all_valid_views.size()
                           << " potential valid views";
    }
    for (size_t i = 0; i < this->model->all_valid_views.size(); i++) {
      bool valid = true;
      for (int j = 0; j < op->numOutputs; j++) {
        if (!op->outputs[j]->is_valid_machine_view(
                this->model->all_valid_views[i])) {
          valid = false;
          {
            MachineView const &view = this->model->all_valid_views[i];
            std::ostringstream oss;
            oss << "[" << view.ndims << "](";
            for (int i = 0; i < view.ndims; i++) {
              oss << view.dim[i] << "/" << view.stride[i];
              if (i != view.ndims - 1) {
                oss << " ";
              }
            }
            oss << ")";
            if (log) {
              this->logger->info() << "Rejecting machine view: " << oss.str();
            }
          }
          break;
        }
      }
      if (valid) {
        {
          MachineView const &view = this->model->all_valid_views[i];
          std::ostringstream oss;
          oss << "[" << view.ndims << "](";
          for (int i = 0; i < view.ndims; i++) {
            oss << view.dim[i] << "/" << view.stride[i];
            if (i != view.ndims - 1) {
              oss << " ";
            }
          }
          oss << ")";
          if (log) {
            this->logger->info() << "Accepting machine view: " << oss.str();
          }
        }
        to_cache->push_back(this->model->all_valid_views[i]);
      }
    }
    cached_operator_valid_views[op->op_guid] = std::move(to_cache);
    cached_op_views = cached_operator_valid_views.at(op->op_guid).get();
  }
  if (log) {
    this->logger->info() << "Found " << cached_op_views->size()
                         << " cached op views";
  }
  for (size_t i = 0; i < cached_op_views->size(); i++) {
    MachineView view = (*cached_op_views)[i];
    if (view.device_type == MachineView::GPU)
      view.start_device_id = resource.start_gpu_id;
    else if (view.device_type == MachineView::CPU)
      view.start_device_id = resource.start_cpu_id;
    else
      assert(false);
    if (resource.is_valid_machine_view(view))
      valid_views.push_back(view);
  }
  return valid_views;
}

Node Graph::find_bottleneck_node(Node const &sink_node,
                                 Node const &source_node) const {
  using FlexFlow::PCG::Utils::GraphStructure;
  using FlexFlow::PCG::Utils::imm_post_dominators;
  using FlexFlow::PCG::Utils::MultisourceGraphStructure;
  using FlexFlow::PCG::Utils::roots;

  Node source(source_node);
  std::unordered_map<Node, Node> ipd;
  std::unordered_set<Node> graph_roots = roots(*this);
  if (source_node != Node::INVALID_NODE) {
    ipd = imm_post_dominators(*this);
  } else if (graph_roots.size() == 1) {
    ipd = imm_post_dominators(*this);
    source = *graph_roots.begin();
  } else {
    ipd = imm_post_dominators<Graph, MultisourceGraphStructure<Graph>>(*this);
  }

  Node bn_node = ipd.at(source);
  if (bn_node == source || bn_node == sink_node) {
    return Node::INVALID_NODE;
  }

  return bn_node;
}

void Edge::replace_node(Node const &currentOp, Node const &replaceWith) {
  if (this->srcOp == currentOp) {
    this->srcOp = replaceWith;
  }
  if (this->dstOp == currentOp) {
    this->dstOp = replaceWith;
  }
}

Graph Graph::subgraph(std::unordered_set<Node> const &ns) const {
  using FlexFlow::PCG::Utils::nodes;

  Graph sub(this->model);

  std::unordered_set<Node> all_nodes = nodes(*this);

  for (Node const &node : ns) {
    assert(all_nodes.find(node) != all_nodes.end());
    sub.add_node(node);
  }
  for (auto const &kv : this->inEdges) {
    for (Edge const &in_edge : kv.second) {
      if (ns.find(in_edge.srcOp) != ns.end() &&
          ns.find(in_edge.dstOp) != ns.end()) {
        sub.add_edge(in_edge);
      }
    }
  }

  return sub;
}

void Graph::remove_node(Node const &node, bool purge_edges) {
  if (purge_edges) {
    std::unordered_set<Edge> out_edges = this->outEdges.at(node);
    for (auto const &e : out_edges) {
      this->remove_edge(e, false /*remove_node_if_unused*/);
    }
    std::unordered_set<Edge> in_edges = this->outEdges.at(node);
    for (auto const &e : in_edges) {
      this->remove_edge(e, false /*remove_node_if_unused*/);
    }
  } else {
    assert(this->inEdges.at(node).empty());
    assert(this->outEdges.at(node).empty());
  }
  this->inEdges.erase(node);
  this->outEdges.erase(node);
}

/*static*/
Graph Graph::singleton(FFModel *model, Node const &node) {
  Graph g(model);
  g.add_node(node);
  return g;
}

bool Graph::empty() const {
  bool inEdges_empty = this->inEdges.empty();
  bool outEdges_empty = this->outEdges.empty();
  assert(inEdges_empty == outEdges_empty);
  return inEdges_empty;
}

void Graph::replace_subgraph(std::unordered_set<Node> const &currentNodes,
                             Graph const &replaceWith) {
  assert(currentNodes.size() > 0);
  if (replaceWith.empty()) {
    Graph subgraph = this->subgraph(currentNodes);
    assert(!subgraph.empty());
    Node source_node = subgraph.find_source_node();
    Node noop =
        this->model->get_or_create_noop_node(source_node.ptr->inputs[0]);
    this->replace_subgraph_with_nonempty(currentNodes,
                                         Graph::singleton(this->model, noop));
    this->contract_out_node(noop);
  } else {
    this->replace_subgraph_with_nonempty(currentNodes, replaceWith);
  }
}

void Graph::replace_subgraph_with_nonempty(
    std::unordered_set<Node> const &currentNodes, Graph const &replaceWith) {
  using FlexFlow::PCG::Utils::get_edges;
  using FlexFlow::PCG::Utils::nodes;

  Node new_sink_node = replaceWith.find_sink_node();

  Graph old_subgraph = this->subgraph(currentNodes);
  Node old_sink_node = old_subgraph.find_sink_node();
  Node old_source_node = old_subgraph.find_source_node();

  std::unordered_set<Node> all_nodes = nodes(*this);

  for (Edge const &old_inner_edge : get_edges(old_subgraph)) {
    this->remove_edge(old_inner_edge, false);
  }
  for (Edge const &new_inner_edge : get_edges(replaceWith)) {
    this->add_edge(new_inner_edge);
  }

  std::unordered_set<Edge> old_in_edges = this->inEdges.at(old_source_node);
  if (!old_in_edges.empty()) {
    Node new_source_node = replaceWith.find_source_node();
    for (Edge const &old_in_edge : old_in_edges) {
      Edge new_in_edge(old_in_edge);
      new_in_edge.dstOp = new_source_node;
      this->remove_edge(old_in_edge, false);
      this->add_edge(new_in_edge);
    }
  }

  std::unordered_set<Edge> old_out_edges = this->outEdges.at(old_sink_node);
  for (Edge const &old_out_edge : old_out_edges) {
    Edge new_out_edge(old_out_edge);
    new_out_edge.srcOp = new_sink_node;
    this->remove_edge(old_out_edge, false);
    this->add_edge(new_out_edge);
  }

  for (Node const &node : currentNodes) {
    this->remove_node(node);
  }

  assert(this->check_correctness());
}

void Graph::contract_out_node(Node const &node) {
  using FlexFlow::PCG::Utils::successors;

  assert(node.ptr->numOutputs == 1);
  assert(node.ptr->numInputs == 1);

  std::unordered_set<Edge> in_edges = this->inEdges.at(node);
  assert(in_edges.size() == 1);
  std::unordered_set<Edge> out_edges = this->outEdges.at(node);

  for (auto const &in_edge : in_edges) {
    this->remove_edge(in_edge);
    for (auto const &out_edge : out_edges) {
      this->remove_edge(out_edge);
      this->add_edge(
          in_edge.srcOp, out_edge.dstOp, in_edge.srcIdx, out_edge.dstIdx);
    }
  }
}

void Graph::simplify_parallel_ops() {
  log_simplify.debug() << "Trying to simplify parallel ops";
  using FlexFlow::PCG::Utils::nodes;
  using FlexFlow::PCG::Utils::predecessor;
  using FlexFlow::PCG::Utils::predecessors;
  using FlexFlow::PCG::Utils::successor;

  std::queue<Node> work_queue;
  for (Node const &node : nodes(*this)) {
    if (node.ptr->is_parallel_op()) {
      work_queue.push(node);
    }
  }

  while (!work_queue.empty()) {
    Node node = work_queue.front();
    log_simplify.debug() << "Trying to simplify starting from "
                         << node.to_string();
    work_queue.pop();

    auto opt_succ = successor(*this, node);
    if (!opt_succ.has_value()) {
      log_simplify.debug() << "Skipping because does not have single successor";
      continue;
    }
    Node succ = opt_succ.value();
    if (!succ.ptr->is_parallel_op()) {
      log_simplify.debug() << "Skipping because successor is not a parallel op";
      continue;
    }

    std::vector<ParallelOpInfo> node_parallel_op_info,
        successor_parallel_op_info;
    ((ParallelOp *)node.ptr)->append_parallel_op_info(node_parallel_op_info);
    ((ParallelOp *)succ.ptr)
        ->append_parallel_op_info(successor_parallel_op_info);
    ParallelOpJoinResult result = try_join_parallel_ops(
        node_parallel_op_info.front(), successor_parallel_op_info.front());

    if (!result.join_did_succeed) {
      log_simplify.debug() << "Skipping because join did not succeed";
      continue;
    }
    log_simplify.debug() << "Did join nodes";
    log_simplify.debug() << "  " << node.to_string();
    log_simplify.debug() << "  " << succ.to_string();

    for (Node const &p : predecessors(*this, node)) {
      if (p.ptr->is_parallel_op()) {
        work_queue.push(p);
      }
    }

    Graph new_g(this->model);
    if (result.op.has_value()) {
      Node new_op = this->model->get_or_create_parallel_op_node(
          node.ptr->inputs[0], result.op.value());
      work_queue.push(new_op);
      new_g.add_node(new_op);
    }
    this->replace_subgraph({node, succ}, new_g);
  }
  log_simplify.debug() << "Finished simplifying parallel ops";
}

void Graph::simplify(SimplificationSettings const &settings) {
  // Simplify the graph by eliminating reverse parallel ops
  // and fusing multiple parallel ops
  // old graph: e1->n1->e2->n2->en
  // new graph: e1->new_node->en
  // TODO: temporarily disabled graph simplification
  if (settings.simplify_parallel_ops) {
    this->simplify_parallel_ops();
  }
  if (settings.fuse_parallel_ops) {
    bool simplify = true;
    while (simplify) {
      simplify = false;
      for (auto const &it : this->inEdges) {
        if (it.first.ptr == NULL)
          continue;
        if (it.first.ptr->is_parallel_op()) {
          Node n2 = it.first;
          assert(it.second.size() == 1);
          Edge e2 = *it.second.begin();
          Node n1 = e2.srcOp;
          // Check that n1 is a parallel op
          // Check that n1 must have a single out edge
          if (n1.ptr->is_parallel_op() &&
              this->outEdges.find(n1)->second.size() == 1) {
            // merge n1 and n2
            std::vector<ParallelOpInfo> parallel_ops;
            ((ParallelOp *)n1.ptr)->append_parallel_op_info(parallel_ops);
            ((ParallelOp *)n2.ptr)->append_parallel_op_info(parallel_ops);
            Node new_node = model->get_or_create_fused_parallel_node(
                n1.ptr->inputs[0], parallel_ops);
            auto const &inList = this->inEdges.find(n1)->second;
            assert(inList.size() == 1);
            Edge e1 = *inList.begin();
            // Update graph by adding edges
            this->add_edge(e1.srcOp, new_node, e1.srcIdx, 0);
            this->remove_edge(e1);
            this->remove_edge(e2);
            // make a copy of outList
            if (this->outEdges.find(n2) != this->outEdges.end()) {
              auto const outList = this->outEdges.find(n2)->second;
              for (auto const &e : outList) {
                this->add_edge(new_node, e.dstOp, 0, e.dstIdx);
                this->remove_edge(e);
              }
            }
            simplify = true;
          }
        }
        if (simplify)
          break;
      }
    }
  }

  if (settings.remove_trailing_parallel_ops) {
    // Remove final parallel ops
    std::vector<Node> candidates;
    for (auto const &it : this->outEdges) {
      if (it.second.size() == 0 && it.first.ptr->op_type != OP_REDUCTION &&
          it.first.ptr->op_type != OP_FUSED_PARALLEL &&
          it.first.ptr->is_parallel_op()) {
        candidates.push_back(it.first);
      }
    }
    size_t index = 0;
    while (index < candidates.size()) {
      Node parallel_op = candidates[index++];
      auto const &inList = this->inEdges.find(parallel_op)->second;
      assert(inList.size() == 1);
      Edge e = *inList.begin();
      this->remove_edge(e);
      if (this->outEdges.find(e.srcOp)->second.size() == 0 &&
          e.srcOp.ptr->is_parallel_op()) {
        candidates.push_back(e.srcOp);
      }
    }
  }

  if (settings.remove_noops) {
    // Remove NoOps
    std::vector<Node> noop_nodes;
    for (auto const &it : this->inEdges) {
      if (it.first.ptr == NULL)
        continue;
      if (it.first.ptr->op_type == OP_NOOP) {
        noop_nodes.push_back(it.first);
      }
    }
    size_t index = 0;
    while (index < noop_nodes.size()) {
      Node noop = noop_nodes[index++];
      auto const &inList = this->inEdges.find(noop)->second;
      assert(inList.size() == 1);
      Edge in_edge = *inList.begin();
      // make a copy of outList
      if (this->outEdges.find(noop) != this->outEdges.end()) {
        auto const outList = this->outEdges.find(noop)->second;
        for (auto const &e : outList) {
          this->add_edge(in_edge.srcOp, e.dstOp, in_edge.srcIdx, e.dstIdx);
          this->remove_edge(e);
        }
      }
      this->remove_edge(in_edge);
    }
  }
}

std::pair<std::unique_ptr<Graph>, std::unique_ptr<Graph>>
    Graph::split_at_node(Node const &bottleneck) const {
  using FlexFlow::PCG::Utils::topo_sort;

  auto first_graph = std::unique_ptr<Graph>(new Graph(this->model));
  auto second_graph = std::unique_ptr<Graph>(new Graph(this->model));

  std::unordered_set<Node> used_nodes;
  {
    std::vector<Node> topo_sorted;
    topo_sort(*this, &topo_sorted);

    for (auto const &node : topo_sorted) {
      if (node == bottleneck) {
        break;
      }

      used_nodes.insert(node);
    }
    used_nodes.insert(bottleneck);

    assert(used_nodes.size() < topo_sorted.size());
  }

  for (auto const &it : this->inEdges) {
    auto const &inList = it.second;
    if (used_nodes.find(it.first) != used_nodes.end()) {
      // Add all in-edges of used_nodes in to the first_graph
      for (auto const &it2 : inList) {
        first_graph->add_edge(it2);
      }
    } else {
      // Add all in-edges of not_used_nodes into the second_graph
      for (auto const &it2 : inList) {
        second_graph->add_edge(it2);
      }
    }
  }

  return {std::move(first_graph), std::move(second_graph)};
}

void Graph::remove_input_nodes() {
  using FlexFlow::PCG::Utils::nodes;

  for (auto const &n : nodes(*this)) {
    if (n.ptr->op_type == OP_INPUT) {
      this->remove_node(n, true /*purge_edges*/);
    }
  }
}

Node Graph::clone_node(Node const &n) {
  Node cloned = n;
  cloned.original_guid = n.guid;
  cloned.guid = this->model->node_global_guid++;
  this->add_node(cloned);
  return cloned;
}

Node Graph::declone_node(Node const &n) {
  assert(n.original_guid.has_value());
  Node decloned = n;
  decloned.guid = n.original_guid.value();
  decloned.original_guid = tl::nullopt;
  this->add_node(decloned);
  return decloned;
}

std::pair<Node, std::unordered_set<Node>>
    Graph::deduplicate_input_node(Node const &n) {
  using FlexFlow::PCG::Utils::nodes;
  using FlexFlow::PCG::Utils::outgoing_edges;

  assert(n.original_guid.has_value());
  std::unordered_set<Node> old_all_nodes = nodes(*this);
  Node decloned = this->declone_node(n);

  std::unordered_set<Node> old_nodes;
  std::unordered_set<Edge> new_edges;
  for (Node const &nn : old_all_nodes) {
    if (nn.original_guid == n.original_guid) {
      old_nodes.insert(nn);
      for (Edge const &e : outgoing_edges(*this, nn)) {
        Edge decloned_edge(e);
        decloned_edge.replace_node(nn, decloned);
        new_edges.insert(decloned_edge);
      }
      this->remove_node(nn, true /*purge_edges*/);
    }
  }

  for (Edge const &e : new_edges) {
    this->add_edge(e);
  }

  return {decloned, old_nodes};
}

std::unordered_map<Node, Node> Graph::deduplicate_input_nodes() {
  using FlexFlow::PCG::Utils::nodes;

  std::unordered_map<Node, Node> deduplication_map;

  bool done;
  while (true) {
    done = true;
    for (Node const &n : nodes(*this)) {
      if (n.original_guid.has_value()) {
        done = false;
        auto kv = this->deduplicate_input_node(n);
        for (auto const &r : kv.second) {
          deduplication_map[r] = kv.first;
        }
        break;
      }
    }
    if (done) {
      break;
    }
  }

  return deduplication_map;
}

void Graph::duplicate_input_node(Node const &n) {
  using FlexFlow::PCG::Utils::outgoing_edges;
  using FlexFlow::PCG::Utils::successors;

  assert(n.ptr->op_type == OP_INPUT);

  std::unordered_map<Node, Node> clones;

  for (auto const &s : successors(*this, n)) {
    clones[s] = this->clone_node(n);
  }

  for (auto const &e : outgoing_edges(*this, n)) {
    Edge cloned(e);
    cloned.srcOp = clones.at(e.dstOp);
    this->add_edge(cloned);
  }
  this->remove_node(n, true /*purge_edges*/);
}

void Graph::duplicate_input_nodes() {
  using FlexFlow::PCG::Utils::nodes;

  for (auto const &n : nodes(*this)) {
    if (n.ptr->op_type == OP_INPUT) {
      this->duplicate_input_node(n);
    }
  }
}

std::pair<std::unique_ptr<Graph>, std::unique_ptr<Graph>>
    Graph::split_horizontal(Node const &source_node,
                            Node const &sink_node) const {
  using FlexFlow::PCG::Utils::weakly_connected_components;

  Graph trimmed_graph(*this);
  assert(sink_node !=
         Node::INVALID_NODE); // sink node should never be invalid node
  if (source_node != Node::INVALID_NODE) {
    trimmed_graph.remove_node(source_node, true /*purge_edges*/);
  }
  trimmed_graph.remove_node(sink_node, true /*purge_edges*/);
  std::vector<std::unordered_set<Node>> wccs =
      weakly_connected_components(trimmed_graph);
  assert(wccs.size() >= 2);
  std::unordered_set<Node> first_branch = wccs.back();
  wccs.pop_back();
  std::unordered_set<Node> rest;
  for (auto const &wcc : wccs) {
    rest.insert(wcc.begin(), wcc.end());
  }
  if (source_node != Node::INVALID_NODE) {
    first_branch.insert(source_node);
    rest.insert(source_node);
  }
  first_branch.insert(sink_node);
  rest.insert(sink_node);

  auto first_graph =
      std::unique_ptr<Graph>(new Graph(this->subgraph(first_branch)));
  auto second_graph = std::unique_ptr<Graph>(new Graph(this->subgraph(rest)));

  return {std::move(first_graph), std::move(second_graph)};
}

GraphCostResult GraphCostResult::invalid() {
  return {std::numeric_limits<float>::infinity(), {}};
}

GraphCostResultWithMemory GraphCostResultWithMemory::invalid() {
  return {std::numeric_limits<float>::infinity(), MemoryUsage{}, {}};
}

// TODO: only a workaround here now, need to find a proper way to pass in the config factor
float GraphCostResultWithMemory::get_multi_obj_cost() const {
  return this->cost;
}

bool GraphCostResult::operator<(GraphCostResult const &other) const {
  return this->cost < other.cost;
}

<<<<<<< HEAD
bool GraphCostResultWithMemory::operator<(GraphCostResultWithMemory const &other) const {
  return this->get_multi_obj_cost() < other.get_multi_obj_cost();
}

std::ostream& operator<<(std::ostream &s, GraphCostResult const &r) {
=======
std::ostream &operator<<(std::ostream &s, GraphCostResult const &r) {
>>>>>>> 31b9d3a3
  s << "GraphCostResult{cost=" << r.cost << "}";
  return s;
}

<<<<<<< HEAD
std::ostream& operator<<(std::ostream &s, GraphCostResultWithMemory const &r) {
  s << "GraphCostResultWithMemory{run_time_cost=" << r.cost << ", memory_cost=" << r.mem_cost << "}";
  return s;
}

std::ostream& operator<<(std::ostream &s, GraphOptimizeResult const &r) {
=======
std::ostream &operator<<(std::ostream &s, GraphOptimizeResult const &r) {
>>>>>>> 31b9d3a3
  s << "GraphOptimizeResult{cost=" << r.cost << "}";
  return s;
}

std::ostream& operator<<(std::ostream &s, GraphOptimizeResultWithMemory const &r) {
  s << "GraphOptimizeResultWithMemory{run_time_cost=" << r.cost << ", memory_cost=" << r.mem_cost << "}";
  return s;
}

template <>
GraphCostResult sequence_cost<GraphCostResult>(GraphCostResult const &first,
                                               GraphCostResult const &second) {
  GraphCostResult result(first);
  result.cost += second.cost;
  result.views.insert(second.views.cbegin(), second.views.cend());
  return result;
}

template <>
GraphCostResultWithMemory sequence_cost<GraphCostResultWithMemory>(GraphCostResultWithMemory const &first, GraphCostResultWithMemory const &second) {
  GraphCostResultWithMemory result(first);
  result.cost += second.cost;
  result.mem_cost += second.mem_cost;
  result.views.insert(second.views.cbegin(), second.views.cend());
  return result;
}

template <>
float sequence_cost<float>(float const &first, float const &second) {
  return first + second;
}

template <>
GraphOptimizeResult
    sequence_cost<GraphOptimizeResult>(GraphOptimizeResult const &first,
                                       GraphOptimizeResult const &second) {
  GraphOptimizeResult result;
  result.cost = first.cost + second.cost;
  result.views.insert(first.views.cbegin(), first.views.cend());
  result.views.insert(second.views.cbegin(), second.views.cend());

  result.graph = second.graph;
  Node second_src = result.graph.value().find_source_node();
  result.graph.value().replace_subgraph({second_src}, first.graph.value());
  return result;
}

/**
 * @brief Specialization of sequence_cost<T> to combine two GraphOptimizeResultWithMemory. This
 * reuses the parts of combining run time costs. This should be merged with other versions of
 * sequence_cost<T>.
 */
template <>
GraphOptimizeResultWithMemory sequence_cost<GraphOptimizeResultWithMemory>(GraphOptimizeResultWithMemory const &first, GraphOptimizeResultWithMemory const &second) {
  GraphOptimizeResultWithMemory result;
  result.cost = first.cost + second.cost;
  result.views.insert(first.views.cbegin(), first.views.cend());
  result.views.insert(second.views.cbegin(), second.views.cend());

  result.graph = second.graph;
  Node second_src = result.graph.value().find_source_node();
  result.graph.value().replace_subgraph({second_src}, first.graph.value());

  // New: Combine memory cost
  result.mem_cost = first.mem_cost + second.mem_cost;

  return result;
}

template <>
GraphCostResult parallel_cost<GraphCostResult>(GraphCostResult const &first,
                                               GraphCostResult const &second) {
  GraphCostResult result;
  result.cost = std::max(first.cost, second.cost);
  result.views.insert(first.views.cbegin(), first.views.cend());
  result.views.insert(second.views.cbegin(), second.views.cend());

  return result;
}

template <>
GraphCostResultWithMemory parallel_cost<GraphCostResultWithMemory>(GraphCostResultWithMemory const &first, GraphCostResultWithMemory const &second) {
  GraphCostResultWithMemory result;
  result.cost = std::max(first.cost, second.cost);
  result.mem_cost = first.mem_cost + second.mem_cost;
  result.views.insert(first.views.cbegin(), first.views.cend());
  result.views.insert(second.views.cbegin(), second.views.cend());

  return result;
}

template <>
float parallel_cost<float>(float const &first, float const &second) {
  return std::max(first, second);
}

template <>
bool SearchHelper::is_invalid<float>(float const &cost) const {
  return cost == std::numeric_limits<float>::infinity();
}

template <>
bool SearchHelper::is_invalid<GraphCostResult>(
    GraphCostResult const &cost) const {
  return cost.cost == std::numeric_limits<float>::infinity();
}

template <>
bool SearchHelper::is_invalid<GraphCostResultWithMemory>(GraphCostResultWithMemory const &cost) const {
  // TODO: change this. What will happen if combining the memory cost?
  return cost.cost == std::numeric_limits<float>::infinity();
}

/**
 * @brief Asserts that the results of graph optimization are valid for the graph
 *
 * @param g the graph to check against
 * @param r the results to check
 * @param sink the sink node of the graph g
 * @param include_sink whether or not to include the sink node
 */
template <>
void SearchHelper::check_matches_graph<GraphCostResult>(
    Graph const *g, GraphCostResult const &r, Node const &sink) const {
  using FlexFlow::PCG::Utils::nodes;

  if (this->is_invalid(r)) {
    return;
  }

  std::unordered_set<Node> g_nodes = nodes(*g);
  g_nodes.erase(sink);

  std::unordered_set<Node> r_nodes;
  for (auto const &kv : r.views) {
    r_nodes.insert(kv.first);
  }

  assert(g_nodes == r_nodes);
}

template <>
<<<<<<< HEAD
void SearchHelper::check_matches_graph<GraphCostResultWithMemory>(Graph const *g, GraphCostResultWithMemory const &r, Node const &sink) const {
  using FlexFlow::PCG::Utils::nodes;

  if (this->is_invalid(r)) {
    return;
  }

  std::unordered_set<Node> g_nodes = nodes(*g);
  g_nodes.erase(sink);

  std::unordered_set<Node> r_nodes;
  for (auto const &kv : r.views) {
    r_nodes.insert(kv.first);
  }

  assert( g_nodes == r_nodes );
}

template <>
void SearchHelper::check_matches_graph<float>(Graph const *g, float const &r, Node const &sink) const { }
=======
void SearchHelper::check_matches_graph<float>(Graph const *g,
                                              float const &r,
                                              Node const &sink) const {}
>>>>>>> 31b9d3a3

template <>
std::pair<bool, float>
    SearchHelper::try_get_cost_from_cache<float>(size_t hash) const {
  if (this->cached_graph_costs.find(hash) == this->cached_graph_costs.end()) {
    return {false, std::numeric_limits<float>::infinity()};
  } else {
    return {true, this->cached_graph_costs.at(hash)};
  }
}

template <>
std::pair<bool, GraphCostResult>
    SearchHelper::try_get_cost_from_cache<GraphCostResult>(size_t hash) const {
  return {false, GraphCostResult::invalid()};
}

template <>
<<<<<<< HEAD
std::pair<bool, GraphCostResultWithMemory> SearchHelper::try_get_cost_from_cache<GraphCostResultWithMemory>(size_t hash) const {
  return {false, GraphCostResultWithMemory::invalid()};
}

template <>
void SearchHelper::try_cache_result<float>(size_t hash, float const &value) const {
=======
void SearchHelper::try_cache_result<float>(size_t hash,
                                           float const &value) const {
>>>>>>> 31b9d3a3
  this->logger->debug() << "cached_graph_costs[" << hash << "] = " << value;
  this->cached_graph_costs[hash] = value;
}

template <>
void SearchHelper::try_cache_result<GraphCostResult>(
    size_t hash, GraphCostResult const &value) const {
  this->logger->debug() << "cached_graph_costs[" << hash << "=" << value.cost
                        << "]";
  this->cached_graph_costs[hash] = value.cost;
}

template <>
void SearchHelper::try_cache_result<GraphCostResultWithMemory>(size_t hash, GraphCostResultWithMemory const &value) const {
  this->logger->debug() << "cached_graph_costs[" << hash << "=" << value.get_multi_obj_cost() << "]";
  this->cached_graph_costs[hash] = value.get_multi_obj_cost();
}

template <>
float SearchHelper::infinity<float>() const {
  return std::numeric_limits<float>::infinity();
}

template <>
GraphCostResult SearchHelper::infinity<GraphCostResult>() const {
  return {std::numeric_limits<float>::infinity(), {}};
}

template <>
GraphCostResultWithMemory SearchHelper::infinity<GraphCostResultWithMemory>() const {
  return {std::numeric_limits<float>::infinity(),
          MemoryUsage(MemoryUsageType::GLOBAL, std::numeric_limits<float>::infinity()),
          {}};
}

template <>
float SearchHelper::empty<float>() const {
  return 0.0f;
}

template <>
GraphCostResult SearchHelper::empty<GraphCostResult>() const {
  return {0.0f, {}};
}

template <>
GraphCostResultWithMemory SearchHelper::empty<GraphCostResultWithMemory>() const {
  return { 0.0f, MemoryUsage{}, {} };
}

template <typename T>
T SearchHelper::estimate_xfer_cost(Graph const *graph,
                                   NodeAssignment const &source,
                                   NodeAssignment const &sink) const {
  T result = this->empty<T>();

  if (source.node != Node::INVALID_NODE) {
    auto const &inList = graph->inEdges.find(sink.node)->second;
    float op_cost = 0.0f;
    for (auto const &it2 : inList) {
      assert(it2.srcOp == source.node);
      assert(sink.node.ptr->inputs[it2.dstIdx]->is_valid_machine_view(
          source.view));

      float estimated_xfer_cost = this->model->simulator->estimate_xfer_cost(
          sink.node.ptr, it2.dstIdx, source.view, sink.view);
      // printf("Estimated xfer cost from %s to %s: %fms\n",
      // source.node.ptr->name, sink.node.ptr->name, estimated_xfer_cost);
      op_cost += estimated_xfer_cost;
    }
    this->add_operator_cost<T>(source, op_cost, &result);
  } else {
    Node real_source = graph->find_source_node();
    assert(real_source.ptr->op_type == OP_INPUT);
    this->add_operator_cost({real_source, MachineView::NO_VIEW}, 0.0f, &result);
  }

  return result;
}

/**
 * @brief Specialization to avoid changing many calls. Should be refactored.
 * @details Note that this function is only called when the graph has no more than 2 nodes
 */
template <>
GraphCostResultWithMemory SearchHelper::estimate_xfer_cost<GraphCostResultWithMemory>(
    Graph const *graph, NodeAssignment const &source, NodeAssignment const &sink) const {
  GraphCostResultWithMemory result = this->empty<GraphCostResultWithMemory>();

  if (source.node != Node::INVALID_NODE) {
    // Get the in-edges of the sink node
    const auto &inList = graph->inEdges.find(sink.node)->second;
    float op_cost = 0.0f;  // run time cost
    for (const auto &it2 : inList) {
      // For all edges between source node and sink node
      assert(it2.srcOp == source.node);
      assert(sink.node.ptr->inputs[it2.dstIdx]->is_valid_machine_view(source.view));

      float estimated_xfer_cost = this->model->simulator->estimate_xfer_cost(
          sink.node.ptr, it2.dstIdx, source.view, sink.view);
      op_cost += estimated_xfer_cost;
    }
    this->add_operator_cost_with_memory(source, op_cost, MemoryUsage{}, &result);
  } else {
    // The real source must be an input operator
    Node real_source = graph->find_source_node();
    assert(real_source.ptr->op_type == OP_INPUT);
    this->add_operator_cost_with_memory({real_source, MachineView::NO_VIEW}, 0.0f, MemoryUsage{},
                                        &result);
  }

  return result;
}

template <>
void SearchHelper::add_operator_cost<float>(NodeAssignment const &node,
                                            float node_cost,
                                            float *cost) const {
  *cost += node_cost;
}

template <>
void SearchHelper::add_operator_cost<GraphCostResult>(
    NodeAssignment const &node, float node_cost, GraphCostResult *cost) const {
  cost->cost += node_cost;
  cost->views[node.node] = node.view;
}

<<<<<<< HEAD
/**
 * @brief Add an operator's run time and memory cost to the graph cost.
 * This is ugly. The whole procedure to propagate costs should be refactored.
 * "cost" is updated within this function.
 */
void SearchHelper::add_operator_cost_with_memory(NodeAssignment const &node,
                                                 float node_run_time_cost,
                                                 MemoryUsage node_mem_cost,
                                                 GraphCostResultWithMemory *cost) const {
  cost->cost += node_run_time_cost;
  cost->mem_cost += node_mem_cost;
  cost->views[node.node] = node.view;
}

template<>
=======
template <>
>>>>>>> 31b9d3a3
float SearchHelper::get_cost<float>(float const &f) const {
  return f;
}

template <>
float SearchHelper::get_cost<GraphCostResult>(
    GraphCostResult const &gcr) const {
  return gcr.cost;
}

template <>
float SearchHelper::get_cost<GraphCostResultWithMemory>(GraphCostResultWithMemory const &gcr) const {
  return gcr.get_multi_obj_cost();
}

template <typename T>
void SearchHelper::add_sink_node_costs(const NodeAssignment &sink, CostMetrics metrics,
                                       T *result) const {
  this->add_operator_cost<T>(sink, metrics.forward_time + metrics.backward_time + metrics.sync_time,
                             result);
}

/**
 * @brief Specialization of add_sink_node_costs to handle GraphCostResultWithMemory
 */
template <>
void SearchHelper::add_sink_node_costs<GraphCostResultWithMemory>(
    const NodeAssignment &sink, CostMetrics metrics, GraphCostResultWithMemory *result) const {
  auto mem_value = (float)((float)metrics.memory_requirement / 1e6);
  this->add_operator_cost_with_memory(
      sink, metrics.forward_time + metrics.backward_time + metrics.sync_time,
      MemoryUsage{MemoryUsageType::GLOBAL, mem_value}, result);
}

/**
 * @brief Core function to analyze the cost of a graph.
 * 
 * @tparam T float or GraphCostResult (or GraphCostResultWithMemory in memory optimization)
 */
template <typename T>
T SearchHelper::graph_cost(Graph const *graph,
                           NodeAssignment const &source,
                           NodeAssignment const &sink,
                           MachineResource const &resources,
                           bool include_sink_compute_time) const {
  TAG_ENTER(this->logger);
  this->logger->debug() << "sink(" << sink.node.guid << ") "
                        << "sink.view(" << sink.view.ndims << " "
                        << sink.view.start_device_id << " " << sink.view.dim[0]
                        << ") "
                        << "source(" << source.node.guid << ") "
                        << "source.view(" << source.view.ndims << " "
                        << source.view.start_device_id << " "
                        << source.view.dim[0] << ") "
                        << "resources(" << resources.num_nodes << " "
                        << resources.start_gpu_id << " "
                        << resources.available_gpus_per_node << ")";
  if (this->model->config.profiling) {
    graph->print_dot();
  }

  assert(graph->inEdges.find(sink.node) != graph->inEdges.end());
  if (source.node != Node::INVALID_NODE)
    assert(graph->outEdges.find(source.node) != graph->outEdges.end());

  size_t hash = dp_state_hash(
      graph, sink.node, sink.view, source.node, source.view, resources);
  this->logger->spew() << "hash = " << hash;

  T result;

  std::pair<bool, T> from_cache = this->try_get_cost_from_cache<T>(hash);
  if (from_cache.first) {
    // cached_graph_costs does not include sink_compute_time
    result = from_cache.second;
  } else {
    if (graph->inEdges.size() <= 2) {
      // When there are no more than 2 nodes in the graph
      result = this->estimate_xfer_cost<T>(graph, source, sink);
      this->logger->debug()
          << "Estimated xfer cost is " << this->get_cost(result);
    } else {
      Node bn_node = graph->find_bottleneck_node(sink.node, source.node);
      if (bn_node != Node::INVALID_NODE) {
        // We found a bottleneck node
        this->logger->debug() << "Found bn_node = " << bn_node.guid;

        result = this->find_optimal_sequence_graph_time<T>(
            graph,
            bn_node,
            {source.node, source.view},
            {sink.node, sink.view},
            resources);
      } else {
        // sink node must have multiple branches
        // otherwise we should not be here
        assert(graph->inEdges.find(sink.node)->second.size() > 1);

        result = this->find_optimal_nonsequence_graph_time<T>(
            graph,
            {source.node, source.view},
            {sink.node, sink.view},
            resources);
      }
    }

    this->try_cache_result<T>(hash, result);
  }

  check_matches_graph<T>(graph, result, sink.node);

  if (include_sink_compute_time) {
<<<<<<< HEAD
    CostMetrics metrics = this->model->simulator->measure_operator_cost(sink.node.ptr, sink.view);
    this->logger->debug() << "Sink node cost: "
                          << "forward(" << metrics.forward_time << ") "
                          << "backward(" << metrics.backward_time << ") "
                          << "sync(" << metrics.sync_time << ") "
                          << "memory(" << metrics.memory_requirement << ")";
    this->add_sink_node_costs<T>(sink, metrics, &result);
=======
    CostMetrics metrics =
        this->model->simulator->measure_operator_cost(sink.node.ptr, sink.view);
    this->logger->debug() << "Sink node cost: "
                          << "forward(" << metrics.forward_time << ") "
                          << "backward(" << metrics.backward_time << ") "
                          << "sync(" << metrics.sync_time << ")";
    this->add_operator_cost<T>(sink,
                               metrics.forward_time + metrics.backward_time +
                                   metrics.sync_time,
                               &result);
>>>>>>> 31b9d3a3
  }

  return result;
}

/**
 * @brief Get the optimal run time cost of a PCG.
 * @details This is the current single metric used to decide which PCG is better in the Unity's
 * search algorithm.
 */
float Graph::optimal_cost() const {
  return this->generic_optimal_cost<float>();
}

/**
 * @brief Experimental. Get a single number to represent the multi-objective cost of a PCG. To be
 * merged with Graph::optimal_cost().
 */
float Graph::optimal_cost_with_memory(const float run_time_cost_factor) const {
  auto optimal = this->generic_optimal_cost<GraphCostResultWithMemory>();
  float run_time_cost = optimal.cost;
  float mem_cost = optimal.mem_cost.num;
  auto combined_cost =
      (run_time_cost_factor * run_time_cost + (1 - run_time_cost_factor) * mem_cost);
  std::string output_str = "Multi-objective cost: run time cost: " + std::to_string(run_time_cost) +
                           ", mem cost: " + std::to_string(mem_cost) +
                           ", combined cost: " + std::to_string(combined_cost) +
                           " (with run time cost factor: " + std::to_string(run_time_cost_factor) +
                           ")";
  this->search->logger->spew() << output_str;
  return combined_cost;
}

std::unordered_map<Node, MachineView> Graph::optimal_views() const {
  return this->generic_optimal_cost<GraphCostResult>().views;
}

Graph Graph::reduced() const {
  using FlexFlow::PCG::Utils::BasicGraph;
  using FlexFlow::PCG::Utils::get_edges;
  using FlexFlow::PCG::Utils::transitive_reduction;

  BasicGraph<Node> transitive_skeleton = transitive_reduction(*this);

  Graph reduced_graph(this->model);

  for (Edge const &e : get_edges(*this)) {
    if (transitive_skeleton.has_edge(e.srcOp, e.dstOp)) {
      reduced_graph.add_edge(e);
    }
  }

  return reduced_graph;
}

/**
 * @brief A generic cost function for a graph capable of finding both the cost
 * and the optimal views
 *
 * @note A templated function is used here because while the caching behaviors
 * of the cost and the optimal views are different, much of the code between the
 * two versions is almost identical. By using a few template specializations we
 * can avoid duplicating all this code.
 *
 * @tparam T the result type (can be either float or GraphCostResult)
 * @return T the cost of the graph (along with any additional data in the return
 * type)
 */
template <typename T>
T Graph::generic_optimal_cost() const {
  using FlexFlow::PCG::Utils::GraphStructure;

  Graph reduced_graph = this->reduced();
  // GraphStructure<Graph> s;
  // if (source_node.ptr->op_type == OP_INPUT) {
  //   for (auto const &e : s.get_outgoing_edges(reduced_graph, source_node)) {
  //     reduced_graph.remove_edge(e, false/*remove_node_if_unused*/);
  //   }
  //   reduced_graph.remove_node(source_node);
  // }

  Node sink_node = reduced_graph.find_sink_node();
  this->search->logger->info() << "Found sink node: " << sink_node.to_string();

  MachineResource resource(model->config);

  std::vector<MachineView> valid_views =
      search->get_valid_machine_views(sink_node, resource, true);

  T optimal = search->infinity<T>();

  this->search->logger->info()
      << "Exploring " << valid_views.size() << " valid views";
  for (MachineView const &sink_view : valid_views) {
    this->search->logger->info() << "  Exploring valid view " << sink_view;
    T new_cost =
        search->graph_cost<T>(&reduced_graph,
                              {Node::INVALID_NODE, MachineView::NO_VIEW},
                              {sink_node, sink_view},
                              resource,
                              true);
    if (new_cost < optimal) {
      optimal = new_cost;
    }
  }

  return optimal;
}

size_t Graph::hash(void) const {
  // Graph hash should be additive and independent to the ordering of the nodes
  size_t total_hash = 0;
  for (auto const &it : inEdges) {
    auto const &inList = it.second;
    size_t node_hash = std::hash<size_t>()((size_t)it.first.ptr);
    for (auto const &e : inList) {
      size_t edge_hash = 17;
      edge_hash = edge_hash * 31 + std::hash<size_t>()((size_t)e.srcOp.ptr);
      edge_hash = edge_hash * 31 + std::hash<int>()(e.srcIdx);
      edge_hash = edge_hash * 31 + std::hash<int>()(e.dstIdx);
      node_hash *= edge_hash;
    }
    total_hash += node_hash;
  }
  return total_hash;
}

size_t dp_state_hash(Graph const *graph,
                     Node const &sink_node,
                     MachineView const &sink_view,
                     Node const &source_node,
                     MachineView const &source_view,
                     MachineResource const &resource) {
  size_t key = graph->hash();
  hash_combine(key, sink_node.ptr);
  hash_combine(key, sink_view.hash());
  hash_combine(key, source_node.ptr);
  hash_combine(key, resource.hash());
  return key;
}

<<<<<<< HEAD
/**
 * @brief Starting point of Unity search procedure. Registered on Legion runtime.
 * 
 * @param task Legion task to get FFModel and other configs
 * @param regions Not used
 * @param ctx Not used
 * @param runtime Not used
 * @return GraphOptimalViewSerialized Serialized optimal PCG
 */
GraphOptimalViewSerialized Graph::graph_optimize_task(const Task *task,
    const std::vector<PhysicalRegion> &regions,
    Context ctx, Runtime *runtime)
{
  FFModel* model = *((FFModel**) task->args);
=======
GraphOptimalViewSerialized
    Graph::graph_optimize_task(Task const *task,
                               std::vector<PhysicalRegion> const &regions,
                               Context ctx,
                               Runtime *runtime) {
  FFModel *model = *((FFModel **)task->args);
>>>>>>> 31b9d3a3
  if (model->config.search_num_nodes.has_value()) {
    model->config.numNodes = model->config.search_num_nodes.value();
  }
  if (model->config.search_num_workers.has_value()) {
    model->config.workersPerNode = model->config.search_num_workers.value();
  }
  model->all_valid_views.clear();
  model->register_all_machine_views(model->config.numNodes,
                                    model->config.workersPerNode,
                                    model->config.cpusPerNode,
                                    model->all_valid_views);
  Memory gpu_mem = Machine::MemoryQuery(Machine::get_machine())
                       .only_kind(Memory::GPU_FB_MEM)
                       .best_affinity_to(task->target_proc)
                       .first();
  MachineModel *machine;
  if (model->config.machine_model_version == 0) {
    machine =
        (MachineModel *)new SimpleMachineModel(model->config.numNodes,
                                               model->config.workersPerNode,
                                               gpu_mem.capacity());
  } else if (model->config.machine_model_version == 1 and
             !model->config.machine_model_file.empty()) {
    machine = (MachineModel *)new EnhancedMachineModel(
        model->config.machine_model_file, gpu_mem.capacity());
  } else {
    assert(false &&
           "machine model creation error: currently only support "
           "machine-model-version = 0 or 1. When machine-model-version = 1, "
           "machine-model-file should not be empty.");
  }
  // Assume this task is running on GPU0
  std::shared_ptr<Simulator> simulator(
      new Simulator(model, model->handlers[0], gpu_mem, machine));
  model->simulator = simulator.get();
  std::unique_ptr<Graph> best_graph;
  std::unordered_map<Node, MachineView> optimal_views;
  if (model->config.only_data_parallel) {
    Graph *graph = new Graph(model);
    std::unordered_map<FlexFlow::Op const *, Node> op_to_node_map;
    for (FlexFlow::Op const *dstOp : model->operators) {
      Node dstNode;
      dstNode.ptr = dstOp;
      dstNode.guid = model->node_global_guid++;
      op_to_node_map[dstOp] = dstNode;
      for (int j = 0; j < dstOp->numInputs; j++) {
        FlexFlow::Op const *srcOp = dstOp->inputs[j]->owner_op;
        assert(op_to_node_map.find(srcOp) != op_to_node_map.end());
        Node srcNode = op_to_node_map[srcOp];
        graph->add_edge(srcNode, dstNode, dstOp->inputs[j]->owner_idx, j);
      }
    }
    best_graph = std::unique_ptr<Graph>(graph);
    MachineView data_parallel_view;
    data_parallel_view.device_type = MachineView::GPU;
    data_parallel_view.ndims = 1;
    data_parallel_view.dim[0] =
        model->config.numNodes * model->config.workersPerNode;
    data_parallel_view.stride[0] = 1;
    data_parallel_view.start_device_id = 0;
    for (auto const &node : best_graph->inEdges) {
      optimal_views[node.first] = data_parallel_view;
    }
  } else {
    // Main step to optimize the PCG of an FFModel
    model->graph_optimize(model->config.search_budget,
                          model->config.only_data_parallel,
                          best_graph,
                          optimal_views);
  }

  // Following lines are to serialize the optimized PCG.
  Serializer sez;
  // First serialize graph
  sez.serialize(best_graph->inEdges.size());
  std::unordered_map<Node, int> todos;
  std::vector<Node> opList;
  for (auto const &it : best_graph->inEdges) {
    auto const &inList = it.second;
    todos[it.first] = (int)inList.size();
    if (todos[it.first] == 0)
      opList.push_back(it.first);
  }
  size_t node_idx = 0;
  while (node_idx < opList.size()) {
    Node cur_node = opList[node_idx++];
    auto const &outList = best_graph->outEdges[cur_node];
    for (auto const &e : outList) {
      todos[e.dstOp]--;
      if (todos[e.dstOp] == 0) {
        opList.push_back(e.dstOp);
      }
    }
    auto const &inList = best_graph->inEdges[cur_node];
    sez.serialize(inList.size());
    for (auto const &e : inList) {
      sez.serialize(e.srcOp.guid);
      assert(e.dstOp.guid == cur_node.guid);
      sez.serialize(e.srcIdx);
      sez.serialize(e.dstIdx);
    }
    sez.serialize((size_t)10101010); // safe guard for the end of inedges
    Op const *op = cur_node.ptr;
    assert(op != NULL);
    sez.serialize(cur_node.guid);
    sez.serialize(op->op_type);
    switch (op->op_type) {
      case OP_INPUT: {
        assert(op->numOutputs == 1);
        NoOp *noop = (NoOp *)op;
        sez.serialize(noop->op_type);
        sez.serialize(noop->input_tensor_guid);
        sez.serialize(noop->outputs[0]->data_type);
        sez.serialize(noop->outputs[0]->num_dims);
        for (int i = 0; i < noop->outputs[0]->num_dims; i++)
          sez.serialize(noop->outputs[0]->dims[i]);
        break;
      }
      case OP_NOOP: {
        break;
      }
      case OP_CONCAT: {
        Concat *concat = (Concat *)op;
        sez.serialize(concat->legion_axis);
        break;
      }
      case OP_SPLIT: {
        Split *split = (Split *)op;
        sez.serialize(split->legion_axis);
        sez.serialize(split->numOutputs);
        for (int i = 0; i < split->numOutputs; i++)
          sez.serialize(split->outputs[i]->dims[split->legion_axis].size);
        break;
      }
      case OP_EMBEDDING: {
        Embedding *embed = (Embedding *)op;
        sez.serialize(embed->layer_guid.id);
        sez.serialize(embed->num_entries);
        sez.serialize(embed->out_channels);
        sez.serialize(embed->aggr);
        break;
      }
      case OP_EW_ADD:
      case OP_EW_SUB:
      case OP_EW_MUL: {
        sez.serialize(op->op_type);
        break;
      }
      case OP_MULTIHEAD_ATTENTION: {
        MultiHeadAttention *attn = (MultiHeadAttention *)op;
        sez.serialize(attn->layer_guid.id);
        sez.serialize(attn->oProjSize);
        sez.serialize(attn->num_heads);
        sez.serialize(attn->qProjSize);
        sez.serialize(attn->vProjSize);
        sez.serialize(attn->dropout);
        sez.serialize(attn->bias);
        sez.serialize(attn->add_bias_kv);
        sez.serialize(attn->add_zero_attn);
        break;
      }
      case OP_SOFTMAX: {
        Softmax *softmax = (Softmax *)op;
        sez.serialize(softmax->dim);
        break;
      }
      case OP_REPARTITION: {
        Repartition *repart = (Repartition *)op;
        sez.serialize(repart->repartition_dim);
        sez.serialize(repart->repartition_degree);
        break;
      }
      case OP_REPLICATE: {
        Replicate *replicate = (Replicate *)op;
        sez.serialize(replicate->replicate_dim);
        sez.serialize(replicate->replicate_degree);
        break;
      }
      case OP_REDUCTION: {
        Reduction *reduction = (Reduction *)op;
        sez.serialize(reduction->reduction_dim);
        sez.serialize(reduction->reduction_degree);
        break;
      }
      case OP_COMBINE: {
        Combine *combine = (Combine *)op;
        sez.serialize(combine->combine_dim);
        sez.serialize(combine->combine_degree);
        break;
      }
      case OP_FUSED_PARALLEL: {
        FusedParallelOp *fused = (FusedParallelOp *)op;
        sez.serialize(fused->num_parallel_ops);
        for (int i = 0; i < fused->num_parallel_ops; i++)
          sez.serialize(fused->parallel_ops[i]);
        break;
      }
      default: {
        op->serialize(sez);
      }
    }
    sez.serialize((size_t)12345678); // safe guard for the end of an op
  }
  assert(node_idx == best_graph->inEdges.size());
  // Second, serialize optimal machine view
  printf("opotimal_views.size = %zu\n", optimal_views.size());
  sez.serialize(optimal_views.size());
  for (auto const &it : optimal_views) {
    sez.serialize((size_t)98765432); // safe guard
    sez.serialize(it.first.guid);
    sez.serialize(it.second);
  }
#ifdef DEADCODE
  // Third, serialize input mappings
  sez.serialize((size_t)23456789);
  size_t num_inputs = 0;
  for (size_t i = 0; i < model->layers.size(); i++)
    if (model->layers[i]->op_type == OP_INPUT)
      num_inputs++;
  sez.serialize(num_inputs);
  for (size_t i = 0; i < model->layers.size(); i++) {
    if (model->layers[i]->op_type == OP_INPUT) {
      Tensor tensor = model->layers[i]->outputs[i];
      sez.serialize(tensor->tensor_guid);
      sez.serialize(tensor->parallel_tensor->parallel_tensor_guid);
    }
  }
#endif
  assert(sez.get_used_bytes() < GraphOptimalViewSerialized::buffer_size);
  GraphOptimalViewSerialized ret;
  ret.total_bytes = sez.get_used_bytes();
  memcpy(ret.data, sez.get_buffer(), ret.total_bytes);
  // Deallocate best_graph
  // delete best_graph;
  return ret;
}

}; // namespace FlexFlow::PCG

namespace FlexFlow {

using PCG::Edge;
using PCG::Graph;
using PCG::GraphCostResult;
using PCG::Node;

void FFModel::register_all_machine_views(
    int num_nodes,
    int gpus_per_node,
    int cpus_per_node,
    std::vector<MachineView> &valid_views) {
  // Single-parallelism-dimension views
  for (int i = 1; i <= num_nodes * gpus_per_node; i++) {
    if (num_nodes * gpus_per_node % i == 0) {
      MachineView view;
      view.device_type = MachineView::GPU;
      view.ndims = 1;
      view.dim[0] = i;
      view.stride[0] = 1;
      view.start_device_id = 0;
      valid_views.push_back(view);
    }
  }
  // Two-dimensional views
  /* for (int i = 1; i <= num_nodes; i++) { */
  /*   for (int j = 1; j <= gpus_per_node; j++) { */
  /*     MachineView view; */
  /*     view.device_type = MachineView::GPU; */
  /*     view.ndims = 2; */
  /*     view.dim[0] = i; */
  /*     view.stride[0] = 1; */
  /*     view.dim[1] = j; */
  /*     view.stride[1] = 1; */
  /*     view.start_device_id = 0; */
  /*     valid_views.push_back(view); */
  /*   } */
  /* } */
}

float FFModel::graph_cost(Graph const *graph,
                          Node const &sink_node,
                          MachineView const &sink_view,
                          Node const &source_node,
                          MachineView const &source_view,
                          MachineResource const &resources,
                          bool include_sink_compute_time,
                          bool constructing_optimal_view) {
  assert(!graph->inEdges.empty());

  return this->search->graph_cost<float>(graph,
                                         {source_node, source_view},
                                         {sink_node, sink_view},
                                         resources,
                                         include_sink_compute_time);
}

void FFModel::construct_optimal_view(
    Graph const *graph,
    Node const &sink_node,
    MachineView const &sink_view,
    Node const &source_node,
    MachineView const &source_view,
    MachineResource const &resources,
    bool include_sink_compute_time,
    float optimal_cost,
    std::unordered_map<Node, MachineView> &optimal_views) {
  GraphCostResult result =
      this->search->graph_cost<GraphCostResult>(graph,
                                                {source_node, source_view},
                                                {sink_node, sink_view},
                                                resources,
                                                include_sink_compute_time);

  optimal_views.insert(result.views.begin(), result.views.end());
}

void FFModel::deserialize_graph_optimal_view(
    Legion::Deserializer &dez,
    Graph *graph,
    std::unordered_map<Node, MachineView> &optimal_views) {
  // Deserializer dez(serialized.data, serialized.total_bytes);
  std::unordered_map<size_t, Node> guid_to_nodes;
  size_t num_nodes;
  dez.deserialize(num_nodes);
  // best_graph = new Graph(this);
  for (size_t node_idx = 0; node_idx < num_nodes; node_idx++) {
    Edge inedges[MAX_NUM_INPUTS];
    ParallelTensor inputs[MAX_NUM_INPUTS];
    size_t num_inputs;
    dez.deserialize(num_inputs);
    for (size_t j = 0; j < num_inputs; j++) {
      size_t src_guid;
      int src_idx, dst_idx;
      dez.deserialize(src_guid);
      assert(guid_to_nodes.find(src_guid) != guid_to_nodes.end());
      dez.deserialize(src_idx);
      dez.deserialize(dst_idx);
      assert(dst_idx < (int)num_inputs);
      inedges[dst_idx].srcOp = guid_to_nodes[src_guid];
      inedges[dst_idx].srcIdx = src_idx;
      inedges[dst_idx].dstIdx = dst_idx;
      inputs[dst_idx] = inedges[dst_idx].srcOp.ptr->outputs[src_idx];
    }
    {
      size_t safecode;
      dez.deserialize(safecode);
      assert(safecode == 10101010);
    }
    Node node = Node::INVALID_NODE;
    size_t guid;
    OperatorType op_type;
    dez.deserialize(guid);
    dez.deserialize(op_type);
    switch (op_type) {
      case OP_INPUT: {
        assert(num_inputs == 0);
        int num_dims;
        ParallelDim dims[MAX_TENSOR_DIM];
        OperatorType op_type;
        dez.deserialize(op_type);
        size_t input_tensor_guid;
        dez.deserialize(input_tensor_guid);
        DataType data_type;
        dez.deserialize(data_type);
        dez.deserialize(num_dims);
        for (int i = 0; i < num_dims; i++)
          dez.deserialize(dims[i]);
        ParallelTensor t =
            create_parallel_tensor_legion_ordering(num_dims,
                                                   dims,
                                                   data_type,
                                                   nullptr,
                                                   0,
                                                   true /*create_grad*/,
                                                   input_tensor_guid);
        node.ptr = t->owner_op;
        node.guid = node_global_guid++;
        break;
      }
      case OP_NOOP: {
        assert(num_inputs == 1);
        node = get_or_create_noop_node(inputs[0]);
        break;
      }
      case OP_CONCAT: {
        int legion_axis;
        dez.deserialize(legion_axis);
        node = get_or_create_concat_node(num_inputs, inputs, legion_axis);
        break;
      }
      case OP_SPLIT: {
        int legion_axis;
        dez.deserialize(legion_axis);
        int num_outputs;
        dez.deserialize(num_outputs);
        std::vector<int> splits;
        for (int i = 0; i < num_outputs; i++) {
          int dim_size;
          dez.deserialize(dim_size);
          splits.push_back(dim_size);
        }
        node = get_or_create_split_node(inputs[0], splits, legion_axis);
        break;
      }
      case OP_EMBEDDING: {
        assert(num_inputs == 1);
        AggrMode aggr;
        int num_entries, out_channels;
        size_t id;
        dez.deserialize(id);
        LayerID layer_guid(id);
        dez.deserialize(num_entries);
        dez.deserialize(out_channels);
        dez.deserialize(aggr);
        node = get_or_create_embedding_node(
            layer_guid, inputs[0], num_entries, out_channels, aggr);
        break;
      }
      case OP_EW_ADD:
      case OP_EW_SUB:
      case OP_EW_MUL: {
        assert(num_inputs == 2);
        OperatorType op_type;
        dez.deserialize(op_type);
        node = get_or_create_element_binary_node(inputs[0], inputs[1], op_type);
        break;
      }
      case OP_CONV2D: {
        node = Conv2D::deserialize(*this, dez, inputs, num_inputs);
        break;
      }
      case OP_DROPOUT: {
        node = Dropout::deserialize(*this, dez, inputs, num_inputs);
        break;
      }
      case OP_POOL2D: {
        node = Pool2D::deserialize(*this, dez, inputs, num_inputs);
        break;
      }
      case OP_RESHAPE: {
        node = Reshape::deserialize(*this, dez, inputs, num_inputs);
        break;
      }
      case OP_LINEAR: {
        node = Linear::deserialize(*this, dez, inputs, num_inputs);
        break;
      }
      case OP_EXP:
      case OP_SCALAR_MULTIPLY:
      case OP_RELU:
      case OP_SIGMOID:
      case OP_TANH:
      case OP_IDENTITY:
      case OP_GELU:
      case OP_ELU: {
        node = ElementUnary::deserialize(*this, dez, inputs, num_inputs);
        break;
      }
      case OP_FLAT: {
        node = Flat::deserialize(*this, dez, inputs, num_inputs);
        break;
      }
      case OP_MULTIHEAD_ATTENTION: {
        assert(num_inputs == 3);
        int embed_dim, num_heads, k_dim, v_dim;
        float dropout;
        bool bias, add_bias_kv, add_zero_attn;
        size_t id;
        dez.deserialize(id);
        LayerID layer_guid(id);
        dez.deserialize(embed_dim);
        dez.deserialize(num_heads);
        dez.deserialize(k_dim);
        dez.deserialize(v_dim);
        dez.deserialize(dropout);
        dez.deserialize(bias);
        dez.deserialize(add_bias_kv);
        dez.deserialize(add_zero_attn);
        node = get_or_create_multihead_attn_node(layer_guid,
                                                 inputs[0],
                                                 inputs[1],
                                                 inputs[2],
                                                 embed_dim,
                                                 num_heads,
                                                 k_dim,
                                                 v_dim,
                                                 dropout,
                                                 bias,
                                                 add_bias_kv,
                                                 add_zero_attn);
        break;
      }
      case OP_SOFTMAX: {
        assert(num_inputs == 1);
        int softmax_dim;
        dez.deserialize(softmax_dim);
        node = get_or_create_softmax_node(inputs[0], softmax_dim);
        break;
      }
      case OP_COMBINE: {
        assert(num_inputs == 1);
        int combine_dim, combine_degree;
        dez.deserialize(combine_dim);
        dez.deserialize(combine_degree);
        node =
            get_or_create_combine_node(inputs[0], combine_dim, combine_degree);
        break;
      }
      case OP_REPARTITION: {
        assert(num_inputs == 1);
        int repartition_dim, repartition_degree;
        dez.deserialize(repartition_dim);
        dez.deserialize(repartition_degree);
        node = get_or_create_repartition_node(
            inputs[0], repartition_dim, repartition_degree);
        break;
      }
      case OP_REPLICATE: {
        assert(num_inputs == 1);
        int replicate_dim, replicate_degree;
        dez.deserialize(replicate_dim);
        dez.deserialize(replicate_degree);
        node = get_or_create_replicate_node(
            inputs[0], replicate_dim, replicate_degree);
        break;
      }
      case OP_REDUCTION: {
        assert(num_inputs == 1);
        int reduction_dim, reduction_degree;
        dez.deserialize(reduction_dim);
        dez.deserialize(reduction_degree);
        node = get_or_create_reduction_node(
            inputs[0], reduction_dim, reduction_degree);
        break;
      }
      case OP_FUSED_PARALLEL: {
        assert(num_inputs == 1);
        std::vector<ParallelOpInfo> parallel_ops;
        int num_parallel_ops;
        dez.deserialize(num_parallel_ops);
        for (int i = 0; i < num_parallel_ops; i++) {
          ParallelOpInfo info;
          dez.deserialize(info);
          parallel_ops.push_back(info);
        }
        node = get_or_create_fused_parallel_node(inputs[0], parallel_ops);
        break;
      }
      default: {
        fprintf(stderr,
                "The following operator type is currently not supported"
                " for graph deserialization: %s\n"
                "Report the issue to the FlexFlow developers",
                optype_to_string(op_type).c_str());
        assert(false && "Unsupported operator type");
      }
    }
    {
      size_t safecode;
      dez.deserialize(safecode);
      assert(safecode == 12345678);
    }
    guid_to_nodes[guid] = node;
    for (size_t i = 0; i < num_inputs; i++) {
      inedges[i].dstOp = node;
      graph->add_edge(inedges[i]);
    }
  }
  // Second, deserialize optimal machine view
  size_t num_views;
  dez.deserialize(num_views);
  printf("views.size() = %zu\n", num_views);
  for (size_t i = 0; i < num_views; i++) {
    size_t safecode, guid;
    MachineView view;
    dez.deserialize(safecode);
    assert(safecode == 98765432);
    dez.deserialize(guid);
    assert(guid_to_nodes.find(guid) != guid_to_nodes.end());
    dez.deserialize(view);
    optimal_views[guid_to_nodes[guid]] = view;
  }
#ifdef DEADCODE
  // Third, deserialize input mappings
  size_t num_inputs, safecode;
  dez.deserialize(safecode);
  assert(safecode == 23456789);
  dez.deserialize(num_inputs);
  for (size_t i = 0; i < num_inputs; i++) {
    size_t tensor_id, parallel_tensor_id;
    dez.deserialize(tensor_id);
    dez.deserialize(parallel_tensor_id);
    input_tensorid_to_ptensorid_mapping.push_back(
        std::make_pair(tensor_id, parallel_tensor_id));
  }
#endif
  assert(dez.get_remaining_bytes() == 0);
  printf("Deserialized Views...\n");
  for (auto const &it : optimal_views) {
    printf("node[%zu]: type(%s) view(%d %d %d) ",
           it.first.guid,
           it.first.to_string().c_str(),
           it.second.ndims,
           it.second.dim[0],
           it.second.start_device_id);
    auto const &list = graph->inEdges.at(it.first);
    for (auto const &it2 : list) {
      Edge e = it2;
      printf(" inEdge(node(%zu) idx(%d))", e.srcOp.guid, e.srcIdx);
    }
    printf("\n");
  }
}

}; // namespace FlexFlow<|MERGE_RESOLUTION|>--- conflicted
+++ resolved
@@ -92,8 +92,9 @@
 
 /**
  * @brief Starting point to get sequential split time cost.
- * 
- * @tparam T float or GraphCostResult (or GraphCostResultWithMemory in memory optimization)
+ *
+ * @tparam T float or GraphCostResult (or GraphCostResultWithMemory in memory
+ * optimization)
  */
 template <typename T>
 T SearchHelper::find_optimal_sequence_graph_time(
@@ -242,8 +243,9 @@
 
 /**
  * @brief Starting point to get parallel split time cost.
- * 
- * @tparam T float or GraphCostResult (or GraphCostResultWithMemory in memory optimization)
+ *
+ * @tparam T float or GraphCostResult (or GraphCostResultWithMemory in memory
+ * optimization)
  */
 template <typename T>
 T SearchHelper::find_optimal_nonsequence_graph_time(
@@ -1130,7 +1132,8 @@
   return {std::numeric_limits<float>::infinity(), MemoryUsage{}, {}};
 }
 
-// TODO: only a workaround here now, need to find a proper way to pass in the config factor
+// TODO: only a workaround here now, need to find a proper way to pass in the
+// config factor
 float GraphCostResultWithMemory::get_multi_obj_cost() const {
   return this->cost;
 }
@@ -1139,35 +1142,31 @@
   return this->cost < other.cost;
 }
 
-<<<<<<< HEAD
-bool GraphCostResultWithMemory::operator<(GraphCostResultWithMemory const &other) const {
+bool GraphCostResultWithMemory::operator<(
+    GraphCostResultWithMemory const &other) const {
   return this->get_multi_obj_cost() < other.get_multi_obj_cost();
 }
 
-std::ostream& operator<<(std::ostream &s, GraphCostResult const &r) {
-=======
 std::ostream &operator<<(std::ostream &s, GraphCostResult const &r) {
->>>>>>> 31b9d3a3
   s << "GraphCostResult{cost=" << r.cost << "}";
   return s;
 }
 
-<<<<<<< HEAD
-std::ostream& operator<<(std::ostream &s, GraphCostResultWithMemory const &r) {
-  s << "GraphCostResultWithMemory{run_time_cost=" << r.cost << ", memory_cost=" << r.mem_cost << "}";
+std::ostream &operator<<(std::ostream &s, GraphCostResultWithMemory const &r) {
+  s << "GraphCostResultWithMemory{run_time_cost=" << r.cost
+    << ", memory_cost=" << r.mem_cost << "}";
   return s;
 }
 
-std::ostream& operator<<(std::ostream &s, GraphOptimizeResult const &r) {
-=======
 std::ostream &operator<<(std::ostream &s, GraphOptimizeResult const &r) {
->>>>>>> 31b9d3a3
   s << "GraphOptimizeResult{cost=" << r.cost << "}";
   return s;
 }
 
-std::ostream& operator<<(std::ostream &s, GraphOptimizeResultWithMemory const &r) {
-  s << "GraphOptimizeResultWithMemory{run_time_cost=" << r.cost << ", memory_cost=" << r.mem_cost << "}";
+std::ostream &operator<<(std::ostream &s,
+                         GraphOptimizeResultWithMemory const &r) {
+  s << "GraphOptimizeResultWithMemory{run_time_cost=" << r.cost
+    << ", memory_cost=" << r.mem_cost << "}";
   return s;
 }
 
@@ -1181,7 +1180,9 @@
 }
 
 template <>
-GraphCostResultWithMemory sequence_cost<GraphCostResultWithMemory>(GraphCostResultWithMemory const &first, GraphCostResultWithMemory const &second) {
+GraphCostResultWithMemory sequence_cost<GraphCostResultWithMemory>(
+    GraphCostResultWithMemory const &first,
+    GraphCostResultWithMemory const &second) {
   GraphCostResultWithMemory result(first);
   result.cost += second.cost;
   result.mem_cost += second.mem_cost;
@@ -1210,12 +1211,14 @@
 }
 
 /**
- * @brief Specialization of sequence_cost<T> to combine two GraphOptimizeResultWithMemory. This
- * reuses the parts of combining run time costs. This should be merged with other versions of
- * sequence_cost<T>.
+ * @brief Specialization of sequence_cost<T> to combine two
+ * GraphOptimizeResultWithMemory. This reuses the parts of combining run time
+ * costs. This should be merged with other versions of sequence_cost<T>.
  */
 template <>
-GraphOptimizeResultWithMemory sequence_cost<GraphOptimizeResultWithMemory>(GraphOptimizeResultWithMemory const &first, GraphOptimizeResultWithMemory const &second) {
+GraphOptimizeResultWithMemory sequence_cost<GraphOptimizeResultWithMemory>(
+    GraphOptimizeResultWithMemory const &first,
+    GraphOptimizeResultWithMemory const &second) {
   GraphOptimizeResultWithMemory result;
   result.cost = first.cost + second.cost;
   result.views.insert(first.views.cbegin(), first.views.cend());
@@ -1243,7 +1246,9 @@
 }
 
 template <>
-GraphCostResultWithMemory parallel_cost<GraphCostResultWithMemory>(GraphCostResultWithMemory const &first, GraphCostResultWithMemory const &second) {
+GraphCostResultWithMemory parallel_cost<GraphCostResultWithMemory>(
+    GraphCostResultWithMemory const &first,
+    GraphCostResultWithMemory const &second) {
   GraphCostResultWithMemory result;
   result.cost = std::max(first.cost, second.cost);
   result.mem_cost = first.mem_cost + second.mem_cost;
@@ -1270,7 +1275,8 @@
 }
 
 template <>
-bool SearchHelper::is_invalid<GraphCostResultWithMemory>(GraphCostResultWithMemory const &cost) const {
+bool SearchHelper::is_invalid<GraphCostResultWithMemory>(
+    GraphCostResultWithMemory const &cost) const {
   // TODO: change this. What will happen if combining the memory cost?
   return cost.cost == std::numeric_limits<float>::infinity();
 }
@@ -1304,8 +1310,10 @@
 }
 
 template <>
-<<<<<<< HEAD
-void SearchHelper::check_matches_graph<GraphCostResultWithMemory>(Graph const *g, GraphCostResultWithMemory const &r, Node const &sink) const {
+void SearchHelper::check_matches_graph<GraphCostResultWithMemory>(
+    Graph const *g,
+    GraphCostResultWithMemory const &r,
+    Node const &sink) const {
   using FlexFlow::PCG::Utils::nodes;
 
   if (this->is_invalid(r)) {
@@ -1320,16 +1328,13 @@
     r_nodes.insert(kv.first);
   }
 
-  assert( g_nodes == r_nodes );
-}
-
-template <>
-void SearchHelper::check_matches_graph<float>(Graph const *g, float const &r, Node const &sink) const { }
-=======
+  assert(g_nodes == r_nodes);
+}
+
+template <>
 void SearchHelper::check_matches_graph<float>(Graph const *g,
                                               float const &r,
                                               Node const &sink) const {}
->>>>>>> 31b9d3a3
 
 template <>
 std::pair<bool, float>
@@ -1348,17 +1353,15 @@
 }
 
 template <>
-<<<<<<< HEAD
-std::pair<bool, GraphCostResultWithMemory> SearchHelper::try_get_cost_from_cache<GraphCostResultWithMemory>(size_t hash) const {
+std::pair<bool, GraphCostResultWithMemory>
+    SearchHelper::try_get_cost_from_cache<GraphCostResultWithMemory>(
+        size_t hash) const {
   return {false, GraphCostResultWithMemory::invalid()};
 }
 
 template <>
-void SearchHelper::try_cache_result<float>(size_t hash, float const &value) const {
-=======
 void SearchHelper::try_cache_result<float>(size_t hash,
                                            float const &value) const {
->>>>>>> 31b9d3a3
   this->logger->debug() << "cached_graph_costs[" << hash << "] = " << value;
   this->cached_graph_costs[hash] = value;
 }
@@ -1372,8 +1375,10 @@
 }
 
 template <>
-void SearchHelper::try_cache_result<GraphCostResultWithMemory>(size_t hash, GraphCostResultWithMemory const &value) const {
-  this->logger->debug() << "cached_graph_costs[" << hash << "=" << value.get_multi_obj_cost() << "]";
+void SearchHelper::try_cache_result<GraphCostResultWithMemory>(
+    size_t hash, GraphCostResultWithMemory const &value) const {
+  this->logger->debug() << "cached_graph_costs[" << hash << "="
+                        << value.get_multi_obj_cost() << "]";
   this->cached_graph_costs[hash] = value.get_multi_obj_cost();
 }
 
@@ -1388,9 +1393,11 @@
 }
 
 template <>
-GraphCostResultWithMemory SearchHelper::infinity<GraphCostResultWithMemory>() const {
+GraphCostResultWithMemory
+    SearchHelper::infinity<GraphCostResultWithMemory>() const {
   return {std::numeric_limits<float>::infinity(),
-          MemoryUsage(MemoryUsageType::GLOBAL, std::numeric_limits<float>::infinity()),
+          MemoryUsage(MemoryUsageType::GLOBAL,
+                      std::numeric_limits<float>::infinity()),
           {}};
 }
 
@@ -1405,8 +1412,9 @@
 }
 
 template <>
-GraphCostResultWithMemory SearchHelper::empty<GraphCostResultWithMemory>() const {
-  return { 0.0f, MemoryUsage{}, {} };
+GraphCostResultWithMemory
+    SearchHelper::empty<GraphCostResultWithMemory>() const {
+  return {0.0f, MemoryUsage{}, {}};
 }
 
 template <typename T>
@@ -1441,33 +1449,39 @@
 
 /**
  * @brief Specialization to avoid changing many calls. Should be refactored.
- * @details Note that this function is only called when the graph has no more than 2 nodes
+ * @details Note that this function is only called when the graph has no more
+ * than 2 nodes
  */
 template <>
-GraphCostResultWithMemory SearchHelper::estimate_xfer_cost<GraphCostResultWithMemory>(
-    Graph const *graph, NodeAssignment const &source, NodeAssignment const &sink) const {
+GraphCostResultWithMemory
+    SearchHelper::estimate_xfer_cost<GraphCostResultWithMemory>(
+        Graph const *graph,
+        NodeAssignment const &source,
+        NodeAssignment const &sink) const {
   GraphCostResultWithMemory result = this->empty<GraphCostResultWithMemory>();
 
   if (source.node != Node::INVALID_NODE) {
     // Get the in-edges of the sink node
-    const auto &inList = graph->inEdges.find(sink.node)->second;
-    float op_cost = 0.0f;  // run time cost
-    for (const auto &it2 : inList) {
+    auto const &inList = graph->inEdges.find(sink.node)->second;
+    float op_cost = 0.0f; // run time cost
+    for (auto const &it2 : inList) {
       // For all edges between source node and sink node
       assert(it2.srcOp == source.node);
-      assert(sink.node.ptr->inputs[it2.dstIdx]->is_valid_machine_view(source.view));
+      assert(sink.node.ptr->inputs[it2.dstIdx]->is_valid_machine_view(
+          source.view));
 
       float estimated_xfer_cost = this->model->simulator->estimate_xfer_cost(
           sink.node.ptr, it2.dstIdx, source.view, sink.view);
       op_cost += estimated_xfer_cost;
     }
-    this->add_operator_cost_with_memory(source, op_cost, MemoryUsage{}, &result);
+    this->add_operator_cost_with_memory(
+        source, op_cost, MemoryUsage{}, &result);
   } else {
     // The real source must be an input operator
     Node real_source = graph->find_source_node();
     assert(real_source.ptr->op_type == OP_INPUT);
-    this->add_operator_cost_with_memory({real_source, MachineView::NO_VIEW}, 0.0f, MemoryUsage{},
-                                        &result);
+    this->add_operator_cost_with_memory(
+        {real_source, MachineView::NO_VIEW}, 0.0f, MemoryUsage{}, &result);
   }
 
   return result;
@@ -1487,25 +1501,22 @@
   cost->views[node.node] = node.view;
 }
 
-<<<<<<< HEAD
 /**
  * @brief Add an operator's run time and memory cost to the graph cost.
  * This is ugly. The whole procedure to propagate costs should be refactored.
  * "cost" is updated within this function.
  */
-void SearchHelper::add_operator_cost_with_memory(NodeAssignment const &node,
-                                                 float node_run_time_cost,
-                                                 MemoryUsage node_mem_cost,
-                                                 GraphCostResultWithMemory *cost) const {
+void SearchHelper::add_operator_cost_with_memory(
+    NodeAssignment const &node,
+    float node_run_time_cost,
+    MemoryUsage node_mem_cost,
+    GraphCostResultWithMemory *cost) const {
   cost->cost += node_run_time_cost;
   cost->mem_cost += node_mem_cost;
   cost->views[node.node] = node.view;
 }
 
-template<>
-=======
-template <>
->>>>>>> 31b9d3a3
+template <>
 float SearchHelper::get_cost<float>(float const &f) const {
   return f;
 }
@@ -1517,33 +1528,43 @@
 }
 
 template <>
-float SearchHelper::get_cost<GraphCostResultWithMemory>(GraphCostResultWithMemory const &gcr) const {
+float SearchHelper::get_cost<GraphCostResultWithMemory>(
+    GraphCostResultWithMemory const &gcr) const {
   return gcr.get_multi_obj_cost();
 }
 
 template <typename T>
-void SearchHelper::add_sink_node_costs(const NodeAssignment &sink, CostMetrics metrics,
+void SearchHelper::add_sink_node_costs(NodeAssignment const &sink,
+                                       CostMetrics metrics,
                                        T *result) const {
-  this->add_operator_cost<T>(sink, metrics.forward_time + metrics.backward_time + metrics.sync_time,
+  this->add_operator_cost<T>(sink,
+                             metrics.forward_time + metrics.backward_time +
+                                 metrics.sync_time,
                              result);
 }
 
 /**
- * @brief Specialization of add_sink_node_costs to handle GraphCostResultWithMemory
+ * @brief Specialization of add_sink_node_costs to handle
+ * GraphCostResultWithMemory
  */
 template <>
 void SearchHelper::add_sink_node_costs<GraphCostResultWithMemory>(
-    const NodeAssignment &sink, CostMetrics metrics, GraphCostResultWithMemory *result) const {
+    NodeAssignment const &sink,
+    CostMetrics metrics,
+    GraphCostResultWithMemory *result) const {
   auto mem_value = (float)((float)metrics.memory_requirement / 1e6);
   this->add_operator_cost_with_memory(
-      sink, metrics.forward_time + metrics.backward_time + metrics.sync_time,
-      MemoryUsage{MemoryUsageType::GLOBAL, mem_value}, result);
+      sink,
+      metrics.forward_time + metrics.backward_time + metrics.sync_time,
+      MemoryUsage{MemoryUsageType::GLOBAL, mem_value},
+      result);
 }
 
 /**
  * @brief Core function to analyze the cost of a graph.
- * 
- * @tparam T float or GraphCostResult (or GraphCostResultWithMemory in memory optimization)
+ *
+ * @tparam T float or GraphCostResult (or GraphCostResultWithMemory in memory
+ * optimization)
  */
 template <typename T>
 T SearchHelper::graph_cost(Graph const *graph,
@@ -1618,26 +1639,14 @@
   check_matches_graph<T>(graph, result, sink.node);
 
   if (include_sink_compute_time) {
-<<<<<<< HEAD
-    CostMetrics metrics = this->model->simulator->measure_operator_cost(sink.node.ptr, sink.view);
+    CostMetrics metrics =
+        this->model->simulator->measure_operator_cost(sink.node.ptr, sink.view);
     this->logger->debug() << "Sink node cost: "
                           << "forward(" << metrics.forward_time << ") "
                           << "backward(" << metrics.backward_time << ") "
                           << "sync(" << metrics.sync_time << ") "
                           << "memory(" << metrics.memory_requirement << ")";
     this->add_sink_node_costs<T>(sink, metrics, &result);
-=======
-    CostMetrics metrics =
-        this->model->simulator->measure_operator_cost(sink.node.ptr, sink.view);
-    this->logger->debug() << "Sink node cost: "
-                          << "forward(" << metrics.forward_time << ") "
-                          << "backward(" << metrics.backward_time << ") "
-                          << "sync(" << metrics.sync_time << ")";
-    this->add_operator_cost<T>(sink,
-                               metrics.forward_time + metrics.backward_time +
-                                   metrics.sync_time,
-                               &result);
->>>>>>> 31b9d3a3
   }
 
   return result;
@@ -1645,28 +1654,29 @@
 
 /**
  * @brief Get the optimal run time cost of a PCG.
- * @details This is the current single metric used to decide which PCG is better in the Unity's
- * search algorithm.
+ * @details This is the current single metric used to decide which PCG is better
+ * in the Unity's search algorithm.
  */
 float Graph::optimal_cost() const {
   return this->generic_optimal_cost<float>();
 }
 
 /**
- * @brief Experimental. Get a single number to represent the multi-objective cost of a PCG. To be
- * merged with Graph::optimal_cost().
+ * @brief Experimental. Get a single number to represent the multi-objective
+ * cost of a PCG. To be merged with Graph::optimal_cost().
  */
-float Graph::optimal_cost_with_memory(const float run_time_cost_factor) const {
+float Graph::optimal_cost_with_memory(float const run_time_cost_factor) const {
   auto optimal = this->generic_optimal_cost<GraphCostResultWithMemory>();
   float run_time_cost = optimal.cost;
   float mem_cost = optimal.mem_cost.num;
-  auto combined_cost =
-      (run_time_cost_factor * run_time_cost + (1 - run_time_cost_factor) * mem_cost);
-  std::string output_str = "Multi-objective cost: run time cost: " + std::to_string(run_time_cost) +
-                           ", mem cost: " + std::to_string(mem_cost) +
-                           ", combined cost: " + std::to_string(combined_cost) +
-                           " (with run time cost factor: " + std::to_string(run_time_cost_factor) +
-                           ")";
+  auto combined_cost = (run_time_cost_factor * run_time_cost +
+                        (1 - run_time_cost_factor) * mem_cost);
+  std::string output_str =
+      "Multi-objective cost: run time cost: " + std::to_string(run_time_cost) +
+      ", mem cost: " + std::to_string(mem_cost) +
+      ", combined cost: " + std::to_string(combined_cost) +
+      " (with run time cost factor: " + std::to_string(run_time_cost_factor) +
+      ")";
   this->search->logger->spew() << output_str;
   return combined_cost;
 }
@@ -1779,29 +1789,22 @@
   return key;
 }
 
-<<<<<<< HEAD
 /**
- * @brief Starting point of Unity search procedure. Registered on Legion runtime.
- * 
+ * @brief Starting point of Unity search procedure. Registered on Legion
+ * runtime.
+ *
  * @param task Legion task to get FFModel and other configs
  * @param regions Not used
  * @param ctx Not used
  * @param runtime Not used
  * @return GraphOptimalViewSerialized Serialized optimal PCG
  */
-GraphOptimalViewSerialized Graph::graph_optimize_task(const Task *task,
-    const std::vector<PhysicalRegion> &regions,
-    Context ctx, Runtime *runtime)
-{
-  FFModel* model = *((FFModel**) task->args);
-=======
 GraphOptimalViewSerialized
     Graph::graph_optimize_task(Task const *task,
                                std::vector<PhysicalRegion> const &regions,
                                Context ctx,
                                Runtime *runtime) {
   FFModel *model = *((FFModel **)task->args);
->>>>>>> 31b9d3a3
   if (model->config.search_num_nodes.has_value()) {
     model->config.numNodes = model->config.search_num_nodes.value();
   }
