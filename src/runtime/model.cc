--- conflicted
+++ resolved
@@ -1291,11 +1291,7 @@
   }
 }
 
-<<<<<<< HEAD
-FFRuntime* ffruntime_singleton = nullptr;
-=======
 FFRuntime *ffruntime_singleton = nullptr;
->>>>>>> 7a0ff7aa
 
 FFModel::FFModel(FFConfig &_config)
     : op_global_guid(OP_GUID_FIRST_VALID),
@@ -1332,14 +1328,9 @@
   //} else {
   //  dataLoader = new DataLoader(config.datasetPath);
   //}
-<<<<<<< HEAD
-  for (int idx = 0; idx < config.workersPerNode * config.numNodes; idx++)
-    handlers[idx] = ffruntime_singleton->handlers[idx];
-=======
   for (int idx = 0; idx < config.workersPerNode * config.numNodes; idx++) {
     handlers[idx] = ffruntime_singleton->handlers[idx];
   }
->>>>>>> 7a0ff7aa
 }
 
 void FFModel::clear_graph_search_cache() {
