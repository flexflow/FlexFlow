/* Copyright 2019 Stanford
 *
 * Licensed under the Apache License, Version 2.0 (the "License");
 * you may not use this file except in compliance with the License.
 * You may obtain a copy of the License at
 *
 *     http://www.apache.org/licenses/LICENSE-2.0
 *
 * Unless required by applicable law or agreed to in writing, software
 * distributed under the License is distributed on an "AS IS" BASIS,
 * WITHOUT WARRANTIES OR CONDITIONS OF ANY KIND, either express or implied.
 * See the License for the specific language governing permissions and
 * limitations under the License.
 */
#include "model.h"
#include "cuda_helper.h"
#include "mapper.h"
#include "test_utils.h"
#include "dirent.h"

using namespace std;

LegionRuntime::Logger::Category log_model("ff");

Tensor::Tensor(void)
{
  numDim = 0;
  for (int i = 0; i < MAX_TENSOR_DIM; i++) {
    adim[i] = 0;
    //pdim[i] = 0;
  }
  region = LogicalRegion::NO_REGION;
  region_grad = LogicalRegion::NO_REGION;
  part = LogicalPartition::NO_PART;
  part_grad = LogicalPartition::NO_PART;
  owner_op = NULL;
  owner_idx = 0;
  //physical_region.impl = NULL;
}

Tensor& Tensor::operator=(const Tensor& rhs)
{
  numDim = rhs.numDim;
  for (int i = 0; i < numDim; i++)
    adim[i] = rhs.adim[i];
  data_type = rhs.data_type;
  owner_op = rhs.owner_op;
  owner_idx = rhs.owner_idx;
  region = rhs.region;
  region_grad = rhs.region_grad;
  part = rhs.part;
  part_grad = rhs.part_grad;
  physical_region = rhs.physical_region;
  return *this;
}

void Tensor::inline_map(FFConfig &config)
{
  printf("inline map tensor\n");
  Context ctx = config.lg_ctx;
  Runtime* runtime = config.lg_hlr;

  RegionRequirement region_req(region, READ_WRITE, EXCLUSIVE, region);
  region_req.add_field(FID_DATA);
  InlineLauncher inline_launcher(region_req);
  physical_region = runtime->map_region(ctx, inline_launcher);
  physical_region.wait_until_valid();
}

void Tensor::inline_unmap(FFConfig &config)
{
  printf("inline unmap tensor\n");
  Context ctx = config.lg_ctx;
  Runtime* runtime = config.lg_hlr;
  assert(physical_region.is_valid() == true);
  runtime->unmap_region(ctx, physical_region);
}

template<typename T>
T* Tensor::get_raw_ptr(FFConfig &config)
{
  Context ctx = config.lg_ctx;
  Runtime* runtime = config.lg_hlr;
  RegionRequirement region_req(region, READ_WRITE, EXCLUSIVE, region);
  region_req.add_field(FID_DATA);
  T *raw_ptr = NULL;
  if (numDim == 1) {
    TensorAccessorW<T, 1> acc(physical_region, region_req, FID_DATA, ctx, runtime, true);
    raw_ptr = (T*)acc.ptr;
  } else if (numDim == 2) {
    TensorAccessorW<T, 2> acc(physical_region, region_req, FID_DATA, ctx, runtime, true);
    raw_ptr = (T*)acc.ptr;
  } else if (numDim == 3) {
    TensorAccessorW<T, 3> acc(physical_region, region_req, FID_DATA, ctx, runtime, true);
    raw_ptr = (T*)acc.ptr;
  } else if (numDim == 4) {
    TensorAccessorW<T, 4> acc(physical_region, region_req, FID_DATA, ctx, runtime, true);
    raw_ptr = (T*)acc.ptr;
  } else {
    printf("wrong numDim %d", numDim);
    assert(0);
  }
  return raw_ptr;
}

void Tensor::attach_raw_ptr(FFConfig &config, void *raw_ptr, bool column_major)
{
  Context ctx = config.lg_ctx;
  Runtime* runtime = config.lg_hlr;
  AttachLauncher launcher(EXTERNAL_INSTANCE, region, region);
  std::vector<FieldID> fields(1, FID_DATA);
  const Memory local_sysmem = Machine::MemoryQuery(Machine::get_machine())
       .has_affinity_to(runtime->get_executing_processor(ctx))
       .only_kind(Memory::SYSTEM_MEM)
       .first();
  launcher.attach_array_soa(raw_ptr, column_major,
                            fields, local_sysmem);
  physical_region = runtime->attach_external_resource(ctx, launcher);
}

void Tensor::detach_raw_ptr(FFConfig &config)
{
  Context ctx = config.lg_ctx;
  Runtime* runtime = config.lg_hlr;
  runtime->detach_external_resource(ctx, physical_region);
}

bool Tensor::get_input_sub_tensor(const ParallelConfig& pc,
                                  Tensor& tensor,
                                  OperatorType type)
{
  //TODO: consider reduction dim for conv2d and linear
  switch (type) {
    case OP_FLAT:
      {
        assert (pc.nDims == 2 && "Invalid dimension for parallel config of OP_FLAT");
        int nonBatchDim = pc.dim[0];
        tensor.numDim = numDim;
        assert (nonBatchDim == 1 && "I'm not sure this is correct otherwise");
        if (adim[numDim - 1] % nonBatchDim != 0) {
          printf("Could not get input subtensor because the dimension is not divisiable: %d %% %d != 0\n", adim[numDim - 1], nonBatchDim);
        }
        for (int i = numDim - 2; i >= 0; i--) {
          tensor.adim[i] = adim[i];
        }
      }
      break;
    default:
      {
        if (pc.nDims != numDim) {
          printf("Could not get input subtensor because the number of dimensions do not match: %d != %d\n", pc.nDims, numDim);
          return false;
        }
        for (int i = 0; i < numDim; i++) {
          if (adim[i] % pc.dim[i] != 0) {
            printf("Could not get input subtensor because the given dimension is not divisible: %d %% %d != 0\n", adim[i], pc.dim[i]);
            return false;
          }
        }
        tensor.numDim = numDim;
        for (int i = 0; i < numDim; i++) {
          tensor.adim[i] = adim[i] / pc.dim[i];
        }
        tensor.data_type = data_type;
      }
      break;
  }
  return true;
}

bool Tensor::get_output_sub_tensor(const ParallelConfig& pc,
                                   Tensor& tensor,
                                   OperatorType type)
{
  if (pc.nDims != numDim) {
    printf("Could not get output subtensor because the number of dimensions do not match: %d != %d\n", pc.nDims, numDim);
    return false;
  }
  for (int i = 0; i < numDim; i++) {
    if (adim[i] % pc.dim[i] != 0) {
      printf("Could not get output subtensor because the given dimension is not divisible: %d %% %d != 0\n", adim[i], pc.dim[i]);
      return false;
    }
  }
  tensor.numDim = numDim;
  for (int i = 0; i < numDim; i++)
    tensor.adim[i] = adim[i] / pc.dim[i];
  tensor.data_type = data_type;
  return true;
}

size_t Tensor::get_volume() const
{
  size_t volume = 1;
  for (int i = 0; i < numDim; i++)
    volume *= adim[i];
  return volume;
}

Domain Tensor::get_domain() const
{
  Domain d;
  d.dim = this->numDim;
  for (int i = 0; i < this->numDim; i++) {
    d.rect_data[i] = 0;
    d.rect_data[i+Domain::MAX_RECT_DIM] = this->adim[i] - 1;
  }
  return d;
}

Op::Op(FFModel& model,
       OperatorType _op_type,
       const char* _name,
       const Tensor& _input)
: op_type(_op_type), numInputs(1), numWeights(0), numOutputs(1)
{
  std::string pcname;
  if (_name == NULL) {
    pcname = model.get_operator_type_name(op_type);
  } else {
    pcname = std::string(_name);
  }
  pcname = pcname + "_" + std::to_string(model.op_global_guid++);
  assert(pcname.length() < MAX_OPNAME);
  std::strcpy(name, pcname.c_str());
  inputs[0] = _input;
  //for (int i = 0; i < numInputs; i++) {
  //  trainableInputs[i] = true;
  //  resetInputGrads[i] = true;
  //}
  for (int i = 0; i < MAX_NUM_OUTPUTS; i++) {
    outputs[i].owner_op = this;
    outputs[i].owner_idx = i;
    outputs[i].data_type = inputs[0].data_type;
  }
#ifdef FF_ENABLE_NCCL
  get_nccl_unique_id();
#endif
}

Op::Op(FFModel& model,
       OperatorType _op_type,
       const Op* shared_op,
       const char* _name,
       const Tensor& _input)
: op_type(_op_type), numInputs(1), numWeights(0), numOutputs(1)
{
  std::string pcname;
  if (_name == NULL) {
    pcname = model.get_operator_type_name(op_type);
  } else {
    pcname = std::string(_name);
  }
  if (shared_op == NULL) {
    pcname = pcname + "_" + std::to_string(model.op_global_guid++);
  } else {
    pcname = std::string(shared_op->name);
  }
  assert(pcname.length() < MAX_OPNAME);
  std::strcpy(name, pcname.c_str());
  inputs[0] = _input;
  //for (int i = 0; i < numInputs; i++) {
  //  trainableInputs[i] = true;
  //  resetInputGrads[i] = true;
  //}
  for (int i = 0; i < MAX_NUM_OUTPUTS; i++) {
    outputs[i].owner_op = this;
    outputs[i].owner_idx = i;
    outputs[i].data_type = inputs[0].data_type;
  }
#ifdef FF_ENABLE_NCCL
  get_nccl_unique_id();
#endif
}

Op::Op(FFModel& model,
       OperatorType _op_type,
       const char* _name,
       const Tensor& _input1,
       const Tensor& _input2)
: op_type(_op_type), numInputs(2), numWeights(0), numOutputs(1)
{
  std::string pcname;
  if (_name == NULL) {
    pcname = model.get_operator_type_name(op_type);
  } else {
    pcname = std::string(_name);
  }
  pcname = pcname + "_" + std::to_string(model.op_global_guid++);
  assert(pcname.length() < MAX_OPNAME);
  std::strcpy(name, pcname.c_str());
  inputs[0] = _input1;
  inputs[1] = _input2;
  //for (int i = 0; i < numInputs; i++) {
  //  trainableInputs[i] = true;
  //  resetInputGrads[i] = true;
  //}
  for (int i = 0; i < MAX_NUM_OUTPUTS; i++) {
    outputs[i].owner_op = this;
    outputs[i].owner_idx = i;
    outputs[i].data_type = inputs[0].data_type;
  }
#ifdef FF_ENABLE_NCCL
  get_nccl_unique_id();
#endif
}

Op::Op(FFModel& model,
       OperatorType _op_type,
       const char* _name,
       const Tensor& _input1,
       const Tensor& _input2,
       const Tensor& _input3)
: op_type(_op_type), numInputs(3), numWeights(0), numOutputs(1)
{
  std::string pcname;
  if (_name == NULL) {
    pcname = model.get_operator_type_name(op_type);
  } else {
    pcname = std::string(_name);
  }
  pcname = pcname + "_" + std::to_string(model.op_global_guid++);
  assert(pcname.length() < MAX_OPNAME);
  std::strcpy(name, pcname.c_str());
  inputs[0] = _input1;
  inputs[1] = _input2;
  inputs[2] = _input3;
  //for (int i = 0; i < numInputs; i++) {
  //  trainableInputs[i] = true;
  //  resetInputGrads[i] = true;
  //}
  for (int i = 0; i < MAX_NUM_OUTPUTS; i++) {
    outputs[i].owner_op = this;
    outputs[i].owner_idx = i;
    outputs[i].data_type = inputs[0].data_type;
  }
#ifdef FF_ENABLE_NCCL
  get_nccl_unique_id();
#endif
}

Op::Op(FFModel& model,
       OperatorType _op_type,
       const char* _name,
       int n, const Tensor* _inputs)
: op_type(_op_type), numInputs(n), numWeights(0), numOutputs(1)
{
  std::string pcname;
  if (_name == NULL) {
    pcname = model.get_operator_type_name(op_type);
  } else {
    pcname = std::string(_name);
  }
  pcname = pcname + "_" + std::to_string(model.op_global_guid++);
  assert(pcname.length() < MAX_OPNAME);
  assert(n <= MAX_NUM_INPUTS);
  std::strcpy(name, pcname.c_str());
  for (int i = 0; i < n; i++)
    inputs[i] = _inputs[i];
  //for (int i = 0; i < numInputs; i++) {
  //  trainableInputs[i] = true;
  //  resetInputGrads[i] = true;
  //}
  for (int i = 0; i < MAX_NUM_OUTPUTS; i++) {
    outputs[i].owner_op = this;
    outputs[i].owner_idx = i;
    outputs[i].data_type = inputs[0].data_type;
  }
#ifdef FF_ENABLE_NCCL
  get_nccl_unique_id();
#endif
}

Op::Op(FFModel& model,
       OperatorType _op_type,
       const char* _name,
       int _numInputs)
: op_type(_op_type), numInputs(_numInputs), numWeights(0), numOutputs(1)
{
  std::string pcname;
  if (_name == NULL) {
    pcname = model.get_operator_type_name(op_type);
  } else {
    pcname = std::string(_name);
  }
  pcname = pcname + "_" + std::to_string(model.op_global_guid++);
  assert(pcname.length() < MAX_OPNAME);
  std::strcpy(name, pcname.c_str());
  //for (int i = 0; i < numInputs; i++) {
  //  trainableInputs[i] = true;
  //  resetInputGrads[i] = true;
  //}
  for (int i = 0; i < MAX_NUM_OUTPUTS; i++) {
    outputs[i].owner_op = this;
    outputs[i].owner_idx = i;
    outputs[i].data_type = inputs[0].data_type;
  }
#ifdef FF_ENABLE_NCCL
  get_nccl_unique_id();
#endif
}

Parameter* Op::get_parameter(int index)
{
  assert(index < numWeights);
  return &weights[index];
}

void Op::zero_grad(const FFModel& ff)
{
  Runtime* runtime = ff.config.lg_hlr;
  Context ctx = ff.config.lg_ctx;
  ArgumentMap argmap;
  IndexLauncher launcher(ZERO_INIT_TASK_ID, task_is,
                         TaskArgument(NULL, 0), argmap,
                         Predicate::TRUE_PRED, false/*must*/, 0/*mapper_id*/,
                         FFConfig::get_hash_id(std::string(name)));
  for (int i = 0; i < numWeights; i++) {
    launcher.add_region_requirement(
        RegionRequirement(weights[i].part_grad, 0/*projection id*/,
                          WRITE_ONLY, EXCLUSIVE, weights[i].region_grad));
    launcher.add_field(i, FID_DATA);
  }
  for (int i = 0; i < numOutputs; i++) {
    launcher.add_region_requirement(
        RegionRequirement(outputs[i].part_grad, 0/*projection id*/,
                          WRITE_ONLY, EXCLUSIVE, outputs[i].region_grad));
    //LogicalRegion lr = outputs[i].region_grad;
    //printf("zero_grad:output[%d]: region(%d,%d,%d)\n", i, lr.get_index_space().get_id(), lr.get_field_space().get_id(), lr.get_tree_id());
    launcher.add_field(i + numWeights, FID_DATA);
  }
  runtime->execute_index_space(ctx, launcher);
}

ParallelConfig Op::get_data_parallel_config(const FFModel& ff) const
{
  int num_parts = ff.config.workersPerNode * ff.config.numNodes;
  ParallelConfig pc;
  pc.device_type = ParallelConfig::GPU;
  pc.nDims = outputs[0].numDim;
  for (int i = 0; i < pc.nDims; i++)
    pc.dim[i] = i == pc.nDims - 1 ? num_parts : 1;
  for (int i = 0; i < num_parts; i++)
    pc.device_ids[i] = i;
  return pc;
}

ParallelConfig Op::get_random_parallel_config(const FFModel& ff) const
{
  std::vector<int> candidates;
  int batch_size = outputs[0].adim[outputs[0].numDim-1];
  for (int i = 1; i <= ff.config.workersPerNode; i++)
    if (ff.config.workersPerNode % i == 0) {
      if (batch_size % i != 0)
        continue;
      candidates.push_back(i);
    }
  for (int i = 1; i <= ff.config.numNodes; i++)
    if (ff.config.numNodes % i == 0) {
      if (batch_size % (i * ff.config.workersPerNode) != 0)
        continue;
      candidates.push_back(i * ff.config.workersPerNode);
    }
  assert(candidates.size() > 0);
  int idx = std::rand() % candidates.size();
  int num_parts = candidates[idx];
  ParallelConfig pc;
  pc.device_type = ParallelConfig::GPU;
  pc.nDims = outputs[0].numDim;
  for (int i = 0; i < pc.nDims; i++)
    pc.dim[i] = i == pc.nDims - 1 ? num_parts : 1;
  int total_num_devices = ff.config.workersPerNode * ff.config.numNodes;
  int start_idx = std::rand() % (total_num_devices - num_parts + 1);
  for (int i = 0; i < num_parts; i++)
    pc.device_ids[i] = start_idx + i;
  return pc;
}

Domain Op::get_output_tensor_shape(const ParallelConfig& pc,
                                   int output_idx, int part_idx)
{
  assert(output_idx < numOutputs);
  Domain d;
  d.dim = outputs[output_idx].numDim;
  // Assume pc dim matches output dim
  assert(d.dim == pc.nDims);
  for (int i = 0; i < d.dim; i++) {
    // Assume an equal partitioning
    assert(outputs[output_idx].adim[i] % pc.dim[i] == 0);
    int dim_size = outputs[output_idx].adim[i] / pc.dim[i];
    d.rect_data[i] = (part_idx % pc.dim[i]) * dim_size;
    d.rect_data[i + d.dim] = d.rect_data[i] + dim_size - 1;
    part_idx = part_idx / pc.dim[i];
  }
  assert(part_idx == 0);
  return d;
}

Domain Op::get_input_tensor_shape(const ParallelConfig& pc,
                                  int input_idx, int part_idx)
{
  assert(input_idx < numInputs);
  Domain d;
  d.dim = inputs[input_idx].numDim;
  if (pc.nDims == d.dim) {
    for (int i = 0; i < d.dim; i++) {
      // Assume an equal partitioning
      assert(inputs[input_idx].adim[i] % pc.dim[i] == 0);
      int dim_size = inputs[input_idx].adim[i] / pc.dim[i];
      d.rect_data[i] = (part_idx % pc.dim[i]) * dim_size;
      d.rect_data[i + d.dim] = d.rect_data[i] + dim_size - 1;
      part_idx = part_idx / pc.dim[i];
    }
  } else {
    // Require data parallel when dims mismatch
    for (int i = 0; i < pc.nDims-1; i++)
      assert(pc.dim[i] == 1);
    for (int i = 0; i < d.dim-1; i++) {
      int dim_size = inputs[input_idx].adim[i];
      d.rect_data[i] = 0;
      d.rect_data[i + d.dim] = d.rect_data[i] + dim_size - 1;
    }
    // Assume an equal partitioning
    assert(inputs[input_idx].adim[d.dim-1] % pc.dim[pc.nDims-1] == 0);
    assert(part_idx < pc.dim[pc.nDims-1]);
    int dim_size = inputs[input_idx].adim[d.dim-1] / pc.dim[pc.nDims-1];
    d.rect_data[d.dim - 1] = part_idx * dim_size;
    d.rect_data[2*d.dim - 1] = d.rect_data[d.dim-1] + dim_size - 1;
    part_idx = part_idx / pc.dim[pc.nDims-1];
  }
  assert(part_idx == 0);
  return d;
}

Domain Op::get_weight_tensor_shape(const ParallelConfig& pc,
                                   int weight_idx, int part_idx)
{
  // Default data parallel weight replication
  assert(weight_idx < numWeights);
  Domain d;
  d.dim = weights[weight_idx].numDim;
  for (int i = 0; i < d.dim; i++) {
    d.rect_data[i] = 0;
    d.rect_data[i+d.dim] = weights[weight_idx].adim[i] - 1;
  }
  return d;
}

#ifdef FF_ENABLE_NCCL  
void Op::get_nccl_unique_id()
{
  // Init NCCL id
  int my_rank = -1, all_ranks = -1;
  MPI_Comm_rank(MPI_COMM_WORLD, &my_rank);
  MPI_Comm_size(MPI_COMM_WORLD, &all_ranks);
  if (my_rank == 0) ncclGetUniqueId(&ncclId);
  MPI_Bcast((void *)&ncclId, sizeof(ncclId), MPI_BYTE, 0, MPI_COMM_WORLD);
  //fprintf(stderr, "In Op(%p): MPImyrank(%d) MPIallranks(%d) ncclID(%p)\n",
  //    this, my_rank, all_ranks, ncclId);
}
#endif

OpMeta::OpMeta(FFHandler _handle)
: handle(_handle)
{}

#ifdef FF_ENABLE_NCCL
void OpMeta::init_nccl_communicator(const Task* task,
                                    ncclUniqueId ncclId)
{
  // Must be an index space launch
  assert(task->is_index_space);
  int allRanks = task->index_domain.get_volume();
  assert(task->index_domain.contains(task->index_point));
  int myRank = 0;
  for (Domain::DomainPointIterator it(task->index_domain); it; it++, myRank++) {
    if (it.p == task->index_point) break;
  }
  checkNCCL(ncclCommInitRank(&ncclComm, allRanks, ncclId, myRank));
  //fprintf(stderr, "ncclComm(%p) allRanks(%d) myRank(%d) ncclId(%p)\n",
  //    ncclComm, allRanks, myRank, ncclId);
}
#endif

FFModel::FFModel(FFConfig& _config)
: op_global_guid(100), config(_config),
  optimizer(NULL), loss_op(NULL), metrics_op(NULL)
{
  Runtime *runtime = config.lg_hlr;
  Context ctx = config.lg_ctx;
  // Load strategy file
  int start_dim = 1, end_dim = 4;
#if MAX_TENSOR_DIM >= 5
  end_dim = 5;
#endif
  for (int i = start_dim; i <= end_dim; i++) {
    ParallelConfig pc;
    pc.device_type = ParallelConfig::GPU;
    pc.nDims = i;
    for (int j = 0; j < pc.nDims; j++)
      pc.dim[j] = 1;
    pc.dim[pc.nDims-1] = config.workersPerNode * config.numNodes;
    for (int j = 0; j < pc.dim[pc.nDims-1]; j++)
      pc.device_ids[j] = j;
    config.strategies[FFConfig::DataParallelism_GPU_1D+i-1] = pc;
  }
  for (int i = start_dim; i <= end_dim; i++) {
    ParallelConfig pc;
    pc.device_type = ParallelConfig::CPU;
    pc.nDims = i;
    for (int j = 0; j < pc.nDims; j++)
      pc.dim[j] = 1;
    pc.dim[pc.nDims-1] = config.cpusPerNode * config.numNodes;
    for (int j = 0; j < pc.dim[pc.nDims-1]; j++)
      pc.device_ids[j] = j;
    config.strategies[FFConfig::DataParallelism_CPU_1D+i-1] = pc;
  }

  // Create field space
  {
    FieldAllocator allocator =
      runtime->create_field_allocator(ctx, config.field_space);
    allocator.allocate_field(sizeof(float), FID_DATA);
  }
  // Build training dataset
  //if (config.datasetPath.length() == 0) {
  //  dataLoader = NULL;
  //} else {
  //  dataLoader = new DataLoader(config.datasetPath);
  //}

  ArgumentMap argmap;
  Rect<2> task_rect(Point<2>(0, 0),
                    Point<2>(0, config.workersPerNode * config.numNodes - 1));
  IndexSpaceT<2> task_is = runtime->create_index_space(ctx, task_rect);

  //int rank = 0;
  for (PointInRectIterator<2> it(task_rect); it(); it++) {
    FFInitInfo info;
    //info.myRank = rank++;
    //info.allRanks = config.workersPerNode * config.numNodes;
    info.workSpaceSize = config.workSpaceSize;
    argmap.set_point(*it, TaskArgument(&info, sizeof(FFInitInfo)));
  }

  // Init CUDA library on each worker
  IndexLauncher initLauncher(FF_INIT_TASK_ID, task_is,
                             TaskArgument(NULL, 0), argmap,
                             Predicate::TRUE_PRED, false/*must*/, 0/*mapper_id*/,
                             FFConfig::DataParallelism_GPU_2D);
  FutureMap fm = runtime->execute_index_space(ctx, initLauncher);
  fm.wait_all_results();
  int idx = 0;
  for (PointInRectIterator<2> it(task_rect); it(); it++) {
    handlers[idx++] = fm.get_result<FFHandler>(*it);
  }
}

/*
template<int NDIM>
Tensor FFModel::create_tensor(const int dims[],
                              DataType data_type,
                              Op* owner_op,
                              bool create_grad)
{
  ParallelConfig pc;
  assert(config.find_parallel_config(NDIM, pc_name, pc));
  IndexSpaceT<NDIM> task_is = IndexSpaceT<NDIM>(get_or_create_task_is(pc));
  return create_tensor<NDIM>(dims, task_is, data_type, create_grad);
}
*/

template<int NDIM>
Tensor FFModel::create_constant(const int dims[],
                                float value,
                                DataType data_type)
{
  // FIXME: currently create gradients for constants since the current auto grad algorithm
  // computes gradients for all operators
  Tensor tensor = create_tensor<NDIM>(dims, data_type, NULL/*owner_op*/, true/*create_grad*/);
  IndexSpaceT<NDIM> part_is = (IndexSpaceT<NDIM>) get_or_create_task_is(NDIM, "");
  ConstantInitializer* init =  new ConstantInitializer(value);
  Context ctx = config.lg_ctx;
  Runtime* runtime = config.lg_hlr;
  ArgumentMap argmap;
  IndexLauncher launcher(CONSTANT_INIT_TASK_ID, part_is,
      TaskArgument(init, sizeof(ConstantInitializer)), argmap,
      Predicate::TRUE_PRED, false, 0,
      FFConfig::get_hash_id(""));
  launcher.add_region_requirement(
      RegionRequirement(tensor.part, 0/*projection id*/,
                        WRITE_ONLY, EXCLUSIVE, tensor.region));
  launcher.add_field(0, FID_DATA);
  FutureMap fm = runtime->execute_index_space(ctx, launcher);
  fm.wait_all_results();
  return tensor;
}

template<int NDIM>
Tensor FFModel::create_tensor(const int dims[],
                              DataType data_type,
                              const Op* owner_op,
                              bool create_grad)
{
  Tensor tensor;
  tensor.data_type = data_type;
  Context ctx = config.lg_ctx;
  Runtime* runtime = config.lg_hlr;

  std::string name = "";
  if (owner_op != NULL)
    name = std::string(owner_op->name);
  IndexSpaceT<NDIM> part_is = (IndexSpaceT<NDIM>) get_or_create_task_is(NDIM, name);
  // Step 1: create regions
  FieldSpace fs = runtime->create_field_space(ctx);
  FieldAllocator allocator= runtime->create_field_allocator(ctx, fs);
  switch (data_type)
  {
    case DT_FLOAT:
      allocator.allocate_field(sizeof(float), FID_DATA);
      break;
    case DT_DOUBLE:
      allocator.allocate_field(sizeof(double), FID_DATA);
      break;
    case DT_INT32:
      allocator.allocate_field(sizeof(int32_t), FID_DATA);
      break;
    case DT_INT64:
      allocator.allocate_field(sizeof(int64_t), FID_DATA);
      break;
    default:
      assert(false);
  }
  Point<NDIM> hi;
  for (int i = 0; i < NDIM; i++)
    hi[i] = dims[NDIM-1-i]-1;
  Rect<NDIM> rect(Point<NDIM>::ZEROES(), hi);
  IndexSpaceT<NDIM> is = runtime->create_index_space(ctx, rect);
  tensor.region = runtime->create_logical_region(ctx, is, fs);
  if (create_grad) {
    tensor.region_grad = runtime->create_logical_region(ctx, is, fs);
  }

  // Step 2: create partitions
  // WARNING: default strategy only supports tensor dimension == 2
  Rect<NDIM> part_rect = runtime->get_index_space_domain(ctx, part_is);

  Transform<NDIM, NDIM> transform;
  Point<NDIM> ext_hi;
  for (int i = 0; i < NDIM; i++) {
    int nparts = part_rect.hi[i] - part_rect.lo[i] + 1;
    ext_hi[i] = (rect.hi[i] - rect.lo[i] + nparts) / nparts - 1;
  }
  Rect<NDIM> extent(Point<NDIM>::ZEROES(), ext_hi);
  for (int i = 0; i < NDIM; i++)
    for (int j = 0; j < NDIM; j++)
      if (i == j)
        transform[i][j] = extent.hi[i] - extent.lo[i] + 1;
      else
        transform[i][j] = 0;
  IndexPartition ip = runtime->create_partition_by_restriction(
      ctx, is, part_is, transform, extent);
  assert(runtime->is_index_partition_disjoint(ctx, ip));
  assert(runtime->is_index_partition_complete(ctx, ip));
  tensor.part = runtime->get_logical_partition(ctx, tensor.region, ip);
  if (create_grad) {
    tensor.part_grad = runtime->get_logical_partition(ctx, tensor.region_grad, ip);
  }
  tensor.numDim = NDIM;
  for (int i = 0; i < NDIM; i++) {
    tensor.adim[i] = rect.hi[i] - rect.lo[i] + 1;
    //tensor.pdim[i] = extent.hi[i] - extent.lo[i] + 1;
  }

#ifdef DEADCODE
  // Initialize tensor with zero
  ArgumentMap argmap;
  IndexLauncher launcher(ZERO_INIT_TASK_ID, part_is,
                         TaskArgument(NULL, 0), argmap,
                         Predicate::TRUE_PRED, false, 0,
                         FFConfig::get_hash_id(name));
  launcher.add_region_requirement(
      RegionRequirement(tensor.part, 0/*projection id*/,
                        WRITE_ONLY, EXCLUSIVE, tensor.region));
  launcher.add_field(0, FID_DATA);
  if (create_grad) {
    launcher.add_region_requirement(
        RegionRequirement(tensor.part_grad, 0/*projection id*/,
                          WRITE_ONLY, EXCLUSIVE, tensor.region_grad));
    launcher.add_field(1, FID_DATA);
  }
  runtime->execute_index_space(ctx, launcher);
#endif
  return tensor;
}

template<int NDIM>
void FFModel::create_disjoint_partition(const Tensor& tensor,
                                        const IndexSpaceT<NDIM>& part_is,
                                        LogicalPartition& part_fwd,
                                        LogicalPartition& part_bwd)
{
  Context ctx = config.lg_ctx;
  Runtime* runtime = config.lg_hlr;
  // Check that dimension sizes match
  {
    assert(tensor.numDim == NDIM);
    Domain domain = runtime->get_index_space_domain(ctx, part_is);
    assert(domain.get_dim() == NDIM);
  }
  // Current assume forward and grad share the same index space
  assert(tensor.region.get_index_space() == tensor.region_grad.get_index_space());
  Rect<NDIM> rect = runtime->get_index_space_domain(ctx, tensor.region.get_index_space());
  Rect<NDIM> part_rect = runtime->get_index_space_domain(ctx, part_is);
  Transform<NDIM, NDIM> transform;
  Point<NDIM> ext_hi;
  for (int i = 0; i < NDIM; i++) {
    int nparts = part_rect.hi[i] - part_rect.lo[i] + 1;
    ext_hi[i] = (rect.hi[i] - rect.lo[i] + nparts) / nparts - 1;
  }
  Rect<NDIM> extent(Point<NDIM>::ZEROES(), ext_hi);
  for (int i = 0; i < NDIM; i++)
    for (int j = 0; j < NDIM; j++)
      if (i == j)
        transform[i][j] = extent.hi[i] - extent.lo[i] + 1;
      else
        transform[i][j] = 0;
  IndexPartition ip = runtime->create_partition_by_restriction(
      ctx, tensor.region.get_index_space(), part_is, transform, extent);
  assert(runtime->is_index_partition_disjoint(ctx, ip));
  assert(runtime->is_index_partition_complete(ctx, ip));
  part_fwd = runtime->get_logical_partition(ctx, tensor.region, ip);
  part_bwd = runtime->get_logical_partition(ctx, tensor.region_grad, ip);
}

template<int NDIM, int TDIM>
void FFModel::create_data_parallel_partition_with_diff_dims(const Tensor& tensor,
                                                            const IndexSpaceT<TDIM>& part_is,
                                                            LogicalPartition& part_fwd,
                                                            LogicalPartition& part_bwd)
{
  assert(tensor.numDim == NDIM);
  // Current assume forward and grad share the same index space
  assert(tensor.region.get_index_space() == tensor.region_grad.get_index_space());
  Context ctx = config.lg_ctx;
  Runtime* runtime = config.lg_hlr;
  Rect<NDIM> rect = runtime->get_index_space_domain(ctx, tensor.region.get_index_space());
  Rect<TDIM> part_rect = runtime->get_index_space_domain(ctx, part_is);
  // Assume it is data parallel
  for (int i = 0; i < TDIM - 1; i++)
    assert(part_rect.lo[i] == part_rect.hi[i]);
  Transform<NDIM, TDIM> transform;
  Point<NDIM> ext_hi;
  for (int i = 0; i < NDIM; i++) {
    int nparts = 1;
    if (i == NDIM - 1)
      nparts = part_rect.hi[TDIM-1] - part_rect.lo[TDIM-1] + 1;
    ext_hi[i] = (rect.hi[i] - rect.lo[i] + nparts) / nparts - 1;
  }
  Rect<NDIM> extent(Point<NDIM>::ZEROES(), ext_hi);
  for (int i = 0; i < NDIM; i++)
    for (int j = 0; j < TDIM; j++)
      transform[i][j] = 0;
  transform[NDIM-1][TDIM-1] = extent.hi[NDIM-1] - extent.lo[NDIM-1] + 1;
  IndexPartition ip = runtime->create_partition_by_restriction(
      ctx, tensor.region.get_index_space(), part_is, transform, extent);
  assert(runtime->is_index_partition_disjoint(ctx, ip));
  assert(runtime->is_index_partition_complete(ctx, ip));
  part_fwd = runtime->get_logical_partition(ctx, tensor.region, ip);
  part_bwd = runtime->get_logical_partition(ctx, tensor.region_grad, ip);
}

// This function assumes:
// 1. the outer most dim of weight is channel out
// 2. partition is 2D (sample, channel_out)
template<int NDIM, int TDIM>
Parameter FFModel::create_linear_weight(Op* op,
                                        const int dims[],
                                        DataType data_type,
                                        Initializer* initializer,
                                        bool create_grad,
                                        Parameter::CommType comm_type)
{
  std::string pcname = op->name;
  IndexSpaceT<TDIM> part_is = (IndexSpaceT<TDIM>)get_or_create_task_is(TDIM, pcname);
  Context ctx = config.lg_ctx;
  Runtime* runtime = config.lg_hlr;
  Rect<TDIM> part_rect = runtime->get_index_space_domain(ctx, part_is);
  int num_parts[TDIM];
  for (int i = 0; i < TDIM; i++)
    num_parts[i] = part_rect.hi[i] - part_rect.lo[i] + 1;
  Parameter weight;
  weight.type = comm_type;
  weight.owner_op = op;
  weight.numDim = NDIM;
  weight.data_type = data_type;
  for (int i = 0; i < NDIM; i++)
    weight.adim[i] = dims[NDIM-1-i];
  FieldSpace fs = runtime->create_field_space(ctx);
  FieldAllocator allocator= runtime->create_field_allocator(ctx, fs);
  switch (data_type) {
    case DT_FLOAT:
      allocator.allocate_field(sizeof(float), FID_DATA);
      break;
    case DT_DOUBLE:
      allocator.allocate_field(sizeof(double), FID_DATA);
      break;
    case DT_INT32:
      allocator.allocate_field(sizeof(int), FID_DATA);
      break;
    default:
      assert(false);
  }
  // Step 1: forward region and partition
  if (weight.type == Parameter::PS) {
    Point<NDIM> hi;
    for (int i = 0; i < NDIM; i++)
      hi[i] = dims[NDIM-1-i]-1;
    Rect<NDIM> rect(Point<NDIM>::ZEROES(), hi);
    IndexSpaceT<NDIM> is = runtime->create_index_space(ctx, rect);
    weight.region = runtime->create_logical_region(ctx, is, fs);
    assert(dims[0] % num_parts[0] == 0);
    hi[NDIM-1] = dims[0] / num_parts[0] - 1;
    Rect<NDIM> extent(Point<NDIM>::ZEROES(), hi);
    Transform<NDIM, TDIM> transform;
    for (int i = 0; i < NDIM; i++)
      for (int j = 0; j < TDIM; j++)
        transform[i][j] = 0;
    transform[NDIM-1][0] = dims[0] / num_parts[0];
    IndexPartition ip = runtime->create_partition_by_restriction(
        ctx, is, part_is, transform, extent);
    assert(runtime->is_index_partition_complete(ctx, ip));
    weight.part = runtime->get_logical_partition(
        ctx, weight.region, ip);
  } else if (weight.type == Parameter::NCCL) {
    // Currently only support the sample dimension for operators with NCCL
    //ParallelConfig pconfig;
    //config.find_parallel_config(TDIM, pcname, pconfig);
    //assert(pconfig.is_data_parallel());
    for (int i = 0; i < TDIM-1; i++)
      assert(num_parts[i] == 1);
    Point<NDIM> hi;
    for (int i = 0; i < NDIM; i++)
      hi[i] = dims[NDIM-1-i]-1;
    int num_batches = 1;
    for (int i = 1; i < TDIM; i++)
      num_batches *= num_parts[i];
    hi[NDIM-1] = num_batches * dims[0] -1;
    Rect<NDIM> rect(Point<NDIM>::ZEROES(), hi);
    IndexSpaceT<NDIM> is = runtime->create_index_space(ctx, rect);
    weight.region = runtime->create_logical_region(ctx, is, fs);
    hi[NDIM-1] = dims[0] / num_parts[0] - 1;
    Rect<NDIM> extent(Point<NDIM>::ZEROES(), hi);
    Transform<NDIM, TDIM> transform;
    for (int i = 0; i < NDIM; i++)
      for (int j = 0; j < TDIM; j++)
        transform[i][j] = 0;
    transform[NDIM-1][0] = dims[0] / num_parts[0];
    for (int i = 1; i < TDIM; i++)
      transform[NDIM-1][i] = transform[NDIM-1][i-1] * num_parts[i-1];
    IndexPartition ip = runtime->create_partition_by_restriction(
        ctx, is, part_is, transform, extent);
    assert(runtime->is_index_partition_complete(ctx, ip));
    assert(runtime->is_index_partition_disjoint(ctx, ip));
    weight.part = runtime->get_logical_partition(
        ctx, weight.region, ip);
  } else {
    assert(false);
  }
  // Step 2: initialize region
  if (initializer == NULL) {
    assert(false); // add weight initializer should be set before
  } else {
    initializer->init(this, &weight);
  }
  // Step 3: backward region
  if (create_grad) {
    Point<NDIM> hi;
    for (int i = 0; i < NDIM; i++)
      hi[i] = dims[NDIM-1-i]-1;
    int num_batches = 1;
    for (int i = 1; i < TDIM; i++)
      num_batches *= num_parts[i];
    hi[NDIM-1] = num_batches * dims[0] -1;
    Rect<NDIM> rect(Point<NDIM>::ZEROES(), hi);
    IndexSpaceT<NDIM> is = runtime->create_index_space(ctx, rect);
    weight.region_grad = runtime->create_logical_region(ctx, is, fs);
    hi[NDIM-1] = dims[0] / num_parts[0] - 1;
    Rect<NDIM> extent(Point<NDIM>::ZEROES(), hi);
    Transform<NDIM, TDIM> transform;
    for (int i = 0; i < NDIM; i++)
      for (int j = 0; j < TDIM; j++)
        transform[i][j] = 0;
    transform[NDIM-1][0] = dims[0] / num_parts[0];
    for (int i = 1; i < TDIM; i++)
      transform[NDIM-1][i] = transform[NDIM-1][i-1] * num_parts[i-1];
    IndexPartition ip = runtime->create_partition_by_restriction(
        ctx, is, part_is, transform, extent);
    assert(runtime->is_index_partition_complete(ctx, ip));
    assert(runtime->is_index_partition_disjoint(ctx, ip));
    weight.part_grad = runtime->get_logical_partition(
        ctx, weight.region_grad, ip);
  }
  return weight;
}

template<int NDIM>
Parameter FFModel::create_conv_weight(Op* op,
                                      const int dims[],
                                      DataType data_type,
                                      Initializer* initializer,
                                      bool create_grad,
                                      Parameter::CommType comm_type)
{
  Context ctx = config.lg_ctx;
  Runtime* runtime = config.lg_hlr;
  std::string pcname = op->name;
  IndexSpaceT<4> part_is = (IndexSpaceT<4>) get_or_create_task_is(4, pcname);
  Rect<4> part_rect = runtime->get_index_space_domain(ctx, part_is);
  int num_par_n = part_rect.hi[3] - part_rect.lo[3] + 1;
  int num_par_c = part_rect.hi[2] - part_rect.lo[2] + 1;
  int num_par_h = part_rect.hi[1] - part_rect.lo[1] + 1;
  int num_par_w = part_rect.hi[0] - part_rect.lo[0] + 1;
  // Currently assume we do not split over the channel dimension
  assert(num_par_c == 1);
  Parameter weight;
  weight.type = comm_type;
  weight.owner_op = op;
  weight.numDim = NDIM;
  weight.data_type = data_type;
  for (int i = 0; i < NDIM; i++)
    weight.adim[i] = dims[NDIM-1-i];
  FieldSpace fs = runtime->create_field_space(ctx);
  FieldAllocator allocator= runtime->create_field_allocator(ctx, fs);
  switch (data_type) {
    case DT_FLOAT:
      allocator.allocate_field(sizeof(float), FID_DATA);
      break;
    case DT_DOUBLE:
      allocator.allocate_field(sizeof(double), FID_DATA);
      break;
    case DT_INT32:
      allocator.allocate_field(sizeof(int), FID_DATA);
      break;
    default:
      assert(false);
  }
  // Step 1: forward region and partition
  if (weight.type == Parameter::PS) {
    Point<NDIM> hi;
    for (int i = 0; i < NDIM; i++)
      hi[i] = dims[NDIM-1-i]-1;
    Rect<NDIM> rect(Point<NDIM>::ZEROES(), hi);
    IndexSpaceT<NDIM> is = runtime->create_index_space(ctx, rect);
    weight.region = runtime->create_logical_region(ctx, is, fs);
    Transform<NDIM, 4> transform;
    for (int i = 0; i < NDIM; i++)
      for (int j = 0; j < 4; j++)
        transform[i][j] = 0;
    IndexPartition ip = runtime->create_partition_by_restriction(
        ctx, is, part_is, transform, rect);
    assert(runtime->is_index_partition_complete(ctx, ip));
    weight.part = runtime->get_logical_partition(
        ctx, weight.region, ip);
  } else if (weight.type == Parameter::NCCL) {
    // Currently only support sample and attribute parallelism for NCCL communication
    assert(num_par_c == 1);
    Point<NDIM> hi;
    for (int i = 0; i < NDIM; i++)
      hi[i] = dims[NDIM-1-i]-1;
    hi[NDIM-1] = num_par_n * num_par_h * num_par_w * dims[0] - 1;
    Rect<NDIM> rect(Point<NDIM>::ZEROES(), hi);
    IndexSpaceT<NDIM> is = runtime->create_index_space(ctx, rect);
    weight.region = runtime->create_logical_region(ctx, is, fs);
    hi[NDIM-1] = dims[0]-1;
    Rect<NDIM> extent(Point<NDIM>::ZEROES(), hi);
    Transform<NDIM, 4> transform;
    for (int i = 0; i < NDIM; i++)
      for (int j = 0; j < 4; j++)
        transform[i][j] = 0;
    transform[NDIM-1][0] = dims[0];
    transform[NDIM-1][1] = dims[0] * num_par_w;
    transform[NDIM-1][2] = dims[0] * num_par_w * num_par_h;
    transform[NDIM-1][3] = dims[0] * num_par_w * num_par_h * num_par_c;
    IndexPartition ip = runtime->create_partition_by_restriction(
        ctx, is, part_is, transform, extent);
    assert(runtime->is_index_partition_complete(ctx, ip));
    assert(runtime->is_index_partition_disjoint(ctx, ip));
    weight.part = runtime->get_logical_partition(
        ctx, weight.region, ip);
  } else {
    // Unsupported Parameter type
    assert(false);
  }
  // Step 2: initialize region
  if (initializer == NULL) {
    assert(false); // add weight initializer should be set before
  } else {
    initializer->init(this, &weight);
  }
  // Step 3: backwar regin and partition
  if (create_grad) {
    Point<NDIM> hi;
    for (int i = 0; i < NDIM; i++)
      hi[i] = dims[NDIM-1-i]-1;
    hi[NDIM-1] = num_par_n * num_par_h * num_par_w * dims[0] - 1;
    Rect<NDIM> rect(Point<NDIM>::ZEROES(), hi);
    IndexSpaceT<NDIM> is = runtime->create_index_space(ctx, rect);
    weight.region_grad = runtime->create_logical_region(ctx, is, fs);
    hi[NDIM-1] = dims[0]-1;
    Rect<NDIM> extent(Point<NDIM>::ZEROES(), hi);
    Transform<NDIM, 4> transform;
    for (int i = 0; i < NDIM; i++)
      for (int j = 0; j < 4; j++)
        transform[i][j] = 0;
    transform[NDIM-1][0] = dims[0];
    transform[NDIM-1][1] = dims[0] * num_par_w;
    transform[NDIM-1][2] = dims[0] * num_par_w * num_par_h;
    transform[NDIM-1][3] = dims[0] * num_par_w * num_par_h * num_par_c;
    IndexPartition ip = runtime->create_partition_by_restriction(
        ctx, is, part_is, transform, extent);
    assert(runtime->is_index_partition_complete(ctx, ip));
    assert(runtime->is_index_partition_disjoint(ctx, ip));
    weight.part_grad = runtime->get_logical_partition(
        ctx, weight.region_grad, ip);
  }
  return weight;
}

template<int NDIM, int TDIM>
Tensor FFModel::create_linear_replica(const int dims[],
                                      const IndexSpaceT<TDIM>& task_is,
                                      DataType data_type)
{
  Context ctx = config.lg_ctx;
  Runtime* runtime = config.lg_hlr;
  assert(NDIM >= 2);
  Rect<TDIM> part_rect = runtime->get_index_space_domain(ctx, task_is);
  int num_parts[TDIM];
  for (int i = 0; i < TDIM; i++)
    num_parts[i] = part_rect.hi[i] - part_rect.lo[i] + 1;
  Tensor replica;
  replica.numDim = NDIM;
  replica.data_type = data_type;
  for (int i = 0; i < NDIM; i++)
    replica.adim[i] = dims[NDIM-1-i];
  FieldSpace fs = runtime->create_field_space(ctx);
  FieldAllocator allocator= runtime->create_field_allocator(ctx, fs);
  switch (data_type) {
    case DT_FLOAT:
      allocator.allocate_field(sizeof(float), FID_DATA);
      break;
    case DT_DOUBLE:
      allocator.allocate_field(sizeof(double), FID_DATA);
      break;
    case DT_INT32:
      allocator.allocate_field(sizeof(int), FID_DATA);
      break;
    default:
      assert(false);
  }
  Point<NDIM> hi;
  for (int i = 0; i < NDIM; i++)
    hi[i] = dims[NDIM-1-i]-1;
  Rect<NDIM> rect(Point<NDIM>::ZEROES(), hi);
  IndexSpaceT<NDIM> is = runtime->create_index_space(ctx, rect);
  replica.region_grad = runtime->create_logical_region(ctx, is, fs);
  assert(dims[0] == num_parts[0]);
  //assert(dims[1] % num_parts[1] == 0);
  hi[NDIM-1] = dims[0] / num_parts[0] - 1;
  //hi[NDIM-2] = dims[1] / num_parts[1] - 1;
  Rect<NDIM> extent(Point<NDIM>::ZEROES(), hi);
  Transform<NDIM, TDIM> transform;
  for (int i = 0; i < NDIM; i++)
    for (int j = 0; j < TDIM; j++)
      transform[i][j] = 0;
  transform[NDIM-1][0] = 1;
  //transform[NDIM-2][1] = dims[1] / num_parts[1];
  IndexPartition ip = runtime->create_partition_by_restriction(
      ctx, is, task_is, transform, extent);
  assert(runtime->is_index_partition_disjoint(ctx, ip));
  assert(runtime->is_index_partition_complete(ctx, ip));
  replica.part_grad = runtime->get_logical_partition(
    ctx, replica.region_grad, ip);
  return replica;
}

IndexSpace FFModel::get_task_is(ParallelConfig pc) const
{
  std::map<ParallelConfig, IndexSpace, ParaConfigCompare>::const_iterator iter;
  iter = taskIs.find(pc);
  assert(iter != taskIs.end());
  return iter->second;
}

IndexSpace FFModel::get_or_create_task_is(ParallelConfig pc)
{
  if (taskIs.find(pc) != taskIs.end())
    return taskIs[pc];
  IndexSpace task_is;
  Context ctx = config.lg_ctx;
  Runtime* runtime = config.lg_hlr;
  switch (pc.nDims) {
#define DIMFUNC(DIM) \
    case DIM: \
    { \
      Rect<DIM> task_rect; \
      for (int i = 0; i < DIM; i++) { \
        task_rect.lo[i] = 0; \
        task_rect.hi[i] = pc.dim[i]-1; \
      } \
      task_is = runtime->create_index_space(ctx, task_rect); \
      break; \
    }
    LEGION_FOREACH_N(DIMFUNC)
#undef DIMFUNC
    default:
      assert(false);
  }
  printf("ndim(%d) dims[%d %d %d %d]\n",
      pc.nDims, pc.dim[0], pc.dim[1], pc.dim[2], pc.dim[3]);
  taskIs[pc] = task_is;
  return task_is;
}

IndexSpace FFModel::get_or_create_task_is(const Domain& domain)
{
  ParallelConfig pc;
  pc.nDims = domain.get_dim();
  for (int i = 0; i < pc.nDims; i++) {
    pc.dim[i] = domain.hi()[i] - domain.lo()[i] + 1;
  }
  return get_or_create_task_is(pc);
}

IndexSpace FFModel::get_or_create_task_is(int ndims, const std::string& pcname)
{
  ParallelConfig pc;
  assert(config.find_parallel_config(ndims, pcname, pc));
  return get_or_create_task_is(pc);
}

IndexSpace FFModel::get_task_is(int ndims, const std::string& pcname) const
{
  ParallelConfig pc;
  assert(config.find_parallel_config(ndims, pcname, pc));
  return get_task_is(pc);
}

IndexSpace FFModel::get_task_is(const Domain& domain) const
{
  ParallelConfig pc;
  pc.nDims = domain.get_dim();
  for (int i = 0; i < pc.nDims; i++)
    pc.dim[i] = domain.hi()[i] - domain.lo()[i] + 1;
  std::map<ParallelConfig, IndexSpace, ParaConfigCompare>::const_iterator it;
  it = taskIs.find(pc);
  assert(it != taskIs.end());
  return it->second;
}

void FFModel::reset_metrics()
{
  Context ctx = config.lg_ctx;
  Runtime* runtime = config.lg_hlr;
  TaskLauncher launcher(UPDATE_METRICS_TASK_ID, TaskArgument(metrics_op, sizeof(Metrics)));
  current_metrics = runtime->execute_task(ctx, launcher);
}

void FFModel::init_layers()
{
  for (size_t i = 0; i < layers.size(); i++)
    layers[i]->init(*this);
}

void FFModel::forward()
{
  for (size_t i = 0; i < layers.size(); i++)
    layers[i]->forward(*this);
}

void FFModel::compute_metrics()
{
  Op* final_layer = layers[layers.size()-1];
  assert(final_layer->numOutputs == 1);
  metrics_op->compute(this, &(final_layer->outputs[0]), &label_tensor);
}

void FFModel::backward()
{
  // Compute metrics
  Op* final_layer = layers[layers.size()-1];
  assert(final_layer->numOutputs == 1);
  metrics_op->compute(this, &(final_layer->outputs[0]), &label_tensor);
  // Compute the gradients of the final layer wrt loss
  loss_op->backward(this, &(final_layer->outputs[0]), &label_tensor);
  // Perform backpropagation
  // std::set<LogicalRegion> resetedInputGrads;
  for (int l = layers.size() - 1; l >= 0; l--) {
#ifdef ENABLE_RESNET_INPUT_GRADIENT_OPTIMIZATION
    for (int i = 0; i < layers[l]->numInputs; i++)
      if (resetedInputGrads.find(layers[l]->inputs[i].region) == resetedInputGrads.end()) {
        resetedInputGrads.insert(layers[l]->inputs[i].region);
      } else {
        // This input's gradients has been reseted by other layers
        // So we should not do it again
        layers[l]->resetInputGrads[i] = false;
      }
#endif
    layers[l]->backward(*this);
  }
}

void FFModel::update()
{
  optimizer->next();
  for (size_t i = 0; i < parameters.size(); i++) {
    optimizer->update(&(parameters[i]));
  }
}

void FFModel::compile(Optimizer* _optimizer,
                      LossType loss_type,
                      const std::vector<MetricsType>& metrics)
{
  optimizer = _optimizer;
  compile(loss_type, metrics);
}

bool FFModel::apply_fusion(const std::vector<Op*>& layers,
                           std::vector<Op*>& new_layers)
{
  //Context ctx = config.lg_ctx;
  Runtime* runtime = config.lg_hlr;
  for (size_t l = 1; l < layers.size() - 1; l++) {
    size_t start = 0;
    {
      Op* opl = layers[l];
      for (int idx = 0; idx < opl->numInputs; idx++) {
        bool found = false;
        for (size_t i = 0; i < l; i++)
          if (opl->inputs[idx].owner_op == layers[i]) {
            assert(!found);
            found = true;
            if (i > start) start = i;
          }
        assert(found || (opl->inputs[idx].owner_op == NULL));
      }
    }
    for (size_t i = start; i < l; i++) {
      Domain d1 = runtime->get_index_space_domain(layers[l]->task_is);
      Domain d2 = runtime->get_index_space_domain(layers[i]->task_is);
      ParallelConfig pc1, pc2;
      assert(config.find_parallel_config(d1.get_dim(), layers[l]->name, pc1));
      assert(config.find_parallel_config(d2.get_dim(), layers[i]->name, pc2));
      if (pc1 == pc2) {
        FusedOp* fused_op;
        //bool created = false;
        if (layers[i]->op_type == OP_FUSED)
          fused_op = (FusedOp*) layers[i];
        else {
          //created = true;
          fused_op = new FusedOp(*this, layers[i]);
        }
        if (fused_op->add_operator(*this, layers[l])) {
          // Construct new layers
          new_layers.clear();
          for (size_t j = 0; j < i; j++)
            new_layers.push_back(layers[j]);
          new_layers.push_back(fused_op);
          for (size_t j = i+1; j < layers.size(); j++) {
            if (j == l) continue; // l and i are fused
            Op* op = layers[j];
            // Update input tensors that belong to layer[l] or layer[i]
            for (int idx = 0; idx < op->numInputs; idx++) {
              if ((op->inputs[idx].owner_op == layers[l])
              || (op->inputs[idx].owner_op == layers[i]))
              {
                int found = -1;
                for (int k = 0; k < fused_op->numOutputs; k++)
                  if (fused_op->outputs[k].region == op->inputs[idx].region) {
                    assert(found == -1);
                    found = k;
                  }
                assert(found >= 0);
                op->inputs[idx] = fused_op->outputs[found];
              }
            }
            // Insert op
            new_layers.push_back(op);
          }
          // We are exact one layer fewer than the original
          assert(new_layers.size() + 1 == layers.size());
          return true;
        } else {
          //TODO: delete fused_op to avoid memory leakage
          //if (created)
            //delete fused_op;
          continue;
        }
      }
    }
  }
  return false;
}

void FFModel::compile(LossType loss_type,
                      const std::vector<MetricsType>& metrics)
{
  Context ctx = config.lg_ctx;
  Runtime* runtime = config.lg_hlr;
  if (config.import_strategy_file.length() > 0) {
    load_strategies_from_file(config.import_strategy_file, config.strategies);
  }
  if (config.search_budget > 0) {
    // Launch the search task
    FFModel* model = this;
    TaskLauncher launcher(STRATEGY_SEARCH_TASK_ID,
        TaskArgument(&model, sizeof(FFModel*)));
    Future future = runtime->execute_task(ctx, launcher);
    future.get_void_result();
  } else {
    // Do nothing
  }

  loss_op = new Loss(loss_type);
  metrics_op = new Metrics(loss_type, metrics);

  // Init performance metrics
  TaskLauncher launcher(UPDATE_METRICS_TASK_ID, TaskArgument(metrics_op, sizeof(Metrics)));
  current_metrics = runtime->execute_task(ctx, launcher);

  for (size_t l = 0; l < layers.size(); l++) {
    Op* op = layers[l];
    for (int i = 0; i < op->numInputs; i++) {
      if (op->inputs[i].owner_op == NULL) {
        // User created tensor
        op->inputs[i] = op->inputs[i];
      } else {
        // Refresh op's input tensor
        int tsIdx = op->inputs[i].owner_idx;
        op->inputs[i] = op->inputs[i].owner_op->outputs[tsIdx];
      }
    }
    op->create_output_and_partition(*this);
    op->create_weights(*this);
    for (int i = 0; i < op->numWeights; i++) {
      parameters.push_back(op->weights[i]);
    }
  }

  // Check correctness
  for (size_t l = 0; l < layers.size(); l++) {
    Op* op = layers[l];
    for (int i = 0; i < op->numOutputs; i++) {
      assert(op->outputs[i].owner_op == op);
      assert(op->outputs[i].owner_idx == i);
    }
  }

  // Perform fusion optimizations
  if (config.perform_fusion) {
    fprintf(stderr, "Applying fusion optimizations during compilation...\n");
    fprintf(stderr, "%zu layers before fusion...\n", layers.size());
    std::vector<Op*> new_layers;
    std::vector<Op*> old_layers = layers;
    while (apply_fusion(layers, new_layers)) {
      for (size_t i = 0; i < new_layers.size(); i++)
        for (int idx = 0; idx < new_layers[i]->numInputs; idx++)
          for (size_t j = i+1; j < new_layers.size(); j++)
            if (new_layers[i]->inputs[idx].owner_op == new_layers[j])
              assert(false);
      layers = new_layers;
    }
    // Check integrity
    for (size_t l = 0; l < layers.size(); l++) {
      if (layers[l]->op_type == OP_FUSED) {
        FusedOp* fused = (FusedOp*) layers[l];
        int ioff = 0, woff = 0, ooff = 0;
        for (int op = 0; op < fused->numOperators; op++) {
          Op* old_op = fused->operators[op];
          for (int i = 0; i < fused->op_num_inputs[op]; i++) {
            int my_off = fused->op_input_idx[i+ioff];
            if (fused->op_input_source[i+ioff] == FusedOp::SOURCE_INPUT) {
              assert(fused->inputs[my_off].region == old_op->inputs[i].region);
            } else if (fused->op_input_source[i+ioff] == FusedOp::SOURCE_OUTPUT) {
              assert(fused->outputs[my_off].region == old_op->inputs[i].region);
            } else
              assert(false);
          }
          for (int i = 0; i < fused->op_num_weights[op]; i++) {
            int my_off = fused->op_weight_idx[i+woff];
            assert(fused->op_weight_source[i+woff] == FusedOp::SOURCE_WEIGHT);
            assert(fused->weights[my_off].region == old_op->weights[i].region);
          }
          for (int i = 0; i < fused->op_num_outputs[op]; i++) {
            int my_off = fused->op_output_idx[i+ooff];
            assert(fused->op_output_source[i+ooff] == FusedOp::SOURCE_OUTPUT);
            assert(fused->outputs[my_off].region == old_op->outputs[i].region);
          }
          ioff += fused->op_num_inputs[op];
          woff += fused->op_num_weights[op];
          ooff += fused->op_num_outputs[op];
        }
      } else {
        bool found = false;
        for (size_t i = 0; i < old_layers.size(); i++) {
          if (old_layers[i] == layers[l]) {
            assert(!found);
            found = true;
          }
        }
        assert(found);
      }
    }
    fprintf(stderr, "%zu layers after fusion...\n", layers.size());
  }
  Op* final_layer = layers[layers.size()-1];
  // FIXME: currently assume the final layer has exactly one output
  assert(final_layer->numOutputs == 1);

  for (size_t i = 0; i < layers.size(); i++) {
      Op* op = layers[i];
      printf("layer[%zu]: type(%d)\n", i, layers[i]->op_type);
      for (int j = 0; j < op->numInputs; j++) {
        LogicalRegion handle = op->inputs[j].region;
        printf("inputs[%d] region(%d,%d,%d)\n", j, handle.get_index_space().get_id(),
                          handle.get_field_space().get_id(),
                          handle.get_tree_id());
      }
      for (int j = 0; j < op->numOutputs; j++) {
        LogicalRegion handle = op->outputs[j].region;
        printf("outputs[%d] region(%d,%d,%d)\n", j, handle.get_index_space().get_id(),
                          handle.get_field_space().get_id(),
                          handle.get_tree_id());
      }
  }
  //assert(final_layer->outputs[0].numDim == 2);
  int dims[MAX_TENSOR_DIM], num_dims;
  num_dims = final_layer->outputs[0].numDim;
  // Note that FlexFlow's runtim internally reverse the array ordering
  for (int i = 0; i < num_dims; i++)
    dims[i] = final_layer->outputs[0].adim[num_dims-1-i];
  DataType label_type = DT_FLOAT;
  if (loss_type == LOSS_SPARSE_CATEGORICAL_CROSSENTROPY) {
    // assign dims[num_dims-1] = 1 for sparse categorical labels
    dims[num_dims-1] = 1;
    label_type = DT_INT32;
  }
  // create label tensor
  switch (num_dims) {
#define DIMFUNC(DIM) \
    case DIM: \
    { \
      label_tensor = create_tensor<DIM>(dims, label_type); \
      break; \
    }
    LEGION_FOREACH_N(DIMFUNC)
#undef DIMFUNC
    default:
    {
      assert(false && "Unsupported dim");
    }
  }
  // init optimizer
  assert(optimizer != NULL);
  optimizer->init();
}

void FFModel::rewrite(const std::map<Op*, ParallelConfig>& current,
                      std::map<Op*, ParallelConfig>& next) const
{
  next = current;
  size_t opId = std::rand() % layers.size();
  //TODO: need to make sure opId is not an output layer of the model
  if (opId == layers.size() - 1)
    return;
  next[layers[opId]] = layers[opId]->get_random_parallel_config(*this);
}

void FFModel::optimize(Simulator* simulator,
                       std::map<Op*, ParallelConfig>& best,
                       size_t budget, float alpha) const
{
  // Start from data parallel
  std::map<Op*, ParallelConfig> current, next;
  float best_runtime = simulator->simulate_runtime(this, best);
  current = best;
  float current_runtime = best_runtime;
  for (size_t iter = 0; iter < budget; iter++) {
    rewrite(current, next);
    float next_runtime = simulator->simulate_runtime(this, next);
    if (iter % 100 == 0) {
      printf("iter(%zu) cur(%.2lf) next(%.2lf) best(%.2lf)\n", iter,
             current_runtime, next_runtime, best_runtime);
    }
    float rn = static_cast<float>(std::rand()) / static_cast<float>(RAND_MAX);
    //float ratio = (next_runtime - current_runtime) / current_runtime;
    float diff = (next_runtime - current_runtime);
    if (next_runtime < best_runtime) {
      best_runtime = next_runtime;
      best = next;
    }
    if (next_runtime < current_runtime) {
      current = next;
      current_runtime = next_runtime;
    } else if (rn < std::exp(-alpha * diff)) {
      current = next;
      current_runtime = next_runtime;
    }
  }
  printf("=========== Best Discovered Strategy ==========\n");
  std::map<Op*, ParallelConfig>::const_iterator it;
  for (it = best.begin(); it != best.end(); it++) {
    printf("[%s] num_dims(%d) dims[", it->first->name, it->second.nDims);
    for (int i = 0; i < it->second.nDims; i++)
      if (i < it->second.nDims - 1)
        printf("%d,", it->second.dim[i]);
      else
        printf("%d", it->second.dim[i]);
    printf("] device_ids[");
    for (int i = 0; i < it->second.num_parts(); i++)
      if (i < it->second.num_parts() - 1)
        printf("%d,", it->second.device_ids[i]);
      else
        printf("%d", it->second.device_ids[i]);
    printf("]\n");
  }
  printf("============= MCMC Search Finished ============\n\n");
}

void FFModel::zero_gradients(void)
{
  for (int l = layers.size() - 1; l >= 0; l--)
    layers[l]->zero_grad(*this);
#ifdef DEADCODE
  ArgumentMap arg_map;
  Context ctx = config.lg_ctx;
  Runtime* runtime = config.lg_hlr;
  for (size_t p = 0; p < parameters.size(); p++) {
    Domain domain = runtime->get_index_partition_color_space(
        ctx, parameters[p].part_grad.get_index_partition());
    IndexSpace task_is = get_or_create_task_is(domain);
    IndexLauncher launcher(ZERO_INIT_TASK_ID, task_is,
                           TaskArgument(NULL, 0), arg_map,
                           Predicate::TRUE_PRED, false/*must*/, 0/*mapper_id*/,
                           FFConfig::get_hash_id(std::string(parameters[p].pcname)));
    launcher.add_region_requirement(
        RegionRequirement(parameters[p].part_grad, 0/*projection*/,
                          WRITE_ONLY, EXCLUSIVE, parameters[p].region_grad));
    launcher.add_field(0, FID_DATA);
    runtime->execute_index_space(ctx, launcher);
  }
#endif
}

void FFModel::print_layers(int id)
{
  if (id == -1) {
    for (size_t i = 0; i < layers.size(); i++) {
      layers[i]->print_layer(*this);
    }
  } else {
    layers[id]->print_layer(*this);
  }
}

std::string FFModel::get_operator_type_name(OperatorType type) const
{
  switch(type) {
    case OP_CONV2D: return "Conv2D";
    case OP_DROPOUT: return "Dropout";
    case OP_LINEAR: return "Dense";
    case OP_BATCHMATMUL: return "BatchMatMul";
    case OP_POOL2D: return "Pool2D";
    case OP_RELU: return "ReLU";
    case OP_SIGMOID: return "Sigmoid";
    case OP_TANH: return "Tanh";
    case OP_ELU: return "Elu";
    case OP_FLAT: return "Flat";
    case OP_SOFTMAX: return "Softmax";
    case OP_BATCHNORM: return "BatchNorm";
    case OP_CONCAT: return "Concat";
    case OP_SPLIT: return "Split";
    case OP_EMBEDDING: return "Embedding";
    case OP_RESHAPE: return "Reshape";
    case OP_REVERSE: return "Reverse";
    case OP_TRANSPOSE: return "Transpose";
    case OP_EW_ADD: return "Add";
    case OP_EW_MUL: return "Mul";
    case OP_MATMUL: return "Matmul";
    case OP_MUL: return "Mul";
    case OP_ENLARGE: return "Enlarge";
    case OP_SQUEEZE: return "Squeeze";
    case OP_UNSQUEEZE: return "Unsqueeze";
    case OP_EW_SUB: return "Sub";
    case OP_EW_DIV: return "Div";
    case OP_EW_EQUAL: return "Equal";
    case OP_EW_GREATER: return "Greater";
    case OP_EW_LESS: return "Less";
    case OP_EW_MAX: return "Max";
    case OP_EW_MIN: return "Min";
    case OP_REDUCE_ARGMAX: return "ReduceArgMax";
    case OP_REDUCE_ARGMIN: return "ReduceArgMin";
    case OP_REDUCE_MAX: return "ReduceMax";
    case OP_REDUCE_MEAN: return "ReduceMean";
    case OP_REDUCE_MIN: return "ReduceMin";
    case OP_REDUCE_PROD: return "ReduceProd";
    case OP_REDUCE_SUM: return "ReduceSum";
    case OP_PAD: return "Pad";
    case OP_SHAPE: return "Shape";
    case OP_SIZE: return "Size";
    case OP_TOPK: return "TopK";
    case OP_WHERE: return "Where";
    case OP_CEIL: return "Ceil";
    case OP_CAST: return "Cast";
    case OP_EXP: return "Exp";
    case OP_ROUND: return "Round";
    case OP_LOG: return "Log";
    case OP_LOGICAL_NOT: return "LogicalNot";
    case OP_SQRT: return "Sqrt";
    case OP_LEAKYRELU: return "LeakyReLU";
    case OP_SLICE: return "Slice";
    case OP_RESIZE: return "Resize";
    case OP_PRELU: return "PReLU";
    case OP_MULTIHEAD_ATTENTION: return "MultiHeadAttention";
    case OP_FUSED: return "FusedOp";
    default: assert(false && "Not supported Operator type"); return "Unsupported";
  }
}

PerfMetrics FFModel::update_metrics_task(const Task *task,
                                         const std::vector<PhysicalRegion>& regions,
                                         Context ctx, Runtime* runtime)
{
  Metrics* m = (Metrics*) task->args;
  //printf("in update_metrics_task\n");
  if (task->futures.size() == 0) {
    // Create an empty future
    PerfMetrics perf;
    return perf;
  }
  assert(task->futures.size() > 1);
  PerfMetrics all_metrics = task->futures[0].get_result<PerfMetrics>();
  for (size_t i = 1; i < task->futures.size(); i++) {
    PerfMetrics one_metrics = task->futures[i].get_result<PerfMetrics>();
    all_metrics.update(one_metrics);
  }
  all_metrics.print(m);
  //fprintf(stderr, "acc_train_loss: %.4lf train_accuracy: %.2lf%%(%d/%d)\n",
  //        all_metrics.train_loss / all_metrics.train_all,
  //        all_metrics.train_correct * 100.0f / all_metrics.train_all,
  //        all_metrics.train_correct, all_metrics.train_all);
  return all_metrics;
}

void Op::prefetch(const FFModel& ff)
{
  // TODO: perform prefetch for performance imporvement
}

#ifdef DEADCODE
// ========================================================
// class DataLoader
// ========================================================
DataLoader::DataLoader(std::string datasetPath)
{
  std::string trainPath = datasetPath + "/train";
  std::string valPath = datasetPath + "/val";
  DIR* trainDir = opendir(trainPath.c_str());
  DIR* valDir = opendir(valPath.c_str());
  if (!trainDir) {
    log_model.print("Failed to open %s\n", trainPath.c_str());
    return;
  }
  if (!valDir) {
    log_model.print("Failed to open %s\n", valPath.c_str());
    return;
  }
  for (struct dirent* dp = readdir(trainDir); dp; dp = readdir(trainDir)) {
    std::string labelId(dp->d_name);
    if (labelId == "." || labelId == "..")
      continue;
    DIR* labelDir = opendir((trainPath + "/" + labelId).c_str());
    if (!labelDir)
      continue;
    for (struct dirent* sp = readdir(labelDir); sp; sp = readdir(labelDir)) {
      std::string sampleId(sp->d_name);
      if (sampleId == "." || sampleId == "..")
        continue;

    }
    printf("%s/%s\n", trainPath.c_str(), labelId.c_str());
    closedir(labelDir);
  }
  closedir(trainDir);
  closedir(valDir);
}

bool DataLoader::get_samples(int numSamples, DataLoadMeta &meta)
{
  meta.numSamples = numSamples;
  for (int i = 0; i < numSamples; i++) {
    if (sampleIter == samples.end())
      sampleIter = samples.begin();
    meta.samples[i] = *sampleIter;
  }
  return true;
}

bool DataLoader::shuffle_samples(void)
{
  std::random_shuffle(samples.begin(), samples.end());
  return true;
}
#endif

// ========================================================
// class FFConfig
// ========================================================

// Default Config Parameters
struct DefaultConfig {
  const static int epochs = 1;
  const static int iterations = 1;
  const static int batchSize = 64;
  const static bool profiling = false;
  const static bool debug = false;
  constexpr static float learningRate = 0.01f;
  constexpr static float weightDecay = 0.0001f;
  const static size_t workSpaceSize = (size_t)1 * 1024 * 1024 * 1024; // 2GB
  const static int numNodes = 1;
  const static int workersPerNode = 0;
  const static int cpusPerNode = 0;
  const static size_t searchBudget = 0;
  const static size_t simulatorWorkSpaceSize = (size_t)2 * 1024 * 1024 * 1024; //2GB
  constexpr static float searchAlpha = 1.0f;
  const static bool searchOverlapBackwardUpdate = false;
  const static bool enableSampleParallel = true;
  const static bool enableParameterParallel = false;
  const static bool enableAttributeParallel = false;
};

FFConfig::FFConfig()
{
  epochs = DefaultConfig::epochs;
  iterations = DefaultConfig::iterations;
  batchSize = DefaultConfig::batchSize;
  profiling = DefaultConfig::profiling;
  learningRate = DefaultConfig::learningRate;
  weightDecay = DefaultConfig::weightDecay;
  workSpaceSize = DefaultConfig::workSpaceSize;
  numNodes = DefaultConfig::numNodes;
  cpusPerNode = DefaultConfig::cpusPerNode;
  workersPerNode = DefaultConfig::workersPerNode;
  simulator_work_space_size = DefaultConfig::simulatorWorkSpaceSize;
  search_budget = DefaultConfig::searchBudget;
  search_alpha = DefaultConfig::searchAlpha;
  search_overlap_backward_update = DefaultConfig::searchOverlapBackwardUpdate;
  enable_sample_parallel = DefaultConfig::enableSampleParallel;
  enable_parameter_parallel = DefaultConfig::enableParameterParallel;
  enable_attribute_parallel = DefaultConfig::enableAttributeParallel;

  import_strategy_file = "";
  export_strategy_file = "";
  dataset_path = "";
  syntheticInput = false;
  perform_fusion = false;
}

void FFConfig::parse_args(char **argv, int argc)
{
  for (int i = 1; i < argc; i++)
  {
    if ((!strcmp(argv[i], "-e")) || (!strcmp(argv[i], "--epochs"))) {
      epochs = atoi(argv[++i]);
      continue;
    }
    if ((!strcmp(argv[i], "-i")) || (!strcmp(argv[i], "--iterations"))) {
      iterations = atoi(argv[++i]);
      continue;
    }
    if ((!strcmp(argv[i], "-b")) || (!strcmp(argv[i], "--batch-size"))) {
      batchSize = atoi(argv[++i]);
      continue;
    }
    if ((!strcmp(argv[i], "--lr")) || (!strcmp(argv[i], "--learning-rate"))) {
      learningRate = atof(argv[++i]);
      continue;
    }
    if ((!strcmp(argv[i], "--wd")) || (!strcmp(argv[i], "--weight-decay"))) {
      weightDecay = atof(argv[++i]);
      continue;
    }
    if ((!strcmp(argv[i], "-p")) || (!strcmp(argv[i], "--print-freq"))) {
      printFreq = atoi(argv[++i]);
      continue;
    }
    if ((!strcmp(argv[i], "-d")) || (!strcmp(argv[i], "--dataset"))) {
      dataset_path = std::string(argv[++i]);
      continue;
    }
    if ((!strcmp(argv[i], "--budget")) || (!strcmp(argv[i], "--search-budget"))) {
      search_budget =(size_t) atoll(argv[++i]);
      continue;
    }
    if ((!strcmp(argv[i], "--alpha")) || (!strcmp(argv[i], "--search-alpha"))) {
      search_alpha = atof(argv[++i]);
      continue;
    }
    if ((!strcmp(argv[i], "--import")) || (!strcmp(argv[i], "--import-strategy"))) {
      import_strategy_file = std::string(argv[++i]);
      continue;
    }
    if ((!strcmp(argv[i], "--export")) || (!strcmp(argv[i], "--export-strategy"))) {
      export_strategy_file = std::string(argv[++i]);
      continue;
    }
    if ((!strcmp(argv[i], "--enable-parameter-parallel"))) {
      enable_parameter_parallel = true;
      continue;
    }
    if ((!strcmp(argv[i], "--enable-attribute-parallel"))) {
      enable_parameter_parallel = true;
      continue;
    }
    if (!strcmp(argv[i], "-ll:gpu"))
    {
      workersPerNode = atoi(argv[++i]);
      continue;
    }
    if (!strcmp(argv[i], "--nodes"))
    {
      numNodes = atoi(argv[++i]);
      continue;
    }
    if (!strcmp(argv[i], "-ll:cpu"))
    {
      cpusPerNode = atoi(argv[++i]);
      continue;
    }
    if (!strcmp(argv[i], "--profiling"))
    {
      profiling = true;
    }
    if (!strcmp(argv[i], "--fusion"))
    {
      perform_fusion = true;
    }
  }
}

// Perform data parallelsim across machines
class DataParallelShardingFunctor : public ShardingFunctor {
public:
  DataParallelShardingFunctor(void);
  ~DataParallelShardingFunctor(void);
public:
  ShardID shard(const DomainPoint &point,
                const Domain &full_space,
                const size_t total_shards);
};

DataParallelShardingFunctor::DataParallelShardingFunctor(void)
: ShardingFunctor() {}

DataParallelShardingFunctor::~DataParallelShardingFunctor(void)
{}

ShardID DataParallelShardingFunctor::shard(const DomainPoint &point,
                                           const Domain &full_space,
                                           const size_t total_shards)
{
  assert(point.get_dim() == full_space.get_dim());
  int idx = full_space.get_dim() - 1;
  int samples = full_space.hi()[idx] - full_space.lo()[idx] + 1;
  int samples_per_shard = (samples + total_shards - 1) / total_shards;
  return (point[idx] - full_space.lo()[idx]) / samples_per_shard;
}

void register_internal_tasks()
{
  // CNN_INIT_TASK
  {
    TaskVariantRegistrar registrar(FF_INIT_TASK_ID, "cuda_init_task");
    registrar.add_constraint(ProcessorConstraint(Processor::TOC_PROC));
    registrar.set_leaf();
    Runtime::preregister_task_variant<FFHandler, UtilityTasks::init_cuda_task>(
        registrar, "cuda_init_task");
  }
  // ElementUnary task
  {
    TaskVariantRegistrar registrar(ELEMENTUNARY_INIT_TASK_ID, "ElementWiseUnary Init");
    registrar.add_constraint(ProcessorConstraint(Processor::TOC_PROC));
    registrar.set_leaf();
    Runtime::preregister_task_variant<OpMeta*, ElementUnary::init_task>(
        registrar, "ElementWiseUnary Init Task");
  }
  {
    TaskVariantRegistrar registrar(ELEMENTUNARY_FWD_TASK_ID, "ElementWiseUnary Forward");
    registrar.add_constraint(ProcessorConstraint(Processor::TOC_PROC));
    registrar.set_leaf();
    Runtime::preregister_task_variant<ElementUnary::forward_task>(
        registrar, "ElementWiseUnary Forward Task");
  }
  {
    TaskVariantRegistrar registrar(ELEMENTUNARY_BWD_TASK_ID, "ElementWiseUnary Backward");
    registrar.add_constraint(ProcessorConstraint(Processor::TOC_PROC));
    registrar.set_leaf();
    Runtime::preregister_task_variant<ElementUnary::backward_task>(
        registrar, "ElementWiseUnary Backward Task");
  }
  // ElementBinary task
  {
    TaskVariantRegistrar registrar(ELEMENTBINARY_INIT_TASK_ID, "ElementWiseBinary Init");
    registrar.add_constraint(ProcessorConstraint(Processor::TOC_PROC));
    registrar.set_leaf();
    Runtime::preregister_task_variant<OpMeta*, ElementBinary::init_task>(
        registrar, "ElementWiseBinary Init Task");
  }
  {
    TaskVariantRegistrar registrar(ELEMENTBINARY_FWD_TASK_ID, "ElementWiseBinary Forward");
    registrar.add_constraint(ProcessorConstraint(Processor::TOC_PROC));
    registrar.set_leaf();
    Runtime::preregister_task_variant<ElementBinary::forward_task>(
        registrar, "ElementWiseBinary Forward Task");
  }
  {
    TaskVariantRegistrar registrar(ELEMENTBINARY_BWD_TASK_ID, "ElementWiseBinary Backward");
    registrar.add_constraint(ProcessorConstraint(Processor::TOC_PROC));
    registrar.set_leaf();
    Runtime::preregister_task_variant<ElementBinary::backward_task>(
        registrar, "ElementWiseBinary Backward Task");
  }
  // Conv2D task
  {
    TaskVariantRegistrar registrar(CONV2D_INIT_TASK_ID, "Conv2D Init");
    registrar.add_constraint(ProcessorConstraint(Processor::TOC_PROC));
    registrar.set_leaf();
    Runtime::preregister_task_variant<OpMeta*, Conv2D::init_task>(
        registrar, "Conv2D Init Task");
  }
  {
    TaskVariantRegistrar registrar(CONV2D_FWD_TASK_ID, "Conv2D Forward");
    registrar.add_constraint(ProcessorConstraint(Processor::TOC_PROC));
    registrar.set_leaf();
    Runtime::preregister_task_variant<Conv2D::forward_task>(
        registrar, "Conv2D Forward Task");
  }
  {
    TaskVariantRegistrar registrar(CONV2D_BWD_TASK_ID, "Conv2D Backward");
    registrar.add_constraint(ProcessorConstraint(Processor::TOC_PROC));
    registrar.set_leaf();
    Runtime::preregister_task_variant<Conv2D::backward_task>(
        registrar, "Conv2D Backward Task");
  }
  //{
  //  TaskVariantRegistrar registrar(CONV2D_UPD_TASK_ID, "Conv2D Update");
  //  registrar.add_constraint(ProcessorConstraint(Processor::TOC_PROC));
  //  registrar.set_leaf();
  //  Runtime::preregister_task_variant<Conv2D::update_task>(
  //     registrar, "Conv2D Update Task");
  //}
  // Dropout task
  {
    TaskVariantRegistrar registrar(DROPOUT_INIT_TASK_ID, "Dropout Init");
    registrar.add_constraint(ProcessorConstraint(Processor::TOC_PROC));
    registrar.set_leaf();
    Runtime::preregister_task_variant<OpMeta*, Dropout::init_task>(
        registrar, "Dropout Init Task");
  }
  {
    TaskVariantRegistrar registrar(DROPOUT_FWD_TASK_ID, "Dropout Forward");
    registrar.add_constraint(ProcessorConstraint(Processor::TOC_PROC));
    registrar.set_leaf();
    Runtime::preregister_task_variant<Dropout::forward_task>(
        registrar, "Dropout Forward Task");
  }
  {
    TaskVariantRegistrar registrar(DROPOUT_BWD_TASK_ID, "Dropout Backward");
    registrar.add_constraint(ProcessorConstraint(Processor::TOC_PROC));
    registrar.set_leaf();
    Runtime::preregister_task_variant<Dropout::backward_task>(
        registrar, "Dropout Backward Task");
  }
  // Embedding task GPU
  {
    TaskVariantRegistrar registrar(EMBED_INIT_TASK_ID, "Embedding Init");
    registrar.add_constraint(ProcessorConstraint(Processor::TOC_PROC));
    registrar.set_leaf();
    Runtime::preregister_task_variant<OpMeta*, Embedding::init_task>(
        registrar, "Embedding Init Task");
  }
  {
    TaskVariantRegistrar registrar(EMBED_FWD_TASK_ID, "Embedding Forward");
    registrar.add_constraint(ProcessorConstraint(Processor::TOC_PROC));
    registrar.set_leaf();
    Runtime::preregister_task_variant<Embedding::forward_task>(
        registrar, "Embedding Forward Task");
  }
  {
    TaskVariantRegistrar registrar(EMBED_BWD_TASK_ID, "Embedding Backward");
    registrar.add_constraint(ProcessorConstraint(Processor::TOC_PROC));
    registrar.set_leaf();
    Runtime::preregister_task_variant<Embedding::backward_task>(
        registrar, "Embedding Backward Task");
  }
  // Embedding task CPU
  /* {
    TaskVariantRegistrar registrar(EMBED_FWD_TASK_ID, "Embedding Forward");
    registrar.add_constraint(ProcessorConstraint(Processor::LOC_PROC));
    registrar.set_leaf();
    Runtime::preregister_task_variant<Embedding::forward_task_cpu>(
        registrar, "Embedding Forward Task");
  }
  {
    TaskVariantRegistrar registrar(EMBED_BWD_TASK_ID, "Embedding Backward");
    registrar.add_constraint(ProcessorConstraint(Processor::LOC_PROC));
    registrar.set_leaf();
    Runtime::preregister_task_variant<Embedding::backward_task_cpu>(
        registrar, "Embedding Backward Task");
  }*/
  // Pool2D task
  {
    TaskVariantRegistrar registrar(POOL2D_INIT_TASK_ID, "pool2d_init_task");
    registrar.add_constraint(ProcessorConstraint(Processor::TOC_PROC));
    registrar.set_leaf();
    Runtime::preregister_task_variant<OpMeta*, Pool2D::init_task>(
        registrar, "pool2d_init_task");
  }
  {
    TaskVariantRegistrar registrar(POOL2D_FWD_TASK_ID, "pool2d_fwd_task");
    registrar.add_constraint(ProcessorConstraint(Processor::TOC_PROC));
    registrar.set_leaf();
    Runtime::preregister_task_variant<Pool2D::forward_task>(
        registrar, "pool2d_fwd_task");
  }
  {
    TaskVariantRegistrar registrar(POOL2D_BWD_TASK_ID, "pool2d_bwd_task");
    registrar.add_constraint(ProcessorConstraint(Processor::TOC_PROC));
    registrar.set_leaf();
    Runtime::preregister_task_variant<Pool2D::backward_task>(
        registrar, "pool2d_bwd_task");
  }
  // BatchNorm task
  {
    TaskVariantRegistrar registrar(BATCHNORM_INIT_TASK_ID, "bn_init_task");
    registrar.add_constraint(ProcessorConstraint(Processor::TOC_PROC));
    registrar.set_leaf();
    Runtime::preregister_task_variant<OpMeta*, BatchNorm::init_task>(
        registrar, "bn_init_task");
  }
  {
    TaskVariantRegistrar registrar(BATCHNORM_INIT_PARA_TASK_ID, "bm_init_para_task");
    registrar.add_constraint(ProcessorConstraint(Processor::TOC_PROC));
    registrar.set_leaf();
    Runtime::preregister_task_variant<BatchNorm::init_para_task>(
        registrar, "bm_init_para_task");
  }
  {
    TaskVariantRegistrar registrar(BATCHNORM_FWD_TASK_ID, "bn_fwd_task");
    registrar.add_constraint(ProcessorConstraint(Processor::TOC_PROC));
    registrar.set_leaf();
    Runtime::preregister_task_variant<BatchNorm::forward_task>(
        registrar, "bn_fwd_task");
  }
  {
    TaskVariantRegistrar registrar(BATCHNORM_BWD_TASK_ID, "bn_bwd_task");
    registrar.add_constraint(ProcessorConstraint(Processor::TOC_PROC));
    registrar.set_leaf();
    Runtime::preregister_task_variant<BatchNorm::backward_task>(
        registrar, "bn_bwd_task");
  }
  // BatchMatmul task
  {
    TaskVariantRegistrar registrar(BATCHMATMUL_INIT_TASK_ID, "BatchMatmul Init");
    registrar.add_constraint(ProcessorConstraint(Processor::TOC_PROC));
    registrar.set_leaf();
    Runtime::preregister_task_variant<OpMeta*, BatchMatmul::init_task>(
        registrar, "BatchMatmul Init Task");
  }
  {
    TaskVariantRegistrar registrar(BATCHMATMUL_FWD_TASK_ID, "BatchMatmul Forward");
    registrar.add_constraint(ProcessorConstraint(Processor::TOC_PROC));
    registrar.set_leaf();
    Runtime::preregister_task_variant<BatchMatmul::forward_task>(
        registrar, "BatchMatmul Forward Task");
  }
  {
    TaskVariantRegistrar registrar(BATCHMATMUL_BWD_TASK_ID, "BatchMatmul Backward");
    registrar.add_constraint(ProcessorConstraint(Processor::TOC_PROC));
    registrar.set_leaf();
    Runtime::preregister_task_variant<BatchMatmul::backward_task>(
        registrar, "BatchMatmul Backward Task");
  }
  // Linear task
  {
    TaskVariantRegistrar registrar(LINEAR_INIT_TASK_ID, "Linear Init");
    registrar.add_constraint(ProcessorConstraint(Processor::TOC_PROC));
    registrar.set_leaf();
    Runtime::preregister_task_variant<OpMeta*, Linear::init_task>(
        registrar, "Linear Init Task");
  }
  {
    TaskVariantRegistrar registrar(LINEAR_FWD_TASK_ID, "Linear Forward");
    registrar.add_constraint(ProcessorConstraint(Processor::TOC_PROC));
    registrar.set_leaf();
    Runtime::preregister_task_variant<Linear::forward_task>(
        registrar, "Linear Forward Task");
  }
  {
    TaskVariantRegistrar registrar(LINEAR_BWD_TASK_ID, "Linear Backward");
    registrar.add_constraint(ProcessorConstraint(Processor::TOC_PROC));
    registrar.set_leaf();
    Runtime::preregister_task_variant<Linear::backward_task>(
        registrar, "Linear Backward Task");
  }
  {
    TaskVariantRegistrar registrar(LINEAR_BWD2_TASK_ID,
                                   "Linear Backward (Aggregate replica)");
    registrar.add_constraint(ProcessorConstraint(Processor::TOC_PROC));
    registrar.set_leaf();
    Runtime::preregister_task_variant<Linear::backward2_task>(
        registrar, "Linear Backward Task (Aggregate replica)");
  }
  // Flat task
  {
    TaskVariantRegistrar registrar(FLAT_INIT_TASK_ID, "flat_init_task");
    registrar.add_constraint(ProcessorConstraint(Processor::TOC_PROC));
    registrar.set_leaf();
    Runtime::preregister_task_variant<OpMeta*, Flat::init_task>(
        registrar, "flat_init_task");
  }
  {
    TaskVariantRegistrar registrar(FLAT_FWD_TASK_ID, "flat_fwd_task");
    registrar.add_constraint(ProcessorConstraint(Processor::TOC_PROC));
    registrar.set_leaf();
    Runtime::preregister_task_variant<Flat::forward_task>(
        registrar, "flat_fwd_task");
  }
  {
    TaskVariantRegistrar registrar(FLAT_BWD_TASK_ID, "flat_bwd_task");
    registrar.add_constraint(ProcessorConstraint(Processor::TOC_PROC));
    registrar.set_leaf();
    Runtime::preregister_task_variant<Flat::backward_task>(
        registrar, "flat_bwd_task");
  }
  // Softmax task
  {
    TaskVariantRegistrar registrar(SOFTMAX_INIT_TASK_ID, "softmax_init_task");
    registrar.add_constraint(ProcessorConstraint(Processor::TOC_PROC));
    registrar.set_leaf();
    Runtime::preregister_task_variant<OpMeta*, Softmax::init_task>(
        registrar, "softmax_init_task");
  }
  {
    TaskVariantRegistrar registrar(SOFTMAX_FWD_TASK_ID, "softmax_fwd_task");
    registrar.add_constraint(ProcessorConstraint(Processor::TOC_PROC));
    registrar.set_leaf();
    Runtime::preregister_task_variant<Softmax::forward_task>(
        registrar, "softmax_fwd_task");
  }
  {
    TaskVariantRegistrar registrar(SOFTMAX_BWD_TASK_ID, "softmax_bwd_task");
    registrar.add_constraint(ProcessorConstraint(Processor::TOC_PROC));
    registrar.set_leaf();
    Runtime::preregister_task_variant<Softmax::backward_task>(
        registrar, "softmax_bwd_task");
  }
  // compute Loss
  {
    TaskVariantRegistrar registrar(LOSS_BWD_TASK_ID, "Loss Backward");
    registrar.add_constraint(ProcessorConstraint(Processor::TOC_PROC));
    registrar.set_leaf();
    Runtime::preregister_task_variant<Loss::backward_task>(
        registrar, "Loss Backward Task");
  }
  // compute Metrics
  {
    TaskVariantRegistrar registrar(METRICS_COMP_TASK_ID, "MSELoss Backward");
    registrar.add_constraint(ProcessorConstraint(Processor::TOC_PROC));
    registrar.set_leaf();
    Runtime::preregister_task_variant<PerfMetrics, Metrics::compute_task>(
        registrar, "MSELoss Backward Task");
  }
  // MSELoss
  //{
  //  TaskVariantRegistrar registrar(MSELOSS_BWD_TASK_ID, "MSELoss Backward");
  //  registrar.add_constraint(ProcessorConstraint(Processor::TOC_PROC));
  //  registrar.set_leaf();
  //  Runtime::preregister_task_variant<PerfMetrics, MSELoss::backward_task>(
  //      registrar, "MSELoss Backward Task");
  //}
  // update metrics
  {
    TaskVariantRegistrar registrar(UPDATE_METRICS_TASK_ID, "Update Metrics");
    registrar.add_constraint(ProcessorConstraint(Processor::LOC_PROC));
    registrar.set_leaf();
    Runtime::preregister_task_variant<PerfMetrics, FFModel::update_metrics_task>(
        registrar, "Update Metrics Task");
  }
  // Concat task
  {
    TaskVariantRegistrar registrar(CONCAT_INIT_TASK_ID, "Concat Init");
    registrar.add_constraint(ProcessorConstraint(Processor::TOC_PROC));
    registrar.set_leaf();
    Runtime::preregister_task_variant<OpMeta*, Concat::init_task>(
        registrar, "Concat Init Task");
  }
  {
    TaskVariantRegistrar registrar(CONCAT_FWD_TASK_ID, "Concat Forward");
    registrar.add_constraint(ProcessorConstraint(Processor::TOC_PROC));
    registrar.set_leaf();
    Runtime::preregister_task_variant<Concat::forward_task>(
        registrar, "Concat Forward Task");
  }
  {
    TaskVariantRegistrar registrar(CONCAT_BWD_TASK_ID, "Concat Backward");
    registrar.add_constraint(ProcessorConstraint(Processor::TOC_PROC));
    registrar.set_leaf();
    Runtime::preregister_task_variant<Concat::backward_task>(
        registrar, "Concat Backward Task");
  }
  // Split task
  {
    TaskVariantRegistrar registrar(SPLIT_INIT_TASK_ID, "Split Init");
    registrar.add_constraint(ProcessorConstraint(Processor::TOC_PROC));
    registrar.set_leaf();
    Runtime::preregister_task_variant<OpMeta*, Split::init_task>(
        registrar, "Split Init Task");
  }
  {
    TaskVariantRegistrar registrar(SPLIT_FWD_TASK_ID, "Split Forward");
    registrar.add_constraint(ProcessorConstraint(Processor::TOC_PROC));
    registrar.set_leaf();
    Runtime::preregister_task_variant<Split::forward_task>(
        registrar, "Split Forward Task");
  }
  {
    TaskVariantRegistrar registrar(SPLIT_BWD_TASK_ID, "Split Backward");
    registrar.add_constraint(ProcessorConstraint(Processor::TOC_PROC));
    registrar.set_leaf();
    Runtime::preregister_task_variant<Split::backward_task>(
        registrar, "Split Backward Task");
  }
  // Reshape task
  {
    TaskVariantRegistrar registrar(RESHAPE_INIT_TASK_ID, "Reshape Init");
    registrar.add_constraint(ProcessorConstraint(Processor::TOC_PROC));
    registrar.set_leaf();
    Runtime::preregister_task_variant<OpMeta*, Reshape::init_task>(
        registrar, "Reshape Init Task");
  }
  {
    TaskVariantRegistrar registrar(RESHAPE_FWD_TASK_ID, "Reshape Forward");
    registrar.add_constraint(ProcessorConstraint(Processor::TOC_PROC));
    registrar.set_leaf();
    Runtime::preregister_task_variant<Reshape::forward_task>(
        registrar, "Reshape Forward Task");
  }
  {
    TaskVariantRegistrar registrar(RESHAPE_BWD_TASK_ID, "Reshape Backward");
    registrar.add_constraint(ProcessorConstraint(Processor::TOC_PROC));
    registrar.set_leaf();
    Runtime::preregister_task_variant<Reshape::backward_task>(
        registrar, "Reshape Backward Task");
  }
  // Reverse task
  {
    TaskVariantRegistrar registrar(REVERSE_INIT_TASK_ID, "Reverse Init");
    registrar.add_constraint(ProcessorConstraint(Processor::TOC_PROC));
    registrar.set_leaf();
    Runtime::preregister_task_variant<OpMeta*, Reverse::init_task>(
        registrar, "Reverse Init Task");
  }
  {
    TaskVariantRegistrar registrar(REVERSE_FWD_TASK_ID, "Reverse Forward");
    registrar.add_constraint(ProcessorConstraint(Processor::TOC_PROC));
    registrar.set_leaf();
    Runtime::preregister_task_variant<Reverse::forward_task>(
        registrar, "Reverse Forward Task");
  }
  {
    TaskVariantRegistrar registrar(REVERSE_BWD_TASK_ID, "Reverse Backward");
    registrar.add_constraint(ProcessorConstraint(Processor::TOC_PROC));
    registrar.set_leaf();
    Runtime::preregister_task_variant<Reverse::backward_task>(
        registrar, "Reverse Backward Task");
  }
  // Transpose task
  {
    TaskVariantRegistrar registrar(TRANSPOSE_INIT_TASK_ID, "Transpose Init");
    registrar.add_constraint(ProcessorConstraint(Processor::TOC_PROC));
    registrar.set_leaf();
    Runtime::preregister_task_variant<OpMeta*, Transpose::init_task>(
        registrar, "Transpose Init Task");
  }
  {
    TaskVariantRegistrar registrar(TRANSPOSE_FWD_TASK_ID, "Transpose Forward");
    registrar.add_constraint(ProcessorConstraint(Processor::TOC_PROC));
    registrar.set_leaf();
    Runtime::preregister_task_variant<Transpose::forward_task>(
        registrar, "Transpose Forward Task");
  }
  {
    TaskVariantRegistrar registrar(TRANSPOSE_BWD_TASK_ID, "Transpose Backward");
    registrar.add_constraint(ProcessorConstraint(Processor::TOC_PROC));
    registrar.set_leaf();
    Runtime::preregister_task_variant<Transpose::backward_task>(
        registrar, "Transpose Backward Task");
  }
  // MultiHeadAttention task
  {
    TaskVariantRegistrar registrar(ATTENTION_INIT_TASK_ID, "MultiHeadAttention Init");
    registrar.add_constraint(ProcessorConstraint(Processor::TOC_PROC));
    registrar.set_leaf();
    Runtime::preregister_task_variant<OpMeta*, MultiHeadAttention::init_task>(
        registrar, "MultiHeadAttention Init Task");
  }
  {
    TaskVariantRegistrar registrar(ATTENTION_FWD_TASK_ID, "MultiHeadAttention Forward");
    registrar.add_constraint(ProcessorConstraint(Processor::TOC_PROC));
    registrar.set_leaf();
    Runtime::preregister_task_variant<MultiHeadAttention::forward_task>(
        registrar, "MultiHeadAttention Forward Task");
  }
  {
    TaskVariantRegistrar registrar(ATTENTION_BWD_TASK_ID, "MultiHeadAttention Backward");
    registrar.add_constraint(ProcessorConstraint(Processor::TOC_PROC));
    registrar.set_leaf();
    Runtime::preregister_task_variant<MultiHeadAttention::backward_task>(
        registrar, "MultiHeadAttention Backward Task");
  }
  // FusedOp Task
  {
    TaskVariantRegistrar registrar(FUSEDOP_FWD_TASK_ID, "FusedOp Forward");
    registrar.add_constraint(ProcessorConstraint(Processor::TOC_PROC));
    registrar.set_leaf();
    Runtime::preregister_task_variant<FusedOp::forward_task>(
        registrar, "FusedOp Forward Task");
  }
  {
    TaskVariantRegistrar registrar(FUSEDOP_BWD_TASK_ID, "FusedOp Backward");
    registrar.add_constraint(ProcessorConstraint(Processor::TOC_PROC));
    registrar.set_leaf();
    Runtime::preregister_task_variant<FusedOp::backward_task>(
        registrar, "FusedOp Backward Task");
  }
  // Optimizer
  {
    TaskVariantRegistrar registrar(SGD_UPD_PS_TASK_ID,
                                   "SGD Parameter Server Update");
    registrar.add_constraint(ProcessorConstraint(Processor::TOC_PROC));
    registrar.set_leaf();
    Runtime::preregister_task_variant<SGDOptimizer::ps_update_task>(
        registrar, "SGD Parameter Server Update Task");
  }
  {
    TaskVariantRegistrar registrar(ADAM_UPD_PS_TASK_ID,
                                   "Adam Parameter Server Update");
    registrar.add_constraint(ProcessorConstraint(Processor::TOC_PROC));
    registrar.set_leaf();
    Runtime::preregister_task_variant<AdamOptimizer::ps_update_task>(
        registrar, "Adam Parameter Server Update Task");
  }
#ifdef FF_ENABLE_NCCL
  {
    TaskVariantRegistrar registrar(SGD_UPD_NCCL_TASK_ID,
                                   "SGD NCCL Update");
    registrar.add_constraint(ProcessorConstraint(Processor::TOC_PROC));
    registrar.set_leaf();
    Runtime::preregister_task_variant<SGDOptimizer::nccl_update_task>(
        registrar, "SGD NCCL Update Task");
  }
  {
    TaskVariantRegistrar registrar(ADAM_UPD_NCCL_TASK_ID,
                                   "Adam NCCL Update");
    registrar.add_constraint(ProcessorConstraint(Processor::TOC_PROC));
    registrar.set_leaf();
    Runtime::preregister_task_variant<AdamOptimizer::nccl_update_task>(
        registrar, "Adam NCCL Update Task");
  }
<<<<<<< HEAD
  // Initializer  
  /*{
=======
#endif
  // Initializer
  {
>>>>>>> 85b88582
    TaskVariantRegistrar registrar(ZERO_INIT_TASK_ID,
                                   "Zero Init");
    registrar.add_constraint(ProcessorConstraint(Processor::LOC_PROC));
    registrar.set_leaf();
    Runtime::preregister_task_variant<ZeroInitializer::init_task_cpu>(
        registrar, "Zero Init Task");
  }*/ 
  {
    TaskVariantRegistrar registrar(ZERO_INIT_TASK_ID,
                                   "Zero Init");
    registrar.add_constraint(ProcessorConstraint(Processor::TOC_PROC));
    registrar.set_leaf();
    Runtime::preregister_task_variant<ZeroInitializer::init_task>(
        registrar, "Zero Init Task");
  }
  {
    TaskVariantRegistrar registrar(CONSTANT_INIT_TASK_ID,
                                   "Constant Init");
    registrar.add_constraint(ProcessorConstraint(Processor::LOC_PROC));
    registrar.set_leaf();
    Runtime::preregister_task_variant<ConstantInitializer::init_task_cpu>(
        registrar, "Constant Init Task");
  }
  {
    TaskVariantRegistrar registrar(CONSTANT_INIT_TASK_ID,
                                   "Constant Init");
    registrar.add_constraint(ProcessorConstraint(Processor::TOC_PROC));
    registrar.set_leaf();
    Runtime::preregister_task_variant<ConstantInitializer::init_task>(
        registrar, "Constant Init Task");
  }
  {
    TaskVariantRegistrar registrar(UNIFORM_INIT_TASK_ID,
                                   "Uniform Init");
    registrar.add_constraint(ProcessorConstraint(Processor::TOC_PROC));
    registrar.set_leaf();
    Runtime::preregister_task_variant<UniformInitializer::init_task>(
        registrar, "Uniform Init Task");
  }
  {
    TaskVariantRegistrar registrar(GLOROT_INIT_TASK_ID,
                                   "Glorot Init");
    registrar.add_constraint(ProcessorConstraint(Processor::TOC_PROC));
    registrar.set_leaf();
    Runtime::preregister_task_variant<GlorotUniform::init_task>(
        registrar, "Glorot Init Task");
  }
  {
    TaskVariantRegistrar registrar(NORMAL_INIT_TASK_ID,
                                   "Normalize Init");
    registrar.add_constraint(ProcessorConstraint(Processor::TOC_PROC));
    registrar.set_leaf();
    Runtime::preregister_task_variant<NormInitializer::init_task>(
        registrar, "Normalize Init Task");
  }
  // Search
  {
    TaskVariantRegistrar registrar(STRATEGY_SEARCH_TASK_ID,
                                   "Stretegy Search");
    registrar.add_constraint(ProcessorConstraint(Processor::TOC_PROC));
    registrar.set_leaf();
    Runtime::preregister_task_variant<Simulator::strategy_search_task>(
        registrar, "Stretegy Search Task");
  }
  // DUMMY task
  {
    TaskVariantRegistrar registrar(DUMMY_TASK_ID, "dummy_task");
    registrar.add_constraint(ProcessorConstraint(Processor::TOC_PROC));
    registrar.set_leaf();
    Runtime::preregister_task_variant<UtilityTasks::dummy_task>(registrar, "dummy_task");
  }
}

#if !defined(FF_USE_PYTHON)
// ========================================================
// Task and mapper registrations
// ========================================================
int main(int argc, char** argv)
{
  // This needs to be set, otherwise NCCL will try to use group kernel launches,
  // which are not compatible with the Realm CUDA hijack.
  setenv("NCCL_LAUNCH_MODE", "PARALLEL", true);
  Runtime::set_top_level_task_id(TOP_LEVEL_TASK_ID);
  {
    TaskVariantRegistrar registrar(TOP_LEVEL_TASK_ID, "top_level");
    registrar.add_constraint(ProcessorConstraint(Processor::LOC_PROC));
    registrar.set_replicable();
    Runtime::preregister_task_variant<top_level_task>(registrar, "top_level");
  }

  register_internal_tasks();

  // Register custom tasks
  register_custom_tasks();

  // Init MPI
#if defined(GASNET_CONDUIT_MPI) || defined(REALM_USE_MPI)
  // The GASNet MPI conduit and/or the Realm MPI network layer
  // require that MPI be initialized for multiple threads
  int provided;
  MPI_Init_thread(&argc, &argv, MPI_THREAD_MULTIPLE, &provided);
  // If you fail this assertion, then your version of MPI
  // does not support calls from multiple threads and you
  // cannot use the GASNet MPI conduit
  if (provided < MPI_THREAD_MULTIPLE)
    printf("ERROR: Your implementation of MPI does not support "
           "MPI_THREAD_MULTIPLE which is required for use of the "
           "GASNet MPI conduit or the Realm MPI network layer "
           "with the Legion-MPI Interop!\n");
  assert(provided == MPI_THREAD_MULTIPLE);
#else
  // Perform MPI start-up like normal for most GASNet conduits
  MPI_Init(&argc, &argv);
#endif

  DataParallelShardingFunctor* sharding_functor = new DataParallelShardingFunctor();
  Runtime::preregister_sharding_functor(DataParallelShardingID, sharding_functor);

  Runtime::add_registration_callback(update_mappers);
  return Runtime::start(argc, argv);
}

#else
void register_flexflow_tasks()
{
  register_internal_tasks();

  register_c_custom_tasks();

  DataParallelShardingFunctor* sharding_functor = new DataParallelShardingFunctor();
  Runtime::preregister_sharding_functor(DataParallelShardingID, sharding_functor);
}

#endif // FF_USE_PYTHON

// template instantiations
#define DIMFUNC(DIM) \
  template Tensor FFModel::create_tensor<DIM>(const int* dims, DataType data_type, const Op* owner_op, bool create_grad); \
  template Tensor FFModel::create_constant<DIM>(const int* dims, float value, DataType data_type); \
  template void FFModel::create_disjoint_partition<DIM>(const Tensor& tensor, const IndexSpaceT<DIM>& part_is, LogicalPartition& part_fwd, LogicalPartition& part_bwd);
  LEGION_FOREACH_N(DIMFUNC)
#undef DIMFUNC

#define DIMFUNC(D1,D2) \
  template void FFModel::create_data_parallel_partition_with_diff_dims<D1, D2>(const Tensor& tensor, const IndexSpaceT<D2>& part_is, LogicalPartition& part_fwd, LogicalPartition& part_bwd);
  LEGION_FOREACH_NN(DIMFUNC)
#undef DIMFUNC

template Parameter FFModel::create_conv_weight<4>(Op* op, const int* dims, DataType data_type, Initializer* initializer, bool create_grad, Parameter::CommType comm_type);
template Parameter FFModel::create_conv_weight<1>(Op* op, const int* dims, DataType data_type, Initializer* initializer, bool create_grad, Parameter::CommType comm_type);

#define DIMFUNC(D1,D2) \
  template Parameter FFModel::create_linear_weight<D1, D2>(Op* op, const int* dims, DataType data_type, Initializer* initializer, bool create_grad, Parameter::CommType comm_type);
  LEGION_FOREACH_NN(DIMFUNC)
#undef DIMFUNC

#define DIMFUNC(D1,D2) \
  template Tensor FFModel::create_linear_replica<D1>(const int* dims, const IndexSpaceT<D2>& part_is, DataType data_type);
  LEGION_FOREACH_NN(DIMFUNC)
#undef DIMFUNC

template float* Tensor::get_raw_ptr<float>(FFConfig &config);
template int32_t* Tensor::get_raw_ptr<int32_t>(FFConfig &config);<|MERGE_RESOLUTION|>--- conflicted
+++ resolved
@@ -2480,36 +2480,14 @@
     Runtime::preregister_task_variant<AdamOptimizer::nccl_update_task>(
         registrar, "Adam NCCL Update Task");
   }
-<<<<<<< HEAD
   // Initializer  
-  /*{
-=======
-#endif
-  // Initializer
-  {
->>>>>>> 85b88582
+  {
     TaskVariantRegistrar registrar(ZERO_INIT_TASK_ID,
                                    "Zero Init");
-    registrar.add_constraint(ProcessorConstraint(Processor::LOC_PROC));
-    registrar.set_leaf();
-    Runtime::preregister_task_variant<ZeroInitializer::init_task_cpu>(
-        registrar, "Zero Init Task");
-  }*/ 
-  {
-    TaskVariantRegistrar registrar(ZERO_INIT_TASK_ID,
-                                   "Zero Init");
     registrar.add_constraint(ProcessorConstraint(Processor::TOC_PROC));
     registrar.set_leaf();
     Runtime::preregister_task_variant<ZeroInitializer::init_task>(
         registrar, "Zero Init Task");
-  }
-  {
-    TaskVariantRegistrar registrar(CONSTANT_INIT_TASK_ID,
-                                   "Constant Init");
-    registrar.add_constraint(ProcessorConstraint(Processor::LOC_PROC));
-    registrar.set_leaf();
-    Runtime::preregister_task_variant<ConstantInitializer::init_task_cpu>(
-        registrar, "Constant Init Task");
   }
   {
     TaskVariantRegistrar registrar(CONSTANT_INIT_TASK_ID,
