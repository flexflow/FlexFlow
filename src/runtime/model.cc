/* Copyright 2019 Stanford
 *
 * Licensed under the Apache License, Version 2.0 (the "License");
 * you may not use this file except in compliance with the License.
 * You may obtain a copy of the License at
 *
 *     http://www.apache.org/licenses/LICENSE-2.0
 *
 * Unless required by applicable law or agreed to in writing, software
 * distributed under the License is distributed on an "AS IS" BASIS,
 * WITHOUT WARRANTIES OR CONDITIONS OF ANY KIND, either express or implied.
 * See the License for the specific language governing permissions and
 * limitations under the License.
 */
#include "model.h"
#include "cuda_helper.h"
#include "mapper.h"
#include "test_utils.h"
#include "dirent.h"

using namespace std;

LegionRuntime::Logger::Category log_model("ff");

Tensor::Tensor(void)
{
  numDim = 0;
  for (int i = 0; i < MAX_TENSOR_DIM; i++) {
    adim[i] = 0;
    //pdim[i] = 0;
  }
  region = LogicalRegion::NO_REGION;
  region_grad = LogicalRegion::NO_REGION;
  part = LogicalPartition::NO_PART;
  part_grad = LogicalPartition::NO_PART;
  owner_op = NULL;
  owner_idx = 0;
  data_type = DataType::DT_NONE;
  sync_type = ParameterSyncType::NONE;

  //physical_region.impl = NULL;
}

Tensor& Tensor::operator=(const Tensor& rhs)
{
  numDim = rhs.numDim;
  for (int i = 0; i < numDim; i++)
    adim[i] = rhs.adim[i];
  data_type = rhs.data_type;
  sync_type = rhs.sync_type;
  owner_op = rhs.owner_op;
  owner_idx = rhs.owner_idx;
  region = rhs.region;
  region_grad = rhs.region_grad;
  part = rhs.part;
  part_grad = rhs.part_grad;
  physical_region = rhs.physical_region;
  return *this;
}

void Tensor::inline_map(FFConfig &config)
{
  printf("inline map tensor\n");
  Context ctx = config.lg_ctx;
  Runtime* runtime = config.lg_hlr;

  RegionRequirement region_req(region, READ_WRITE, EXCLUSIVE, region);
  region_req.add_field(FID_DATA);
  InlineLauncher inline_launcher(region_req);
  physical_region = runtime->map_region(ctx, inline_launcher);
  physical_region.wait_until_valid();
}

void Tensor::inline_unmap(FFConfig &config)
{
  printf("inline unmap tensor\n");
  Context ctx = config.lg_ctx;
  Runtime* runtime = config.lg_hlr;
  assert(physical_region.is_valid() == true);
  runtime->unmap_region(ctx, physical_region);
}

template<typename T>
T* Tensor::get_raw_ptr(FFConfig &config)
{
  Context ctx = config.lg_ctx;
  Runtime* runtime = config.lg_hlr;
  RegionRequirement region_req(region, READ_WRITE, EXCLUSIVE, region);
  region_req.add_field(FID_DATA);
  T *raw_ptr = NULL;
  if (numDim == 1) {
    TensorAccessorW<T, 1> acc(physical_region, region_req, FID_DATA, ctx, runtime, true);
    raw_ptr = (T*)acc.ptr;
  } else if (numDim == 2) {
    TensorAccessorW<T, 2> acc(physical_region, region_req, FID_DATA, ctx, runtime, true);
    raw_ptr = (T*)acc.ptr;
  } else if (numDim == 3) {
    TensorAccessorW<T, 3> acc(physical_region, region_req, FID_DATA, ctx, runtime, true);
    raw_ptr = (T*)acc.ptr;
  } else if (numDim == 4) {
    TensorAccessorW<T, 4> acc(physical_region, region_req, FID_DATA, ctx, runtime, true);
    raw_ptr = (T*)acc.ptr;
  } else {
    printf("wrong numDim %d", numDim);
    assert(0);
  }
  return raw_ptr;
}

void Tensor::attach_raw_ptr(FFConfig &config, void *raw_ptr, bool column_major)
{
  Context ctx = config.lg_ctx;
  Runtime* runtime = config.lg_hlr;
  AttachLauncher launcher(EXTERNAL_INSTANCE, region, region);
  std::vector<FieldID> fields(1, FID_DATA);
  const Memory local_sysmem = Machine::MemoryQuery(Machine::get_machine())
       .has_affinity_to(runtime->get_executing_processor(ctx))
       .only_kind(Memory::SYSTEM_MEM)
       .first();
  launcher.attach_array_soa(raw_ptr, column_major,
                            fields, local_sysmem);
  physical_region = runtime->attach_external_resource(ctx, launcher);
}

void Tensor::detach_raw_ptr(FFConfig &config)
{
  Context ctx = config.lg_ctx;
  Runtime* runtime = config.lg_hlr;
  runtime->detach_external_resource(ctx, physical_region);
}

bool Tensor::get_input_sub_tensor(const ParallelConfig& pc,
                                  Tensor& tensor,
                                  OperatorType type)
{
  //TODO: consider reduction dim for conv2d and linear
  switch (type) {
    case OP_FLAT:
      {
        assert (pc.nDims == 2 && "Invalid dimension for parallel config of OP_FLAT");
        int nonBatchDim = pc.dim[0];
        int batchDim = pc.dim[1];
        tensor.numDim = numDim;
        assert (nonBatchDim == 1 && "I'm not sure this is correct otherwise");
        if (adim[numDim - 1] % batchDim != 0) {
          printf("Could not get input subtensor because the dimension is not divisiable: %d %% %d != 0\n", adim[numDim - 1], batchDim);
        }
        for (int i = numDim - 2; i >= 0; i--) {
          tensor.adim[i] = adim[i];
        }
        tensor.adim[numDim-1] = adim[numDim-1] / batchDim;
        break;
      }
    case OP_RESHAPE:
      {
        for (int i = 0; i < pc.nDims - 1; i ++)
          assert(pc.dim[i] == 1 && "Assuming data parallel for RESHAPE");
        int batchDim = pc.dim[pc.nDims-1];
        if (adim[numDim - 1] % batchDim != 0) {
          printf("Could not get input subtensor because the dimension is not divisiable: %d %% %d != 0\n", adim[numDim - 1], batchDim);
        }
        tensor.numDim = numDim;
        for (int i = numDim-2; i >= 0; i--) {
          tensor.adim[i] = adim[i];
        }
        tensor.adim[numDim-1] = adim[numDim-1] / batchDim;
        break;
      }
    case OP_LINEAR:
    case OP_CONV2D:
      {
        if (pc.nDims != numDim) {
          printf("Could not get input subtensor because the number of dimensions do not match: %d != %d\n", pc.nDims, numDim);
          return false;
        }
        tensor.numDim = numDim;
        for (int i = 1; i < numDim; i++) {
          if (adim[i] % pc.dim[i] != 0) {
            printf("Could not get input subtensor because the given dimension is not divisible: %d %% %d != 0\n", adim[i], pc.dim[i]);
            return false;
          }
          tensor.adim[i] = adim[i] / pc.dim[i];
        }
        tensor.adim[0] = adim[0];
        tensor.data_type = data_type;
	break;
      }
    default:
      {
        if (pc.nDims != numDim) {
          printf("Could not get input subtensor because the number of dimensions do not match: %d != %d\n", pc.nDims, numDim);
          return false;
        }
        for (int i = 0; i < numDim; i++) {
          if (adim[i] % pc.dim[i] != 0) {
            printf("Could not get input subtensor because the given dimension is not divisible: %d %% %d != 0\n", adim[i], pc.dim[i]);
            return false;
          }
        }
        tensor.numDim = numDim;
        for (int i = 0; i < numDim; i++) {
          tensor.adim[i] = adim[i] / pc.dim[i];
        }
        tensor.data_type = data_type;
      }
      break;
  }
  return true;
}

bool Tensor::get_output_sub_tensor(const ParallelConfig& pc,
                                   Tensor& tensor,
                                   OperatorType type)
{
  if (pc.nDims != numDim) {
    printf("Could not get output subtensor because the number of dimensions do not match: %d != %d\n", pc.nDims, numDim);
    return false;
  }
  for (int i = 0; i < numDim; i++) {
    if (adim[i] % pc.dim[i] != 0) {
      printf("Could not get output subtensor because the given dimension is not divisible: %d %% %d != 0\n", adim[i], pc.dim[i]);
      return false;
    }
  }
  tensor.numDim = numDim;
  for (int i = 0; i < numDim; i++)
    tensor.adim[i] = adim[i] / pc.dim[i];
  tensor.data_type = data_type;
  return true;
}

size_t Tensor::get_volume() const
{
  size_t volume = 1;
  for (int i = 0; i < numDim; i++)
    volume *= adim[i];
  return volume;
}

Domain Tensor::get_domain() const
{
  Domain d;
  d.dim = this->numDim;
  for (int i = 0; i < this->numDim; i++) {
    d.rect_data[i] = 0;
    d.rect_data[i+d.dim] = this->adim[i] - 1;
  }
  return d;
}

Op::Op(FFModel& model,
       OperatorType _op_type,
       const char* _name,
       const Tensor& _input)
: op_type(_op_type), numInputs(1), numWeights(0), numOutputs(1),
  profiling(model.config.profiling)
{
  std::string pcname;
  if (_name == NULL) {
    pcname = model.get_operator_type_name(op_type);
  } else {
    pcname = std::string(_name);
  }
  pcname = pcname + "_" + std::to_string(model.op_global_guid++);
  assert(pcname.length() < MAX_OPNAME);
  std::strcpy(name, pcname.c_str());
  inputs[0] = _input;
  //for (int i = 0; i < numInputs; i++) {
  //  trainableInputs[i] = true;
  //  resetInputGrads[i] = true;
  //}
  for (int i = 0; i < MAX_NUM_OUTPUTS; i++) {
    outputs[i].owner_op = this;
    outputs[i].owner_idx = i;
    outputs[i].data_type = inputs[0].data_type;
  }
  for (int i = 0; i < MAX_NUM_WORKERS; i++)
    meta[i] = NULL;
}

Op::Op(FFModel& model,
       OperatorType _op_type,
       const Op* shared_op,
       const char* _name,
       const Tensor& _input)
: op_type(_op_type), numInputs(1), numWeights(0), numOutputs(1),
  profiling(model.config.profiling)
{
  std::string pcname;
  if (_name == NULL) {
    pcname = model.get_operator_type_name(op_type);
  } else {
    pcname = std::string(_name);
  }
  if (shared_op == NULL) {
    pcname = pcname + "_" + std::to_string(model.op_global_guid++);
  } else {
    pcname = std::string(shared_op->name);
  }
  assert(pcname.length() < MAX_OPNAME);
  std::strcpy(name, pcname.c_str());
  inputs[0] = _input;
  //for (int i = 0; i < numInputs; i++) {
  //  trainableInputs[i] = true;
  //  resetInputGrads[i] = true;
  //}
  for (int i = 0; i < MAX_NUM_OUTPUTS; i++) {
    outputs[i].owner_op = this;
    outputs[i].owner_idx = i;
    outputs[i].data_type = inputs[0].data_type;
  }
  for (int i = 0; i < MAX_NUM_WORKERS; i++)
    meta[i] = NULL;
}

Op::Op(FFModel& model,
       OperatorType _op_type,
       const char* _name,
       const Tensor& _input1,
       const Tensor& _input2)
: op_type(_op_type), numInputs(2), numWeights(0), numOutputs(1),
  profiling(model.config.profiling)
{
  std::string pcname;
  if (_name == NULL) {
    pcname = model.get_operator_type_name(op_type);
  } else {
    pcname = std::string(_name);
  }
  pcname = pcname + "_" + std::to_string(model.op_global_guid++);
  assert(pcname.length() < MAX_OPNAME);
  std::strcpy(name, pcname.c_str());
  inputs[0] = _input1;
  inputs[1] = _input2;
  //for (int i = 0; i < numInputs; i++) {
  //  trainableInputs[i] = true;
  //  resetInputGrads[i] = true;
  //}
  for (int i = 0; i < MAX_NUM_OUTPUTS; i++) {
    outputs[i].owner_op = this;
    outputs[i].owner_idx = i;
    outputs[i].data_type = inputs[0].data_type;
  }
  for (int i = 0; i < MAX_NUM_WORKERS; i++)
    meta[i] = NULL;
}

Op::Op(FFModel& model,
       OperatorType _op_type,
       const char* _name,
       const Tensor& _input1,
       const Tensor& _input2,
       const Tensor& _input3)
: op_type(_op_type), numInputs(3), numWeights(0), numOutputs(1),
  profiling(model.config.profiling)
{
  std::string pcname;
  if (_name == NULL) {
    pcname = model.get_operator_type_name(op_type);
  } else {
    pcname = std::string(_name);
  }
  pcname = pcname + "_" + std::to_string(model.op_global_guid++);
  assert(pcname.length() < MAX_OPNAME);
  std::strcpy(name, pcname.c_str());
  inputs[0] = _input1;
  inputs[1] = _input2;
  inputs[2] = _input3;
  //for (int i = 0; i < numInputs; i++) {
  //  trainableInputs[i] = true;
  //  resetInputGrads[i] = true;
  //}
  for (int i = 0; i < MAX_NUM_OUTPUTS; i++) {
    outputs[i].owner_op = this;
    outputs[i].owner_idx = i;
    outputs[i].data_type = inputs[0].data_type;
  }
  for (int i = 0; i < MAX_NUM_WORKERS; i++)
    meta[i] = NULL;
}

Op::Op(FFModel& model,
       OperatorType _op_type,
       const char* _name,
       int n, const Tensor* _inputs)
: op_type(_op_type), numInputs(n), numWeights(0), numOutputs(1),
  profiling(model.config.profiling)
{
  std::string pcname;
  if (_name == NULL) {
    pcname = model.get_operator_type_name(op_type);
  } else {
    pcname = std::string(_name);
  }
  pcname = pcname + "_" + std::to_string(model.op_global_guid++);
  assert(pcname.length() < MAX_OPNAME);
  assert(n <= MAX_NUM_INPUTS);
  std::strcpy(name, pcname.c_str());
  for (int i = 0; i < n; i++)
    inputs[i] = _inputs[i];
  //for (int i = 0; i < numInputs; i++) {
  //  trainableInputs[i] = true;
  //  resetInputGrads[i] = true;
  //}
  for (int i = 0; i < MAX_NUM_OUTPUTS; i++) {
    outputs[i].owner_op = this;
    outputs[i].owner_idx = i;
    outputs[i].data_type = inputs[0].data_type;
  }
  for (int i = 0; i < MAX_NUM_WORKERS; i++)
    meta[i] = NULL;
}

Op::Op(FFModel& model,
       OperatorType _op_type,
       const char* _name,
       int _numInputs)
: op_type(_op_type), numInputs(_numInputs), numWeights(0), numOutputs(1),
  profiling(model.config.profiling)
{
  std::string pcname;
  if (_name == NULL) {
    pcname = model.get_operator_type_name(op_type);
  } else {
    pcname = std::string(_name);
  }
  pcname = pcname + "_" + std::to_string(model.op_global_guid++);
  assert(pcname.length() < MAX_OPNAME);
  std::strcpy(name, pcname.c_str());
  //for (int i = 0; i < numInputs; i++) {
  //  trainableInputs[i] = true;
  //  resetInputGrads[i] = true;
  //}
  for (int i = 0; i < MAX_NUM_OUTPUTS; i++) {
    outputs[i].owner_op = this;
    outputs[i].owner_idx = i;
    outputs[i].data_type = inputs[0].data_type;
  }
  for (int i = 0; i < MAX_NUM_WORKERS; i++)
    meta[i] = NULL;
}

Parameter* Op::get_parameter(int index)
{
  assert(index < numWeights);
  return &weights[index];
}

void Op::zero_grad(const FFModel& ff)
{
  Runtime* runtime = ff.config.lg_hlr;
  Context ctx = ff.config.lg_ctx;
  ArgumentMap argmap;
  IndexLauncher launcher(ZERO_INIT_TASK_ID, task_is,
                         TaskArgument(NULL, 0), argmap,
                         Predicate::TRUE_PRED, false/*must*/, 0/*mapper_id*/,
                         FFConfig::get_hash_id(std::string(name)));
  for (int i = 0; i < numWeights; i++) {
    launcher.add_region_requirement(
        RegionRequirement(weights[i].part_grad, 0/*projection id*/,
                          WRITE_ONLY, EXCLUSIVE, weights[i].region_grad));
    launcher.add_field(i, FID_DATA);
  }
  for (int i = 0; i < numOutputs; i++) {
    launcher.add_region_requirement(
        RegionRequirement(outputs[i].part_grad, 0/*projection id*/,
                          WRITE_ONLY, EXCLUSIVE, outputs[i].region_grad));
    //LogicalRegion lr = outputs[i].region_grad;
    //printf("zero_grad:output[%d]: region(%d,%d,%d)\n", i, lr.get_index_space().get_id(), lr.get_field_space().get_id(), lr.get_tree_id());
    launcher.add_field(i + numWeights, FID_DATA);
  }
  runtime->execute_index_space(ctx, launcher);
}

ParallelConfig Op::get_data_parallel_config(const FFModel& ff) const
{
  int num_parts = ff.config.workersPerNode * ff.config.numNodes;
  ParallelConfig pc;
  pc.device_type = ParallelConfig::GPU;
  pc.nDims = outputs[0].numDim;
  for (int i = 0; i < pc.nDims; i++)
    pc.dim[i] = i == pc.nDims - 1 ? num_parts : 1;
  for (int i = 0; i < num_parts; i++)
    pc.device_ids[i] = i;
  return pc;
}

ParallelConfig Op::get_random_parallel_config(const FFModel& ff) const
{
  std::vector<int> candidates;
  int batch_size = outputs[0].adim[outputs[0].numDim-1];
  for (int i = 1; i <= ff.config.workersPerNode; i++)
    if (ff.config.workersPerNode % i == 0) {
      if (batch_size % i != 0)
        continue;
      candidates.push_back(i);
    }
  for (int i = 1; i <= ff.config.numNodes; i++)
    if (ff.config.numNodes % i == 0) {
      if (batch_size % (i * ff.config.workersPerNode) != 0)
        continue;
      candidates.push_back(i * ff.config.workersPerNode);
    }
  assert(candidates.size() > 0);
  int idx = std::rand() % candidates.size();
  int num_parts = candidates[idx];
  ParallelConfig pc;
  pc.device_type = ParallelConfig::GPU;
  pc.nDims = outputs[0].numDim;
  for (int i = 0; i < pc.nDims; i++)
    pc.dim[i] = i == pc.nDims - 1 ? num_parts : 1;
  int total_num_devices = ff.config.workersPerNode * ff.config.numNodes;
  int start_idx = std::rand() % (total_num_devices - num_parts + 1);
  for (int i = 0; i < num_parts; i++)
    pc.device_ids[i] = start_idx + i;
  return pc;
}

Domain Op::get_output_tensor_shape(const ParallelConfig& pc,
                                   int output_idx, int part_idx)
{
  assert(output_idx < numOutputs);
  Domain d;
  d.dim = outputs[output_idx].numDim;
  // Assume pc dim matches output dim
  assert(d.dim == pc.nDims);
  for (int i = 0; i < d.dim; i++) {
    // Assume an equal partitioning
    assert(outputs[output_idx].adim[i] % pc.dim[i] == 0);
    int dim_size = outputs[output_idx].adim[i] / pc.dim[i];
    d.rect_data[i] = (part_idx % pc.dim[i]) * dim_size;
    d.rect_data[i + d.dim] = d.rect_data[i] + dim_size - 1;
    part_idx = part_idx / pc.dim[i];
  }
  assert(part_idx == 0);
  return d;
}

Domain Op::get_input_tensor_shape(const ParallelConfig& pc,
                                  int input_idx, int part_idx)
{
  assert(input_idx < numInputs);
  Domain d;
  d.dim = inputs[input_idx].numDim;
  if (pc.nDims == d.dim) {
    for (int i = 0; i < d.dim; i++) {
      // Assume an equal partitioning
      assert(inputs[input_idx].adim[i] % pc.dim[i] == 0);
      int dim_size = inputs[input_idx].adim[i] / pc.dim[i];
      d.rect_data[i] = (part_idx % pc.dim[i]) * dim_size;
      d.rect_data[i + d.dim] = d.rect_data[i] + dim_size - 1;
      part_idx = part_idx / pc.dim[i];
    }
  } else {
    // Require data parallel when dims mismatch
    for (int i = 0; i < pc.nDims-1; i++)
      assert(pc.dim[i] == 1);
    for (int i = 0; i < d.dim-1; i++) {
      int dim_size = inputs[input_idx].adim[i];
      d.rect_data[i] = 0;
      d.rect_data[i + d.dim] = d.rect_data[i] + dim_size - 1;
    }
    // Assume an equal partitioning
    assert(inputs[input_idx].adim[d.dim-1] % pc.dim[pc.nDims-1] == 0);
    assert(part_idx < pc.dim[pc.nDims-1]);
    int dim_size = inputs[input_idx].adim[d.dim-1] / pc.dim[pc.nDims-1];
    d.rect_data[d.dim - 1] = part_idx * dim_size;
    d.rect_data[2*d.dim - 1] = d.rect_data[d.dim-1] + dim_size - 1;
    part_idx = part_idx / pc.dim[pc.nDims-1];
  }
  assert(part_idx == 0);
  return d;
}

Domain Op::get_weight_tensor_shape(const ParallelConfig& pc,
                                   int weight_idx, int part_idx)
{
  // Default data parallel weight replication
  assert(weight_idx < numWeights);
  Domain d;
  d.dim = weights[weight_idx].numDim;
  for (int i = 0; i < d.dim; i++) {
    d.rect_data[i] = 0;
    d.rect_data[i+d.dim] = weights[weight_idx].adim[i] - 1;
  }
  return d;
}

#ifdef FF_USE_NCCL
<<<<<<< HEAD
=======
#ifdef DEADCODE
>>>>>>> 3c6ad2c9
void Op::get_nccl_unique_id(const FFModel& ff)
{
  // Init NCCL id
  //int my_rank = -1, all_ranks = -1;
  //MPI_Comm_rank(MPI_COMM_WORLD, &my_rank);
  //MPI_Comm_size(MPI_COMM_WORLD, &all_ranks);
  //if (my_rank == 0) ncclGetUniqueId(&ncclId);
  Context ctx = ff.config.lg_ctx;
  Runtime* runtime = ff.config.lg_hlr;
  TaskLauncher launcher(NCCL_GETUNIQUEID_TASK_ID, TaskArgument(NULL, 0));
  Future future = runtime->execute_task(ctx, launcher);
  ncclId = future.get_result<ncclUniqueId>();
  //MPI_Bcast((void *)&ncclId, sizeof(ncclId), MPI_BYTE, 0, MPI_COMM_WORLD);
  //fprintf(stderr, "In Op(%p): MPImyrank(%d) MPIallranks(%d) ncclID(%p)\n",
  //    this, my_rank, all_ranks, ncclId);
}
#endif

ncclUniqueId Op::get_nccl_unique_id_task(const Task *task,
    const std::vector<PhysicalRegion> &regions,
    Context ctx, Runtime *runtime)
{
  ncclUniqueId ncclId;
  checkNCCL(ncclGetUniqueId(&ncclId));
  return ncclId;
}

ncclComm_t Op::init_nccl_comms_task(const Task* task,
    const std::vector<PhysicalRegion> &regions,
    Context ctx, Runtime* runtime)
{
  // Must be an index space launch
  assert(task->is_index_space);
  ncclUniqueId ncclId = *((const ncclUniqueId*) task->args);
  int allRanks = task->index_domain.get_volume();
  assert(task->index_domain.contains(task->index_point));
  int myRank = 0;
  for (Domain::DomainPointIterator it(task->index_domain); it; it++, myRank++) {
    if (it.p == task->index_point) break;
  }
  ncclComm_t ncclComm;
  checkNCCL(ncclCommInitRank(&ncclComm, allRanks, ncclId, myRank));
  return ncclComm;
  //fprintf(stderr, "ncclComm(%p) allRanks(%d) myRank(%d) ncclId(%p)\n",
  //    ncclComm, allRanks, myRank, ncclId);
}
#endif

OpMeta::OpMeta(FFHandler _handle)
: handle(_handle)
{}

FFModel::FFModel(FFConfig& _config)
: op_global_guid(100), config(_config),
  optimizer(NULL), loss_op(NULL), metrics_op(NULL)
{
  Runtime *runtime = config.lg_hlr;
  Context ctx = config.lg_ctx;
  // Load strategy file
  int start_dim = 1, end_dim = 4;
#if MAX_TENSOR_DIM >= 5
  end_dim = 5;
#endif
  for (int i = start_dim; i <= end_dim; i++) {
    ParallelConfig pc;
    pc.device_type = ParallelConfig::GPU;
    pc.nDims = i;
    for (int j = 0; j < pc.nDims; j++)
      pc.dim[j] = 1;
    pc.dim[pc.nDims-1] = config.workersPerNode * config.numNodes;
    for (int j = 0; j < pc.dim[pc.nDims-1]; j++)
      pc.device_ids[j] = j;
    config.strategies[FFConfig::DataParallelism_GPU_1D+i-1] = pc;
  }
  for (int i = start_dim; i <= end_dim; i++) {
    ParallelConfig pc;
    pc.device_type = ParallelConfig::CPU;
    pc.nDims = i;
    for (int j = 0; j < pc.nDims; j++)
      pc.dim[j] = 1;
    pc.dim[pc.nDims-1] = config.cpusPerNode * config.numNodes;
    for (int j = 0; j < pc.dim[pc.nDims-1]; j++)
      pc.device_ids[j] = j;
    config.strategies[FFConfig::DataParallelism_CPU_1D+i-1] = pc;
  }

  // Create field space
  {
    FieldAllocator allocator =
      runtime->create_field_allocator(ctx, config.field_space);
    allocator.allocate_field(sizeof(float), FID_DATA);
  }
  // Build training dataset
  //if (config.datasetPath.length() == 0) {
  //  dataLoader = NULL;
  //} else {
  //  dataLoader = new DataLoader(config.datasetPath);
  //}

  ArgumentMap argmap;
  Rect<2> task_rect(Point<2>(0, 0),
                    Point<2>(0, config.workersPerNode * config.numNodes - 1));
  IndexSpaceT<2> task_is = runtime->create_index_space(ctx, task_rect);

  //int rank = 0;
  for (PointInRectIterator<2> it(task_rect); it(); it++) {
    FFInitInfo info;
    //info.myRank = rank++;
    //info.allRanks = config.workersPerNode * config.numNodes;
    info.workSpaceSize = config.workSpaceSize;
    info.allowTensorOpMathConversion = config.allow_tensor_op_math_conversion;
    argmap.set_point(*it, TaskArgument(&info, sizeof(FFInitInfo)));
  }

  // Init CUDA library on each worker
  IndexLauncher initLauncher(FF_INIT_TASK_ID, task_is,
                             TaskArgument(NULL, 0), argmap,
                             Predicate::TRUE_PRED, false/*must*/, 0/*mapper_id*/,
                             FFConfig::DataParallelism_GPU_2D);
  FutureMap fm = runtime->execute_index_space(ctx, initLauncher);
  fm.wait_all_results();
  int idx = 0;
  for (PointInRectIterator<2> it(task_rect); it(); it++) {
    handlers[idx++] = fm.get_result<FFHandler>(*it);
  }
}

/*
template<int NDIM>
Tensor FFModel::create_tensor(const int dims[],
                              DataType data_type,
                              Op* owner_op,
                              bool create_grad)
{
  ParallelConfig pc;
  assert(config.find_parallel_config(NDIM, pc_name, pc));
  IndexSpaceT<NDIM> task_is = IndexSpaceT<NDIM>(get_or_create_task_is(pc));
  return create_tensor<NDIM>(dims, task_is, data_type, create_grad);
}
*/

template<int NDIM>
Tensor FFModel::create_constant(const int dims[],
                                float value,
                                DataType data_type)
{
  // FIXME: currently create gradients for constants since the current auto grad algorithm
  // computes gradients for all operators
  Tensor tensor = create_tensor<NDIM>(dims, data_type, NULL/*owner_op*/, true/*create_grad*/);
  IndexSpaceT<NDIM> part_is = (IndexSpaceT<NDIM>) get_or_create_task_is(NDIM, "");
  ConstantInitializer* init =  new ConstantInitializer(value);
  Context ctx = config.lg_ctx;
  Runtime* runtime = config.lg_hlr;
  ArgumentMap argmap;
  IndexLauncher launcher(CONSTANT_INIT_TASK_ID, part_is,
      TaskArgument(init, sizeof(ConstantInitializer)), argmap,
      Predicate::TRUE_PRED, false, 0,
      FFConfig::get_hash_id(""));
  launcher.add_region_requirement(
      RegionRequirement(tensor.part, 0/*projection id*/,
                        WRITE_ONLY, EXCLUSIVE, tensor.region));
  launcher.add_field(0, FID_DATA);
  FutureMap fm = runtime->execute_index_space(ctx, launcher);
  fm.wait_all_results();
  return tensor;
}

template<int NDIM>
Tensor FFModel::create_tensor(const int dims[],
                              DataType data_type,
                              const Op* owner_op,
                              bool create_grad)
{
  Tensor tensor;
  tensor.data_type = data_type;
  Context ctx = config.lg_ctx;
  Runtime* runtime = config.lg_hlr;

  std::string name = "";
  if (owner_op != NULL)
    name = std::string(owner_op->name);
  IndexSpaceT<NDIM> part_is = (IndexSpaceT<NDIM>) get_or_create_task_is(NDIM, name);
  // Step 1: create regions
  FieldSpace fs = runtime->create_field_space(ctx);
  FieldAllocator allocator= runtime->create_field_allocator(ctx, fs);
  switch (data_type)
  {
    case DT_FLOAT:
      allocator.allocate_field(sizeof(float), FID_DATA);
      break;
    case DT_DOUBLE:
      allocator.allocate_field(sizeof(double), FID_DATA);
      break;
    case DT_INT32:
      allocator.allocate_field(sizeof(int32_t), FID_DATA);
      break;
    case DT_INT64:
      allocator.allocate_field(sizeof(int64_t), FID_DATA);
      break;
    default:
      assert(false);
  }
  Point<NDIM> hi;
  for (int i = 0; i < NDIM; i++)
    hi[i] = dims[NDIM-1-i]-1;
  Rect<NDIM> rect(Point<NDIM>::ZEROES(), hi);
  IndexSpaceT<NDIM> is = runtime->create_index_space(ctx, rect);
  tensor.region = runtime->create_logical_region(ctx, is, fs);
  if (create_grad && config.computationMode == COMP_MODE_TRAINING) {
    tensor.region_grad = runtime->create_logical_region(ctx, is, fs);
  }

  // Step 2: create partitions
  Rect<NDIM> part_rect = runtime->get_index_space_domain(ctx, part_is);

  Transform<NDIM, NDIM> transform;
  Point<NDIM> ext_hi;
  for (int i = 0; i < NDIM; i++) {
    int nparts = part_rect.hi[i] - part_rect.lo[i] + 1;
    ext_hi[i] = (rect.hi[i] - rect.lo[i] + nparts) / nparts - 1;
  }
  Rect<NDIM> extent(Point<NDIM>::ZEROES(), ext_hi);
  for (int i = 0; i < NDIM; i++)
    for (int j = 0; j < NDIM; j++)
      if (i == j)
        transform[i][j] = extent.hi[i] - extent.lo[i] + 1;
      else
        transform[i][j] = 0;
  IndexPartition ip = runtime->create_partition_by_restriction(
      ctx, is, part_is, transform, extent);
  assert(runtime->is_index_partition_disjoint(ctx, ip));
  assert(runtime->is_index_partition_complete(ctx, ip));
  tensor.part = runtime->get_logical_partition(ctx, tensor.region, ip);
  if (create_grad && config.computationMode == COMP_MODE_TRAINING) {
    tensor.part_grad = runtime->get_logical_partition(ctx, tensor.region_grad, ip);
  }
  tensor.numDim = NDIM;
  for (int i = 0; i < NDIM; i++) {
    tensor.adim[i] = rect.hi[i] - rect.lo[i] + 1;
    //tensor.pdim[i] = extent.hi[i] - extent.lo[i] + 1;
  }

#ifdef DEADCODE
  // Initialize tensor with zero
  ArgumentMap argmap;
  IndexLauncher launcher(ZERO_INIT_TASK_ID, part_is,
                         TaskArgument(NULL, 0), argmap,
                         Predicate::TRUE_PRED, false, 0,
                         FFConfig::get_hash_id(name));
  launcher.add_region_requirement(
      RegionRequirement(tensor.part, 0/*projection id*/,
                        WRITE_ONLY, EXCLUSIVE, tensor.region));
  launcher.add_field(0, FID_DATA);
  if (create_grad) {
    launcher.add_region_requirement(
        RegionRequirement(tensor.part_grad, 0/*projection id*/,
                          WRITE_ONLY, EXCLUSIVE, tensor.region_grad));
    launcher.add_field(1, FID_DATA);
  }
  runtime->execute_index_space(ctx, launcher);
#endif
  return tensor;
}

template<int NDIM>
void FFModel::create_disjoint_partition(const Tensor& tensor,
                                        const IndexSpaceT<NDIM>& part_is,
                                        LogicalPartition& part_fwd,
                                        LogicalPartition& part_bwd)
{
  Context ctx = config.lg_ctx;
  Runtime* runtime = config.lg_hlr;
  // Check that dimension sizes match
  {
    assert(tensor.numDim == NDIM);
    Domain domain = runtime->get_index_space_domain(ctx, part_is);
    assert(domain.get_dim() == NDIM);
  }
  Rect<NDIM> rect = runtime->get_index_space_domain(ctx, tensor.region.get_index_space());
  Rect<NDIM> part_rect = runtime->get_index_space_domain(ctx, part_is);
  Transform<NDIM, NDIM> transform;
  Point<NDIM> ext_hi;
  for (int i = 0; i < NDIM; i++) {
    int nparts = part_rect.hi[i] - part_rect.lo[i] + 1;
    ext_hi[i] = (rect.hi[i] - rect.lo[i] + nparts) / nparts - 1;
  }
  Rect<NDIM> extent(Point<NDIM>::ZEROES(), ext_hi);
  for (int i = 0; i < NDIM; i++)
    for (int j = 0; j < NDIM; j++)
      if (i == j)
        transform[i][j] = extent.hi[i] - extent.lo[i] + 1;
      else
        transform[i][j] = 0;
  IndexPartition ip = runtime->create_partition_by_restriction(
      ctx, tensor.region.get_index_space(), part_is, transform, extent);
  assert(runtime->is_index_partition_disjoint(ctx, ip));
  assert(runtime->is_index_partition_complete(ctx, ip));
  part_fwd = runtime->get_logical_partition(ctx, tensor.region, ip);
  if (tensor.region_grad != LogicalRegion::NO_REGION) {
    // Current assume forward and grad share the same index space
    assert(tensor.region.get_index_space() == tensor.region_grad.get_index_space());
    part_bwd = runtime->get_logical_partition(ctx, tensor.region_grad, ip);
  } else {
    part_bwd = LogicalPartition::NO_PART;
  }
}

template<int NDIM, int TDIM>
void FFModel::create_data_parallel_partition_with_diff_dims(const Tensor& tensor,
                                                            const IndexSpaceT<TDIM>& part_is,
                                                            LogicalPartition& part_fwd,
                                                            LogicalPartition& part_bwd)
{
  assert(tensor.numDim == NDIM);
  if (config.computationMode == COMP_MODE_TRAINING) {
    // Current assume forward and grad share the same index space
    assert(tensor.region.get_index_space() == tensor.region_grad.get_index_space());
  }
  Context ctx = config.lg_ctx;
  Runtime* runtime = config.lg_hlr;
  Rect<NDIM> rect = runtime->get_index_space_domain(ctx, tensor.region.get_index_space());
  Rect<TDIM> part_rect = runtime->get_index_space_domain(ctx, part_is);
  // Assume it is data parallel
  for (int i = 0; i < TDIM - 1; i++)
    assert(part_rect.lo[i] == part_rect.hi[i]);
  Transform<NDIM, TDIM> transform;
  Point<NDIM> ext_hi;
  for (int i = 0; i < NDIM; i++) {
    int nparts = 1;
    if (i == NDIM - 1)
      nparts = part_rect.hi[TDIM-1] - part_rect.lo[TDIM-1] + 1;
    ext_hi[i] = (rect.hi[i] - rect.lo[i] + nparts) / nparts - 1;
  }
  Rect<NDIM> extent(Point<NDIM>::ZEROES(), ext_hi);
  for (int i = 0; i < NDIM; i++)
    for (int j = 0; j < TDIM; j++)
      transform[i][j] = 0;
  transform[NDIM-1][TDIM-1] = extent.hi[NDIM-1] - extent.lo[NDIM-1] + 1;
  IndexPartition ip = runtime->create_partition_by_restriction(
      ctx, tensor.region.get_index_space(), part_is, transform, extent);
  assert(runtime->is_index_partition_disjoint(ctx, ip));
  assert(runtime->is_index_partition_complete(ctx, ip));
  part_fwd = runtime->get_logical_partition(ctx, tensor.region, ip);
  if (config.computationMode == COMP_MODE_TRAINING) {
    part_bwd = runtime->get_logical_partition(ctx, tensor.region_grad, ip);
  } else {
    part_bwd = LogicalPartition::NO_PART;
  }
}

// This function assumes:
// 1. the outer most dim of weight is channel out
// 2. partition is 2D (sample, channel_out)
template<int NDIM, int TDIM>
Parameter FFModel::create_linear_weight(Op* op,
                                        const int dims[],
                                        DataType data_type,
                                        Initializer* initializer,
                                        bool create_grad,
                                        ParameterSyncType comm_type)
{
  std::string pcname = op->name;
  IndexSpaceT<TDIM> part_is = (IndexSpaceT<TDIM>)get_or_create_task_is(TDIM, pcname);
  Context ctx = config.lg_ctx;
  Runtime* runtime = config.lg_hlr;
  Rect<TDIM> part_rect = runtime->get_index_space_domain(ctx, part_is);
  int num_parts[TDIM];
  for (int i = 0; i < TDIM; i++)
    num_parts[i] = part_rect.hi[i] - part_rect.lo[i] + 1;
  Parameter weight;
  weight.sync_type = comm_type;
  weight.owner_op = op;
  weight.numDim = NDIM;
  weight.data_type = data_type;
  for (int i = 0; i < NDIM; i++)
    weight.adim[i] = dims[NDIM-1-i];
  FieldSpace fs = runtime->create_field_space(ctx);
  FieldAllocator allocator= runtime->create_field_allocator(ctx, fs);
  switch (data_type) {
    case DT_FLOAT:
      allocator.allocate_field(sizeof(float), FID_DATA);
      break;
    case DT_DOUBLE:
      allocator.allocate_field(sizeof(double), FID_DATA);
      break;
    case DT_INT32:
      allocator.allocate_field(sizeof(int), FID_DATA);
      break;
    default:
      assert(false);
  }
  // Step 1: forward region and partition
  if (weight.sync_type == ParameterSyncType::PS) {
    Point<NDIM> hi;
    for (int i = 0; i < NDIM; i++)
      hi[i] = dims[NDIM-1-i]-1;
    Rect<NDIM> rect(Point<NDIM>::ZEROES(), hi);
    IndexSpaceT<NDIM> is = runtime->create_index_space(ctx, rect);
    weight.region = runtime->create_logical_region(ctx, is, fs);
    assert(dims[0] % num_parts[0] == 0);
    hi[NDIM-1] = dims[0] / num_parts[0] - 1;
    Rect<NDIM> extent(Point<NDIM>::ZEROES(), hi);
    Transform<NDIM, TDIM> transform;
    for (int i = 0; i < NDIM; i++)
      for (int j = 0; j < TDIM; j++)
        transform[i][j] = 0;
    transform[NDIM-1][0] = dims[0] / num_parts[0];
    IndexPartition ip = runtime->create_partition_by_restriction(
        ctx, is, part_is, transform, extent);
    assert(runtime->is_index_partition_complete(ctx, ip));
    weight.part = runtime->get_logical_partition(
        ctx, weight.region, ip);
  } else if (weight.sync_type == ParameterSyncType::NCCL) {
    // FIXME: Currently only support the sample dimension for operators with NCCL
    //for (int i = 0; i < TDIM-1; i++)
    //  assert(num_parts[i] == 1);
    Point<NDIM> hi;
    for (int i = 0; i < NDIM; i++)
      hi[i] = dims[NDIM-1-i]-1;
    int num_batches = 1;
    for (int i = 1; i < TDIM; i++)
      num_batches *= num_parts[i];
    hi[NDIM-1] = num_batches * dims[0] - 1;
    Rect<NDIM> rect(Point<NDIM>::ZEROES(), hi);
    IndexSpaceT<NDIM> is = runtime->create_index_space(ctx, rect);
    weight.region = runtime->create_logical_region(ctx, is, fs);
    hi[NDIM-1] = dims[0] / num_parts[0] - 1;
    Rect<NDIM> extent(Point<NDIM>::ZEROES(), hi);
    Transform<NDIM, TDIM> transform;
    for (int i = 0; i < NDIM; i++)
      for (int j = 0; j < TDIM; j++)
        transform[i][j] = 0;
    transform[NDIM-1][0] = dims[0] / num_parts[0];
    for (int i = 1; i < TDIM; i++)
      transform[NDIM-1][i] = transform[NDIM-1][i-1] * num_parts[i-1];
    IndexPartition ip = runtime->create_partition_by_restriction(
        ctx, is, part_is, transform, extent);
    assert(runtime->is_index_partition_complete(ctx, ip));
    assert(runtime->is_index_partition_disjoint(ctx, ip));
    weight.part = runtime->get_logical_partition(
        ctx, weight.region, ip);
  } else {
    assert(false);
  }
  // Step 2: initialize region
  if (initializer == NULL) {
    assert(false); // add weight initializer should be set before
  } else {
    initializer->init(this, &weight);
  }
  // Step 3: backward region
  if (create_grad && config.computationMode == COMP_MODE_TRAINING) {
    Point<NDIM> hi;
    for (int i = 0; i < NDIM; i++)
      hi[i] = dims[NDIM-1-i]-1;
    int num_batches = 1;
    for (int i = 1; i < TDIM; i++)
      num_batches *= num_parts[i];
    hi[NDIM-1] = num_batches * dims[0] -1;
    Rect<NDIM> rect(Point<NDIM>::ZEROES(), hi);
    IndexSpaceT<NDIM> is = runtime->create_index_space(ctx, rect);
    weight.region_grad = runtime->create_logical_region(ctx, is, fs);
    hi[NDIM-1] = dims[0] / num_parts[0] - 1;
    Rect<NDIM> extent(Point<NDIM>::ZEROES(), hi);
    Transform<NDIM, TDIM> transform;
    for (int i = 0; i < NDIM; i++)
      for (int j = 0; j < TDIM; j++)
        transform[i][j] = 0;
    transform[NDIM-1][0] = dims[0] / num_parts[0];
    for (int i = 1; i < TDIM; i++)
      transform[NDIM-1][i] = transform[NDIM-1][i-1] * num_parts[i-1];
    IndexPartition ip = runtime->create_partition_by_restriction(
        ctx, is, part_is, transform, extent);
    assert(runtime->is_index_partition_complete(ctx, ip));
    assert(runtime->is_index_partition_disjoint(ctx, ip));
    weight.part_grad = runtime->get_logical_partition(
        ctx, weight.region_grad, ip);
  }
  return weight;
}

template<int NDIM>
Parameter FFModel::create_conv_weight(Op* op,
                                      const int dims[],
                                      DataType data_type,
                                      Initializer* initializer,
                                      bool create_grad,
                                      ParameterSyncType comm_type)
{
  Context ctx = config.lg_ctx;
  Runtime* runtime = config.lg_hlr;
  std::string pcname = op->name;
  IndexSpaceT<4> part_is = (IndexSpaceT<4>) get_or_create_task_is(4, pcname);
  Rect<4> part_rect = runtime->get_index_space_domain(ctx, part_is);
  int num_par_n = part_rect.hi[3] - part_rect.lo[3] + 1;
  int num_par_c = part_rect.hi[2] - part_rect.lo[2] + 1;
  int num_par_h = part_rect.hi[1] - part_rect.lo[1] + 1;
  int num_par_w = part_rect.hi[0] - part_rect.lo[0] + 1;
  // Currently assume we do not split over the channel dimension
  assert(num_par_c == 1);
  Parameter weight;
  weight.sync_type = comm_type;
  weight.owner_op = op;
  weight.numDim = NDIM;
  weight.data_type = data_type;
  for (int i = 0; i < NDIM; i++)
    weight.adim[i] = dims[NDIM-1-i];
  FieldSpace fs = runtime->create_field_space(ctx);
  FieldAllocator allocator= runtime->create_field_allocator(ctx, fs);
  switch (data_type) {
    case DT_FLOAT:
      allocator.allocate_field(sizeof(float), FID_DATA);
      break;
    case DT_DOUBLE:
      allocator.allocate_field(sizeof(double), FID_DATA);
      break;
    case DT_INT32:
      allocator.allocate_field(sizeof(int), FID_DATA);
      break;
    default:
      assert(false);
  }
  // Step 1: forward region and partition
  if (weight.sync_type == ParameterSyncType::PS) {
    Point<NDIM> hi;
    for (int i = 0; i < NDIM; i++)
      hi[i] = dims[NDIM-1-i]-1;
    Rect<NDIM> rect(Point<NDIM>::ZEROES(), hi);
    IndexSpaceT<NDIM> is = runtime->create_index_space(ctx, rect);
    weight.region = runtime->create_logical_region(ctx, is, fs);
    Transform<NDIM, 4> transform;
    for (int i = 0; i < NDIM; i++)
      for (int j = 0; j < 4; j++)
        transform[i][j] = 0;
    IndexPartition ip = runtime->create_partition_by_restriction(
        ctx, is, part_is, transform, rect);
    assert(runtime->is_index_partition_complete(ctx, ip));
    weight.part = runtime->get_logical_partition(
        ctx, weight.region, ip);
  } else if (weight.sync_type == ParameterSyncType::NCCL) {
    // Currently only support sample and attribute parallelism for NCCL communication
    assert(num_par_c == 1);
    Point<NDIM> hi;
    for (int i = 0; i < NDIM; i++)
      hi[i] = dims[NDIM-1-i]-1;
    hi[NDIM-1] = num_par_n * num_par_h * num_par_w * dims[0] - 1;
    Rect<NDIM> rect(Point<NDIM>::ZEROES(), hi);
    IndexSpaceT<NDIM> is = runtime->create_index_space(ctx, rect);
    weight.region = runtime->create_logical_region(ctx, is, fs);
    hi[NDIM-1] = dims[0]-1;
    Rect<NDIM> extent(Point<NDIM>::ZEROES(), hi);
    Transform<NDIM, 4> transform;
    for (int i = 0; i < NDIM; i++)
      for (int j = 0; j < 4; j++)
        transform[i][j] = 0;
    transform[NDIM-1][0] = dims[0];
    transform[NDIM-1][1] = dims[0] * num_par_w;
    transform[NDIM-1][2] = dims[0] * num_par_w * num_par_h;
    transform[NDIM-1][3] = dims[0] * num_par_w * num_par_h * num_par_c;
    IndexPartition ip = runtime->create_partition_by_restriction(
        ctx, is, part_is, transform, extent);
    assert(runtime->is_index_partition_complete(ctx, ip));
    assert(runtime->is_index_partition_disjoint(ctx, ip));
    weight.part = runtime->get_logical_partition(
        ctx, weight.region, ip);
  } else {
    // Unsupported Parameter type
    assert(false);
  }
  // Step 2: initialize region
  if (initializer == NULL) {
    assert(false); // add weight initializer should be set before
  } else {
    initializer->init(this, &weight);
  }
  // Step 3: backward regin and partition
  if (create_grad && config.computationMode == COMP_MODE_TRAINING) {
    Point<NDIM> hi;
    for (int i = 0; i < NDIM; i++)
      hi[i] = dims[NDIM-1-i]-1;
    hi[NDIM-1] = num_par_n * num_par_h * num_par_w * dims[0] - 1;
    Rect<NDIM> rect(Point<NDIM>::ZEROES(), hi);
    IndexSpaceT<NDIM> is = runtime->create_index_space(ctx, rect);
    weight.region_grad = runtime->create_logical_region(ctx, is, fs);
    hi[NDIM-1] = dims[0]-1;
    Rect<NDIM> extent(Point<NDIM>::ZEROES(), hi);
    Transform<NDIM, 4> transform;
    for (int i = 0; i < NDIM; i++)
      for (int j = 0; j < 4; j++)
        transform[i][j] = 0;
    transform[NDIM-1][0] = dims[0];
    transform[NDIM-1][1] = dims[0] * num_par_w;
    transform[NDIM-1][2] = dims[0] * num_par_w * num_par_h;
    transform[NDIM-1][3] = dims[0] * num_par_w * num_par_h * num_par_c;
    IndexPartition ip = runtime->create_partition_by_restriction(
        ctx, is, part_is, transform, extent);
    assert(runtime->is_index_partition_complete(ctx, ip));
    assert(runtime->is_index_partition_disjoint(ctx, ip));
    weight.part_grad = runtime->get_logical_partition(
        ctx, weight.region_grad, ip);
  }
  return weight;
}

template<int NDIM, int TDIM>
Tensor FFModel::create_linear_replica(const int dims[],
                                      const IndexSpaceT<TDIM>& task_is,
                                      DataType data_type)
{
  // No need to create replica for INFERENCE
  assert(config.computationMode == COMP_MODE_TRAINING);
  Context ctx = config.lg_ctx;
  Runtime* runtime = config.lg_hlr;
  assert(NDIM >= 2);
  Rect<TDIM> part_rect = runtime->get_index_space_domain(ctx, task_is);
  int num_parts[TDIM];
  for (int i = 0; i < TDIM; i++)
    num_parts[i] = part_rect.hi[i] - part_rect.lo[i] + 1;
  Tensor replica;
  replica.numDim = NDIM;
  replica.data_type = data_type;
  for (int i = 0; i < NDIM; i++)
    replica.adim[i] = dims[NDIM-1-i];
  FieldSpace fs = runtime->create_field_space(ctx);
  FieldAllocator allocator= runtime->create_field_allocator(ctx, fs);
  switch (data_type) {
    case DT_FLOAT:
      allocator.allocate_field(sizeof(float), FID_DATA);
      break;
    case DT_DOUBLE:
      allocator.allocate_field(sizeof(double), FID_DATA);
      break;
    case DT_INT32:
      allocator.allocate_field(sizeof(int), FID_DATA);
      break;
    default:
      assert(false);
  }
  Point<NDIM> hi;
  for (int i = 0; i < NDIM; i++)
    hi[i] = dims[NDIM-1-i]-1;
  Rect<NDIM> rect(Point<NDIM>::ZEROES(), hi);
  IndexSpaceT<NDIM> is = runtime->create_index_space(ctx, rect);
  replica.region_grad = runtime->create_logical_region(ctx, is, fs);
  assert(dims[0] == num_parts[0]);
  //assert(dims[1] % num_parts[1] == 0);
  hi[NDIM-1] = dims[0] / num_parts[0] - 1; // replication dim
  hi[NDIM-2] = dims[1] / num_parts[TDIM-1] - 1; // sample dim
  Rect<NDIM> extent(Point<NDIM>::ZEROES(), hi);
  Transform<NDIM, TDIM> transform;
  for (int i = 0; i < NDIM; i++)
    for (int j = 0; j < TDIM; j++)
      transform[i][j] = 0;
  transform[NDIM-1][0] = hi[NDIM-1] + 1;
  transform[NDIM-2][TDIM-1] = hi[NDIM-2] + 1;
  //transform[NDIM-2][1] = dims[1] / num_parts[1];
  IndexPartition ip = runtime->create_partition_by_restriction(
      ctx, is, task_is, transform, extent);
  assert(runtime->is_index_partition_disjoint(ctx, ip));
  assert(runtime->is_index_partition_complete(ctx, ip));
  replica.part_grad = runtime->get_logical_partition(
    ctx, replica.region_grad, ip);
  return replica;
}

IndexSpace FFModel::get_task_is(ParallelConfig pc) const
{
  std::map<ParallelConfig, IndexSpace, ParaConfigCompare>::const_iterator iter;
  iter = taskIs.find(pc);
  assert(iter != taskIs.end());
  return iter->second;
}

IndexSpace FFModel::get_or_create_task_is(ParallelConfig pc)
{
  if (taskIs.find(pc) != taskIs.end())
    return taskIs[pc];
  IndexSpace task_is;
  Context ctx = config.lg_ctx;
  Runtime* runtime = config.lg_hlr;
  switch (pc.nDims) {
#define DIMFUNC(DIM) \
    case DIM: \
    { \
      Rect<DIM> task_rect; \
      for (int i = 0; i < DIM; i++) { \
        task_rect.lo[i] = 0; \
        task_rect.hi[i] = pc.dim[i]-1; \
      } \
      task_is = runtime->create_index_space(ctx, task_rect); \
      break; \
    }
    LEGION_FOREACH_N(DIMFUNC)
#undef DIMFUNC
    default:
      assert(false);
  }
  printf("ndim(%d) dims[%d %d %d %d]\n",
      pc.nDims, pc.dim[0], pc.dim[1], pc.dim[2], pc.dim[3]);
  taskIs[pc] = task_is;
  return task_is;
}

IndexSpace FFModel::get_or_create_task_is(const Domain& domain)
{
  ParallelConfig pc;
  pc.nDims = domain.get_dim();
  for (int i = 0; i < pc.nDims; i++) {
    pc.dim[i] = domain.hi()[i] - domain.lo()[i] + 1;
  }
  return get_or_create_task_is(pc);
}

IndexSpace FFModel::get_or_create_task_is(int ndims, const std::string& pcname)
{
  ParallelConfig pc;
  assert(config.find_parallel_config(ndims, pcname, pc));
  return get_or_create_task_is(pc);
}

IndexSpace FFModel::get_task_is(int ndims, const std::string& pcname) const
{
  ParallelConfig pc;
  assert(config.find_parallel_config(ndims, pcname, pc));
  return get_task_is(pc);
}

IndexSpace FFModel::get_task_is(const Domain& domain) const
{
  ParallelConfig pc;
  pc.nDims = domain.get_dim();
  for (int i = 0; i < pc.nDims; i++)
    pc.dim[i] = domain.hi()[i] - domain.lo()[i] + 1;
  std::map<ParallelConfig, IndexSpace, ParaConfigCompare>::const_iterator it;
  it = taskIs.find(pc);
  assert(it != taskIs.end());
  return it->second;
}

void FFModel::reset_metrics()
{
  Context ctx = config.lg_ctx;
  Runtime* runtime = config.lg_hlr;
  TaskLauncher launcher(UPDATE_METRICS_TASK_ID, TaskArgument(metrics_op, sizeof(Metrics)));
  current_metrics = runtime->execute_task(ctx, launcher);
}

void FFModel::init_layers()
{
  for (size_t i = 0; i < layers.size(); i++)
    layers[i]->init(*this);
}

void FFModel::forward(int seq_length)
{
  iter_config.seq_length = seq_length;
  for (size_t i = 0; i < layers.size(); i++)
    layers[i]->forward(*this);
}

void FFModel::compute_metrics()
{
  Op* final_layer = layers[layers.size()-1];
  assert(final_layer->numOutputs == 1);
  metrics_op->compute(this, &(final_layer->outputs[0]), &label_tensor_with_final_part);
}

void FFModel::backward(int seq_length)
{
  iter_config.seq_length = seq_length;
  assert(config.computationMode == COMP_MODE_TRAINING);
  // Compute metrics
  Op* final_layer = layers[layers.size()-1];
  assert(final_layer->numOutputs == 1);
  metrics_op->compute(this, &(final_layer->outputs[0]), &label_tensor_with_final_part);
  // Compute the gradients of the final layer wrt loss
  loss_op->backward(this, &(final_layer->outputs[0]), &label_tensor_with_final_part);
  // Perform backpropagation
  // std::set<LogicalRegion> resetedInputGrads;
  for (int l = layers.size() - 1; l >= 0; l--) {
#ifdef ENABLE_RESNET_INPUT_GRADIENT_OPTIMIZATION
    for (int i = 0; i < layers[l]->numInputs; i++)
      if (resetedInputGrads.find(layers[l]->inputs[i].region) == resetedInputGrads.end()) {
        resetedInputGrads.insert(layers[l]->inputs[i].region);
      } else {
        // This input's gradients has been reseted by other layers
        // So we should not do it again
        layers[l]->resetInputGrads[i] = false;
      }
#endif
    layers[l]->backward(*this);
  }
}

void FFModel::update()
{
  optimizer->next();
  for (size_t i = 0; i < parameters.size(); i++) {
    optimizer->update(&(parameters[i]));
  }
}

void FFModel::compile(Optimizer* _optimizer,
                      LossType loss_type,
                      const std::vector<MetricsType>& metrics,
		      CompMode comp_mode)
{
  optimizer = _optimizer;
  compile(loss_type, metrics, comp_mode);
}

bool FFModel::apply_fusion(const std::vector<Op*>& layers,
                           std::vector<Op*>& new_layers)
{
  //Context ctx = config.lg_ctx;
  Runtime* runtime = config.lg_hlr;
  for (size_t l = 1; l < layers.size() - 1; l++) {
    size_t start = 0;
    {
      Op* opl = layers[l];
      for (int idx = 0; idx < opl->numInputs; idx++) {
        bool found = false;
        for (size_t i = 0; i < l; i++)
          if (opl->inputs[idx].owner_op == layers[i]) {
            assert(!found);
            found = true;
            if (i > start) start = i;
          }
        assert(found || (opl->inputs[idx].owner_op == NULL));
      }
    }
    for (size_t i = start; i < l; i++) {
      Domain d1 = runtime->get_index_space_domain(layers[l]->task_is);
      Domain d2 = runtime->get_index_space_domain(layers[i]->task_is);
      ParallelConfig pc1, pc2;
      assert(config.find_parallel_config(d1.get_dim(), layers[l]->name, pc1));
      assert(config.find_parallel_config(d2.get_dim(), layers[i]->name, pc2));
      if (pc1 == pc2) {
        FusedOp* fused_op;
        //bool created = false;
        if (layers[i]->op_type == OP_FUSED)
          fused_op = (FusedOp*) layers[i];
        else {
          //created = true;
          fused_op = new FusedOp(*this, layers[i]);
        }
        if (fused_op->add_operator(*this, layers[l])) {
          // Construct new layers
          new_layers.clear();
          for (size_t j = 0; j < i; j++)
            new_layers.push_back(layers[j]);
          new_layers.push_back(fused_op);
          for (size_t j = i+1; j < layers.size(); j++) {
            if (j == l) continue; // l and i are fused
            Op* op = layers[j];
            // Update input tensors that belong to layer[l] or layer[i]
            for (int idx = 0; idx < op->numInputs; idx++) {
              if ((op->inputs[idx].owner_op == layers[l])
              || (op->inputs[idx].owner_op == layers[i]))
              {
                int found = -1;
                for (int k = 0; k < fused_op->numOutputs; k++)
                  if (fused_op->outputs[k].region == op->inputs[idx].region) {
                    assert(found == -1);
                    found = k;
                  }
                assert(found >= 0);
                op->inputs[idx] = fused_op->outputs[found];
              }
            }
            // Insert op
            new_layers.push_back(op);
          }
          // We are exact one layer fewer than the original
          assert(new_layers.size() + 1 == layers.size());
          return true;
        } else {
          //TODO: delete fused_op to avoid memory leakage
          //if (created)
            //delete fused_op;
          continue;
        }
      }
    }
  }
  return false;
}

void FFModel::compile(LossType loss_type,
                      const std::vector<MetricsType>& metrics,
                      CompMode comp_mode)
{
  Context ctx = config.lg_ctx;
  Runtime* runtime = config.lg_hlr;
  config.computationMode = comp_mode;
  if (config.import_strategy_file.length() > 0) {
    load_strategies_from_file(config.import_strategy_file, config.strategies);
  }
  if (config.search_budget > 0) {
    // Launch the search task
    FFModel* model = this;
    TaskLauncher launcher(STRATEGY_SEARCH_TASK_ID,
        TaskArgument(&model, sizeof(FFModel*)));
    Future future = runtime->execute_task(ctx, launcher);
    future.get_void_result();
  } else {
    // Do nothing
  }

  loss_op = new Loss(loss_type);
  metrics_op = new Metrics(loss_type, metrics);

  // Init performance metrics
  TaskLauncher launcher(UPDATE_METRICS_TASK_ID, TaskArgument(metrics_op, sizeof(Metrics)));
  current_metrics = runtime->execute_task(ctx, launcher);

  for (size_t l = 0; l < layers.size(); l++) {
    Op* op = layers[l];
    for (int i = 0; i < op->numInputs; i++) {
      if (op->inputs[i].owner_op == NULL) {
        // User created tensor
        op->inputs[i] = op->inputs[i];
      } else {
        // Refresh op's input tensor
        int tsIdx = op->inputs[i].owner_idx;
        op->inputs[i] = op->inputs[i].owner_op->outputs[tsIdx];
      }
    }
    op->create_output_and_partition(*this);
    op->create_weights(*this);
    for (int i = 0; i < op->numWeights; i++) {
      parameters.push_back(op->weights[i]);
    }
  }

  // Check correctness
  for (size_t l = 0; l < layers.size(); l++) {
    Op* op = layers[l];
    for (int i = 0; i < op->numOutputs; i++) {
      assert(op->outputs[i].owner_op == op);
      assert(op->outputs[i].owner_idx == i);
    }
  }

  // Perform fusion optimizations
  if (config.perform_fusion) {
    fprintf(stderr, "Applying fusion optimizations during compilation...\n");
    fprintf(stderr, "%zu layers before fusion...\n", layers.size());
    std::vector<Op*> new_layers;
    std::vector<Op*> old_layers = layers;
    while (apply_fusion(layers, new_layers)) {
      for (size_t i = 0; i < new_layers.size(); i++)
        for (int idx = 0; idx < new_layers[i]->numInputs; idx++)
          for (size_t j = i+1; j < new_layers.size(); j++)
            if (new_layers[i]->inputs[idx].owner_op == new_layers[j])
              assert(false);
      layers = new_layers;
    }
    // Check integrity
    for (size_t l = 0; l < layers.size(); l++) {
      if (layers[l]->op_type == OP_FUSED) {
        FusedOp* fused = (FusedOp*) layers[l];
        int ioff = 0, woff = 0, ooff = 0;
        for (int op = 0; op < fused->numOperators; op++) {
          Op* old_op = fused->operators[op];
          for (int i = 0; i < fused->op_num_inputs[op]; i++) {
            int my_off = fused->op_input_idx[i+ioff];
            if (fused->op_input_source[i+ioff] == FusedOp::SOURCE_INPUT) {
              assert(fused->inputs[my_off].region == old_op->inputs[i].region);
            } else if (fused->op_input_source[i+ioff] == FusedOp::SOURCE_OUTPUT) {
              assert(fused->outputs[my_off].region == old_op->inputs[i].region);
            } else
              assert(false);
          }
          for (int i = 0; i < fused->op_num_weights[op]; i++) {
            int my_off = fused->op_weight_idx[i+woff];
            assert(fused->op_weight_source[i+woff] == FusedOp::SOURCE_WEIGHT);
            assert(fused->weights[my_off].region == old_op->weights[i].region);
          }
          for (int i = 0; i < fused->op_num_outputs[op]; i++) {
            int my_off = fused->op_output_idx[i+ooff];
            assert(fused->op_output_source[i+ooff] == FusedOp::SOURCE_OUTPUT);
            assert(fused->outputs[my_off].region == old_op->outputs[i].region);
          }
          ioff += fused->op_num_inputs[op];
          woff += fused->op_num_weights[op];
          ooff += fused->op_num_outputs[op];
        }
      } else {
        bool found = false;
        for (size_t i = 0; i < old_layers.size(); i++) {
          if (old_layers[i] == layers[l]) {
            assert(!found);
            found = true;
          }
        }
        assert(found);
      }
    }
    fprintf(stderr, "%zu layers after fusion...\n", layers.size());
  }
  Op* final_layer = layers[layers.size()-1];
  // FIXME: currently assume the final layer has exactly one output
  assert(final_layer->numOutputs == 1);

  for (size_t i = 0; i < layers.size(); i++) {
      Op* op = layers[i];
      printf("layer[%zu]: type(%d)\n", i, layers[i]->op_type);
      for (int j = 0; j < op->numInputs; j++) {
        LogicalRegion handle = op->inputs[j].region;
        printf("inputs[%d] region(%d,%d,%d)\n", j, handle.get_index_space().get_id(),
                          handle.get_field_space().get_id(),
                          handle.get_tree_id());
      }
      for (int j = 0; j < op->numOutputs; j++) {
        LogicalRegion handle = op->outputs[j].region;
        printf("outputs[%d] region(%d,%d,%d)\n", j, handle.get_index_space().get_id(),
                          handle.get_field_space().get_id(),
                          handle.get_tree_id());
      }
  }
  //assert(final_layer->outputs[0].numDim == 2);
  int dims[MAX_TENSOR_DIM], num_dims;
  num_dims = final_layer->outputs[0].numDim;
  // Note that FlexFlow's runtim internally reverse the array ordering
  for (int i = 0; i < num_dims; i++)
    dims[i] = final_layer->outputs[0].adim[num_dims-1-i];
  DataType label_type = DT_FLOAT;
  if (loss_type == LOSS_SPARSE_CATEGORICAL_CROSSENTROPY) {
    // assign dims[num_dims-1] = 1 for sparse categorical labels
    dims[num_dims-1] = 1;
    label_type = DT_INT32;
  }
  // create label tensor
  switch (num_dims) {
#define DIMFUNC(DIM) \
    case DIM: \
    { \
      label_tensor = create_tensor<DIM>(dims, label_type); \
      label_tensor_with_final_part = label_tensor; \
      IndexSpaceT<DIM> task_is = IndexSpaceT<DIM>(\
          get_or_create_task_is(DIM, final_layer->name));\
      create_disjoint_partition<DIM>(label_tensor_with_final_part,\
          task_is, label_tensor_with_final_part.part,\
          label_tensor_with_final_part.part_grad);\
      break; \
    }
    LEGION_FOREACH_N(DIMFUNC)
#undef DIMFUNC
    default:
    {
      assert(false && "Unsupported dim");
    }
  }
  // init optimizer
  assert(optimizer != NULL);
  optimizer->init();
#ifdef FF_USE_NCCL
  if (config.computationMode == COMP_MODE_TRAINING) {
    // init all nccl communicators
    std::map<MappingTagID, ParallelConfig>::iterator iter;
    for (iter = config.strategies.begin(); iter != config.strategies.end(); iter++) {
      // only init nccl for GPU parallel configurations
      if (iter->second.device_type != ParallelConfig::GPU) continue;
      std::map<MappingTagID, ParallelConfig>::const_iterator it2;
      bool found = false;
      // Reuse nccl comms for same parallel config
      for (it2 = config.strategies.begin(); it2 != iter; it2++) {
        if (it2->second == iter->second) {
          found = true;
          for (int i = 0; i < it2->second.num_parts(); i++)
            iter->second.nccl_comms[i] = it2->second.nccl_comms[i];
        }
      }
      // Create new nccl comms
      if (!found) {
        TaskLauncher launcher(NCCL_GETUNIQUEID_TASK_ID, TaskArgument(NULL, 0));
        Future future = runtime->execute_task(ctx, launcher);
        ncclUniqueId ncclId = future.get_result<ncclUniqueId>();
        IndexSpace task_is = get_or_create_task_is(iter->second);
        ArgumentMap argmap;
        IndexLauncher index_launcher(NCCL_INIT_COMMS_TASK_ID, task_is,
            TaskArgument(&ncclId, sizeof(ncclUniqueId)), argmap,
            Predicate::TRUE_PRED, false/*must*/, 0/*mapper_id*/,
            iter->first/*MappingTagID*/);
        FutureMap fm = runtime->execute_index_space(ctx, index_launcher);
        fm.wait_all_results();
        int idx = 0;
        Domain task_domain = runtime->get_index_space_domain(ctx, task_is);
        for (Domain::DomainPointIterator it(task_domain); it; it++, idx++) {
          iter->second.nccl_comms[idx] = fm.get_result<ncclComm_t>(*it);
        }
      }
    }
  }
#endif
}

void FFModel::rewrite(const std::map<Op*, ParallelConfig>& current,
                      std::map<Op*, ParallelConfig>& next) const
{
  next = current;
  size_t opId = std::rand() % layers.size();
  //TODO: need to make sure opId is not an output layer of the model
  if (opId == layers.size() - 1)
    return;
  next[layers[opId]] = layers[opId]->get_random_parallel_config(*this);
}

void FFModel::optimize(Simulator* simulator,
                       std::map<Op*, ParallelConfig>& best,
                       size_t budget, float alpha,
                       CompMode comp_mode) const
{
  // Start from data parallel
  std::map<Op*, ParallelConfig> current, next;
  float best_runtime = simulator->simulate_runtime(this, best, comp_mode);
  current = best;
  float current_runtime = best_runtime;
  size_t reset_span = budget / 100, last_reset_iter = 0;
  if (reset_span == 0)
    reset_span = 1;
  if (reset_span > 1000)
    reset_span = 1000;
  for (size_t iter = 0; iter <= budget; iter++) {
    // Reset the current strategy to be the best strategy
    if (iter - last_reset_iter >= reset_span) {
      current = best;
      current_runtime = best_runtime;
      last_reset_iter = iter;
    }
    rewrite(current, next);
    float next_runtime = simulator->simulate_runtime(this, next, comp_mode);
    if (iter % 1000 == 0) {
      printf("iteration(%zu) current_strategy(%.4lf) best_strategy(%.4lf)\n", iter,
             current_runtime, best_runtime);
    }
    float rn = static_cast<float>(std::rand()) / static_cast<float>(RAND_MAX);
    //float ratio = (next_runtime - current_runtime) / current_runtime;
    float diff = (next_runtime - current_runtime);
    if (next_runtime < best_runtime) {
      best_runtime = next_runtime;
      best = next;
    }
    if (next_runtime < current_runtime) {
      current = next;
      current_runtime = next_runtime;
    } else if (rn < std::exp(-alpha * diff)) {
      current = next;
      current_runtime = next_runtime;
    }
  }
  printf("=========== Best Discovered Strategy ==========\n");
  simulator->simulate_runtime(this, best, comp_mode, this->config.export_strategy_task_graph_file);
  std::map<Op*, ParallelConfig>::const_iterator it;
  for (it = best.begin(); it != best.end(); it++) {
    printf("[%s] num_dims(%d) dims[", it->first->name, it->second.nDims);
    for (int i = 0; i < it->second.nDims; i++)
      if (i < it->second.nDims - 1)
        printf("%d,", it->second.dim[i]);
      else
        printf("%d", it->second.dim[i]);
    printf("] device_ids[");
    for (int i = 0; i < it->second.num_parts(); i++)
      if (i < it->second.num_parts() - 1)
        printf("%d,", it->second.device_ids[i]);
      else
        printf("%d", it->second.device_ids[i]);
    printf("]\n");
  }
  printf("============= MCMC Search Finished ============\n\n");
}

void FFModel::zero_gradients(void)
{
  for (int l = layers.size() - 1; l >= 0; l--)
    layers[l]->zero_grad(*this);
#ifdef DEADCODE
  ArgumentMap arg_map;
  Context ctx = config.lg_ctx;
  Runtime* runtime = config.lg_hlr;
  for (size_t p = 0; p < parameters.size(); p++) {
    Domain domain = runtime->get_index_partition_color_space(
        ctx, parameters[p].part_grad.get_index_partition());
    IndexSpace task_is = get_or_create_task_is(domain);
    IndexLauncher launcher(ZERO_INIT_TASK_ID, task_is,
                           TaskArgument(NULL, 0), arg_map,
                           Predicate::TRUE_PRED, false/*must*/, 0/*mapper_id*/,
                           FFConfig::get_hash_id(std::string(parameters[p].pcname)));
    launcher.add_region_requirement(
        RegionRequirement(parameters[p].part_grad, 0/*projection*/,
                          WRITE_ONLY, EXCLUSIVE, parameters[p].region_grad));
    launcher.add_field(0, FID_DATA);
    runtime->execute_index_space(ctx, launcher);
  }
#endif
}

void FFModel::print_layers(int id)
{
  if (id == -1) {
    for (size_t i = 0; i < layers.size(); i++) {
      layers[i]->print_layer(*this);
    }
  } else {
    layers[id]->print_layer(*this);
  }
}

std::string FFModel::get_operator_type_name(OperatorType type) const
{
  switch(type) {
    case OP_CONV2D: return "Conv2D";
    case OP_DROPOUT: return "Dropout";
    case OP_LINEAR: return "Dense";
    case OP_BATCHMATMUL: return "BatchMatMul";
    case OP_POOL2D: return "Pool2D";
    case OP_RELU: return "ReLU";
    case OP_SIGMOID: return "Sigmoid";
    case OP_TANH: return "Tanh";
    case OP_ELU: return "Elu";
    case OP_FLAT: return "Flat";
    case OP_SOFTMAX: return "Softmax";
    case OP_BATCHNORM: return "BatchNorm";
    case OP_CONCAT: return "Concat";
    case OP_SPLIT: return "Split";
    case OP_EMBEDDING: return "Embedding";
    case OP_GROUP_BY: return "Group_by";
    case OP_RESHAPE: return "Reshape";
    case OP_REVERSE: return "Reverse";
    case OP_TRANSPOSE: return "Transpose";
    case OP_EW_ADD: return "Add";
    case OP_EW_MUL: return "Mul";
    case OP_MATMUL: return "Matmul";
    case OP_MUL: return "Mul";
    case OP_ENLARGE: return "Enlarge";
    case OP_SQUEEZE: return "Squeeze";
    case OP_UNSQUEEZE: return "Unsqueeze";
    case OP_EW_SUB: return "Sub";
    case OP_EW_DIV: return "Div";
    case OP_EW_EQUAL: return "Equal";
    case OP_EW_GREATER: return "Greater";
    case OP_EW_LESS: return "Less";
    case OP_EW_MAX: return "Max";
    case OP_EW_MIN: return "Min";
    case OP_REDUCE_ARGMAX: return "ReduceArgMax";
    case OP_REDUCE_ARGMIN: return "ReduceArgMin";
    case OP_REDUCE_MAX: return "ReduceMax";
    case OP_REDUCE_MEAN: return "ReduceMean";
    case OP_REDUCE_MIN: return "ReduceMin";
    case OP_REDUCE_PROD: return "ReduceProd";
    case OP_REDUCE_SUM: return "ReduceSum";
    case OP_PAD: return "Pad";
    case OP_SHAPE: return "Shape";
    case OP_SIZE: return "Size";
    case OP_TOPK: return "TopK";
    case OP_WHERE: return "Where";
    case OP_CEIL: return "Ceil";
    case OP_CAST: return "Cast";
    case OP_EXP: return "Exp";
    case OP_ROUND: return "Round";
    case OP_LOG: return "Log";
    case OP_LOGICAL_NOT: return "LogicalNot";
    case OP_SQRT: return "Sqrt";
    case OP_LEAKYRELU: return "LeakyReLU";
    case OP_SLICE: return "Slice";
    case OP_RESIZE: return "Resize";
    case OP_PRELU: return "PReLU";
    case OP_MULTIHEAD_ATTENTION: return "MultiHeadAttention";
    case OP_FUSED: return "FusedOp";
    default: assert(false && "Not supported Operator type"); return "Unsupported";
  }
}

PerfMetrics FFModel::update_metrics_task(const Task *task,
                                         const std::vector<PhysicalRegion>& regions,
                                         Context ctx, Runtime* runtime)
{
  Metrics* m = (Metrics*) task->args;
  //printf("in update_metrics_task\n");
  if (task->futures.size() == 0) {
    // Create an empty future
    PerfMetrics perf;
    return perf;
  }
  assert(task->futures.size() > 1);
  PerfMetrics all_metrics = task->futures[0].get_result<PerfMetrics>();
  for (size_t i = 1; i < task->futures.size(); i++) {
    PerfMetrics one_metrics = task->futures[i].get_result<PerfMetrics>();
    all_metrics.update(one_metrics);
  }
  all_metrics.print(m);
  //fprintf(stderr, "acc_train_loss: %.4lf train_accuracy: %.2lf%%(%d/%d)\n",
  //        all_metrics.train_loss / all_metrics.train_all,
  //        all_metrics.train_correct * 100.0f / all_metrics.train_all,
  //        all_metrics.train_correct, all_metrics.train_all);
  return all_metrics;
}

void Op::prefetch(const FFModel& ff)
{
  // TODO: perform prefetch for performance imporvement
}

#ifdef DEADCODE
// ========================================================
// class DataLoader
// ========================================================
DataLoader::DataLoader(std::string datasetPath)
{
  std::string trainPath = datasetPath + "/train";
  std::string valPath = datasetPath + "/val";
  DIR* trainDir = opendir(trainPath.c_str());
  DIR* valDir = opendir(valPath.c_str());
  if (!trainDir) {
    log_model.print("Failed to open %s\n", trainPath.c_str());
    return;
  }
  if (!valDir) {
    log_model.print("Failed to open %s\n", valPath.c_str());
    return;
  }
  for (struct dirent* dp = readdir(trainDir); dp; dp = readdir(trainDir)) {
    std::string labelId(dp->d_name);
    if (labelId == "." || labelId == "..")
      continue;
    DIR* labelDir = opendir((trainPath + "/" + labelId).c_str());
    if (!labelDir)
      continue;
    for (struct dirent* sp = readdir(labelDir); sp; sp = readdir(labelDir)) {
      std::string sampleId(sp->d_name);
      if (sampleId == "." || sampleId == "..")
        continue;

    }
    printf("%s/%s\n", trainPath.c_str(), labelId.c_str());
    closedir(labelDir);
  }
  closedir(trainDir);
  closedir(valDir);
}

bool DataLoader::get_samples(int numSamples, DataLoadMeta &meta)
{
  meta.numSamples = numSamples;
  for (int i = 0; i < numSamples; i++) {
    if (sampleIter == samples.end())
      sampleIter = samples.begin();
    meta.samples[i] = *sampleIter;
  }
  return true;
}

bool DataLoader::shuffle_samples(void)
{
  std::random_shuffle(samples.begin(), samples.end());
  return true;
}
#endif

// ========================================================
// class FFIterationConfig
// ========================================================
FFIterationConfig::FFIterationConfig()
{
  seq_length = -1;
}

void FFIterationConfig::reset()
{
  seq_length = -1;
}

// ========================================================
// class FFConfig
// ========================================================

// Default Config Parameters
struct DefaultConfig {
  const static int epochs = 1;
  const static int iterations = 1;
  const static int batchSize = 64;
  const static bool profiling = false;
  constexpr static float learningRate = 0.01f;
  constexpr static float weightDecay = 0.0001f;
  const static size_t workSpaceSize = (size_t)1 * 1024 * 1024 * 1024; // 2GB
  const static int numNodes = 1;
  const static int workersPerNode = 0;
  const static int cpusPerNode = 0;
  const static size_t searchBudget = 0;
  const static size_t simulatorWorkSpaceSize = (size_t)2 * 1024 * 1024 * 1024; //2GB
  constexpr static float searchAlpha = 1.0f;
  const static bool searchOverlapBackwardUpdate = false;
  const static bool enableSampleParallel = true;
  const static bool enableParameterParallel = false;
  const static bool enableAttributeParallel = false;
  const static bool allowTensorOpMathConversion = false;
  const static int machine_model_version = 0;
  const static int simulator_segment_size = 16777216; // 16 MB
  const static int simulator_max_num_segments = 1;
};

FFConfig::FFConfig()
{
  epochs = DefaultConfig::epochs;
  iterations = DefaultConfig::iterations;
  batchSize = DefaultConfig::batchSize;
  profiling = DefaultConfig::profiling;
  learningRate = DefaultConfig::learningRate;
  weightDecay = DefaultConfig::weightDecay;
  workSpaceSize = DefaultConfig::workSpaceSize;
  numNodes = DefaultConfig::numNodes;
  cpusPerNode = DefaultConfig::cpusPerNode;
  workersPerNode = DefaultConfig::workersPerNode;
  simulator_work_space_size = DefaultConfig::simulatorWorkSpaceSize;
  search_budget = DefaultConfig::searchBudget;
  search_alpha = DefaultConfig::searchAlpha;
  search_overlap_backward_update = DefaultConfig::searchOverlapBackwardUpdate;
  computationMode = COMP_MODE_TRAINING;
  enable_sample_parallel = DefaultConfig::enableSampleParallel;
  enable_parameter_parallel = DefaultConfig::enableParameterParallel;
  enable_attribute_parallel = DefaultConfig::enableAttributeParallel;
  allow_tensor_op_math_conversion = DefaultConfig::allowTensorOpMathConversion;
  machine_model_version = DefaultConfig::machine_model_version;
  simulator_segment_size = DefaultConfig::simulator_segment_size;
  simulator_max_num_segments = DefaultConfig::simulator_max_num_segments;
  machine_model_file = "";
  import_strategy_file = "";
  export_strategy_file = "";
  export_strategy_task_graph_file = "";
  dataset_path = "";
  syntheticInput = false;
  perform_fusion = false;

  // Parse input arguments
  {
    const InputArgs &command_args = HighLevelRuntime::get_input_args();
    char **argv = command_args.argv;
    int argc = command_args.argc;
    parse_args(argv, argc);
  }

  Runtime *runtime = Runtime::get_runtime();
  lg_hlr = runtime;
  lg_ctx = Runtime::get_context();
  field_space = runtime->create_field_space(lg_ctx);
}

void FFConfig::parse_args(char **argv, int argc)
{
  for (int i = 1; i < argc; i++)
  {
    if ((!strcmp(argv[i], "-e")) || (!strcmp(argv[i], "--epochs"))) {
      epochs = atoi(argv[++i]);
      continue;
    }
    if ((!strcmp(argv[i], "-i")) || (!strcmp(argv[i], "--iterations"))) {
      iterations = atoi(argv[++i]);
      continue;
    }
    if ((!strcmp(argv[i], "-b")) || (!strcmp(argv[i], "--batch-size"))) {
      batchSize = atoi(argv[++i]);
      continue;
    }
    if ((!strcmp(argv[i], "--lr")) || (!strcmp(argv[i], "--learning-rate"))) {
      learningRate = atof(argv[++i]);
      continue;
    }
    if ((!strcmp(argv[i], "--wd")) || (!strcmp(argv[i], "--weight-decay"))) {
      weightDecay = atof(argv[++i]);
      continue;
    }
    if ((!strcmp(argv[i], "-p")) || (!strcmp(argv[i], "--print-freq"))) {
      printFreq = atoi(argv[++i]);
      continue;
    }
    if ((!strcmp(argv[i], "-d")) || (!strcmp(argv[i], "--dataset"))) {
      dataset_path = std::string(argv[++i]);
      continue;
    }
    if ((!strcmp(argv[i], "--budget")) || (!strcmp(argv[i], "--search-budget"))) {
      search_budget =(size_t) atoll(argv[++i]);
      continue;
    }
    if ((!strcmp(argv[i], "--alpha")) || (!strcmp(argv[i], "--search-alpha"))) {
      search_alpha = atof(argv[++i]);
      continue;
    }
    if (!strcmp(argv[i], "--simulator-workspace-size"))
    {
      simulator_work_space_size = atoll(argv[++i]);
      continue;
    }
    if ((!strcmp(argv[i], "--import")) || (!strcmp(argv[i], "--import-strategy"))) {
      import_strategy_file = std::string(argv[++i]);
      continue;
    }
    if ((!strcmp(argv[i], "--export")) || (!strcmp(argv[i], "--export-strategy"))) {
      export_strategy_file = std::string(argv[++i]);
      continue;
    }
    if ((!strcmp(argv[i], "--enable-parameter-parallel"))) {
      enable_parameter_parallel = true;
      continue;
    }
    if ((!strcmp(argv[i], "--enable-attribute-parallel"))) {
      enable_parameter_parallel = true;
      continue;
    }
    if (!strcmp(argv[i], "-ll:gpu"))
    {
      workersPerNode = atoi(argv[++i]);
      continue;
    }
    if (!strcmp(argv[i], "--nodes"))
    {
      numNodes = atoi(argv[++i]);
      continue;
    }
    if (!strcmp(argv[i], "-ll:cpu"))
    {
      cpusPerNode = atoi(argv[++i]);
      continue;
    }
    if (!strcmp(argv[i], "--profiling"))
    {
      profiling = true;
      continue;
    }
    if (!strcmp(argv[i], "--allow-tensor-op-math-conversion"))
    {
      allow_tensor_op_math_conversion = true;
      continue;
    }
    if (!strcmp(argv[i], "--fusion"))
    {
      perform_fusion = true;
      continue;
    }
    if (!strcmp(argv[i], "--overlap"))
    {
      search_overlap_backward_update = true;
      continue;
    }
    if (!strcmp(argv[i], "--taskgraph")) {
      export_strategy_task_graph_file = std::string(argv[++i]);
      continue;
    }
    if (!strcmp(argv[i], "--machine-model-version")) {
      machine_model_version = atoi(argv[++i]);
      continue;
    }
    if (!strcmp(argv[i], "--machine-model-file")) {
      machine_model_file = std::string(argv[++i]);
      continue;
    }
    if (!strcmp(argv[i], "--simulator-segment-size")) {
      simulator_segment_size = atoi(argv[++i]);
      continue;
    }
    if (!strcmp(argv[i], "--simulator-max-num-segments")) {
      simulator_max_num_segments = atoi(argv[++i]);
      continue;
    }
  }
}

void register_flexflow_internal_tasks()
{
  // CNN_INIT_TASK
  {
    TaskVariantRegistrar registrar(FF_INIT_TASK_ID, "cuda_init_task");
    registrar.add_constraint(ProcessorConstraint(Processor::TOC_PROC));
    registrar.set_leaf();
    Runtime::preregister_task_variant<FFHandler, UtilityTasks::init_cuda_task>(
        registrar, "cuda_init_task");
  }
  // ElementUnary task
  {
    TaskVariantRegistrar registrar(ELEMENTUNARY_INIT_TASK_ID, "ElementWiseUnary Init");
    registrar.add_constraint(ProcessorConstraint(Processor::TOC_PROC));
    registrar.set_leaf();
    Runtime::preregister_task_variant<OpMeta*, ElementUnary::init_task>(
        registrar, "ElementWiseUnary Init Task");
  }
  {
    TaskVariantRegistrar registrar(ELEMENTUNARY_FWD_TASK_ID, "ElementWiseUnary Forward");
    registrar.add_constraint(ProcessorConstraint(Processor::TOC_PROC));
    registrar.set_leaf();
    Runtime::preregister_task_variant<ElementUnary::forward_task>(
        registrar, "ElementWiseUnary Forward Task");
  }
  {
    TaskVariantRegistrar registrar(ELEMENTUNARY_BWD_TASK_ID, "ElementWiseUnary Backward");
    registrar.add_constraint(ProcessorConstraint(Processor::TOC_PROC));
    registrar.set_leaf();
    Runtime::preregister_task_variant<ElementUnary::backward_task>(
        registrar, "ElementWiseUnary Backward Task");
  }
  // ElementBinary task
  {
    TaskVariantRegistrar registrar(ELEMENTBINARY_INIT_TASK_ID, "ElementWiseBinary Init");
    registrar.add_constraint(ProcessorConstraint(Processor::TOC_PROC));
    registrar.set_leaf();
    Runtime::preregister_task_variant<OpMeta*, ElementBinary::init_task>(
        registrar, "ElementWiseBinary Init Task");
  }
  {
    TaskVariantRegistrar registrar(ELEMENTBINARY_FWD_TASK_ID, "ElementWiseBinary Forward");
    registrar.add_constraint(ProcessorConstraint(Processor::TOC_PROC));
    registrar.set_leaf();
    Runtime::preregister_task_variant<ElementBinary::forward_task>(
        registrar, "ElementWiseBinary Forward Task");
  }
  {
    TaskVariantRegistrar registrar(ELEMENTBINARY_BWD_TASK_ID, "ElementWiseBinary Backward");
    registrar.add_constraint(ProcessorConstraint(Processor::TOC_PROC));
    registrar.set_leaf();
    Runtime::preregister_task_variant<ElementBinary::backward_task>(
        registrar, "ElementWiseBinary Backward Task");
  }
  // Conv2D task
  {
    TaskVariantRegistrar registrar(CONV2D_INIT_TASK_ID, "Conv2D Init");
    registrar.add_constraint(ProcessorConstraint(Processor::TOC_PROC));
    registrar.set_leaf();
    Runtime::preregister_task_variant<OpMeta*, Conv2D::init_task>(
        registrar, "Conv2D Init Task");
  }
  {
    TaskVariantRegistrar registrar(CONV2D_FWD_TASK_ID, "Conv2D Forward");
    registrar.add_constraint(ProcessorConstraint(Processor::TOC_PROC));
    registrar.set_leaf();
    Runtime::preregister_task_variant<Conv2D::forward_task>(
        registrar, "Conv2D Forward Task");
  }
  {
    TaskVariantRegistrar registrar(CONV2D_BWD_TASK_ID, "Conv2D Backward");
    registrar.add_constraint(ProcessorConstraint(Processor::TOC_PROC));
    registrar.set_leaf();
    Runtime::preregister_task_variant<Conv2D::backward_task>(
        registrar, "Conv2D Backward Task");
  }
  //{
  //  TaskVariantRegistrar registrar(CONV2D_UPD_TASK_ID, "Conv2D Update");
  //  registrar.add_constraint(ProcessorConstraint(Processor::TOC_PROC));
  //  registrar.set_leaf();
  //  Runtime::preregister_task_variant<Conv2D::update_task>(
  //     registrar, "Conv2D Update Task");
  //}
  // Dropout task
  {
    TaskVariantRegistrar registrar(DROPOUT_INIT_TASK_ID, "Dropout Init");
    registrar.add_constraint(ProcessorConstraint(Processor::TOC_PROC));
    registrar.set_leaf();
    Runtime::preregister_task_variant<OpMeta*, Dropout::init_task>(
        registrar, "Dropout Init Task");
  }
  {
    TaskVariantRegistrar registrar(DROPOUT_FWD_TASK_ID, "Dropout Forward");
    registrar.add_constraint(ProcessorConstraint(Processor::TOC_PROC));
    registrar.set_leaf();
    Runtime::preregister_task_variant<Dropout::forward_task>(
        registrar, "Dropout Forward Task");
  }
  {
    TaskVariantRegistrar registrar(DROPOUT_BWD_TASK_ID, "Dropout Backward");
    registrar.add_constraint(ProcessorConstraint(Processor::TOC_PROC));
    registrar.set_leaf();
    Runtime::preregister_task_variant<Dropout::backward_task>(
        registrar, "Dropout Backward Task");
  }
  // Embedding task GPU
  {
    TaskVariantRegistrar registrar(EMBED_INIT_TASK_ID, "Embedding Init");
    registrar.add_constraint(ProcessorConstraint(Processor::TOC_PROC));
    registrar.set_leaf();
    Runtime::preregister_task_variant<OpMeta*, Embedding::init_task>(
        registrar, "Embedding Init Task");
  }
  {
    TaskVariantRegistrar registrar(EMBED_FWD_TASK_ID, "Embedding Forward");
    registrar.add_constraint(ProcessorConstraint(Processor::TOC_PROC));
    registrar.set_leaf();
    Runtime::preregister_task_variant<Embedding::forward_task>(
        registrar, "Embedding Forward Task");
  }
  {
    TaskVariantRegistrar registrar(EMBED_BWD_TASK_ID, "Embedding Backward");
    registrar.add_constraint(ProcessorConstraint(Processor::TOC_PROC));
    registrar.set_leaf();
    Runtime::preregister_task_variant<Embedding::backward_task>(
        registrar, "Embedding Backward Task");
  }
  // Embedding task CPU
  /* {
    TaskVariantRegistrar registrar(EMBED_FWD_TASK_ID, "Embedding Forward");
    registrar.add_constraint(ProcessorConstraint(Processor::LOC_PROC));
    registrar.set_leaf();
    Runtime::preregister_task_variant<Embedding::forward_task_cpu>(
        registrar, "Embedding Forward Task");
  }
  {
    TaskVariantRegistrar registrar(EMBED_BWD_TASK_ID, "Embedding Backward");
    registrar.add_constraint(ProcessorConstraint(Processor::LOC_PROC));
    registrar.set_leaf();
    Runtime::preregister_task_variant<Embedding::backward_task_cpu>(
        registrar, "Embedding Backward Task");
  }*/

  // Group by task CPU
  {
    TaskVariantRegistrar registrar(GROUP_BY_INIT_TASK_ID, "Group_by Init");
    registrar.add_constraint(ProcessorConstraint(Processor::LOC_PROC));
    registrar.set_leaf();
    Runtime::preregister_task_variant<OpMeta*, Group_by::init_task>(
        registrar, "Group_by Init Task");
  }
  {
    TaskVariantRegistrar registrar(GROUP_BY_FWD_TASK_ID, "Group_by Forward");
    registrar.add_constraint(ProcessorConstraint(Processor::LOC_PROC));
    registrar.set_leaf();
    Runtime::preregister_task_variant<Group_by::forward_task>(
        registrar, "Group_by Forward Task");
  }
  {
    TaskVariantRegistrar registrar(GROUP_BY_BWD_TASK_ID, "Group_by Backward");
    registrar.add_constraint(ProcessorConstraint(Processor::LOC_PROC));
    registrar.set_leaf();
    Runtime::preregister_task_variant<Group_by::backward_task>(
        registrar, "Group_by Backward Task");
  }

  // Pool2D task
  {
    TaskVariantRegistrar registrar(POOL2D_INIT_TASK_ID, "pool2d_init_task");
    registrar.add_constraint(ProcessorConstraint(Processor::TOC_PROC));
    registrar.set_leaf();
    Runtime::preregister_task_variant<OpMeta*, Pool2D::init_task>(
        registrar, "pool2d_init_task");
  }
  {
    TaskVariantRegistrar registrar(POOL2D_FWD_TASK_ID, "pool2d_fwd_task");
    registrar.add_constraint(ProcessorConstraint(Processor::TOC_PROC));
    registrar.set_leaf();
    Runtime::preregister_task_variant<Pool2D::forward_task>(
        registrar, "pool2d_fwd_task");
  }
  {
    TaskVariantRegistrar registrar(POOL2D_BWD_TASK_ID, "pool2d_bwd_task");
    registrar.add_constraint(ProcessorConstraint(Processor::TOC_PROC));
    registrar.set_leaf();
    Runtime::preregister_task_variant<Pool2D::backward_task>(
        registrar, "pool2d_bwd_task");
  }
  // BatchNorm task
  {
    TaskVariantRegistrar registrar(BATCHNORM_INIT_TASK_ID, "bn_init_task");
    registrar.add_constraint(ProcessorConstraint(Processor::TOC_PROC));
    registrar.set_leaf();
    Runtime::preregister_task_variant<OpMeta*, BatchNorm::init_task>(
        registrar, "bn_init_task");
  }
  {
    TaskVariantRegistrar registrar(BATCHNORM_FWD_TASK_ID, "bn_fwd_task");
    registrar.add_constraint(ProcessorConstraint(Processor::TOC_PROC));
    registrar.set_leaf();
    Runtime::preregister_task_variant<BatchNorm::forward_task>(
        registrar, "bn_fwd_task");
  }
  {
    TaskVariantRegistrar registrar(BATCHNORM_BWD_TASK_ID, "bn_bwd_task");
    registrar.add_constraint(ProcessorConstraint(Processor::TOC_PROC));
    registrar.set_leaf();
    Runtime::preregister_task_variant<BatchNorm::backward_task>(
        registrar, "bn_bwd_task");
  }
  // BatchMatmul task
  {
    TaskVariantRegistrar registrar(BATCHMATMUL_INIT_TASK_ID, "BatchMatmul Init");
    registrar.add_constraint(ProcessorConstraint(Processor::TOC_PROC));
    registrar.set_leaf();
    Runtime::preregister_task_variant<OpMeta*, BatchMatmul::init_task>(
        registrar, "BatchMatmul Init Task");
  }
  {
    TaskVariantRegistrar registrar(BATCHMATMUL_FWD_TASK_ID, "BatchMatmul Forward");
    registrar.add_constraint(ProcessorConstraint(Processor::TOC_PROC));
    registrar.set_leaf();
    Runtime::preregister_task_variant<BatchMatmul::forward_task>(
        registrar, "BatchMatmul Forward Task");
  }
  {
    TaskVariantRegistrar registrar(BATCHMATMUL_BWD_TASK_ID, "BatchMatmul Backward");
    registrar.add_constraint(ProcessorConstraint(Processor::TOC_PROC));
    registrar.set_leaf();
    Runtime::preregister_task_variant<BatchMatmul::backward_task>(
        registrar, "BatchMatmul Backward Task");
  }
  // Linear task
  {
    TaskVariantRegistrar registrar(LINEAR_INIT_TASK_ID, "Linear Init");
    registrar.add_constraint(ProcessorConstraint(Processor::TOC_PROC));
    registrar.set_leaf();
    Runtime::preregister_task_variant<OpMeta*, Linear::init_task>(
        registrar, "Linear Init Task");
  }
  {
    TaskVariantRegistrar registrar(LINEAR_FWD_TASK_ID, "Linear Forward");
    registrar.add_constraint(ProcessorConstraint(Processor::TOC_PROC));
    registrar.set_leaf();
    Runtime::preregister_task_variant<Linear::forward_task>(
        registrar, "Linear Forward Task");
  }
  {
    TaskVariantRegistrar registrar(LINEAR_BWD_TASK_ID, "Linear Backward");
    registrar.add_constraint(ProcessorConstraint(Processor::TOC_PROC));
    registrar.set_leaf();
    Runtime::preregister_task_variant<Linear::backward_task>(
        registrar, "Linear Backward Task");
  }
  {
    TaskVariantRegistrar registrar(LINEAR_BWD2_TASK_ID,
                                   "Linear Backward (Aggregate replica)");
    registrar.add_constraint(ProcessorConstraint(Processor::TOC_PROC));
    registrar.set_leaf();
    Runtime::preregister_task_variant<Linear::backward2_task>(
        registrar, "Linear Backward Task (Aggregate replica)");
  }
  // Flat task
  {
    TaskVariantRegistrar registrar(FLAT_INIT_TASK_ID, "flat_init_task");
    registrar.add_constraint(ProcessorConstraint(Processor::TOC_PROC));
    registrar.set_leaf();
    Runtime::preregister_task_variant<OpMeta*, Flat::init_task>(
        registrar, "flat_init_task");
  }
  {
    TaskVariantRegistrar registrar(FLAT_FWD_TASK_ID, "flat_fwd_task");
    registrar.add_constraint(ProcessorConstraint(Processor::TOC_PROC));
    registrar.set_leaf();
    Runtime::preregister_task_variant<Flat::forward_task>(
        registrar, "flat_fwd_task");
  }
  {
    TaskVariantRegistrar registrar(FLAT_BWD_TASK_ID, "flat_bwd_task");
    registrar.add_constraint(ProcessorConstraint(Processor::TOC_PROC));
    registrar.set_leaf();
    Runtime::preregister_task_variant<Flat::backward_task>(
        registrar, "flat_bwd_task");
  }
  // Softmax task
  {
    TaskVariantRegistrar registrar(SOFTMAX_INIT_TASK_ID, "softmax_init_task");
    registrar.add_constraint(ProcessorConstraint(Processor::TOC_PROC));
    registrar.set_leaf();
    Runtime::preregister_task_variant<OpMeta*, Softmax::init_task>(
        registrar, "softmax_init_task");
  }
  {
    TaskVariantRegistrar registrar(SOFTMAX_FWD_TASK_ID, "softmax_fwd_task");
    registrar.add_constraint(ProcessorConstraint(Processor::TOC_PROC));
    registrar.set_leaf();
    Runtime::preregister_task_variant<Softmax::forward_task>(
        registrar, "softmax_fwd_task");
  }
  {
    TaskVariantRegistrar registrar(SOFTMAX_BWD_TASK_ID, "softmax_bwd_task");
    registrar.add_constraint(ProcessorConstraint(Processor::TOC_PROC));
    registrar.set_leaf();
    Runtime::preregister_task_variant<Softmax::backward_task>(
        registrar, "softmax_bwd_task");
  }
  // compute Loss
  {
    TaskVariantRegistrar registrar(LOSS_BWD_TASK_ID, "Loss Backward");
    registrar.add_constraint(ProcessorConstraint(Processor::TOC_PROC));
    registrar.set_leaf();
    Runtime::preregister_task_variant<Loss::backward_task>(
        registrar, "Loss Backward Task");
  }
  // compute Metrics
  {
    TaskVariantRegistrar registrar(METRICS_COMP_TASK_ID, "MSELoss Backward");
    registrar.add_constraint(ProcessorConstraint(Processor::TOC_PROC));
    registrar.set_leaf();
    Runtime::preregister_task_variant<PerfMetrics, Metrics::compute_task>(
        registrar, "MSELoss Backward Task");
  }
  // MSELoss
  //{
  //  TaskVariantRegistrar registrar(MSELOSS_BWD_TASK_ID, "MSELoss Backward");
  //  registrar.add_constraint(ProcessorConstraint(Processor::TOC_PROC));
  //  registrar.set_leaf();
  //  Runtime::preregister_task_variant<PerfMetrics, MSELoss::backward_task>(
  //      registrar, "MSELoss Backward Task");
  //}
  // update metrics
  {
    TaskVariantRegistrar registrar(UPDATE_METRICS_TASK_ID, "Update Metrics");
    registrar.add_constraint(ProcessorConstraint(Processor::LOC_PROC));
    registrar.set_leaf();
    Runtime::preregister_task_variant<PerfMetrics, FFModel::update_metrics_task>(
        registrar, "Update Metrics Task");
  }
  // Concat task
  {
    TaskVariantRegistrar registrar(CONCAT_INIT_TASK_ID, "Concat Init");
    registrar.add_constraint(ProcessorConstraint(Processor::TOC_PROC));
    registrar.set_leaf();
    Runtime::preregister_task_variant<OpMeta*, Concat::init_task>(
        registrar, "Concat Init Task");
  }
  {
    TaskVariantRegistrar registrar(CONCAT_FWD_TASK_ID, "Concat Forward");
    registrar.add_constraint(ProcessorConstraint(Processor::TOC_PROC));
    registrar.set_leaf();
    Runtime::preregister_task_variant<Concat::forward_task>(
        registrar, "Concat Forward Task");
  }
  {
    TaskVariantRegistrar registrar(CONCAT_BWD_TASK_ID, "Concat Backward");
    registrar.add_constraint(ProcessorConstraint(Processor::TOC_PROC));
    registrar.set_leaf();
    Runtime::preregister_task_variant<Concat::backward_task>(
        registrar, "Concat Backward Task");
  }
  // Split task
  {
    TaskVariantRegistrar registrar(SPLIT_INIT_TASK_ID, "Split Init");
    registrar.add_constraint(ProcessorConstraint(Processor::TOC_PROC));
    registrar.set_leaf();
    Runtime::preregister_task_variant<OpMeta*, Split::init_task>(
        registrar, "Split Init Task");
  }
  {
    TaskVariantRegistrar registrar(SPLIT_FWD_TASK_ID, "Split Forward");
    registrar.add_constraint(ProcessorConstraint(Processor::TOC_PROC));
    registrar.set_leaf();
    Runtime::preregister_task_variant<Split::forward_task>(
        registrar, "Split Forward Task");
  }
  {
    TaskVariantRegistrar registrar(SPLIT_BWD_TASK_ID, "Split Backward");
    registrar.add_constraint(ProcessorConstraint(Processor::TOC_PROC));
    registrar.set_leaf();
    Runtime::preregister_task_variant<Split::backward_task>(
        registrar, "Split Backward Task");
  }
  // Reshape task
  {
    TaskVariantRegistrar registrar(RESHAPE_INIT_TASK_ID, "Reshape Init");
    registrar.add_constraint(ProcessorConstraint(Processor::TOC_PROC));
    registrar.set_leaf();
    Runtime::preregister_task_variant<OpMeta*, Reshape::init_task>(
        registrar, "Reshape Init Task");
  }
  {
    TaskVariantRegistrar registrar(RESHAPE_FWD_TASK_ID, "Reshape Forward");
    registrar.add_constraint(ProcessorConstraint(Processor::TOC_PROC));
    registrar.set_leaf();
    Runtime::preregister_task_variant<Reshape::forward_task>(
        registrar, "Reshape Forward Task");
  }
  {
    TaskVariantRegistrar registrar(RESHAPE_BWD_TASK_ID, "Reshape Backward");
    registrar.add_constraint(ProcessorConstraint(Processor::TOC_PROC));
    registrar.set_leaf();
    Runtime::preregister_task_variant<Reshape::backward_task>(
        registrar, "Reshape Backward Task");
  }
  // Reverse task
  {
    TaskVariantRegistrar registrar(REVERSE_INIT_TASK_ID, "Reverse Init");
    registrar.add_constraint(ProcessorConstraint(Processor::TOC_PROC));
    registrar.set_leaf();
    Runtime::preregister_task_variant<OpMeta*, Reverse::init_task>(
        registrar, "Reverse Init Task");
  }
  {
    TaskVariantRegistrar registrar(REVERSE_FWD_TASK_ID, "Reverse Forward");
    registrar.add_constraint(ProcessorConstraint(Processor::TOC_PROC));
    registrar.set_leaf();
    Runtime::preregister_task_variant<Reverse::forward_task>(
        registrar, "Reverse Forward Task");
  }
  {
    TaskVariantRegistrar registrar(REVERSE_BWD_TASK_ID, "Reverse Backward");
    registrar.add_constraint(ProcessorConstraint(Processor::TOC_PROC));
    registrar.set_leaf();
    Runtime::preregister_task_variant<Reverse::backward_task>(
        registrar, "Reverse Backward Task");
  }
  // Reverse task
  {
    TaskVariantRegistrar registrar(TOPK_INIT_TASK_ID, "TopK Init");
    registrar.add_constraint(ProcessorConstraint(Processor::TOC_PROC));
    registrar.set_leaf();
    Runtime::preregister_task_variant<OpMeta*, TopK::init_task>(
        registrar, "TopK Init Task");
  }
  {
    TaskVariantRegistrar registrar(TOPK_FWD_TASK_ID, "TopK Forward");
    registrar.add_constraint(ProcessorConstraint(Processor::TOC_PROC));
    registrar.set_leaf();
    Runtime::preregister_task_variant<TopK::forward_task>(
        registrar, "TopK Forward Task");
  }
  {
    TaskVariantRegistrar registrar(TOPK_BWD_TASK_ID, "TopK Backward");
    registrar.add_constraint(ProcessorConstraint(Processor::TOC_PROC));
    registrar.set_leaf();
    Runtime::preregister_task_variant<TopK::backward_task>(
        registrar, "TopK Backward Task");
  }
  // Transpose task
  {
    TaskVariantRegistrar registrar(TRANSPOSE_INIT_TASK_ID, "Transpose Init");
    registrar.add_constraint(ProcessorConstraint(Processor::TOC_PROC));
    registrar.set_leaf();
    Runtime::preregister_task_variant<OpMeta*, Transpose::init_task>(
        registrar, "Transpose Init Task");
  }
  {
    TaskVariantRegistrar registrar(TRANSPOSE_FWD_TASK_ID, "Transpose Forward");
    registrar.add_constraint(ProcessorConstraint(Processor::TOC_PROC));
    registrar.set_leaf();
    Runtime::preregister_task_variant<Transpose::forward_task>(
        registrar, "Transpose Forward Task");
  }
  {
    TaskVariantRegistrar registrar(TRANSPOSE_BWD_TASK_ID, "Transpose Backward");
    registrar.add_constraint(ProcessorConstraint(Processor::TOC_PROC));
    registrar.set_leaf();
    Runtime::preregister_task_variant<Transpose::backward_task>(
        registrar, "Transpose Backward Task");
  }
  // MultiHeadAttention task
  {
    TaskVariantRegistrar registrar(ATTENTION_INIT_TASK_ID, "MultiHeadAttention Init");
    registrar.add_constraint(ProcessorConstraint(Processor::TOC_PROC));
    registrar.set_leaf();
    Runtime::preregister_task_variant<OpMeta*, MultiHeadAttention::init_task>(
        registrar, "MultiHeadAttention Init Task");
  }
  {
    TaskVariantRegistrar registrar(ATTENTION_FWD_TASK_ID, "MultiHeadAttention Forward");
    registrar.add_constraint(ProcessorConstraint(Processor::TOC_PROC));
    registrar.set_leaf();
    Runtime::preregister_task_variant<MultiHeadAttention::forward_task>(
        registrar, "MultiHeadAttention Forward Task");
  }
  {
    TaskVariantRegistrar registrar(ATTENTION_BWD_TASK_ID, "MultiHeadAttention Backward");
    registrar.add_constraint(ProcessorConstraint(Processor::TOC_PROC));
    registrar.set_leaf();
    Runtime::preregister_task_variant<MultiHeadAttention::backward_task>(
        registrar, "MultiHeadAttention Backward Task");
  }
  // FusedOp Task
  {
    TaskVariantRegistrar registrar(FUSEDOP_INIT_TASK_ID, "FusedOp Init");
    registrar.add_constraint(ProcessorConstraint(Processor::TOC_PROC));
    registrar.set_leaf();
    Runtime::preregister_task_variant<OpMeta*, FusedOp::init_task>(
        registrar, "FusedOp Init Task");
  }

  {
    TaskVariantRegistrar registrar(FUSEDOP_FWD_TASK_ID, "FusedOp Forward");
    registrar.add_constraint(ProcessorConstraint(Processor::TOC_PROC));
    registrar.set_leaf();
    Runtime::preregister_task_variant<FusedOp::forward_task>(
        registrar, "FusedOp Forward Task");
  }
  {
    TaskVariantRegistrar registrar(FUSEDOP_BWD_TASK_ID, "FusedOp Backward");
    registrar.add_constraint(ProcessorConstraint(Processor::TOC_PROC));
    registrar.set_leaf();
    Runtime::preregister_task_variant<FusedOp::backward_task>(
        registrar, "FusedOp Backward Task");
  }
  // Optimizer
  {
    TaskVariantRegistrar registrar(SGD_UPD_PS_TASK_ID,
                                   "SGD Parameter Server Update");
    registrar.add_constraint(ProcessorConstraint(Processor::TOC_PROC));
    registrar.set_leaf();
    Runtime::preregister_task_variant<SGDOptimizer::ps_update_task>(
        registrar, "SGD Parameter Server Update Task");
  }
  {
    TaskVariantRegistrar registrar(ADAM_UPD_PS_TASK_ID,
                                   "Adam Parameter Server Update");
    registrar.add_constraint(ProcessorConstraint(Processor::TOC_PROC));
    registrar.set_leaf();
    Runtime::preregister_task_variant<AdamOptimizer::ps_update_task>(
        registrar, "Adam Parameter Server Update Task");
  }
#ifdef FF_USE_NCCL
  {
    TaskVariantRegistrar registrar(SGD_UPD_NCCL_TASK_ID,
                                   "SGD NCCL Update");
    registrar.add_constraint(ProcessorConstraint(Processor::TOC_PROC));
    registrar.set_leaf();
    Runtime::preregister_task_variant<SGDOptimizer::nccl_update_task>(
        registrar, "SGD NCCL Update Task");
  }
  {
    TaskVariantRegistrar registrar(ADAM_UPD_NCCL_TASK_ID,
                                   "Adam NCCL Update");
    registrar.add_constraint(ProcessorConstraint(Processor::TOC_PROC));
    registrar.set_leaf();
    Runtime::preregister_task_variant<AdamOptimizer::nccl_update_task>(
        registrar, "Adam NCCL Update Task");
  }
#endif
  // Initializer
  {
    TaskVariantRegistrar registrar(ZERO_INIT_TASK_ID,
                                   "Zero Init");
    registrar.add_constraint(ProcessorConstraint(Processor::LOC_PROC));
    registrar.set_leaf();
    Runtime::preregister_task_variant<ZeroInitializer::init_task_cpu>(
        registrar, "Zero Init Task");
  }
  {
    TaskVariantRegistrar registrar(ZERO_INIT_TASK_ID,
                                   "Zero Init");
    registrar.add_constraint(ProcessorConstraint(Processor::TOC_PROC));
    registrar.set_leaf();
    Runtime::preregister_task_variant<ZeroInitializer::init_task>(
        registrar, "Zero Init Task");
  }
  {
    TaskVariantRegistrar registrar(CONSTANT_INIT_TASK_ID,
                                   "Constant Init");
    registrar.add_constraint(ProcessorConstraint(Processor::LOC_PROC));
    registrar.set_leaf();
    Runtime::preregister_task_variant<ConstantInitializer::init_task_cpu>(
        registrar, "Constant Init Task");
  }
  {
    TaskVariantRegistrar registrar(CONSTANT_INIT_TASK_ID,
                                   "Constant Init");
    registrar.add_constraint(ProcessorConstraint(Processor::TOC_PROC));
    registrar.set_leaf();
    Runtime::preregister_task_variant<ConstantInitializer::init_task>(
        registrar, "Constant Init Task");
  }
  {
    TaskVariantRegistrar registrar(UNIFORM_INIT_TASK_ID,
                                   "Uniform Init");
    registrar.add_constraint(ProcessorConstraint(Processor::TOC_PROC));
    registrar.set_leaf();
    Runtime::preregister_task_variant<UniformInitializer::init_task>(
        registrar, "Uniform Init Task");
  }
  {
    TaskVariantRegistrar registrar(GLOROT_INIT_TASK_ID,
                                   "Glorot Init");
    registrar.add_constraint(ProcessorConstraint(Processor::TOC_PROC));
    registrar.set_leaf();
    Runtime::preregister_task_variant<GlorotUniform::init_task>(
        registrar, "Glorot Init Task");
  }
  {
    TaskVariantRegistrar registrar(NORMAL_INIT_TASK_ID,
                                   "Normalize Init");
    registrar.add_constraint(ProcessorConstraint(Processor::TOC_PROC));
    registrar.set_leaf();
    Runtime::preregister_task_variant<NormInitializer::init_task>(
        registrar, "Normalize Init Task");
  }
#ifdef FF_USE_NCCL
  // NCCL
  {
    TaskVariantRegistrar registrar(NCCL_GETUNIQUEID_TASK_ID,
                                   "NCCL GetUniqueId");
    registrar.add_constraint(ProcessorConstraint(Processor::TOC_PROC));
    registrar.set_leaf();
    Runtime::preregister_task_variant<ncclUniqueId, Op::get_nccl_unique_id_task>(
        registrar, "NCCL GetUniqueId Task");
  }
  {
    TaskVariantRegistrar registrar(NCCL_INIT_COMMS_TASK_ID,
                                   "NCCL Init Communicators");
    registrar.add_constraint(ProcessorConstraint(Processor::TOC_PROC));
    registrar.set_leaf();
    Runtime::preregister_task_variant<ncclComm_t, Op::init_nccl_comms_task>(
        registrar, "NCCL Init Communicators Task");
  }
#endif
  // Search
  {
    TaskVariantRegistrar registrar(STRATEGY_SEARCH_TASK_ID,
                                   "Stretegy Search");
    registrar.add_constraint(ProcessorConstraint(Processor::TOC_PROC));
    registrar.set_leaf();
    Runtime::preregister_task_variant<Simulator::strategy_search_task>(
        registrar, "Stretegy Search Task");
  }
  // Parameter Server Prefetch task
  {
    TaskVariantRegistrar registrar(PS_PREFETCH_TASK_ID, "Weights Prefetch");
    registrar.add_constraint(ProcessorConstraint(Processor::TOC_PROC));
    registrar.set_leaf();
    Runtime::preregister_task_variant<UtilityTasks::dummy_task>(registrar, "Weights Prefetch Task");
  }
}

// template instantiations
#define DIMFUNC(DIM) \
  template Tensor FFModel::create_tensor<DIM>(const int* dims, DataType data_type, const Op* owner_op, bool create_grad); \
  template Tensor FFModel::create_constant<DIM>(const int* dims, float value, DataType data_type); \
  template void FFModel::create_disjoint_partition<DIM>(const Tensor& tensor, const IndexSpaceT<DIM>& part_is, LogicalPartition& part_fwd, LogicalPartition& part_bwd);
  LEGION_FOREACH_N(DIMFUNC)
#undef DIMFUNC

#define DIMFUNC(D1,D2) \
  template void FFModel::create_data_parallel_partition_with_diff_dims<D1, D2>(const Tensor& tensor, const IndexSpaceT<D2>& part_is, LogicalPartition& part_fwd, LogicalPartition& part_bwd);
  LEGION_FOREACH_NN(DIMFUNC)
#undef DIMFUNC

template Parameter FFModel::create_conv_weight<4>(Op* op, const int* dims, DataType data_type, Initializer* initializer, bool create_grad, ParameterSyncType comm_type);
template Parameter FFModel::create_conv_weight<1>(Op* op, const int* dims, DataType data_type, Initializer* initializer, bool create_grad, ParameterSyncType comm_type);

#define DIMFUNC(D1,D2) \
  template Parameter FFModel::create_linear_weight<D1, D2>(Op* op, const int* dims, DataType data_type, Initializer* initializer, bool create_grad, ParameterSyncType comm_type);
  LEGION_FOREACH_NN(DIMFUNC)
#undef DIMFUNC

#define DIMFUNC(D1,D2) \
  template Tensor FFModel::create_linear_replica<D1>(const int* dims, const IndexSpaceT<D2>& part_is, DataType data_type);
  LEGION_FOREACH_NN(DIMFUNC)
#undef DIMFUNC

template float* Tensor::get_raw_ptr<float>(FFConfig &config);
template int32_t* Tensor::get_raw_ptr<int32_t>(FFConfig &config);<|MERGE_RESOLUTION|>--- conflicted
+++ resolved
@@ -587,10 +587,7 @@
 }
 
 #ifdef FF_USE_NCCL
-<<<<<<< HEAD
-=======
 #ifdef DEADCODE
->>>>>>> 3c6ad2c9
 void Op::get_nccl_unique_id(const FFModel& ff)
 {
   // Init NCCL id
