--- conflicted
+++ resolved
@@ -599,21 +599,7 @@
                     Point<2>(0, config.workersPerNode * config.numNodes - 1));
   IndexSpaceT<2> task_is = runtime->create_index_space(ctx, task_rect);
 
-<<<<<<< HEAD
-#ifdef FF_ENABLE_NCCL
-  // Init NCCL id
-  int my_rank = -1, all_ranks = -1;
-  MPI_Comm_rank(MPI_COMM_WORLD, &my_rank);
-  MPI_Comm_size(MPI_COMM_WORLD, &all_ranks);
-  fprintf(stderr, "MPI: myrank(%d) allranks(%d)\n", my_rank, all_ranks);
-  ncclUniqueId id;
-  if (my_rank == 0) ncclGetUniqueId(&id);
-  MPI_Bcast((void *)&id, sizeof(id), MPI_BYTE, 0, MPI_COMM_WORLD);
-#endif
-  int rank = 0;
-=======
   //int rank = 0;
->>>>>>> c3783938
   for (PointInRectIterator<2> it(task_rect); it(); it++) {
     FFInitInfo info;
     //info.myRank = rank++;
@@ -1581,6 +1567,7 @@
                        std::map<Op*, ParallelConfig>& best,
                        size_t budget, float alpha) const
 {
+  // Start from data parallel
   std::map<Op*, ParallelConfig> current, next;
   float best_runtime = simulator->simulate_runtime(this, best);
   current = best;
