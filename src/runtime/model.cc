--- conflicted
+++ resolved
@@ -428,12 +428,13 @@
        const char* _name,
        int _numInputs,
        int _numWeights,
+       int _numOutputs,
        const Tensor _input1,
        const Tensor _input2,
        const Tensor _input3,
        const Tensor _input4)
 : op_type(_op_type), op_guid(model.op_global_guid++),
-  numInputs(_numInputs), numWeights(_numWeights), numOutputs(1),
+  numInputs(_numInputs), numWeights(_numWeights), numOutputs(_numOutputs),
   profiling(model.config.profiling)
 {
   for (int i = 0; i < MAX_NUM_INPUTS; i++)
@@ -479,9 +480,10 @@
        const char* _name,
        int _numInputs,
        int _numWeights,
+       int _numOutputs,
        const Tensor* _inputs)
 : op_type(_op_type), op_guid(model.op_global_guid++),
-  numInputs(_numInputs), numWeights(_numWeights), numOutputs(1),
+  numInputs(_numInputs), numWeights(_numWeights), numOutputs(_numOutputs),
   profiling(model.config.profiling)
 {
   std::string pcname;
@@ -520,7 +522,7 @@
                        OperatorType op_type,
                        const char* name,
                        const Tensor input)
-: Op(model, op_type, name, 1/*num_inputs*/, 0/*num_weights*/, input)
+: Op(model, op_type, name, 1/*num_inputs*/, 0/*num_weights*/, 1/*num_ouputs*/, input)
 {}
 
 bool ParallelOp::is_parallel_op() const
@@ -828,7 +830,6 @@
   return d;
 }
 
-<<<<<<< HEAD
 void Op::solve_parallel_dim_mappings(
     const std::vector<ParallelDim const *> &inputs, 
     const std::vector<ParallelDim *> &weights,
@@ -872,8 +873,6 @@
   }
 }
 
-=======
->>>>>>> 3e177266
 #ifdef FF_USE_NCCL
 #ifdef DEADCODE
 void Op::get_nccl_unique_id(const FFModel& ff)
@@ -924,12 +923,12 @@
 }
 #endif
 
-ParallelDimMappingRecord::ParallelDimMappingRecord(void)
-: output_dim(-1), input_dim(-1), weight_dim(-1),
+ParallelDimMappingRecord::ParallelDimMappingRecord(MappingRecordType ttype)
+: type(type),
+  output_dim(-1), input_dim(-1), weight_dim(-1),
   output_idx(-1), input_idx(-1), weight_idx(-1)
 {}
 
-<<<<<<< HEAD
 /*static*/
 ParallelDimMappingRecord ParallelDimMappingRecord::input_output_record(
     int output_idx, int output_dim,
@@ -993,32 +992,11 @@
       weight_idx, weight_dim
     )
   );
-=======
-void Op::register_output_input_parallel_dims(
-    const Tensor output, int output_dim,
-    const Tensor input, int input_dim)
-{
-  ParallelDimMappingRecord record;
-  record.output_dim = output_dim;
-  record.input_dim = input_dim;
-  for (int i = 0; i < numOutputs; i++) {
-    if (output == outputs[i])
-      record.output_idx = i;
-  }
-  assert(record.output_idx >= 0);
-  for (int i = 0; i < numInputs; i++) {
-    if (input == inputs[i])
-      record.input_idx = i;
-  }
-  assert(record.input_idx >= 0);
-  parallel_dims_mapping->push_back(record);
->>>>>>> 3e177266
 }
 
 void Op::register_output_parallel_dims(
     std::vector<std::pair<int, int>> mappings, int input_idx, int output_idx)
 {
-<<<<<<< HEAD
   for (std::pair<int, int> const &mapping : mappings) {
     this->register_output_parallel_dims(
         mapping.first, mapping.second, input_idx, output_idx);
@@ -1034,22 +1012,6 @@
       output_idx, output_dim
     )
   );
-=======
-  ParallelDimMappingRecord record;
-  record.output_dim = output_dim;
-  record.weight_dim = weight_dim;
-  for (int i = 0; i < numOutputs; i++) {
-    if (output == outputs[i])
-      record.output_idx = i;
-  }
-  assert(record.output_idx >= 0);
-  for (int i = 0; i < numWeights; i++) {
-    if (weight == weights[i])
-      record.weight_idx = i;
-  }
-  assert(record.weight_idx >= 0);
-  parallel_dims_mapping->push_back(record);
->>>>>>> 3e177266
 }
 
 int Op::get_output_to_input_dim_mapping(
@@ -3747,14 +3709,6 @@
     Runtime::preregister_task_variant<Linear::backward_task>(
         registrar, "Linear Backward Task");
   }
-  {
-    TaskVariantRegistrar registrar(LINEAR_BWD2_TASK_ID,
-                                   "Linear Backward (Aggregate replica)");
-    registrar.add_constraint(ProcessorConstraint(Processor::TOC_PROC));
-    registrar.set_leaf();
-    Runtime::preregister_task_variant<Linear::backward2_task>(
-        registrar, "Linear Backward Task (Aggregate replica)");
-  }
   // Flat task
   {
     TaskVariantRegistrar registrar(FLAT_INIT_TASK_ID, "flat_init_task");
@@ -3984,14 +3938,6 @@
     registrar.set_leaf();
     Runtime::preregister_task_variant<MultiHeadAttention::backward_task>(
         registrar, "MultiHeadAttention Backward Task");
-  }
-  // NoOp
-  {
-    TaskVariantRegistrar registrar(NOOP_INIT_TASK_ID, "Weight NCCL Init");
-    registrar.add_constraint(ProcessorConstraint(Processor::TOC_PROC));
-    registrar.set_leaf();
-    Runtime::preregister_task_variant<OpMeta*, NoOp::init_task>(
-        registrar, "Weight NCCL Init Task");
   }
   // FusedOp Task
   {
