/* Copyright 2023 CMU, Facebook, LANL, MIT, NVIDIA, and Stanford (alphabetical)
 *
 * Licensed under the Apache License, Version 2.0 (the "License");
 * you may not use this file except in compliance with the License.
 * You may obtain a copy of the License at
 *
 *     http://www.apache.org/licenses/LICENSE-2.0
 *
 * Unless required by applicable law or agreed to in writing, software
 * distributed under the License is distributed on an "AS IS" BASIS,
 * WITHOUT WARRANTIES OR CONDITIONS OF ANY KIND, either express or implied.
 * See the License for the specific language governing permissions and
 * limitations under the License.
 */

#include "flexflow/model.h"
#if defined(FF_USE_CUDA) || defined(FF_USE_HIP_CUDA)
#include "flexflow/utils/cuda_helper.h"
#else
#include "flexflow/utils/hip_helper.h"
#endif
#include "flexflow/ffconst_utils.h"
#include "flexflow/graph.h"
#include "flexflow/mapper.h"
#include "flexflow/ops/add_bias_residual_layer_norm.h"
#include "flexflow/ops/aggregate.h"
#include "flexflow/ops/aggregate_spec.h"
#include "flexflow/ops/arg_topk.h"
#include "flexflow/ops/argmax.h"
#include "flexflow/ops/attention.h"
#include "flexflow/ops/batch_matmul.h"
#include "flexflow/ops/batch_norm.h"
#include "flexflow/ops/beam_topk.h"
#include "flexflow/ops/cache.h"
#include "flexflow/ops/cast.h"
#include "flexflow/ops/concat.h"
#include "flexflow/ops/conv_2d.h"
#include "flexflow/ops/dropout.h"
#include "flexflow/ops/element_binary.h"
#include "flexflow/ops/element_unary.h"
#include "flexflow/ops/embedding.h"
#include "flexflow/ops/experts.h"
#include "flexflow/ops/flat.h"
#include "flexflow/ops/fused.h"
#include "flexflow/ops/gather.h"
#include "flexflow/ops/groupby.h"
#include "flexflow/ops/inc_multihead_self_attention.h"
#include "flexflow/ops/layer_norm.h"
#include "flexflow/ops/linear.h"
#include "flexflow/ops/noop.h"
#include "flexflow/ops/pool_2d.h"
#include "flexflow/ops/reduce.h"
#include "flexflow/ops/reshape.h"
#include "flexflow/ops/residual_layer_norm.h"
#include "flexflow/ops/residual_rms_norm.h"
#include "flexflow/ops/reverse.h"
#include "flexflow/ops/rms_norm.h"
#include "flexflow/ops/sampling.h"
#include "flexflow/ops/sigmoid_silu_multi.h"
#include "flexflow/ops/softmax.h"
#include "flexflow/ops/spec_inc_multihead_self_attention.h"
#include "flexflow/ops/split.h"
#include "flexflow/ops/topk.h"
#include "flexflow/ops/transpose.h"
#include "flexflow/ops/tree_inc_multihead_self_attention.h"
#include "flexflow/parallel_ops/allreduce.h"
#include "flexflow/parallel_ops/combine.h"
#include "flexflow/parallel_ops/fused_parallel_op.h"
#include "flexflow/parallel_ops/partition.h"
#include "flexflow/parallel_ops/reduction.h"
#include "flexflow/parallel_ops/replicate.h"
#include "flexflow/request_manager.h"
#include "flexflow/substitution.h"
#include "flexflow/utils/random_utils.h"
#include "flexflow/utils/test_utils.h"
#include "legion/legion_utilities.h"
#include <dirent.h>
#include <queue>
#include <unordered_set>

namespace FlexFlow {

using namespace Legion;

<<<<<<< HEAD
Realm::Logger log_model("Model");
Realm::Logger log_measure("measure");
=======
Legion::Logger log_model("Model");
Legion::Logger log_measure("measure");
>>>>>>> 9784b5c6

Op::Op(FFModel &model,
       OperatorType otype,
       DataType dtype,
       char const *name,
       int numInputs,
       int numWeights,
       bool allocate_weights,
       int numOutputs,
       const ParallelTensor input1,
       const ParallelTensor input2,
       const ParallelTensor input3,
       const ParallelTensor input4)
    : Op(model,
         otype,
         dtype,
         name,
         numInputs,
         allocate_weights ? numWeights : 0,
         numOutputs,
         input1,
         input2,
         input3,
         input4) {}

Op::Op(FFModel &model,
       OperatorType _otype,
       DataType _dtype,
       char const *_name,
       int _numInputs,
       int _numWeights,
       int _numOutputs,
       const ParallelTensor _input1,
       const ParallelTensor _input2,
       const ParallelTensor _input3,
       const ParallelTensor _input4)
    : op_type(_otype), data_type(_dtype), op_guid(model.op_global_guid++),
      numInputs(_numInputs), numWeights(_numWeights), numOutputs(_numOutputs),
      profiling(model.config.profiling),
      inference_debugging(model.config.inference_debugging) {
  for (int i = 0; i < MAX_NUM_INPUTS; i++) {
    inputs[i] = NULL;
  }
  std::vector<ParallelTensor> tensors;
  tensors.push_back(_input1);
  tensors.push_back(_input2);
  tensors.push_back(_input3);
  tensors.push_back(_input4);
  std::string pcname;
  if (_name == NULL) {
    pcname = get_operator_type_name(op_type);
  } else {
    pcname = std::string(_name);
  }
  pcname = pcname + "_" + std::to_string(op_guid);
  assert(pcname.length() < MAX_OPNAME);
  std::strcpy(name, pcname.c_str());
  for (int i = 0; i < numInputs; i++) {
    assert(tensors[i] != NULL);
    inputs[i] = tensors[i];
  }
  for (int i = 0; i < numInputs; i++) {
    trainableInputs[i] = true;
    // resetInputGrads[i] = true;
  }
  for (int i = 0; i < MAX_NUM_OUTPUTS; i++) {
    outputs[i] = nullptr;
  }
  for (int i = 0; i < MAX_NUM_WORKERS; i++) {
    meta[i] = nullptr;
  }
  parallel_dims_mapping = new std::vector<ParallelDimMappingRecord>();
}

Op::Op(FFModel &model,
       OperatorType _otype,
       DataType _dtype,
       char const *_name,
       int _numInputs,
       int _numWeights,
       int _numOutputs,
       ParallelTensor const *_inputs)
    : op_type(_otype), data_type(_dtype), op_guid(model.op_global_guid++),
      numInputs(_numInputs), numWeights(_numWeights), numOutputs(_numOutputs),
      profiling(model.config.profiling),
      inference_debugging(model.config.inference_debugging) {
  std::string pcname;
  if (_name == NULL) {
    pcname = get_operator_type_name(op_type);
  } else {
    pcname = std::string(_name);
  }
  pcname = pcname + "_" + std::to_string(op_guid);
  assert(pcname.length() < MAX_OPNAME);
  assert(numInputs <= MAX_NUM_INPUTS);
  assert(numWeights <= MAX_NUM_WEIGHTS);
  std::strcpy(name, pcname.c_str());
  for (int i = 0; i < numInputs + numWeights; i++) {
    if (i < numInputs) {
      // Activation
      inputs[i] = _inputs[i];
    } else {
      // Weight
      weights[i - numInputs] = _inputs[i];
    }
  }
  for (int i = 0; i < numInputs; i++) {
    trainableInputs[i] = true;
    // resetInputGrads[i] = true;
  }
  for (int i = 0; i < MAX_NUM_OUTPUTS; i++) {
    outputs[i] = NULL;
  }
  for (int i = 0; i < MAX_NUM_WORKERS; i++) {
    meta[i] = NULL;
  }
  parallel_dims_mapping = new std::vector<ParallelDimMappingRecord>();
}

bool Op::is_parallel_op() const {
  return false;
}

bool Op::can_inplace_output() {
  return false;
}

bool Op::has_inplace_output() {
  return false;
}

void Op::do_inplace_output() {
  assert(false);
}

void Op::map_output_tensors(FFModel &ff) {
  for (int i = 0; i < numOutputs; i++) {
    ff.map_tensor(outputs[i], this);
  }
}

tl::optional<RecordFormatter> Op::as_dot() const {
  if (this->numOutputs != 1) {
    return tl::nullopt;
  }

  ParallelTensor const &output = this->outputs[0];
  return output->get_shape().as_dot();
}

ParallelTensor Op::get_parameter(int index) {
  assert(index < numWeights);
  return weights[index];
}

void Op::serialize(Legion::Serializer &serializer) const {
  fprintf(stderr,
          "The following operator type is currently not supported"
          " for graph serialization: %s\n"
          "Report the issue to the FlexFlow developers\n",
          get_operator_type_name(this->op_type).c_str());
  assert(false && "This op does not support serialization");
}

Op *Op::materialize(FFModel &ff,
                    ParallelTensor inputs[],
                    int num_inputs) const {
  fprintf(stderr,
          "The following operator type is currently not supported"
          " for layer materialization: %s\n"
          "Report the issue to the FlexFlow developers\n",
          get_operator_type_name(this->op_type).c_str());
  assert(false && "This op does not support materialization");
}

void Op::zero_grad(FFModel const &ff) {
  // Do nothing for input and weight
  if (op_type == OP_INPUT || op_type == OP_WEIGHT) {
    return;
  }
  Runtime *runtime = ff.config.lg_hlr;
  Context ctx = ff.config.lg_ctx;
  ArgumentMap argmap;
  ZeroInitMeta meta;
  meta.op_ptr = this;
  meta.num_regions = numWeights + numOutputs;
  assert(meta.num_regions <= ZeroInitMeta::MAX_NUM_REGIONS);
  IndexSpace parallel_is = IndexSpace::NO_SPACE;
  for (int i = 0; i < numWeights; i++) {
    meta.data_types[i] = weights[i]->data_type;
    if (parallel_is == IndexSpace::NO_SPACE) {
      parallel_is = weights[i]->parallel_is;
    } else {
      assert(parallel_is == weights[i]->parallel_is);
    }
  }
  for (int i = 0; i < numOutputs; i++) {
    meta.data_types[i + numWeights] = outputs[i]->data_type;
    if (parallel_is == IndexSpace::NO_SPACE) {
      parallel_is = outputs[i]->parallel_is;
    } else {
      assert(parallel_is == outputs[i]->parallel_is);
    }
  }
  IndexLauncher launcher(ZERO_INIT_TASK_ID,
                         parallel_is,
                         TaskArgument(&meta, sizeof(ZeroInitMeta)),
                         argmap,
                         Predicate::TRUE_PRED,
                         false /*must*/,
                         0 /*mapper_id*/,
                         outputs[0]->machine_view.hash());
  for (int i = 0; i < numWeights; i++) {
    launcher.add_region_requirement(RegionRequirement(weights[i]->part_grad,
                                                      0 /*projection id*/,
                                                      WRITE_ONLY,
                                                      EXCLUSIVE,
                                                      weights[i]->region_grad));
    launcher.add_field(i, FID_DATA);
  }
  for (int i = 0; i < numOutputs; i++) {
    launcher.add_region_requirement(RegionRequirement(outputs[i]->part_grad,
                                                      0 /*projection id*/,
                                                      WRITE_ONLY,
                                                      EXCLUSIVE,
                                                      outputs[i]->region_grad));
    // LogicalRegion lr = outputs[i]->region_grad;
    // printf("zero_grad:output[%d]: region(%d,%d,%d)\n", i,
    // lr.get_index_space().get_id(), lr.get_field_space().get_id(),
    // lr.get_tree_id());
    launcher.add_field(i + numWeights, FID_DATA);
  }
  runtime->execute_index_space(ctx, launcher);
}

ParallelConfig Op::get_data_parallel_config(FFModel const &ff) const {
  return get_basic_data_parallel_config(
      ff.config.workersPerNode * ff.config.numNodes, this->get_dimension());
}

ParallelConfig get_basic_data_parallel_config(int num_parts, int dims) {
  ParallelConfig pc;
  pc.device_type = ParallelConfig::GPU;
  pc.nDims = dims;
  for (int i = 0; i < pc.nDims; i++) {
    pc.dim[i] = i == pc.nDims - 1 ? num_parts : 1;
  }
  for (int i = 0; i < num_parts; i++) {
    pc.device_ids[i] = i;
  }
  return pc;
}

ParallelConfig Op::get_random_parallel_config(FFModel const &ff) const {
  std::vector<int> candidates;
  int batch_size = outputs[0]->dims[outputs[0]->num_dims - 1].size;
  for (int i = 1; i <= ff.config.workersPerNode; i++) {
    if (ff.config.workersPerNode % i == 0) {
      if (batch_size % i != 0) {
        continue;
      }
      candidates.push_back(i);
    }
  }
  for (int i = 1; i <= ff.config.numNodes; i++) {
    if (ff.config.numNodes % i == 0) {
      if (batch_size % (i * ff.config.workersPerNode) != 0) {
        continue;
      }
      candidates.push_back(i * ff.config.workersPerNode);
    }
  }
  assert(candidates.size() > 0);
  int idx = std::rand() % candidates.size();
  int num_parts = candidates[idx];
  ParallelConfig pc;
  pc.device_type = ParallelConfig::GPU;
  pc.nDims = outputs[0]->num_dims;
  for (int i = 0; i < pc.nDims; i++) {
    pc.dim[i] = i == pc.nDims - 1 ? num_parts : 1;
  }
  int total_num_devices = ff.config.workersPerNode * ff.config.numNodes;
  int start_idx = std::rand() % (total_num_devices - num_parts + 1);
  for (int i = 0; i < num_parts; i++) {
    pc.device_ids[i] = start_idx + i;
  }
  return pc;
}

int Op::get_dimension() const {
  return this->outputs[0]->num_dims;
}

ParallelConfig ParallelConfig::change_data_parallel_dimensionality(
    int new_dimensionality) const {
  ParallelConfig pc = *this;
  assert(this->is_data_parallel());
  assert(new_dimensionality <= MAX_TENSOR_DIM);
  assert(new_dimensionality > 0);

  for (int i = 0; i < new_dimensionality - 1; i++) {
    pc.dim[i] = 1;
  }
  pc.dim[new_dimensionality - 1] = this->dim[this->nDims - 1];
  pc.nDims = new_dimensionality;

  return pc;
}

bool Op::is_adoptable_parallel_config(FFModel const &ff,
                                      ParallelConfig const &pc) const {
  if (this->is_valid_parallel_config(ff, pc)) {
    return true;
  }

  if (pc.is_data_parallel()) {
    ParallelConfig adopted_pc =
        pc.change_data_parallel_dimensionality(this->outputs[0]->num_dims);
    if (this->is_valid_parallel_config(ff, adopted_pc)) {
      return true;
    }
  }

  return false;
}

bool Op::is_valid_parallel_config(FFModel const &ff,
                                  ParallelConfig const &pc) const {
  // By default only data parallelism is allowed
  // Check dim match
  if (pc.nDims != this->get_dimension()) {
    return false;
  }
  for (int i = 0; i < pc.nDims - 1; i++) {
    if (pc.dim[i] != 1) {
      return false;
    }
  }
  return true;
}

Domain Op::get_output_tensor_shape(ParallelConfig const &pc,
                                   int output_idx,
                                   int part_idx) const {
  assert(output_idx < numOutputs);
  Domain d;
  d.dim = outputs[output_idx]->num_dims;
  // Assume pc dim matches output dim
  assert(d.dim == pc.nDims);
  for (int i = 0; i < d.dim; i++) {
    // Assume an equal partitioning
    assert(outputs[output_idx]->dims[i].size % pc.dim[i] == 0);
    int dim_size = outputs[output_idx]->dims[i].size / pc.dim[i];
    d.rect_data[i] = (part_idx % pc.dim[i]) * dim_size;
    d.rect_data[i + d.dim] = d.rect_data[i] + dim_size - 1;
    part_idx = part_idx / pc.dim[i];
  }
  assert(part_idx == 0);
  return d;
}

Domain Op::get_input_tensor_shape(ParallelConfig const &pc,
                                  int input_idx,
                                  int part_idx) const {
  assert(input_idx < numInputs);
  Domain d;
  d.dim = inputs[input_idx]->num_dims;
  if (pc.nDims == d.dim) {
    for (int i = 0; i < d.dim; i++) {
      // Assume an equal partitioning
      assert(inputs[input_idx]->dims[i].size % pc.dim[i] == 0);
      int dim_size = inputs[input_idx]->dims[i].size / pc.dim[i];
      d.rect_data[i] = (part_idx % pc.dim[i]) * dim_size;
      d.rect_data[i + d.dim] = d.rect_data[i] + dim_size - 1;
      part_idx = part_idx / pc.dim[i];
    }
  } else {
    // Require data parallel when dims mismatch
    for (int i = 0; i < pc.nDims; i++) {
      if (i != pc.nDims - 2) {
        assert(pc.dim[i] == 1);
      }
    }
    for (int i = 0; i < d.dim - 1; i++) {
      int dim_size = inputs[input_idx]->dims[i].size;
      d.rect_data[i] = 0;
      d.rect_data[i + d.dim] = d.rect_data[i] + dim_size - 1;
    }
    // Assume an equal partitioning
    assert(inputs[input_idx]->dims[d.dim - 2].size % pc.dim[pc.nDims - 2] == 0);
    assert(part_idx < pc.dim[pc.nDims - 2]);
    int dim_size =
        inputs[input_idx]->dims[d.dim - 2].size / pc.dim[pc.nDims - 2];
    d.rect_data[d.dim - 1] = part_idx * dim_size;
    d.rect_data[2 * d.dim - 1] = d.rect_data[d.dim - 1] + dim_size - 1;
    part_idx = part_idx / pc.dim[pc.nDims - 1];
  }
  assert(part_idx == 0);
  return d;
}

Domain Op::get_weight_tensor_shape(ParallelConfig const &pc,
                                   int weight_idx,
                                   int part_idx) const {
  // Default data parallel weight replication
  assert(weight_idx < numWeights);
  Domain d;
  d.dim = weights[weight_idx]->num_dims;
  for (int i = 0; i < d.dim; i++) {
    d.rect_data[i] = 0;
    d.rect_data[i + d.dim] = weights[weight_idx]->dims[i].size /
                                 weights[weight_idx]->dims[i].degree -
                             1;
  }
  return d;
}

void Op::solve_parallel_dim_mappings(
    std::vector<ParallelDim const *> const &inputs,
    std::vector<ParallelDim *> const &weights,
    std::vector<ParallelDim *> const &outputs) const {
  FlexFlow::solve_parallel_dim_mappings(
      *this->parallel_dims_mapping, inputs, weights, outputs);
}

void solve_parallel_dim_mappings(
    std::vector<ParallelDimMappingRecord> const &mapping,
    std::vector<ParallelDim const *> const &inputs,
    std::vector<ParallelDim *> const &weights,
    std::vector<ParallelDim *> const &outputs) {
  for (ParallelDimMappingRecord const &record : mapping) {
    ParallelDim const &input_dim = inputs[record.input_idx][record.input_dim];

    switch (record.get_type()) {
      case MappingRecordType::INPUT_OUTPUT: {
        if (record.output_idx >= outputs.size() ||
            outputs[record.output_idx] == nullptr) {
          continue;
        }

        ParallelDim &output_dim = outputs[record.output_idx][record.output_dim];
        output_dim.degree = input_dim.degree;
        output_dim.parallel_idx = input_dim.parallel_idx;

        if (output_dim.is_replica_dim) {
          output_dim.size = input_dim.degree;
        }
      } break;
      case MappingRecordType::INPUT_WEIGHT: {
        if (record.weight_idx >= weights.size() ||
            weights[record.weight_idx] == nullptr) {
          continue;
        }

        ParallelDim &weight_dim = weights[record.weight_idx][record.weight_dim];
        weight_dim.degree = input_dim.degree;
        weight_dim.parallel_idx = input_dim.parallel_idx;

        if (weight_dim.is_replica_dim) {
          weight_dim.size = input_dim.degree;
        }
      } break;
    }
  }
}

std::unordered_map<int, int> output_to_input_mapping(
    std::vector<ParallelDimMappingRecord> const &mapping) {
  std::unordered_map<int, int> dim_mapping;
  for (ParallelDimMappingRecord const &record : mapping) {
    if (record.get_type() == MappingRecordType::INPUT_OUTPUT) {
      dim_mapping[record.output_dim] = record.input_dim;
    }
  }

  return dim_mapping;
}

std::unordered_map<int, int> input_to_output_mapping(
    std::vector<ParallelDimMappingRecord> const &mapping) {
  std::unordered_map<int, int> dim_mapping;
  for (ParallelDimMappingRecord const &record : mapping) {
    if (record.get_type() == MappingRecordType::INPUT_OUTPUT) {
      dim_mapping[record.input_dim] = record.output_dim;
    }
  }

  return dim_mapping;
}

#ifdef FF_USE_NCCL
ncclUniqueId
    Op::get_nccl_unique_id_task(Task const *task,
                                std::vector<PhysicalRegion> const &regions,
                                Context ctx,
                                Runtime *runtime) {
  ncclUniqueId ncclId;
  checkNCCL(ncclGetUniqueId(&ncclId));
  return ncclId;
}

ncclComm_t Op::init_nccl_comms_task(Task const *task,
                                    std::vector<PhysicalRegion> const &regions,
                                    Context ctx,
                                    Runtime *runtime) {
  // Must be an index space launch
  assert(task->is_index_space);
  ncclUniqueId ncclId = *((ncclUniqueId const *)task->args);
  int allRanks = task->index_domain.get_volume();
  assert(task->index_domain.contains(task->index_point));
  int myRank = 0;
  for (Domain::DomainPointIterator it(task->index_domain); it; it++, myRank++) {
    if (it.p == task->index_point) {
      break;
    }
  }
  ncclComm_t ncclComm;
  checkNCCL(ncclCommInitRank(&ncclComm, allRanks, ncclId, myRank));
  // fprintf(stderr, "ncclComm(%p) allRanks(%d) myRank(%d) ncclId(%p)\n",
  //     ncclComm, allRanks, myRank, ncclId);
  return ncclComm;
}

void Op::finish_nccl_comms_task(Task const *task,
                                std::vector<PhysicalRegion> const &regions,
                                Context ctx,
                                Runtime *runtime) {
  ncclComm_t comm = *((ncclComm_t *)task->local_args);
#if (NCCL_MAJOR == 2) && (NCCL_MINOR >= 14)
  checkNCCL(ncclCommFinalize(comm));
#endif
  checkNCCL(ncclCommDestroy(comm));
}
#endif

/**
 * @brief The ParallelDimMappingRecord class's constructor. It sets the object's
 * type field equal to the value passed as the constructor's argument, and
 * initializes all other fields to -1.
 *
 * @param[in]   type  The MappingRecordType to use to initialize the
 * ParallelDimMappingRecord.
 */
ParallelDimMappingRecord::ParallelDimMappingRecord(MappingRecordType type)
    : type(type), output_dim(-1), input_dim(-1), weight_dim(-1), output_idx(-1),
      input_idx(-1), weight_idx(-1) {}

/*static*/
/**
 * @brief Builds and initializes a ParallelDimMappingRecord object of
 * INPUT_OUTPUT MappingRecordType.
 *
 * This function should be used to create a ParallelDimMappingRecord to track an
 * operator's dimension relation between the input and the output tensor
 *
 * @param[in]   input_idx   The index of the input tensor (nonzero if there are
 * multiple inputs)
 * @param[in]   input_dim   The index of the input dimension part of the
 * dimension relation
 * @param[in]   output_idx  The index of the output tensor (nonzero if there are
 * multiple outputs)
 * @param[in]   output_dim  The index of the output dimension part of the
 * dimension relation
 */
ParallelDimMappingRecord ParallelDimMappingRecord::input_output_record(
    int input_idx,
    int input_dim,
    int output_idx,
    int output_dim,
    tl::optional<MappingOperation> operation) {
  ParallelDimMappingRecord r(MappingRecordType::INPUT_OUTPUT);
  r.operation = operation;

  assert(output_idx >= 0);
  assert(output_dim >= 0);
  assert(input_idx >= 0);
  assert(input_dim >= 0);

  r.output_idx = output_idx;
  r.output_dim = output_dim;
  r.input_idx = input_idx;
  r.input_dim = input_dim;

  return r;
}

/*static*/
/**
 * @brief Builds and initializes a ParallelDimMappingRecord object of
 * INPUT_WEIGHT MappingRecordType.
 *
 * This function should be used to create a ParallelDimMappingRecord to track an
 * operator's dimension relation between the input and the weights tensor
 *
 * @param[in]   input_idx   The index of the input tensor (nonzero if there are
 * multiple inputs)
 * @param[in]   input_dim   The index of the input dimension part of the
 * dimension relation
 * @param[in]   weight_idx  The index of the weight tensor (nonzero if there are
 * multiple weights)
 * @param[in]   weight_dim  The index of the weight dimension part of the
 * dimension relation
 */
ParallelDimMappingRecord ParallelDimMappingRecord::input_weight_record(
    int input_idx,
    int input_dim,
    int weight_idx,
    int weight_dim,
    tl::optional<MappingOperation> operation) {
  ParallelDimMappingRecord r(MappingRecordType::INPUT_WEIGHT);
  r.operation = operation;

  assert(input_idx >= 0);
  assert(input_dim >= 0);
  assert(weight_idx >= 0);
  assert(weight_dim >= 0);

  r.input_idx = input_idx;
  r.input_dim = input_dim;
  r.weight_idx = weight_idx;
  r.weight_dim = weight_dim;

  return r;
}

MappingRecordType ParallelDimMappingRecord::get_type() const {
  return this->type;
}

/*static*/
/** @brief A wrapper around the main version of the
 * construct_weight_parallel_dims function.
 *
 * This wrapper allows you to append multiple dimension relations at once to a
 * vector of ParallelDimMappingRecord entries. The relations must be between
 * dimensions of the same pair of input and weight tensors. Unlike the other
 * construct_weight_parallel_dims wrapper below, this function allows you to
 * specify the MappingOperation for each pair of dimensions for which you will
 * be creating a new ParallelDimMappingRecord.
 *
 * The function takes a vector of (int, MappingOperation, int) tuples, where the
 * int members represent the indexes of the two dimensions in a relation, and
 * the MappingOperation member specifies the type of mapping operation. Just
 * like the other wrapper, this function simply calls the main version of
 * construct_weight_parallel_dims for each pair, using the same values across
 * all calls for all other parameters.
 *
 * This function should NOT be used to track dimension relations between the
 * input and weights tensors; construct_weight_parallel_dims should be used
 * instead.
 *
 * @param[out]  records     The (potentially empty) vector of existing
 * ParallelDimMappingRecord entries
 * @param[in]   mappings    A vector of tuples, each including a pair of
 * integers (representing the indexes of the input and weight dimensions in a
 * relation), and a MappingOperation, specifying the mapping operation for the
 * pair of dimensions.
 * @param[in]   input_idx   The index of the input tensor (nonzero if there are
 * multiple inputs)
 * @param[in]   weight_idx  The index of the weight tensor (nonzero if there are
 * multiple weights)
 *
 */
void Op::construct_weight_parallel_dims(
    std::vector<ParallelDimMappingRecord> &records,
    std::vector<std::tuple<int, MappingOperation, int>> mappings,
    int input_idx,
    int weight_idx) {
  for (std::tuple<int, MappingOperation, int> const &mapping : mappings) {
    Op::construct_weight_parallel_dims(records,
                                       std::get<0>(mapping),
                                       std::get<2>(mapping),
                                       input_idx,
                                       weight_idx,
                                       std::get<1>(mapping));
  }
}

/*static*/
/** @brief A wrapper around the main version of the
 * construct_weight_parallel_dims function.
 *
 * This wrapper allows you to append multiple dimension relations at once to a
 * vector of ParallelDimMappingRecord entries. The relations must be between
 * dimensions of the same pair of input and weight tensors. The function takes a
 * vector of (input, weight) dimension index pairs and simply calls the main
 * version of construct_weight_parallel_dims for each such pair, using the same
 * values across all calls for all other parameters.
 *
 * This function should NOT be used to track dimension relations between the
 * input and weights tensors; construct_weight_parallel_dims should be used
 * instead.
 *
 * @param[out]  records     The (potentially empty) vector of existing
 * ParallelDimMappingRecord entries
 * @param[in]   mappings    A vector of integer pairs, each representing the
 * indexes of the input and weight dimensions in a relation.
 * @param[in]   input_idx   The index of the input tensor (nonzero if there are
 * multiple inputs)
 * @param[in]   weight_idx  The index of the weight tensor (nonzero if there are
 * multiple weights)
 *
 */
void Op::construct_weight_parallel_dims(
    std::vector<ParallelDimMappingRecord> &records,
    std::vector<std::pair<int, int>> mappings,
    int input_idx,
    int weight_idx) {
  for (std::pair<int, int> const &mapping : mappings) {
    Op::construct_weight_parallel_dims(
        records, mapping.first, mapping.second, input_idx, weight_idx);
  }
}

/*static*/
/**
 * @brief Creates a new ParallelDimMappingRecord (of the INPUT_WEIGHT
 * MappingRecordType flavor) and appends it to an existing vector of
 * ParallelDimMappingRecord entries.
 *
 * This function creates a new ParallelDimMappingRecord to track a dimension
 * relation between a dimension from the input tensor and a dimension from the
 * weight tensor. This function should NOT be used to track dimension relations
 * between the input and output tensors; construct_output_parallel_dims should
 * be used instead.
 *
 * @param[out]  records     The (potentially empty) vector of existing
 * ParallelDimMappingRecord entries
 * @param[in]   input_dim   The index of the input dimension part of the
 * dimension relation
 * @param[in]   weight_dim  The index of the weight dimension part of the
 * dimension relation
 * @param[in]   input_idx   The index of the input tensor (nonzero if there are
 * multiple inputs)
 * @param[in]   weight_idx  The index of the weight tensor (nonzero if there are
 * multiple weights)
 * @param[in]   operation   The parallelization operation (partition or
 * replication) associated with the dimension relation
 */
void Op::construct_weight_parallel_dims(
    std::vector<ParallelDimMappingRecord> &records,
    int input_dim,
    int weight_dim,
    int input_idx,
    int weight_idx,
    tl::optional<MappingOperation> operation) {
  records.push_back(ParallelDimMappingRecord::input_weight_record(
      input_idx, input_dim, weight_idx, weight_dim, operation));
}

/** @brief  Calls the corresponding version of construct_weight_parallel_dims,
 * and passes the Op class's parallel_dims_mapping vector, so that the resulting
 * ParallelDimMappingRecord are appended to it
 */
void Op::register_weight_parallel_dims(
    std::vector<std::pair<int, int>> mappings, int input_idx, int weight_idx) {
  Op::construct_weight_parallel_dims(
      *this->parallel_dims_mapping, mappings, input_idx, weight_idx);
}

/** @brief  Calls the corresponding version of construct_weight_parallel_dims,
 * and passes the Op class's parallel_dims_mapping vector, so that the resulting
 * ParallelDimMappingRecord are appended to it
 */
void Op::register_weight_parallel_dims(
    std::vector<std::tuple<int, MappingOperation, int>> mappings,
    int input_idx,
    int weight_idx) {
  Op::construct_weight_parallel_dims(
      *this->parallel_dims_mapping, mappings, input_idx, weight_idx);
}

/** @brief  Calls the corresponding version of construct_weight_parallel_dims,
 * and passes the Op class's parallel_dims_mapping vector, so that the resulting
 * ParallelDimMappingRecord are appended to it
 */
void Op::register_weight_parallel_dims(
    int input_dim,
    int weight_dim,
    int input_idx,
    int weight_idx,
    tl::optional<MappingOperation> operation) {
  Op::construct_weight_parallel_dims(*this->parallel_dims_mapping,
                                     input_dim,
                                     weight_dim,
                                     input_idx,
                                     weight_idx,
                                     operation);
}

/*static*/
/** @brief A wrapper around the main version of the
 * construct_output_parallel_dims function.
 *
 * This wrapper allows you to append multiple dimension relations at once to a
 * vector of ParallelDimMappingRecord entries. The relations must be between
 * dimensions of the same pair of input and output tensors. Unlike the other
 * construct_output_parallel_dims wrapper below, this function allows you to
 * specify the MappingOperation for each pair of dimensions for which you will
 * be creating a new ParallelDimMappingRecord.
 *
 * The function takes a vector of (int, MappingOperation, int) tuples, where the
 * int members represent the indexes of the two dimensions in a relation, and
 * the MappingOperation member specifies the type of mapping operation. Just
 * like the other wrapper, this function simply calls the main version of
 * construct_output_parallel_dims for each pair, using the same values across
 * all calls for all other parameters.
 *
 * This function should NOT be used to track dimension relations between the
 * input and weights tensors; construct_weight_parallel_dims should be used
 * instead.
 *
 * @param[out]  records     The (potentially empty) vector of existing
 * ParallelDimMappingRecord entries
 * @param[in]   mappings    A vector of tuples, each including a pair of
 * integers (representing the indexes of the input and output dimensions in a
 * relation), and a MappingOperation, specifying the mapping operation for the
 * pair of dimensions.
 * @param[in]   input_idx   The index of the input tensor (nonzero if there are
 * multiple inputs)
 * @param[in]   output_idx  The index of the output tensor (nonzero if there are
 * multiple outputs)
 *
 */
void Op::construct_output_parallel_dims(
    std::vector<ParallelDimMappingRecord> &records,
    std::vector<std::tuple<int, MappingOperation, int>> mappings,
    int input_idx,
    int output_idx) {
  for (std::tuple<int, MappingOperation, int> const &mapping : mappings) {
    Op::construct_output_parallel_dims(records,
                                       std::get<0>(mapping),
                                       std::get<2>(mapping),
                                       input_idx,
                                       output_idx,
                                       std::get<1>(mapping));
  }
}

/*static*/
/** @brief A wrapper around the main version of the
 * construct_output_parallel_dims function.
 *
 * This wrapper allows you to append multiple dimension relations at once to a
 * vector of ParallelDimMappingRecord entries. The relations must be between
 * dimensions of the same pair of input and output tensors. The function takes a
 * vector of (input, output) dimension index pairs and simply calls the main
 * version of construct_output_parallel_dims for each such pair, using the same
 * values across all calls for all other parameters.
 *
 * This function should NOT be used to track dimension relations between the
 * input and weights tensors; construct_weight_parallel_dims should be used
 * instead.
 *
 * @param[out]  records     The (potentially empty) vector of existing
 * ParallelDimMappingRecord entries
 * @param[in]   mappings    A vector of integer pairs, each representing the
 * indexes of the input and output dimensions in a relation.
 * @param[in]   input_idx   The index of the input tensor (nonzero if there are
 * multiple inputs)
 * @param[in]   output_idx  The index of the output tensor (nonzero if there are
 * multiple outputs)
 *
 */
void Op::construct_output_parallel_dims(
    std::vector<ParallelDimMappingRecord> &records,
    std::vector<std::pair<int, int>> mappings,
    int input_idx,
    int output_idx) {
  for (std::pair<int, int> const &mapping : mappings) {
    Op::construct_output_parallel_dims(
        records, mapping.first, mapping.second, input_idx, output_idx);
  }
}

/*static*/
/**
 * @brief Creates a new ParallelDimMappingRecord (of the INPUT_OUTPUT
 * MappingRecordType flavor) and appends it to an existing vector of
 * ParallelDimMappingRecord entries.
 *
 * This function creates a new ParallelDimMappingRecord to track a dimension
 * relation between a dimension from the input tensor and a dimension from the
 * output tensor. This function should NOT be used to track dimension relations
 * between the input and weights tensors; construct_weight_parallel_dims should
 * be used instead.
 *
 * @param[out]  records     The (potentially empty) vector of existing
 * ParallelDimMappingRecord entries
 * @param[in]   input_dim   The index of the input dimension part of the
 * dimension relation
 * @param[in]   output_dim  The index of the output dimension part of the
 * dimension relation
 * @param[in]   input_idx   The index of the input tensor (nonzero if there are
 * multiple inputs)
 * @param[in]   output_idx  The index of the output tensor (nonzero if there are
 * multiple outputs)
 * @param[in]   operation   The parallelization operation (partition or
 * replication) associated with the dimension relation
 */
void Op::construct_output_parallel_dims(
    std::vector<ParallelDimMappingRecord> &records,
    int input_dim,
    int output_dim,
    int input_idx,
    int output_idx,
    tl::optional<MappingOperation> operation) {
  records.push_back(ParallelDimMappingRecord::input_output_record(
      input_idx, input_dim, output_idx, output_dim, operation));
}

/** @brief  Calls the corresponding version of construct_output_parallel_dims,
 * and passes the Op class's parallel_dims_mapping vector, so that the resulting
 * ParallelDimMappingRecord are appended to it
 */
void Op::register_output_parallel_dims(
    std::vector<std::pair<int, int>> mappings, int input_idx, int output_idx) {
  Op::construct_output_parallel_dims(
      *this->parallel_dims_mapping, mappings, input_idx, output_idx);
}

/** @brief  Calls the corresponding version of construct_output_parallel_dims,
 * and passes the Op class's parallel_dims_mapping vector, so that the resulting
 * ParallelDimMappingRecord are appended to it
 */
void Op::register_output_parallel_dims(
    std::vector<std::tuple<int, MappingOperation, int>> mappings,
    int input_idx,
    int output_idx) {
  Op::construct_output_parallel_dims(
      *this->parallel_dims_mapping, mappings, input_idx, output_idx);
}

/** @brief  Calls the corresponding version of construct_output_parallel_dims,
 * and passes the Op class's parallel_dims_mapping vector, so that the resulting
 * ParallelDimMappingRecord are appended to it
 */
void Op::register_output_parallel_dims(
    int input_dim,
    int output_dim,
    int input_idx,
    int output_idx,
    tl::optional<MappingOperation> operation) {
  Op::construct_output_parallel_dims(*this->parallel_dims_mapping,
                                     input_dim,
                                     output_dim,
                                     input_idx,
                                     output_idx,
                                     operation);
}

int Op::get_output_to_input_dim_mapping(const ParallelTensor output,
                                        int output_dim,
                                        const ParallelTensor input) {
  int output_idx = -1, input_idx = -1;
  for (int i = 0; i < numOutputs; i++) {
    if (output == outputs[i]) {
      output_idx = i;
    }
  }
  for (int i = 0; i < numInputs; i++) {
    if (input == inputs[i]) {
      input_idx = i;
    }
  }
  assert(output_idx != -1);
  assert(input_idx != -1);
  for (size_t i = 0; i < parallel_dims_mapping->size(); i++) {
    if ((*parallel_dims_mapping)[i].output_idx != output_idx) {
      continue;
    }
    if ((*parallel_dims_mapping)[i].output_dim != output_dim) {
      continue;
    }
    if ((*parallel_dims_mapping)[i].input_idx != input_idx) {
      continue;
    }
    // Check validness
    assert((*parallel_dims_mapping)[i].weight_idx = -1);
    assert((*parallel_dims_mapping)[i].weight_dim = -1);
    return (*parallel_dims_mapping)[i].input_dim;
  }
  assert(false);
  return -1;
}

int Op::get_output_to_weight_dim_mapping(const ParallelTensor output,
                                         int output_dim,
                                         const ParallelTensor weight) {
  int output_idx = -1, weight_idx = -1;
  for (int i = 0; i < numOutputs; i++) {
    if (output == outputs[i]) {
      output_idx = i;
    }
  }
  for (int i = 0; i < numInputs; i++) {
    if (weight == weights[i]) {
      weight_idx = i;
    }
  }
  assert(output_idx != -1);
  assert(weight_idx != -1);
  for (size_t i = 0; i < parallel_dims_mapping->size(); i++) {
    if ((*parallel_dims_mapping)[i].output_idx != output_idx) {
      continue;
    }
    if ((*parallel_dims_mapping)[i].output_dim != output_dim) {
      continue;
    }
    if ((*parallel_dims_mapping)[i].weight_idx != weight_idx) {
      continue;
    }
    // Check validness
    assert((*parallel_dims_mapping)[i].input_idx = -1);
    assert((*parallel_dims_mapping)[i].input_dim = -1);
    return (*parallel_dims_mapping)[i].weight_dim;
  }
  assert(false);
  return -1;
}

bool Op::check_output_input_weight_parallel_dims(bool allocate_weights) const {
  // if (!allocate_weights) {
  //   assert(this->numWeights == 0);
  // }

  for (ParallelDimMappingRecord const &record : *parallel_dims_mapping) {
    assert(record.input_idx < this->numInputs);
    assert(record.input_dim < this->inputs[record.input_idx]->num_dims);
    ParallelDim const &input_dim =
        inputs[record.input_idx]->dims[record.input_dim];
    /* assert (input_dim.degree != ParallelDim::UNKNOWN_DEGREE); */
    /* assert (input_dim.parallel_idx != ParallelDim::UNKNOWN_INDEX); */

    ParallelDim other_dim;
    switch (record.get_type()) {
      case MappingRecordType::INPUT_OUTPUT:
        assert(record.output_idx < this->numOutputs);
        assert(record.output_dim < this->outputs[record.output_idx]->num_dims);
        other_dim = outputs[record.output_idx]->dims[record.output_dim];
        break;
      case MappingRecordType::INPUT_WEIGHT:
        if (!allocate_weights) {
          continue;
        }
        if (record.weight_idx >= this->numWeights) {
          // The case where some weights are not used (e.g., no bias for linear)
          continue;
        }
        assert(record.weight_dim < this->weights[record.weight_idx]->num_dims);
        other_dim = weights[record.weight_idx]->dims[record.weight_dim];
        break;
    }

    assert(other_dim.degree == input_dim.degree);
    assert(other_dim.parallel_idx == input_dim.parallel_idx);
  }
  return true;
}

bool Op::check_output_input_weight_same_parallel_is() const {
  assert(numOutputs > 0);
  IndexSpace parallel_is = outputs[0]->parallel_is;
  for (int i = 0; i < numOutputs; i++) {
    if (outputs[i]->parallel_is != parallel_is) {
      return false;
    }
  }
  for (int i = 0; i < numInputs; i++) {
    if (inputs[i]->parallel_is != parallel_is) {
      return false;
    }
  }
  for (int i = 0; i < numWeights; i++) {
    if (weights[i]->parallel_is != parallel_is) {
      return false;
    }
  }
  return true;
}

bool Op::check_output_input_weight_same_machine_view() const {
  assert(numOutputs > 0);
  MachineView machine_view = outputs[0]->machine_view;
  for (int i = 0; i < numOutputs; i++) {
    if (outputs[i]->machine_view != machine_view) {
      return false;
    }
  }
  for (int i = 0; i < numInputs; i++) {
    if (inputs[i]->machine_view != machine_view) {
      return false;
    }
  }
  for (int i = 0; i < numWeights; i++) {
    if (weights[i]->machine_view != machine_view) {
      return false;
    }
  }
  return true;
}

void Op::set_argumentmap_for_init(FFModel const &ff, ArgumentMap &argmap) {
  Context ctx = ff.config.lg_ctx;
  Runtime *runtime = ff.config.lg_hlr;
  Domain domain = runtime->get_index_space_domain(ctx, this->parallel_is);
  switch (domain.get_dim()) {
#ifdef FF_USE_NCCL
#define DIMFUNC(DIM)                                                           \
  case DIM: {                                                                  \
    Rect<DIM> rect = domain;                                                   \
    MachineView view = outputs[0]->machine_view;                               \
    int idx = 0;                                                               \
    for (PointInRectIterator<DIM> it(rect); it(); it++) {                      \
      FFHandler handle = ff.handlers[view.get_device_id(*it)];                 \
      if (ff.config.computationMode == COMP_MODE_TRAINING &&                   \
          op_type == OP_WEIGHT) {                                              \
        ncclComm_t *nccl_comms = ff.find_nccl_comms(view);                     \
        handle.ncclComm = nccl_comms[idx++];                                   \
      }                                                                        \
      argmap.set_point(*it, TaskArgument(&handle, sizeof(FFHandler)));         \
    }                                                                          \
    break;                                                                     \
  }
    LEGION_FOREACH_N(DIMFUNC)
#undef DIMFUNC
#else
#define DIMFUNC(DIM)                                                           \
  case DIM: {                                                                  \
    Rect<DIM> rect = domain;                                                   \
    MachineView view = outputs[0]->machine_view;                               \
    for (PointInRectIterator<DIM> it(rect); it(); it++) {                      \
      FFHandler handle = ff.handlers[view.get_device_id(*it)];                 \
      argmap.set_point(*it, TaskArgument(&handle, sizeof(FFHandler)));         \
    }                                                                          \
    break;                                                                     \
  }
    LEGION_FOREACH_N(DIMFUNC)
#undef DIMFUNC
#endif
    default:
      assert(false);
  }
}

void Op::set_argumentmap_for_init_inference(FFModel const &ff,
                                            ArgumentMap &argmap,
                                            ParallelTensor const output0) {
  Context ctx = ff.config.lg_ctx;
  Runtime *runtime = ff.config.lg_hlr;
  Domain domain = runtime->get_index_space_domain(ctx, this->parallel_is);
  MachineView const view = output0->machine_view;
  assert(ff.config.computationMode == COMP_MODE_INFERENCE);
  switch (domain.get_dim()) {
#ifdef FF_USE_NCCL
#define DIMFUNC(DIM)                                                           \
  case DIM: {                                                                  \
    Rect<DIM> rect = domain;                                                   \
    int idx = 0;                                                               \
    for (PointInRectIterator<DIM> it(rect); it(); it++) {                      \
      FFHandler handle = ff.handlers[view.get_device_id(*it)];                 \
      if (op_type == OP_ALLREDUCE) {                                           \
        ncclComm_t *nccl_comms = ff.find_nccl_comms(view);                     \
        handle.ncclComm = nccl_comms[idx++];                                   \
      }                                                                        \
      argmap.set_point(*it, TaskArgument(&handle, sizeof(FFHandler)));         \
    }                                                                          \
    break;                                                                     \
  }
    LEGION_FOREACH_N(DIMFUNC)
#undef DIMFUNC
#else
#define DIMFUNC(DIM)                                                           \
  case DIM: {                                                                  \
    Rect<DIM> rect = domain;                                                   \
    for (PointInRectIterator<DIM> it(rect); it(); it++) {                      \
      FFHandler handle = ff.handlers[view.get_device_id(*it)];                 \
      argmap.set_point(*it, TaskArgument(&handle, sizeof(FFHandler)));         \
    }                                                                          \
    break;                                                                     \
  }
    LEGION_FOREACH_N(DIMFUNC)
#undef DIMFUNC
#endif
    default:
      assert(false);
  }
}

void Op::set_opmeta_from_futuremap(FFModel const &ff, FutureMap const &fm) {
  Context ctx = ff.config.lg_ctx;
  Runtime *runtime = ff.config.lg_hlr;
  Domain domain = runtime->get_index_space_domain(ctx, parallel_is);
  switch (domain.get_dim()) {
#define DIMFUNC(DIM)                                                           \
  case DIM: {                                                                  \
    Rect<DIM> rect = domain;                                                   \
    int idx = 0;                                                               \
    for (PointInRectIterator<DIM> it(rect); it(); it++) {                      \
      meta[idx++] = fm.get_result<OpMeta *>(*it);                              \
    }                                                                          \
    break;                                                                     \
  }
    LEGION_FOREACH_N(DIMFUNC)
#undef DIMFUNC
    default:
      assert(false);
  }
}

void Op::set_opmeta_from_futuremap_inference(FFModel const &ff,
                                             FutureMap const &fm,
                                             ParallelTensor const output) {
  Context ctx = ff.config.lg_ctx;
  Runtime *runtime = ff.config.lg_hlr;
  Domain domain = runtime->get_index_space_domain(ctx, parallel_is);
  switch (domain.get_dim()) {
#define DIMFUNC(DIM)                                                           \
  case DIM: {                                                                  \
    Rect<DIM> rect = domain;                                                   \
    int idx = 0;                                                               \
    for (PointInRectIterator<DIM> it(rect); it(); it++) {                      \
      inference_meta[output][idx++] = fm.get_result<OpMeta *>(*it);            \
    }                                                                          \
    break;                                                                     \
  }
    LEGION_FOREACH_N(DIMFUNC)
#undef DIMFUNC
    default:
      assert(false);
  }
}

void Op::set_argumentmap_for_forward(FFModel const &ff, ArgumentMap &argmap) {
  Context ctx = ff.config.lg_ctx;
  Runtime *runtime = ff.config.lg_hlr;
  Domain domain = runtime->get_index_space_domain(ctx, parallel_is);
  switch (domain.get_dim()) {
#define DIMFUNC(DIM)                                                           \
  case DIM: {                                                                  \
    Rect<DIM> rect = domain;                                                   \
    int idx = 0;                                                               \
    for (PointInRectIterator<DIM> it(rect); it(); it++) {                      \
      OpMeta *mp = meta[idx++];                                                \
      argmap.set_point(*it, TaskArgument(&mp, sizeof(OpMeta *)));              \
    }                                                                          \
    break;                                                                     \
  }
    LEGION_FOREACH_N(DIMFUNC)
#undef DIMFUNC
    default:
      assert(false);
  }
}

void Op::set_argumentmap_for_inference(FFModel const &ff,
                                       ArgumentMap &argmap,
                                       ParallelTensor const output) {
  Context ctx = ff.config.lg_ctx;
  Runtime *runtime = ff.config.lg_hlr;
  Domain domain = runtime->get_index_space_domain(ctx, parallel_is);
  switch (domain.get_dim()) {
#define DIMFUNC(DIM)                                                           \
  case DIM: {                                                                  \
    Rect<DIM> rect = domain;                                                   \
    int idx = 0;                                                               \
    for (PointInRectIterator<DIM> it(rect); it(); it++) {                      \
      OpMeta *mp = inference_meta[output][idx++];                              \
      argmap.set_point(*it, TaskArgument(&mp, sizeof(OpMeta *)));              \
    }                                                                          \
    break;                                                                     \
  }
    LEGION_FOREACH_N(DIMFUNC)
#undef DIMFUNC
    default:
      assert(false);
  }
}

void Op::set_argumentmap_for_backward(FFModel const &ff, ArgumentMap &argmap) {
  Context ctx = ff.config.lg_ctx;
  Runtime *runtime = ff.config.lg_hlr;
  Domain domain = runtime->get_index_space_domain(ctx, parallel_is);
  switch (domain.get_dim()) {
#define DIMFUNC(DIM)                                                           \
  case DIM: {                                                                  \
    Rect<DIM> rect = domain;                                                   \
    int idx = 0;                                                               \
    for (PointInRectIterator<DIM> it(rect); it(); it++) {                      \
      OpMeta *mp = meta[idx++];                                                \
      argmap.set_point(*it, TaskArgument(&mp, sizeof(OpMeta *)));              \
    }                                                                          \
    break;                                                                     \
  }
    LEGION_FOREACH_N(DIMFUNC)
#undef DIMFUNC
    default:
      assert(false);
  }
}

bool Op::get_int_parameter(PMParameter para, int *value) const {
  switch (para) {
    case PM_OP_TYPE:
      *value = (int)op_type;
      return true;
    case PM_NUM_INPUTS:
      *value = numInputs;
      return true;
    case PM_NUM_OUTPUTS:
      *value = numOutputs;
      return true;
    default:
      return false;
  }
}

bool Op::get_tensor_parameter(TNParameter tnp,
                              DIMParameter dim,
                              int *value) const {
  if (tnp >= INPUT_0 && tnp <= INPUT_5) {
    return get_input_parameter(tnp, dim, value);
  }
  if (tnp >= WEIGHT_0 && tnp <= WEIGHT_5) {
    return get_weight_parameter(tnp, dim, value);
  }
  return false;
}

bool Op::get_input_parameter(TNParameter tnp,
                             DIMParameter dim,
                             int *value) const {
  int inputIdx = 0, dimIdx = 0;
  assert(tnp <= INPUT_5 && tnp >= INPUT_0);
  inputIdx = tnp - INPUT_0;
  if (inputIdx >= numInputs) {
    return false;
  }
  switch (dim) {
    case DIM_3:
      dimIdx++;
    case DIM_2:
      dimIdx++;
    case DIM_1:
      dimIdx++;
    case DIM_0:
      break;
    case DIM_ND:
      *value = inputs[inputIdx]->num_dims;
      return true;
    default:
      return false;
  }
  if (dimIdx >= inputs[inputIdx]->num_dims) {
    return false;
  }
  *value = inputs[inputIdx]->dims[dimIdx].size;
  return true;
}

bool Op::get_weight_parameter(TNParameter tnp,
                              DIMParameter dim,
                              int *value) const {
  int weightIdx = 0, dimIdx = 0;
  assert(tnp <= WEIGHT_5 && tnp >= WEIGHT_0);
  weightIdx = tnp - WEIGHT_0;
  if (weightIdx >= numWeights) {
    return false;
  }
  switch (dim) {
    case DIM_3:
      dimIdx++;
    case DIM_2:
      dimIdx++;
    case DIM_1:
      dimIdx++;
    case DIM_0:
      break;
    case DIM_ND:
      *value = weights[weightIdx]->num_dims;
      return true;
    default:
      return false;
  }
  if (dimIdx >= weights[weightIdx]->num_dims) {
    return false;
  }
  *value = weights[weightIdx]->dims[dimIdx].size;
  return true;
}

OpMeta::OpMeta(FFHandler _handle)
    : handle(_handle), profiling(false), inference_debugging(false) {
  for (int i = 0; i < MAX_NUM_INPUTS; i++) {
    trainableInputs[i] = true;
  }
  for (int i = 0; i < MAX_NUM_INPUTS; i++) {
    input_type[i] = DT_NONE;
  }
  for (int i = 0; i < MAX_NUM_WEIGHTS; i++) {
    weight_type[i] = DT_NONE;
  }
  for (int i = 0; i < MAX_NUM_OUTPUTS; i++) {
    output_type[i] = DT_NONE;
  }
  decoding_step = 0;
}

OpMeta::OpMeta(FFHandler _handle, Op const *op) : OpMeta(_handle) {
  for (int i = 0; i < op->numInputs; i++) {
    input_type[i] = op->inputs[i]->data_type;
  }
  for (int i = 0; i < op->numWeights; i++) {
    weight_type[i] = op->weights[i]->data_type;
  }
  for (int i = 0; i < op->numOutputs; i++) {
    output_type[i] = op->outputs[i]->data_type;
  }
  decoding_step = 0;
}

FFRuntime::FFRuntime(FFConfig &config) {
  Runtime *runtime = config.lg_hlr;
  Context ctx = config.lg_ctx;

  ArgumentMap argmap;
  Domain domain = runtime->get_index_space_domain(ctx, config.all_gpu_task_is);
  Rect<1> task_rect = domain;
  // int rank = 0;
  for (PointInRectIterator<1> it(task_rect); it(); it++) {
    FFInitInfo info;
    // info.myRank = rank++;
    // info.allRanks = config.workersPerNode * config.numNodes;
    info.workSpaceSize = config.workSpaceSize;
    info.offload_reserve_space_size =
        config.cpu_offload ? config.offload_reserve_space_size : 0;
    info.quantization_type = config.quantization_type;
    info.allowTensorOpMathConversion = config.allow_tensor_op_math_conversion;
    argmap.set_point(*it, TaskArgument(&info, sizeof(FFInitInfo)));
  }

  // Init CUDA library on each worker
  IndexLauncher initLauncher(FF_INIT_TASK_ID,
                             config.all_gpu_task_is,
                             TaskArgument(NULL, 0),
                             argmap,
                             Predicate::TRUE_PRED,
                             false /*must*/,
                             0 /*mapper_id*/,
                             FFConfig::DataParallelism_GPU);
  FutureMap fm = runtime->execute_index_space(ctx, initLauncher);
  fm.wait_all_results();
  int idx = 0;
  for (PointInRectIterator<1> it(task_rect); it(); it++) {
    handlers[idx++] = fm.get_result<FFHandler>(*it);
  }
}

FFRuntime *ffruntime_singleton = nullptr;

int FFModel::model_counter = 0;

FFModel::FFModel(FFConfig &_config, bool cpu_offload)
    : op_global_guid(OP_GUID_FIRST_VALID),
      layer_global_guid(LAYER_GUID_FIRST_VALID),
      tensor_global_guid(TENSOR_GUID_FIRST_VALID),
      parallel_tensor_global_guid(PARALLEL_TENSOR_GUID_FIRST_VALID),
      node_global_guid(NODE_GUID_FIRST_VALID), current_transformer_layer_id(0),
      config(_config), optimizer(NULL), loss_op(NULL), metrics_op(NULL),
      simulator(NULL) {
  this->search = new PCG::SearchHelper(this);
  this->graph_search = new PCG::GraphSearchHelper(this);
  this->cpu_offload = cpu_offload;

  if (ffruntime_singleton == nullptr) {
    ffruntime_singleton = new FFRuntime(_config);
  }

  Runtime *runtime = config.lg_hlr;
  Context ctx = config.lg_ctx;
  // Register machine views
  register_all_machine_views(config.numNodes,
                             config.workersPerNode,
                             config.cpusPerNode,
                             all_valid_views);
  metrics_input = -1;
  // Load strategy file
  // Create field space
  //{
  //  FieldAllocator allocator =
  //      runtime->create_field_allocator(ctx, config.field_space);
  //  allocator.allocate_field(sizeof(float), FID_DATA);
  //}
  // Build training dataset
  // if (config.datasetPath.length() == 0) {
  //  dataLoader = NULL;
  //} else {
  //  dataLoader = new DataLoader(config.datasetPath);
  //}
  for (int idx = 0; idx < config.workersPerNode * config.numNodes; idx++) {
    handlers[idx] = ffruntime_singleton->handlers[idx];
  }
  model_id = model_counter++;
}

FFModel::~FFModel() {
  // Destroy nccl communication groups
#ifdef FF_USE_NCCL
  if (config.computationMode == COMP_MODE_TRAINING) {
    Context ctx = config.lg_ctx;
    Runtime *runtime = config.lg_hlr;
    for (auto const &comm : view_hash_to_nccl_comms) {
      // Find the machine view that has the hash
      MachineView view;
      for (size_t l = 0; l < operators.size(); l++) {
        view = operators[l]->outputs[0]->machine_view;
        if (view.hash() == comm.first) {
          break;
        }
      }
      assert(view.hash() == comm.first && "Cannot find the machine view");
      IndexSpace task_is = get_or_create_task_is(view);
      Domain domain = runtime->get_index_space_domain(ctx, task_is);
      ArgumentMap argmap;
      int idx = 0;
      for (Domain::DomainPointIterator it(domain); it; it++, idx++) {
        argmap.set_point(*it,
                         TaskArgument(&comm.second[idx], sizeof(ncclComm_t)));
      }
      IndexLauncher index_launcher(NCCL_FINISH_COMMS_TASK_ID,
                                   task_is,
                                   TaskArgument(nullptr, 0),
                                   argmap,
                                   Predicate::TRUE_PRED,
                                   false /*must*/,
                                   0 /*mapper_id*/,
                                   comm.first);
      FutureMap fm = runtime->execute_index_space(ctx, index_launcher);
      fm.wait_all_results();
    }
  }
#endif
}

void FFModel::clear_graph_search_cache() {
  this->graph_search->clear_cache();
  this->search->clear_cache();
}

#ifdef FF_USE_NCCL
ncclComm_t *FFModel::find_nccl_comms(MachineView const &view) const {
  auto const &it = view_hash_to_nccl_comms.find(view.hash());
  if (it == view_hash_to_nccl_comms.end()) {
    assert(config.computationMode == COMP_MODE_INFERENCE);
    return nullptr;
  } else {
    return it->second;
  }
}
#endif

template <int NDIM>
Tensor FFModel::create_constant(int const dims[],
                                float value,
                                DataType data_type) {
  // FIXME: currently create gradients for constants since the current auto grad
  // algorithm computes gradients for all operators
  Tensor tensor = create_tensor<NDIM>(
      dims, data_type, NULL /*owner_op*/, false /*create_grad*/);
  tensor->initializer = new ConstantInitializer(value);
  return tensor;
#ifdef DEADCODE
  Context ctx = config.lg_ctx;
  Runtime *runtime = config.lg_hlr;
  assert(false);
  ArgumentMap argmap;
  IndexLauncher launcher(CONSTANT_INIT_TASK_ID,
                         tensor->parallel_is,
                         TaskArgument(init, sizeof(ConstantInitializer)),
                         argmap,
                         Predicate::TRUE_PRED,
                         false,
                         0,
                         tensor->machine_view.hash());
  launcher.add_region_requirement(RegionRequirement(tensor->part,
                                                    0 /*projection id*/,
                                                    WRITE_ONLY,
                                                    EXCLUSIVE,
                                                    tensor->region));
  launcher.add_field(0, FID_DATA);
  FutureMap fm = runtime->execute_index_space(ctx, launcher);
  fm.wait_all_results();
  return tensor;
#endif
}

PCG::Node FFModel::new_node(Op *op) {
  PCG::Node ret;
  ret.guid = this->node_global_guid++;
  ret.ptr = op;

  return ret;
}

Tensor FFModel::create_tensor(int numdim,
                              int const dims[],
                              DataType data_type,
                              Layer const *layer,
                              int idx,
                              bool create_grad) {
  switch (numdim) {
#define DIMFUNC(DIM)                                                           \
  case DIM:                                                                    \
    return create_tensor<DIM>(dims, data_type, layer, idx, create_grad);
    LEGION_FOREACH_N(DIMFUNC)
#undef DIMFUNC
    default:
      assert(false && "Unsupported dim!");
  }
}

ParallelTensor FFModel::create_parallel_tensor(int numdim,
                                               const ParallelDim dims[],
                                               DataType data_type,
                                               Op const *op,
                                               int idx,
                                               bool create_grad,
                                               size_t input_tensor_guid) {
  switch (numdim) {
#define DIMFUNC(DIM)                                                           \
  case DIM:                                                                    \
    return create_parallel_tensor<DIM>(                                        \
        dims, data_type, op, idx, create_grad, input_tensor_guid);
    LEGION_FOREACH_N(DIMFUNC)
#undef DIMFUNC
    default:
      assert(false && "Unsupported dim!");
  }
}

Tensor FFModel::create_tensor_legion_ordering(int numdim,
                                              int const dims[],
                                              DataType data_type,
                                              Layer const *layer,
                                              int idx,
                                              bool create_grad) {
  int c_dims[MAX_TENSOR_DIM];
  for (int i = 0; i < numdim; i++) {
    c_dims[i] = dims[numdim - 1 - i];
  }
  return create_tensor(numdim, c_dims, data_type, layer, idx, create_grad);
}

ParallelTensor
    FFModel::create_parallel_tensor_legion_ordering(int numdim,
                                                    const ParallelDim dims[],
                                                    DataType data_type,
                                                    Op const *op,
                                                    int idx,
                                                    bool create_grad,
                                                    size_t input_tensor_guid) {
  ParallelDim c_dims[MAX_TENSOR_DIM];
  for (int i = 0; i < numdim; i++) {
    c_dims[i] = dims[numdim - 1 - i];
  }
  return create_parallel_tensor(
      numdim, c_dims, data_type, op, idx, create_grad, input_tensor_guid);
}

template <int NDIM>
Tensor FFModel::create_tensor(int const dims[],
                              DataType data_type,
                              Layer const *owner_layer,
                              int owner_idx,
                              bool create_grad) {
  Tensor tensor = new TensorBase();
  tensor->tensor_guid = tensor_global_guid++;
  tensor->data_type = data_type;
  if (owner_layer == NULL) {
    Layer *input_layer = new Layer(this,
                                   OP_INPUT,
                                   data_type,
                                   "input",
                                   0 /*inputs*/,
                                   0 /*weight*/,
                                   1 /*outputs*/,
                                   NULL,
                                   NULL);
    input_layer->outputs[0] = tensor;
    layers.push_back(input_layer);
    tensor->owner_layer = input_layer;
    tensor->owner_idx = 0;
  } else {
    tensor->owner_layer = owner_layer;
    tensor->owner_idx = owner_idx;
  }
  tensor->create_gradients = create_grad;
  tensor->num_dims = NDIM;
  for (int i = 0; i < NDIM; i++) {
    tensor->dims[i] = dims[NDIM - 1 - i];
  }
  return tensor;
}

template <int NDIM>
ParallelTensor FFModel::create_parallel_tensor(const ParallelDim dims[],
                                               DataType data_type,
                                               Op const *owner_op,
                                               int owner_idx,
                                               bool create_grad,
                                               size_t input_tensor_guid) {
  ParallelTensor tensor = new ParallelTensorBase();
  tensor->parallel_tensor_guid = parallel_tensor_global_guid++;
  tensor->data_type = data_type;
  if (owner_op == nullptr) {
    NoOp *input_op = new NoOp(*this, OP_INPUT, input_tensor_guid, tensor);
    operators.push_back(input_op);
    tensor->owner_op = input_op;
    tensor->owner_idx = 0;
  } else {
    tensor->owner_op = owner_op;
    tensor->owner_idx = owner_idx;
  }
  tensor->create_gradients = create_grad;
  tensor->num_dims = NDIM;
  for (int i = 0; i < NDIM; i++) {
    tensor->dims[i] = dims[NDIM - 1 - i];
  }
  assert(tensor->check_valid());
  return tensor;
}

Parameter FFModel::create_weight_legion_ordering(int numdim,
                                                 int const dims[],
                                                 DataType data_type,
                                                 Layer const *layer,
                                                 bool create_grad,
                                                 Initializer *initializer,
                                                 ParameterSyncType sync_type) {
  int c_dims[MAX_TENSOR_DIM];
  for (int i = 0; i < numdim; i++) {
    c_dims[i] = dims[numdim - 1 - i];
  }
  return create_weight(
      numdim, c_dims, data_type, layer, create_grad, initializer, sync_type);
}

Parameter FFModel::create_weight(int numdim,
                                 int const dims[],
                                 DataType data_type,
                                 Layer const *owner_layer,
                                 bool create_grad,
                                 Initializer *initializer,
                                 ParameterSyncType sync_type) {
  Parameter p = new TensorBase();
  p->data_type = data_type;
  assert(owner_layer != NULL);
  if (owner_layer == NULL) {
    Layer *weight_layer = new Layer(this,
                                    OP_WEIGHT,
                                    data_type,
                                    NULL,
                                    0 /*inputs*/,
                                    0 /*weights*/,
                                    1 /*outputs*/,
                                    NULL /*in1*/,
                                    NULL /*in2*/);
    layers.push_back(weight_layer);
    p->owner_layer = weight_layer;
    p->owner_idx = 0;
  } else {
    p->owner_layer = owner_layer;
    p->owner_idx = 0;
  }
  p->create_gradients = create_grad;
  p->initializer = initializer;
  p->sync_type = sync_type;
  p->num_dims = numdim;
  for (int i = 0; i < numdim; i++) {
    p->dims[i] = dims[numdim - 1 - i];
  }
  assert(p->get_volume() > 0);
  return p;
}

template <int NDIM>
ParallelParameter FFModel::create_parallel_weight(const ParallelDim dims[],
                                                  DataType data_type,
                                                  Op const *owner_op,
                                                  bool create_grad,
                                                  Initializer *initializer,
                                                  ParameterSyncType sync_type) {
  ParallelParameter p = new ParallelTensorBase();
  p->parallel_tensor_guid = parallel_tensor_global_guid++;
  p->data_type = data_type;
  if (owner_op == NULL) {
    NoOp *weight_op = new NoOp(*this, OP_WEIGHT, p);
    operators.push_back(weight_op);
    p->owner_op = weight_op;
    p->owner_idx = 0;
  } else {
    p->owner_op = owner_op;
  }
  p->create_gradients = create_grad;
  p->initializer = initializer;
  p->sync_type = sync_type;
  p->num_dims = NDIM;
  for (int i = 0; i < NDIM; i++) {
    p->dims[i] = dims[NDIM - 1 - i];
  }

  assert(p->get_volume() > 0);
  assert(p->check_valid());
  return p;
}

ParallelParameter FFModel::create_parallel_weight(int numdim,
                                                  const ParallelDim dims[],
                                                  DataType data_type,
                                                  Op const *owner_op,
                                                  bool create_grad,
                                                  Initializer *initializer,
                                                  ParameterSyncType sync_type) {
  switch (numdim) {
#define DIMFUNC(DIM)                                                           \
  case DIM:                                                                    \
    return create_parallel_weight<DIM>(                                        \
        dims, data_type, owner_op, create_grad, initializer, sync_type);
    LEGION_FOREACH_N(DIMFUNC)
#undef DIMFUNC
    default:
      assert(false && "Unsupported dim!");
  }
}

ParallelParameter FFModel::create_parallel_weight_legion_ordering(
    int numdim,
    const ParallelDim dims[],
    DataType data_type,
    Op const *owner_op,
    bool create_grad,
    Initializer *initializer,
    ParameterSyncType sync_type) {
  ParallelDim c_dims[MAX_TENSOR_DIM];
  std::reverse_copy(dims, dims + numdim, c_dims);

  return this->create_parallel_weight(
      numdim, c_dims, data_type, owner_op, create_grad, initializer, sync_type);
}

void FFModel::map_tensor(ParallelTensor tensor, Op const *op) {
  switch (tensor->num_dims) {
#define DIMFUNC(NDIM)                                                          \
  case NDIM: {                                                                 \
    map_tensor_with_dim<NDIM>(tensor, op);                                     \
    break;                                                                     \
  }
    LEGION_FOREACH_N(DIMFUNC)
#undef DIMFUNC
    default: {
      // Unsupported dim
      assert(false);
    }
  }
}

// Map tensor using parallelization strategies described in parallel_op
template <int NDIM>
void FFModel::map_tensor_with_dim(ParallelTensor tensor,
                                  Op const *parallel_op) {
  tensor->parallel_is = get_or_create_task_is(tensor);
  assert(tensor->owner_op != NULL);
  Context ctx = config.lg_ctx;
  Runtime *runtime = config.lg_hlr;
  Domain task_domain =
      runtime->get_index_space_domain(ctx, tensor->parallel_is);
  switch (task_domain.get_dim()) {
#define DIMFUNC(TDIM)                                                          \
  case TDIM: {                                                                 \
    map_tensor_with_dim2<NDIM, TDIM>(tensor, parallel_op);                     \
    break;                                                                     \
  }
    LEGION_FOREACH_N(DIMFUNC)
#undef DIMFUNC
    default: {
      assert(false && "Unsupported Task Dim");
    }
  }
}

template <int NDIM, int TDIM>
void FFModel::map_tensor_with_dim2(ParallelTensor tensor,
                                   Op const *parallel_op) {
  // Step 0: check we are the owner or the owner is NULL
  // in which case set the owner to us
  if (tensor->owner_op == NULL) {
    tensor->owner_op = parallel_op;
    tensor->owner_idx = -1; // meaning tensor is not an output of op
  } else {
    // assert tensor->owner_op == parallel_op or parallel_op == nullptr,
    // which indicates the tensor is not parallelized
    assert(tensor->owner_op == parallel_op || parallel_op == nullptr);
  }
  // Step 1: create regions
  Context ctx = config.lg_ctx;
  Runtime *runtime = config.lg_hlr;

  FieldSpace fs = runtime->create_field_space(ctx);
  FieldAllocator allocator = runtime->create_field_allocator(ctx, fs);
  switch (tensor->data_type) {
    case DT_HALF:
      allocator.allocate_field(sizeof(half), FID_DATA);
      break;
    case DT_FLOAT:
      allocator.allocate_field(sizeof(float), FID_DATA);
      break;
    case DT_DOUBLE:
      allocator.allocate_field(sizeof(double), FID_DATA);
      break;
    case DT_INT32:
      allocator.allocate_field(sizeof(int32_t), FID_DATA);
      break;
    case DT_INT64:
      allocator.allocate_field(sizeof(int64_t), FID_DATA);
      break;
    case DT_INT4:
      allocator.allocate_field(sizeof(char), FID_DATA);
      break;
    case DT_INT8:
      allocator.allocate_field(sizeof(char), FID_DATA);
      break;
    default:
      assert(false);
  }

  Point<NDIM> hi;
  for (int i = 0; i < NDIM; i++) {
    hi[i] = tensor->dims[i].size - 1;
  }
  Rect<NDIM> rect(Point<NDIM>::ZEROES(), hi);
  IndexSpaceT<NDIM> is = runtime->create_index_space(ctx, rect);
  tensor->region = runtime->create_logical_region(ctx, is, fs);
  if (tensor->create_gradients &&
      config.computationMode == COMP_MODE_TRAINING) {
    tensor->region_grad = runtime->create_logical_region(ctx, is, fs);
  }

  // Step 2: create partitions if parallel_op != NULL
  if (parallel_op != NULL) {
    IndexSpaceT<TDIM> part_is =
        (IndexSpaceT<TDIM>)get_or_create_task_is(tensor);
    // Rect<TDIM> part_rect = runtime->get_index_space_domain(ctx, part_is);
    Transform<NDIM, TDIM> transform;
    Point<NDIM> ext_hi;
    for (int i = 0; i < NDIM; i++) {
      int nparts = tensor->dims[i].degree;
      ext_hi[i] = (rect.hi[i] - rect.lo[i] + nparts) / nparts - 1;
    }
    Rect<NDIM> extent(Point<NDIM>::ZEROES(), ext_hi);
    for (int i = 0; i < NDIM; i++) {
      for (int j = 0; j < TDIM; j++) {
        if (tensor->dims[i].parallel_idx == j) {
          transform[i][j] = extent.hi[i] - extent.lo[i] + 1;
        } else {
          transform[i][j] = 0;
        }
      }
    }
    IndexPartition ip = runtime->create_partition_by_restriction(
        ctx, is, part_is, transform, extent);
    assert(runtime->is_index_partition_disjoint(ctx, ip));
    assert(runtime->is_index_partition_complete(ctx, ip));
    tensor->part = runtime->get_logical_partition(ctx, tensor->region, ip);
    if (tensor->create_gradients &&
        config.computationMode == COMP_MODE_TRAINING) {
      tensor->part_grad =
          runtime->get_logical_partition(ctx, tensor->region_grad, ip);
    }
  }
  // Step 3: initialize the tensor; don't randomly initialize weights
  // for inference
  if (tensor->initializer != NULL &&
      config.computationMode == COMP_MODE_TRAINING) {
    tensor->initializer->init(this, tensor);
  }
}

void FFModel::map_weight(ParallelTensor weight, Op const *op) {
  switch (weight->num_dims) {
#define DIMFUNC(DIM)                                                           \
  case DIM: {                                                                  \
    map_weight_with_dim<DIM>(weight, op);                                      \
    break;                                                                     \
  }
    LEGION_FOREACH_N(DIMFUNC)
#undef DIMFUNC
    default: {
      // Unsupported dim
      assert(false);
    }
  }
}

template <int NDIM>
void FFModel::map_weight_with_dim(ParallelTensor weight,
                                  Op const *parallel_op) {
  // Step 0: check we are the owner or the owner is NULL
  // in which case set the owner to us
  if (weight->owner_op == NULL) {
    weight->owner_op = parallel_op;
    weight->owner_idx = -1; // meaning tensor is not an output of op
  } else {
    assert(weight->owner_op == parallel_op);
  }
  assert(parallel_op != NULL);
  int tdim = parallel_op->outputs[0]->num_dims;
  switch (parallel_op->op_type) {
    case OP_LINEAR:
    case OP_EMBEDDING:
    case OP_EXPERTS:
    case OP_MULTIHEAD_ATTENTION: {
      switch (tdim) {
#define DIMFUNC(TDIM)                                                          \
  case TDIM: {                                                                 \
    map_linear_weight<NDIM, TDIM>(weight, parallel_op);                        \
    break;                                                                     \
  }
        LEGION_FOREACH_N(DIMFUNC)
#undef DIMFUNC
        default: {
          assert(false);
        }
      }
      break;
    }
    case OP_CONV2D:
    case OP_BATCHNORM: {
      map_conv_weight<NDIM>(weight, parallel_op);
      break;
    }
    default: {
      fprintf(stderr,
              "FlexFlow currently does not support this weight"
              "type (%d). Report the error to the FlexFlow team.\n",
              parallel_op->op_type);
      assert(false && "Unsupported type for mapping weight");
    }
  }
}

bool FFModel::get_parallel_tensor_from_tensor(
    const Tensor tensor, ParallelTensor &parallel_tensor) const {
  // check if tensor->parallel_tensor is already set
  if (tensor->parallel_tensor != nullptr) {
    parallel_tensor = tensor->parallel_tensor;
    return true;
  }
  if (tensor->owner_layer != nullptr) {
    Op *mapped_op = nullptr;
    if (tensor->owner_layer->op_type == OP_INPUT) {
      // We use tensor_guid to match input operators
      size_t tensor_guid = tensor->owner_layer->outputs[0]->tensor_guid;
      for (auto const &op : operators) {
        if (op->op_type == OP_INPUT) {
          if (tensor_guid == ((NoOp *)op)->input_tensor_guid) {
            assert(mapped_op == nullptr);
            mapped_op = op;
          }
        }
      }
    } else {
      for (auto const &op : operators) {
        if (op->layer_guid == tensor->owner_layer->layer_guid) {
          assert(mapped_op == nullptr);
          mapped_op = op;
        }
      }
    }
    if (mapped_op != nullptr) {
      parallel_tensor = mapped_op->outputs[tensor->owner_idx];
      return true;
    }
  }
  assert(false);
  return true;
}

void FFModel::create_disjoint_partition(int num_dims,
                                        const ParallelDim dims[],
                                        IndexSpace const &part_is,
                                        LogicalRegion const &region,
                                        LogicalPartition &part) {
  Context ctx = config.lg_ctx;
  Runtime *runtime = config.lg_hlr;
  Domain task_domain = runtime->get_index_space_domain(ctx, part_is);
  switch ((num_dims - 1) * MAX_TENSOR_DIM + task_domain.get_dim() - 1) {
#define DIMFUNC(NDIM, TDIM)                                                    \
  case (NDIM - 1) * MAX_TENSOR_DIM + (TDIM - 1): {                             \
    IndexSpaceT<TDIM> part_is_t(part_is);                                      \
    return create_disjoint_partition_with_dim2<NDIM, TDIM>(                    \
        dims, part_is_t, region, part);                                        \
  }
    LEGION_FOREACH_NN(DIMFUNC)
#undef DIMFUNC
    default:
      assert(false && "Unsupported NDIM/TDIM");
  }
}

template <int NDIM, int TDIM>
void FFModel::create_disjoint_partition_with_dim2(
    const ParallelDim dims[],
    IndexSpaceT<TDIM> const &part_is,
    LogicalRegion const &region,
    LogicalPartition &part) {
  Context ctx = config.lg_ctx;
  Runtime *runtime = config.lg_hlr;
  // Rect<NDIM> part_rect = runtime->get_index_space_domain(ctx, part_is);
  Transform<NDIM, TDIM> transform;
  Point<NDIM> ext_hi;
  Rect<NDIM> rect =
      runtime->get_index_space_domain(ctx, region.get_index_space());
  for (int i = 0; i < NDIM; i++) {
    int nparts = dims[i].degree;
    ext_hi[i] = (rect.hi[i] - rect.lo[i] + nparts) / nparts - 1;
  }
  Rect<NDIM> extent(Point<NDIM>::ZEROES(), ext_hi);
  for (int i = 0; i < NDIM; i++) {
    for (int j = 0; j < TDIM; j++) {
      if (dims[i].parallel_idx == j) {
        transform[i][j] = extent.hi[i] - extent.lo[i] + 1;
      } else {
        transform[i][j] = 0;
      }
    }
  }
  IndexPartition ip = runtime->create_partition_by_restriction(
      ctx, region.get_index_space(), part_is, transform, extent);
  assert(runtime->is_index_partition_disjoint(ctx, ip));
  assert(runtime->is_index_partition_complete(ctx, ip));
  part = runtime->get_logical_partition(ctx, region, ip);
}

void FFModel::create_aliased_partition(int num_dims,
                                       const ParallelDim dims[],
                                       int aliased_dim,
                                       IndexSpace const &part_is,
                                       LogicalRegion const &region,
                                       LogicalPartition &part) {
  Context ctx = config.lg_ctx;
  Runtime *runtime = config.lg_hlr;
  Domain task_domain = runtime->get_index_space_domain(ctx, part_is);
  switch ((num_dims - 1) * MAX_TENSOR_DIM + task_domain.get_dim() - 1) {
#define DIMFUNC(NDIM, TDIM)                                                    \
  case (NDIM - 1) * MAX_TENSOR_DIM + (TDIM - 1): {                             \
    IndexSpaceT<TDIM> part_is_t(part_is);                                      \
    return create_aliased_partition_with_dim2<NDIM, TDIM>(                     \
        dims, aliased_dim, part_is_t, region, part);                           \
  }
    LEGION_FOREACH_NN(DIMFUNC)
#undef DIMFUNC
    default:
      assert(false && "Unsupported NDIM/TDIM");
  }
}

template <int NDIM, int TDIM>
void FFModel::create_aliased_partition_with_dim2(
    const ParallelDim dims[],
    int aliased_dim,
    IndexSpaceT<TDIM> const &part_is,
    LogicalRegion const &region,
    LogicalPartition &part) {
  Context ctx = config.lg_ctx;
  Runtime *runtime = config.lg_hlr;
  // Rect<NDIM> part_rect = runtime->get_index_space_domain(ctx, part_is);
  Transform<NDIM, TDIM> transform;
  Point<NDIM> ext_hi;
  Rect<NDIM> rect =
      runtime->get_index_space_domain(ctx, region.get_index_space());
  for (int i = 0; i < NDIM; i++) {
    int nparts = dims[i].degree;
    if (aliased_dim == i) {
      nparts = 1;
    }
    ext_hi[i] = (rect.hi[i] - rect.lo[i] + nparts) / nparts - 1;
  }
  Rect<NDIM> extent(Point<NDIM>::ZEROES(), ext_hi);
  for (int i = 0; i < NDIM; i++) {
    for (int j = 0; j < TDIM; j++) {
      if (dims[i].parallel_idx == j && i != aliased_dim) {
        transform[i][j] = extent.hi[i] - extent.lo[i] + 1;
      } else {
        transform[i][j] = 0;
      }
    }
  }
  IndexPartition ip = runtime->create_partition_by_restriction(
      ctx, region.get_index_space(), part_is, transform, extent);
  // assert(runtime->is_index_partition_disjoint(ctx, ip));
  assert(runtime->is_index_partition_complete(ctx, ip));
  part = runtime->get_logical_partition(ctx, region, ip);
}

template <int NDIM>
void FFModel::create_disjoint_partition(const ParallelTensor tensor,
                                        IndexSpaceT<NDIM> const &part_is,
                                        LogicalPartition &part_fwd,
                                        LogicalPartition &part_bwd) {
  Context ctx = config.lg_ctx;
  Runtime *runtime = config.lg_hlr;
  // Check that dimension sizes match
  {
    assert(tensor->num_dims == NDIM);
    Domain domain = runtime->get_index_space_domain(ctx, part_is);
    assert(domain.get_dim() == NDIM);
  }
  Rect<NDIM> rect =
      runtime->get_index_space_domain(ctx, tensor->region.get_index_space());
  Rect<NDIM> part_rect = runtime->get_index_space_domain(ctx, part_is);
  Transform<NDIM, NDIM> transform;
  Point<NDIM> ext_hi;
  for (int i = 0; i < NDIM; i++) {
    int nparts = part_rect.hi[i] - part_rect.lo[i] + 1;
    ext_hi[i] = (rect.hi[i] - rect.lo[i] + nparts) / nparts - 1;
  }
  Rect<NDIM> extent(Point<NDIM>::ZEROES(), ext_hi);
  for (int i = 0; i < NDIM; i++) {
    for (int j = 0; j < NDIM; j++) {
      if (i == j) {
        transform[i][j] = extent.hi[i] - extent.lo[i] + 1;
      } else {
        transform[i][j] = 0;
      }
    }
  }
  IndexPartition ip = runtime->create_partition_by_restriction(
      ctx, tensor->region.get_index_space(), part_is, transform, extent);
  assert(runtime->is_index_partition_disjoint(ctx, ip));
  assert(runtime->is_index_partition_complete(ctx, ip));
  part_fwd = runtime->get_logical_partition(ctx, tensor->region, ip);
  if (tensor->region_grad != LogicalRegion::NO_REGION) {
    // Current assume forward and grad share the same index space
    assert(tensor->region.get_index_space() ==
           tensor->region_grad.get_index_space());
    part_bwd = runtime->get_logical_partition(ctx, tensor->region_grad, ip);
  } else {
    part_bwd = LogicalPartition::NO_PART;
  }
}

template <int NDIM, int TDIM>
void FFModel::create_data_parallel_partition_with_diff_dims(
    const ParallelTensor tensor,
    IndexSpaceT<TDIM> const &part_is,
    LogicalPartition &part_fwd,
    LogicalPartition &part_bwd) {
  assert(tensor->num_dims == NDIM);
  if (config.computationMode == COMP_MODE_TRAINING) {
    // Current assume forward and grad share the same index space
    if (tensor->region_grad != LogicalRegion::NO_REGION) {
      assert(tensor->region.get_index_space() ==
             tensor->region_grad.get_index_space());
    }
  }
  Context ctx = config.lg_ctx;
  Runtime *runtime = config.lg_hlr;
  Rect<NDIM> rect =
      runtime->get_index_space_domain(ctx, tensor->region.get_index_space());
  Rect<TDIM> part_rect = runtime->get_index_space_domain(ctx, part_is);
  // Assume it is data parallel
  for (int i = 0; i < TDIM - 1; i++) {
    assert(part_rect.lo[i] == part_rect.hi[i]);
  }
  Transform<NDIM, TDIM> transform;
  Point<NDIM> ext_hi;
  for (int i = 0; i < NDIM; i++) {
    int nparts = 1;
    if (i == NDIM - 1) {
      nparts = part_rect.hi[TDIM - 1] - part_rect.lo[TDIM - 1] + 1;
    }
    ext_hi[i] = (rect.hi[i] - rect.lo[i] + nparts) / nparts - 1;
  }
  Rect<NDIM> extent(Point<NDIM>::ZEROES(), ext_hi);
  for (int i = 0; i < NDIM; i++) {
    for (int j = 0; j < TDIM; j++) {
      transform[i][j] = 0;
    }
  }
  transform[NDIM - 1][TDIM - 1] = extent.hi[NDIM - 1] - extent.lo[NDIM - 1] + 1;
  IndexPartition ip = runtime->create_partition_by_restriction(
      ctx, tensor->region.get_index_space(), part_is, transform, extent);
  assert(runtime->is_index_partition_disjoint(ctx, ip));
  assert(runtime->is_index_partition_complete(ctx, ip));
  part_fwd = runtime->get_logical_partition(ctx, tensor->region, ip);
  if (config.computationMode == COMP_MODE_TRAINING) {
    if (tensor->region_grad != LogicalRegion::NO_REGION) {
      part_bwd = runtime->get_logical_partition(ctx, tensor->region_grad, ip);
    }
  } else {
    part_bwd = LogicalPartition::NO_PART;
  }
}

// This function assumes:
// 1. the outer most dim of weight is channel out
// 2. partition is 2D (sample, channel_out)

template <int NDIM, int TDIM>
void FFModel::map_linear_weight(ParallelTensor weight, Op const *op) {
  assert(op->op_type == OP_LINEAR);
  std::string pcname = op->name;
  Context ctx = config.lg_ctx;
  Runtime *runtime = config.lg_hlr;
  Rect<TDIM> part_rect = runtime->get_index_space_domain(ctx, op->parallel_is);
  int num_parts[TDIM];
  for (int i = 0; i < TDIM; i++) {
    num_parts[i] = part_rect.hi[i] - part_rect.lo[i] + 1;
  }
  FieldSpace fs = runtime->create_field_space(ctx);
  FieldAllocator allocator = runtime->create_field_allocator(ctx, fs);
  switch (weight->data_type) {
    case DT_FLOAT:
      allocator.allocate_field(sizeof(float), FID_DATA);
      break;
    case DT_DOUBLE:
      allocator.allocate_field(sizeof(double), FID_DATA);
      break;
    case DT_INT32:
      allocator.allocate_field(sizeof(int), FID_DATA);
      break;
    default:
      assert(false);
  }
  int out_channels = weight->dims[weight->num_dims - 1].size;
  // Step 1: forward region and partition
  if (weight->sync_type == ParameterSyncType::PS) {
    Point<NDIM> hi;
    for (int i = 0; i < NDIM; i++) {
      hi[i] = weight->dims[i].size - 1;
    }
    Rect<NDIM> rect(Point<NDIM>::ZEROES(), hi);
    IndexSpaceT<NDIM> is = runtime->create_index_space(ctx, rect);
    weight->region = runtime->create_logical_region(ctx, is, fs);
    assert(out_channels % num_parts[0] == 0);
    hi[NDIM - 1] = out_channels / num_parts[0] - 1;
    Rect<NDIM> extent(Point<NDIM>::ZEROES(), hi);
    Transform<NDIM, TDIM> transform;
    for (int i = 0; i < NDIM; i++) {
      for (int j = 0; j < TDIM; j++) {
        transform[i][j] = 0;
      }
    }
    transform[NDIM - 1][0] = out_channels / num_parts[0];
    IndexPartition ip = runtime->create_partition_by_restriction(
        ctx, is, op->parallel_is, transform, extent);
    assert(runtime->is_index_partition_complete(ctx, ip));
    weight->part = runtime->get_logical_partition(ctx, weight->region, ip);
  } else if (weight->sync_type == ParameterSyncType::NCCL) {
    // FIXME: Currently only support the sample dimension for operators with
    // NCCL
    // for (int i = 0; i < TDIM-1; i++)
    //  assert(num_parts[i] == 1);
    Point<NDIM> hi;
    for (int i = 0; i < NDIM; i++) {
      hi[i] = weight->dims[i].size - 1;
    }
    int num_batches = 1;
    for (int i = 1; i < TDIM; i++) {
      num_batches *= num_parts[i];
    }
    hi[NDIM - 1] = num_batches * out_channels - 1;
    Rect<NDIM> rect(Point<NDIM>::ZEROES(), hi);
    IndexSpaceT<NDIM> is = runtime->create_index_space(ctx, rect);
    weight->region = runtime->create_logical_region(ctx, is, fs);
    hi[NDIM - 1] = out_channels / num_parts[0] - 1;
    Rect<NDIM> extent(Point<NDIM>::ZEROES(), hi);
    Transform<NDIM, TDIM> transform;
    for (int i = 0; i < NDIM; i++) {
      for (int j = 0; j < TDIM; j++) {
        transform[i][j] = 0;
      }
    }
    transform[NDIM - 1][0] = out_channels / num_parts[0];
    for (int i = 1; i < TDIM; i++) {
      transform[NDIM - 1][i] = transform[NDIM - 1][i - 1] * num_parts[i - 1];
    }
    IndexPartition ip = runtime->create_partition_by_restriction(
        ctx, is, op->parallel_is, transform, extent);
    assert(runtime->is_index_partition_complete(ctx, ip));
    assert(runtime->is_index_partition_disjoint(ctx, ip));
    weight->part = runtime->get_logical_partition(ctx, weight->region, ip);
  } else {
    assert(false);
  }
  // Step 2: initialize region
  if (weight->initializer == NULL) {
    assert(false); // add weight initializer should be set before
  } else {
    weight->initializer->init(this, weight);
  }
  // Step 3: backward region
  if (weight->create_gradients &&
      config.computationMode == COMP_MODE_TRAINING) {
    Point<NDIM> hi;
    for (int i = 0; i < NDIM; i++) {
      hi[i] = weight->dims[i].size - 1;
    }
    int num_batches = 1;
    for (int i = 1; i < TDIM; i++) {
      num_batches *= num_parts[i];
    }
    hi[NDIM - 1] = num_batches * out_channels - 1;
    Rect<NDIM> rect(Point<NDIM>::ZEROES(), hi);
    IndexSpaceT<NDIM> is = runtime->create_index_space(ctx, rect);
    weight->region_grad = runtime->create_logical_region(ctx, is, fs);
    hi[NDIM - 1] = out_channels / num_parts[0] - 1;
    Rect<NDIM> extent(Point<NDIM>::ZEROES(), hi);
    Transform<NDIM, TDIM> transform;
    for (int i = 0; i < NDIM; i++) {
      for (int j = 0; j < TDIM; j++) {
        transform[i][j] = 0;
      }
    }
    transform[NDIM - 1][0] = out_channels / num_parts[0];
    for (int i = 1; i < TDIM; i++) {
      transform[NDIM - 1][i] = transform[NDIM - 1][i - 1] * num_parts[i - 1];
    }
    IndexPartition ip = runtime->create_partition_by_restriction(
        ctx, is, op->parallel_is, transform, extent);
    assert(runtime->is_index_partition_complete(ctx, ip));
    assert(runtime->is_index_partition_disjoint(ctx, ip));
    weight->part_grad =
        runtime->get_logical_partition(ctx, weight->region_grad, ip);
  }
}

template <int NDIM>
void FFModel::map_conv_weight(ParallelTensor weight, Op const *op) {
  Context ctx = config.lg_ctx;
  Runtime *runtime = config.lg_hlr;
  Rect<4> part_rect = runtime->get_index_space_domain(ctx, op->parallel_is);
  int num_par_n = part_rect.hi[3] - part_rect.lo[3] + 1;
  int num_par_c = part_rect.hi[2] - part_rect.lo[2] + 1;
  int num_par_h = part_rect.hi[1] - part_rect.lo[1] + 1;
  int num_par_w = part_rect.hi[0] - part_rect.lo[0] + 1;
  // Currently assume we do not split over the channel dimension
  assert(num_par_c == 1);
  FieldSpace fs = runtime->create_field_space(ctx);
  FieldAllocator allocator = runtime->create_field_allocator(ctx, fs);
  switch (weight->data_type) {
    case DT_FLOAT:
      allocator.allocate_field(sizeof(float), FID_DATA);
      break;
    case DT_DOUBLE:
      allocator.allocate_field(sizeof(double), FID_DATA);
      break;
    case DT_INT32:
      allocator.allocate_field(sizeof(int), FID_DATA);
      break;
    default:
      assert(false);
  }
  // Step 1: forward region and partition
  int out_channels = weight->dims[weight->num_dims - 1].size;
  if (weight->sync_type == ParameterSyncType::PS) {
    Point<NDIM> hi;
    for (int i = 0; i < NDIM; i++) {
      hi[i] = weight->dims[i].size - 1;
    }
    Rect<NDIM> rect(Point<NDIM>::ZEROES(), hi);
    IndexSpaceT<NDIM> is = runtime->create_index_space(ctx, rect);
    weight->region = runtime->create_logical_region(ctx, is, fs);
    Transform<NDIM, 4> transform;
    for (int i = 0; i < NDIM; i++) {
      for (int j = 0; j < 4; j++) {
        transform[i][j] = 0;
      }
    }
    IndexPartition ip = runtime->create_partition_by_restriction(
        ctx, is, op->parallel_is, transform, rect);
    assert(runtime->is_index_partition_complete(ctx, ip));
    weight->part = runtime->get_logical_partition(ctx, weight->region, ip);
  } else if (weight->sync_type == ParameterSyncType::NCCL) {
    // Currently only support sample and attribute parallelism for NCCL
    // communication
    assert(num_par_c == 1);
    Point<NDIM> hi;
    for (int i = 0; i < NDIM; i++) {
      hi[i] = weight->dims[i].size - 1;
    }
    hi[NDIM - 1] = num_par_n * num_par_h * num_par_w * out_channels - 1;
    Rect<NDIM> rect(Point<NDIM>::ZEROES(), hi);
    IndexSpaceT<NDIM> is = runtime->create_index_space(ctx, rect);
    weight->region = runtime->create_logical_region(ctx, is, fs);
    hi[NDIM - 1] = out_channels - 1;
    Rect<NDIM> extent(Point<NDIM>::ZEROES(), hi);
    Transform<NDIM, 4> transform;
    for (int i = 0; i < NDIM; i++) {
      for (int j = 0; j < 4; j++) {
        transform[i][j] = 0;
      }
    }
    transform[NDIM - 1][0] = out_channels;
    transform[NDIM - 1][1] = out_channels * num_par_w;
    transform[NDIM - 1][2] = out_channels * num_par_w * num_par_h;
    transform[NDIM - 1][3] = out_channels * num_par_w * num_par_h * num_par_c;
    IndexPartition ip = runtime->create_partition_by_restriction(
        ctx, is, op->parallel_is, transform, extent);
    assert(runtime->is_index_partition_complete(ctx, ip));
    assert(runtime->is_index_partition_disjoint(ctx, ip));
    weight->part = runtime->get_logical_partition(ctx, weight->region, ip);
  } else {
    // Unsupported Parameter type
    assert(false);
  }
  // Step 2: initialize region
  if (weight->initializer == NULL) {
    assert(false); // add weight initializer should be set before
  } else {
    weight->initializer->init(this, weight);
  }
  // Step 3: backward regin and partition
  if (weight->create_gradients &&
      config.computationMode == COMP_MODE_TRAINING) {
    Point<NDIM> hi;
    for (int i = 0; i < NDIM; i++) {
      hi[i] = weight->dims[i].size - 1;
    }
    hi[NDIM - 1] = num_par_n * num_par_h * num_par_w * out_channels - 1;
    Rect<NDIM> rect(Point<NDIM>::ZEROES(), hi);
    IndexSpaceT<NDIM> is = runtime->create_index_space(ctx, rect);
    weight->region_grad = runtime->create_logical_region(ctx, is, fs);
    hi[NDIM - 1] = out_channels - 1;
    Rect<NDIM> extent(Point<NDIM>::ZEROES(), hi);
    Transform<NDIM, 4> transform;
    for (int i = 0; i < NDIM; i++) {
      for (int j = 0; j < 4; j++) {
        transform[i][j] = 0;
      }
    }
    transform[NDIM - 1][0] = out_channels;
    transform[NDIM - 1][1] = out_channels * num_par_w;
    transform[NDIM - 1][2] = out_channels * num_par_w * num_par_h;
    transform[NDIM - 1][3] = out_channels * num_par_w * num_par_h * num_par_c;
    IndexPartition ip = runtime->create_partition_by_restriction(
        ctx, is, op->parallel_is, transform, extent);
    assert(runtime->is_index_partition_complete(ctx, ip));
    assert(runtime->is_index_partition_disjoint(ctx, ip));
    weight->part_grad =
        runtime->get_logical_partition(ctx, weight->region_grad, ip);
  }
}

template <int NDIM, int TDIM>
ParallelTensor FFModel::create_linear_replica(int const dims[],
                                              IndexSpaceT<TDIM> const &task_is,
                                              DataType data_type) {
  // No need to create replica for INFERENCE
  assert(config.computationMode == COMP_MODE_TRAINING);
  Context ctx = config.lg_ctx;
  Runtime *runtime = config.lg_hlr;
  assert(NDIM >= 2);
  Rect<TDIM> part_rect = runtime->get_index_space_domain(ctx, task_is);
  int num_parts[TDIM];
  for (int i = 0; i < TDIM; i++) {
    num_parts[i] = part_rect.hi[i] - part_rect.lo[i] + 1;
  }
  ParallelTensor replica = new ParallelTensorBase();
  replica->parallel_tensor_guid = parallel_tensor_global_guid++;
  replica->num_dims = NDIM;
  replica->data_type = data_type;
  for (int i = 0; i < NDIM; i++) {
    replica->dims[i].size = dims[NDIM - 1 - i];
  }
  FieldSpace fs = runtime->create_field_space(ctx);
  FieldAllocator allocator = runtime->create_field_allocator(ctx, fs);
  switch (data_type) {
    case DT_FLOAT:
      allocator.allocate_field(sizeof(float), FID_DATA);
      break;
    case DT_DOUBLE:
      allocator.allocate_field(sizeof(double), FID_DATA);
      break;
    case DT_INT32:
      allocator.allocate_field(sizeof(int), FID_DATA);
      break;
    default:
      assert(false);
  }
  Point<NDIM> hi;
  for (int i = 0; i < NDIM; i++) {
    hi[i] = dims[NDIM - 1 - i] - 1;
  }
  Rect<NDIM> rect(Point<NDIM>::ZEROES(), hi);
  IndexSpaceT<NDIM> is = runtime->create_index_space(ctx, rect);
  replica->region_grad = runtime->create_logical_region(ctx, is, fs);
  assert(dims[0] == num_parts[0]);
  // assert(dims[1] % num_parts[1] == 0);
  hi[NDIM - 1] = dims[0] / num_parts[0] - 1;        // replication dim
  hi[NDIM - 2] = dims[1] / num_parts[TDIM - 1] - 1; // sample dim
  Rect<NDIM> extent(Point<NDIM>::ZEROES(), hi);
  Transform<NDIM, TDIM> transform;
  for (int i = 0; i < NDIM; i++) {
    for (int j = 0; j < TDIM; j++) {
      transform[i][j] = 0;
    }
  }
  transform[NDIM - 1][0] = hi[NDIM - 1] + 1;
  transform[NDIM - 2][TDIM - 1] = hi[NDIM - 2] + 1;
  // transform[NDIM-2][1] = dims[1] / num_parts[1];
  IndexPartition ip = runtime->create_partition_by_restriction(
      ctx, is, task_is, transform, extent);
  assert(runtime->is_index_partition_disjoint(ctx, ip));
  assert(runtime->is_index_partition_complete(ctx, ip));
  replica->part_grad =
      runtime->get_logical_partition(ctx, replica->region_grad, ip);
  return replica;
}

IndexSpace FFModel::get_task_is(MachineView const &view) const {
  auto const &iter = all_task_is.find(view);
  assert(iter != all_task_is.end());
  return iter->second;
}

IndexSpace FFModel::get_task_is(ParallelConfig const &pc) const {
  MachineView view;
  view.ndims = pc.nDims;
  for (int i = 0; i < view.ndims; i++) {
    view.dim[i] = pc.dim[i];
  }
  return get_task_is(view);
}

IndexSpace FFModel::get_or_create_task_is(const ParallelTensor tensor) {
  MachineView view;
  view.ndims = 0;
  for (int i = 0; i < tensor->num_dims; i++) {
    if (tensor->dims[i].parallel_idx >= 0) {
      view.dim[tensor->dims[i].parallel_idx] = tensor->dims[i].degree;
      view.ndims++;
    }
  }
  if (view.ndims == 0) {
    view.ndims = 1;
    view.dim[0] = 1;
  }
  return get_or_create_task_is(view);
}

IndexSpace FFModel::get_or_create_task_is(ParallelConfig const &pc) {
  MachineView view;
  view.ndims = pc.nDims;
  for (int i = 0; i < view.ndims; i++) {
    view.dim[i] = pc.dim[i];
  }
  return get_or_create_task_is(view);
}

IndexSpace FFModel::get_or_create_task_is(MachineView const &view) {
  if (all_task_is.find(view) != all_task_is.end()) {
    return all_task_is[view];
  }
  IndexSpace task_is;
  Context ctx = config.lg_ctx;
  Runtime *runtime = config.lg_hlr;
  switch (view.ndims) {
#define DIMFUNC(DIM)                                                           \
  case DIM: {                                                                  \
    Rect<DIM> task_rect;                                                       \
    for (int i = 0; i < DIM; i++) {                                            \
      task_rect.lo[i] = 0;                                                     \
      task_rect.hi[i] = view.dim[i] - 1;                                       \
    }                                                                          \
    task_is = runtime->create_index_space(ctx, task_rect);                     \
    break;                                                                     \
  }
    LEGION_FOREACH_N(DIMFUNC)
#undef DIMFUNC
    default:
      assert(false);
  }
  printf("ndim(%d) dims[%d %d %d %d]\n",
         view.ndims,
         view.dim[0],
         view.dim[1],
         view.dim[2],
         view.dim[3]);
  all_task_is[view] = task_is;
  return task_is;
}

IndexSpace FFModel::get_or_create_task_is(Domain const &domain) {
  MachineView view;
  view.ndims = domain.get_dim();
  for (int i = 0; i < view.ndims; i++) {
    view.dim[i] = domain.hi()[i] - domain.lo()[i] + 1;
  }
  return get_or_create_task_is(view);
}

/*
IndexSpace FFModel::get_or_create_task_is(int ndims, const std::string& pcname)
{
  ParallelConfig pc;
  bool result = config.find_parallel_config(ndims, pcname, pc);
  assert(result);
  return get_or_create_task_is(pc);
}

IndexSpace FFModel::get_task_is(int ndims, const std::string& pcname) const
{
  ParallelConfig pc;
  bool result = config.find_parallel_config(ndims, pcname, pc);
  assert(result);
  return get_task_is(pc);
}
*/

IndexSpace FFModel::get_task_is(Domain const &domain) const {
  MachineView view;
  view.ndims = domain.get_dim();
  for (int i = 0; i < view.ndims; i++) {
    view.dim[i] = domain.hi()[i] - domain.lo()[i] + 1;
  }
  auto const &iter = all_task_is.find(view);
  assert(iter != all_task_is.end());
  return iter->second;
}

void FFModel::reset_metrics() {
  Context ctx = config.lg_ctx;
  Runtime *runtime = config.lg_hlr;
  TaskLauncher launcher(UPDATE_METRICS_TASK_ID,
                        TaskArgument(metrics_op, sizeof(Metrics)));
  current_metrics = runtime->execute_task(ctx, launcher);
}

void FFModel::init_operators() {
  for (size_t i = 0; i < operators.size(); i++) {
    operators[i]->init(*this);
  }
}

void FFModel::forward(int seq_length) {
  iter_config.seq_length = seq_length;
  for (size_t i = 0; i < operators.size(); i++) {
    operators[i]->forward(*this);
  }
}

void FFModel::recompile_on_condition(RecompileState &r) {
  if (r.trigger()) {
    r.alter();
  }
}

void FFModel::compute_metrics() {
  Op *final_operator = get_final_operator();
  assert(final_operator->numOutputs == 1);
  metrics_op->compute(this, final_operator->outputs[0], parallel_label_tensor);
}

void FFModel::get_metrics() {
  metrics_input = operators.size() - 1;
}

void FFModel::backward(int seq_length) {
  iter_config.seq_length = seq_length;
  assert(config.computationMode == COMP_MODE_TRAINING);
  // Compute metrics
  compute_metrics();
  // Compute the gradients of the final operator wrt loss
  Op *final_operator = get_final_operator();
  assert(final_operator->numOutputs == 1);
  loss_op->backward(this, final_operator->outputs[0], parallel_label_tensor);
  // Perform backpropagation
  // std::set<LogicalRegion> resetedInputGrads;
  for (int l = operators.size() - 1; l >= 0; l--) {
#ifdef ENABLE_RESNET_INPUT_GRADIENT_OPTIMIZATION
    for (int i = 0; i < operators[l]->numInputs; i++) {
      if (resetedInputGrads.find(operators[l]->inputs[i]->region) ==
          resetedInputGrads.end()) {
        resetedInputGrads.insert(operators[l]->inputs[i]->region);
      } else {
        // This input's gradients has been reseted by other operators
        // So we should not do it again
        operators[l]->resetInputGrads[i] = false;
      }
    }
#endif
    // TODO: If operator serves for metrics and for further prop
    // if(l == metrics_input && metrics_input < (int)operators.size()-1)
    //  continue;
    operators[l]->backward(*this);
  }
}

void FFModel::update() {
  optimizer->next();
  for (size_t i = 0; i < parameters.size(); i++) {
    optimizer->update(parameters[i]);
  }
}

Op *FFModel::get_final_operator() const {
  int idx = operators.size() - 1;
  while (operators[idx]->op_type == OP_INPUT ||
         operators[idx]->op_type == OP_WEIGHT) {
    idx--;
  }
  // assert that the final operator has exactly one output
  assert(operators[idx]->numOutputs == 1);
  return operators[idx];
}

void FFModel::compile(Optimizer *_optimizer,
                      LossType loss_type,
                      std::vector<MetricsType> const &metrics,
                      CompMode comp_mode) {
  optimizer = _optimizer;
  compile(loss_type, metrics, comp_mode);
}

bool FFModel::apply_fusion(
    std::vector<Op *> const &operators,
    std::vector<Op *> &new_operators,
    std::unordered_map<ParallelTensor, std::vector<ParallelTensor>>
        *parallel_tensor_mapping) {
  // Context ctx = config.lg_ctx;
  // Runtime* runtime = config.lg_hlr;
  for (size_t l = 1; l < operators.size() - 1; l++) {
    // don't fuse input and weight operator since they don't involve any
    // forward/backward task launches
    if (operators[l]->op_type == OP_INPUT ||
        operators[l]->op_type == OP_WEIGHT) {
      continue;
    }
    // don't fuse parallel op except allReduce since they have different
    // parallel_is in forward/backward
    if (operators[l]->is_parallel_op() &&
        operators[l]->op_type != OP_ALLREDUCE) {
      continue;
    }
    size_t start = 0;
    {
      Op *opl = operators[l];
      for (int idx = 0; idx < opl->numInputs; idx++) {
        bool found = false;
        for (size_t i = 0; i < l; i++) {
          if (opl->inputs[idx]->owner_op == operators[i]) {
            assert(!found);
            found = true;
            if (i > start) {
              start = i;
            }
          }
        }
        assert(found || (opl->inputs[idx]->owner_op == NULL));
      }
    }
    for (size_t i = start; i < l; i++) {
      // Domain d1 =
      // runtime->get_index_space_domain(operators[l]->outputs[0]->parallel_is);
      // Domain d2 =
      // runtime->get_index_space_domain(operators[i]->outputs[0]->parallel_is);
      MachineView view1 = operators[l]->outputs[0]->machine_view;
      MachineView view2 = operators[i]->outputs[0]->machine_view;
      if (view1 == view2) {
        FusedOp *fused_op = nullptr;
        bool allocate_new_fused_op = false;
        if (operators[i]->op_type == OP_FUSED) {
          fused_op = (FusedOp *)operators[i];
        } else {
          //  cannot be an in-place operator
          if (operators[i]->has_inplace_output()) {
            continue;
          }
          // don't fuse input and weight operator since they don't involve any
          // forward/backward kernels
          if (operators[i]->op_type == OP_INPUT ||
              operators[i]->op_type == OP_WEIGHT) {
            continue;
          }
          // don't fuse parallel op except allReduce since they have different
          // parallel_is in forward/backward
          if (operators[i]->is_parallel_op() &&
              operators[i]->op_type != OP_ALLREDUCE) {
            continue;
          }
          fused_op = new FusedOp(*this, operators[i]);
          allocate_new_fused_op = true;
        }
        if (fused_op->add_operator(
                *this, operators[l], parallel_tensor_mapping)) {
          // Construct new operators
          new_operators.clear();
          for (size_t j = 0; j < i; j++) {
            new_operators.push_back(operators[j]);
          }
          new_operators.push_back(fused_op);
          for (size_t j = i + 1; j < operators.size(); j++) {
            if (j == l) {
              continue; // l and i are fused
            }
            Op *op = operators[j];
            // Update input tensors that belong to operator[l] or operator[i]
            for (int idx = 0; idx < op->numInputs; idx++) {
              if ((op->inputs[idx]->owner_op == operators[l]) ||
                  (op->inputs[idx]->owner_op == operators[i])) {
                int found = -1;
                for (int k = 0; k < fused_op->numOutputs; k++) {
                  if (fused_op->use_same_regions(fused_op->outputs[k],
                                                 op->inputs[idx],
                                                 parallel_tensor_mapping)) {
                    assert(found == -1);
                    found = k;
                  }
                }
                assert(found >= 0);
                op->inputs[idx] = fused_op->outputs[found];
              }
            }
            // Insert op
            new_operators.push_back(op);
          }
          // We are exact one operator fewer than the original
          assert(new_operators.size() + 1 == operators.size());
          return true;
        } else {
          if (allocate_new_fused_op) {
            delete fused_op;
          }
          continue;
        }
      }
    }
  }
  return false;
}

Op *FFModel::create_operator_from_layer(
    Layer *layer, std::vector<ParallelTensor> const &inputs) {
  switch (layer->op_type) {
    case OP_INPUT: {
      // Input op cannot have an input
      assert(inputs.size() == 0);
      // Current assume we add one dimension before each tensor
      Tensor tensor = layer->outputs[0];
      int num_dims = tensor->num_dims;
      ParallelDim dims[MAX_TENSOR_DIM];
      for (int j = 0; j < num_dims; j++) {
        dims[j].size = tensor->dims[j];
        dims[j].degree = 1;
        dims[j].parallel_idx = -1;
        dims[j].is_replica_dim = false;
      }
      dims[num_dims].size = 1;
      dims[num_dims].degree = 1;
      dims[num_dims].parallel_idx = -1;
      dims[num_dims].is_replica_dim = true;
      if (config.computationMode == COMP_MODE_INFERENCE &&
          config.tensor_parallelism_degree > 1) {
        dims[num_dims].size *= config.tensor_parallelism_degree;
        dims[num_dims].degree *= config.tensor_parallelism_degree;
        dims[num_dims].parallel_idx = 0;
      }
      // create_parallel_tensor adds an NoOp into operators
      ParallelTensor pt =
          create_parallel_tensor_legion_ordering(num_dims + 1,
                                                 dims,
                                                 tensor->data_type,
                                                 nullptr,
                                                 0,
                                                 true /*gradients*/,
                                                 tensor->tensor_guid);
      assert(pt->get_shape().is_valid());
      // assert that this tensor hasn't been mapped before
      assert(tensor->parallel_tensor == nullptr);
      tensor->parallel_tensor = pt;
      // start from data parllel tensor
      if (config.only_data_parallel &&
          config.computationMode == COMP_MODE_TRAINING) {
        Repartition *part = new Repartition(
            *this, pt, num_dims - 1, config.numNodes * config.workersPerNode);
        operators.push_back(part);
      }
      return operators[operators.size() - 1];
    }
    case OP_MULTIHEAD_ATTENTION: {
      Op *op =
          MultiHeadAttention::create_operator_from_layer(*this, layer, inputs);
      operators.push_back(op);
      return op;
    }
    case OP_SPEC_INC_MULTIHEAD_SELF_ATTENTION: {
      Op *op = SpecIncMultiHeadSelfAttention::create_operator_from_layer(
          *this, layer, inputs);
      operators.push_back(op);
      return op;
    }
    case OP_INC_MULTIHEAD_SELF_ATTENTION: {
      Op *op = IncMultiHeadSelfAttention::create_operator_from_layer(
          *this, layer, inputs);
      operators.push_back(op);
      return op;
    }
    case OP_TREE_INC_MULTIHEAD_SELF_ATTENTION: {
      Op *op = TreeIncMultiHeadSelfAttention::create_operator_from_layer(
          *this, layer, inputs);
      operators.push_back(op);
      return op;
    }
    case OP_BATCHMATMUL: {
      Op *op = BatchMatmul::create_operator_from_layer(*this, layer, inputs);
      operators.push_back(op);
      return op;
    }
    case OP_CAST: {
      Op *op = Cast::create_operator_from_layer(*this, layer, inputs);
      operators.push_back(op);
      return op;
    }
    case OP_CONCAT: {
      Op *op = Concat::create_operator_from_layer(*this, layer, inputs);
      operators.push_back(op);
      return op;
    }
    case OP_CONV2D: {
      Op *op = Conv2D::create_operator_from_layer(*this, layer, inputs);
      operators.push_back(op);
      return op;
    }
    case OP_DROPOUT: {
      Op *op = Dropout::create_operator_from_layer(*this, layer, inputs);
      operators.push_back(op);
      return op;
    }
    case OP_EMBEDDING: {
      Op *op = Embedding::create_operator_from_layer(*this, layer, inputs);
      operators.push_back(op);
      return op;
    }
    case OP_EW_ADD:
    case OP_EW_SUB:
    case OP_EW_MUL:
    case OP_EW_DIV:
    case OP_EW_MAX:
    case OP_EW_MIN: {
      Op *op = ElementBinary::create_operator_from_layer(*this, layer, inputs);
      operators.push_back(op);
      return op;
    }
    case OP_EXP:
    case OP_SIN:
    case OP_COS:
    case OP_SCALAR_MULTIPLY:
    case OP_SCALAR_ADD:
    case OP_SCALAR_SUB:
    case OP_SCALAR_TRUE_DIV:
    case OP_POW:
    case OP_RELU:
    case OP_SIGMOID:
    case OP_TANH:
    case OP_IDENTITY:
    case OP_GELU:
    case OP_RSQRT:
    case OP_ELU: {
      Op *op = ElementUnary::create_operator_from_layer(*this, layer, inputs);
      operators.push_back(op);
      return op;
    }
    case OP_FLAT: {
      Op *op = Flat::create_operator_from_layer(*this, layer, inputs);
      operators.push_back(op);
      return op;
    }
    case OP_GATHER: {
      Op *op = Gather::create_operator_from_layer(*this, layer, inputs);
      operators.push_back(op);
      return op;
    }
    case OP_LAYERNORM: {
      Op *op = LayerNorm::create_operator_from_layer(*this, layer, inputs);
      operators.push_back(op);
      return op;
    }
    case OP_RESIDUAL_LAYERNORM: {
      Op *op =
          ResidualLayerNorm::create_operator_from_layer(*this, layer, inputs);
      operators.push_back(op);
      return op;
    }
    case OP_ADD_BIAS_RESIDUAL_LAYERNORM: {
      Op *op = AddBiasResidualLayerNorm::create_operator_from_layer(
          *this, layer, inputs);
      operators.push_back(op);
      return op;
    }
    case OP_SIGMOID_SILU_MULTI: {
      Op *op =
          SigmoidSiluMulti::create_operator_from_layer(*this, layer, inputs);
      operators.push_back(op);
      return op;
    }
    case OP_RMS_NORM: {
      Op *op = RMSNorm::create_operator_from_layer(*this, layer, inputs);
      operators.push_back(op);
      return op;
    }
    case OP_RESIDUAL_RMS_NORM: {
      Op *op =
          ResidualRMSNorm::create_operator_from_layer(*this, layer, inputs);
      operators.push_back(op);
      return op;
    }
    case OP_LINEAR: {
      Op *op = Linear::create_operator_from_layer(*this, layer, inputs);
      operators.push_back(op);
      return op;
    }
    case OP_POOL2D: {
      Op *op = Pool2D::create_operator_from_layer(*this, layer, inputs);
      operators.push_back(op);
      return op;
    }
    case OP_REDUCE_SUM: {
      Op *op = Reduce::create_operator_from_layer(*this, layer, inputs);
      operators.push_back(op);
      return op;
    }
    case OP_RESHAPE: {
      Op *op = Reshape::create_operator_from_layer(*this, layer, inputs);
      operators.push_back(op);
      return op;
    }
    case OP_SOFTMAX: {
      Op *op = Softmax::create_operator_from_layer(*this, layer, inputs);
      operators.push_back(op);
      return op;
    }
    case OP_SPLIT: {
      Op *op = Split::create_operator_from_layer(*this, layer, inputs);
      operators.push_back(op);
      return op;
    }
    case OP_TRANSPOSE: {
      Op *op = Transpose::create_operator_from_layer(*this, layer, inputs);
      operators.push_back(op);
      return op;
    }
    case OP_TOPK: {
      Op *op = TopK::create_operator_from_layer(*this, layer, inputs);
      operators.push_back(op);
      return op;
    }
    case OP_ARG_TOPK: {
      Op *op = ArgTopK::create_operator_from_layer(*this, layer, inputs);
      operators.push_back(op);
      return op;
    }
    case OP_BEAM_TOPK: {
      Op *op = BeamTopK::create_operator_from_layer(*this, layer, inputs);
      operators.push_back(op);
      return op;
    }
    case OP_SAMPLING: {
      Op *op = Sampling::create_operator_from_layer(*this, layer, inputs);
      operators.push_back(op);
      return op;
    }
    case OP_ARGMAX: {
      Op *op = ArgMax::create_operator_from_layer(*this, layer, inputs);
      operators.push_back(op);
      return op;
    }
    case OP_GROUP_BY: {
      Op *op = Group_by::create_operator_from_layer(*this, layer, inputs);
      operators.push_back(op);
      return op;
    }
    case OP_AGGREGATE: {
      Op *op = Aggregate::create_operator_from_layer(*this, layer, inputs);
      operators.push_back(op);
      return op;
    }
    case OP_AGG_SPEC: {
      Op *op = Aggregate::create_operator_from_layer(*this, layer, inputs);
      operators.push_back(op);
      return op;
    }
    case OP_EXPERTS: {
      Op *op = Experts::create_operator_from_layer(*this, layer, inputs);
      operators.push_back(op);
      return op;
    }
    default:
      assert(false);
  }
}

bool FFModel::is_mlp_block(int layer_idx) const {
  auto const &l = layers[layer_idx];
  // standard opt relu
  if (l->op_type == OP_LINEAR && layer_idx >= 2 &&
      layers[layer_idx - 1]->op_type == OP_RELU &&
      layers[layer_idx - 2]->op_type == OP_LINEAR) {
    return true;
  }
  // mlp layer with relu embedded in first dense layer
  if (l->op_type == OP_LINEAR && layer_idx >= 1 &&
      layers[layer_idx - 1]->op_type == OP_LINEAR) {
    long long value;
    layers[layer_idx - 1]->get_int_property("activation", value);
    ActiMode activation = (ActiMode)value;
    if (activation == AC_MODE_RELU) {
      return true;
    }
  }
  return false;
}

void FFModel::create_operators_from_layers() {
  std::map<const Tensor, ParallelTensor> tensors_to_parallel_tensors;
  // for (auto const &l : layers) {
  for (int layer_idx = 0; layer_idx < layers.size(); layer_idx++) {
    auto const &l = layers[layer_idx];
    std::vector<ParallelTensor> inputs;
    for (int i = 0; i < l->numInputs; i++) {
      // create new input tensors
      assert(tensors_to_parallel_tensors.find(l->inputs[i]) !=
             tensors_to_parallel_tensors.end());
      inputs.push_back(tensors_to_parallel_tensors[l->inputs[i]]);
    }
    Op *op = nullptr;
    // add a combine before arg_topk
    if (config.computationMode == COMP_MODE_INFERENCE &&
        config.tensor_parallelism_degree > 1 &&
        (l->op_type == OP_ARG_TOPK || l->op_type == OP_SOFTMAX ||
         l->op_type == OP_ARGMAX)) {
      std::vector<ParallelTensor> partitioned_inputs;
      assert(inputs.size() == 1);
      Combine *comb = new Combine(*this,
                                  inputs[0],
                                  0 /*inner most dim*/,
                                  config.tensor_parallelism_degree);
      partitioned_inputs.push_back(comb->outputs[0]);
      operators.push_back(comb);
      op = create_operator_from_layer(l, partitioned_inputs);
    } else {
      op = create_operator_from_layer(l, inputs);
    }
    // add replicate operators after op if needed
    if (config.computationMode == COMP_MODE_INFERENCE &&
        config.tensor_parallelism_degree > 1 && l->op_type == OP_EMBEDDING) {
      assert(op->numOutputs == 1);
      // Replicate *repl = new Replicate(*this,
      //                                 op->outputs[0],
      //                                 op->outputs[0]->num_dims - 1,
      //                                 config.tensor_parallelism_degree);
      // operators.push_back(repl);
      // op = repl;
    } else if (config.computationMode == COMP_MODE_INFERENCE &&
               config.tensor_parallelism_degree > 1 &&
               (l->op_type == OP_INC_MULTIHEAD_SELF_ATTENTION ||
                l->op_type == OP_TREE_INC_MULTIHEAD_SELF_ATTENTION ||
                // mlp layer
                is_mlp_block(layer_idx) ||
                // llama mlp layer
                (l->op_type == OP_LINEAR && layer_idx >= 2 &&
                 layers[layer_idx - 1]->op_type == OP_GELU &&
                 layers[layer_idx - 2]->op_type == OP_LINEAR) ||
                // LLAMA without element-wise operator fusion
                (l->op_type == OP_LINEAR && layer_idx >= 5 &&
                 layers[layer_idx - 1]->op_type == OP_EW_MUL &&
                 layers[layer_idx - 2]->op_type == OP_EW_MUL &&
                 layers[layer_idx - 3]->op_type == OP_SIGMOID &&
                 layers[layer_idx - 4]->op_type == OP_LINEAR &&
                 layers[layer_idx - 5]->op_type == OP_LINEAR) ||
                // LLAMA with element-wise operator fusion
                (l->op_type == OP_LINEAR && layer_idx >= 3 &&
                 layers[layer_idx - 1]->op_type == OP_SIGMOID_SILU_MULTI &&
                 layers[layer_idx - 2]->op_type == OP_LINEAR &&
                 layers[layer_idx - 3]->op_type == OP_LINEAR))) {
      assert(op->numOutputs == 1);
      AllReduce *allreduce =
          new AllReduce(*this, op->outputs[0], op->outputs[0]->num_dims - 1);
      operators.push_back(allreduce);
      op = allreduce;
    }
    assert(op->numOutputs == l->numOutputs);
    for (int i = 0; i < op->numOutputs; i++) {
      tensors_to_parallel_tensors[l->outputs[i]] = op->outputs[i];
    }
  }
}

void FFModel::compile(LossType loss_type,
                      std::vector<MetricsType> const &metrics,
                      CompMode comp_mode) {
  if (metrics_input == -1) {
    metrics_input = operators.size() - 1;
  }
  Context ctx = config.lg_ctx;
  Runtime *runtime = config.lg_hlr;
  config.computationMode = comp_mode;
  // if (config.import_strategy_file.length() > 0) {
  //   load_strategies_from_file(config.import_strategy_file,
  //   config.strategies);
  // }
  //  Construct operators from layers
  if (config.only_data_parallel) {
    fprintf(stderr,
            "Note: only_data_parallel is specified, FlexFlow compiles a "
            "data-parallel PCG.\n");
  }
  create_operators_from_layers();
  // Launch the graph optimize task
  {
    FFModel *model = this;
    TaskLauncher launcher(GRAPH_OPTIMIZE_TASK_ID,
                          TaskArgument(&model, sizeof(FFModel *)));
    Future future = runtime->execute_task(ctx, launcher);

    PCG::GraphOptimalViewSerialized ret =
        future.get_result<PCG::GraphOptimalViewSerialized>();
    Deserializer dez(ret.data, ret.total_bytes);
    // Reconstruct operators
    PCG::Graph *best_graph = new PCG::Graph(this);
    std::unordered_map<PCG::Node, MachineView> optimal_views;
    deserialize_graph_optimal_view(dez, best_graph, optimal_views);
    operators.clear();
    convert_graph_to_operators(best_graph, optimal_views);
    best_graph->print_dot();
    delete best_graph;
    for (auto const &layer : layers) {
      // map inputs to parallel tensor
      if (layer->op_type == OP_INPUT) {
        Tensor tensor = layer->outputs[0];
        ParallelTensor parallel_tensor = nullptr;
        for (auto const &op : operators) {
          if (op->op_type == OP_INPUT) {
            NoOp *noop = (NoOp *)op;
            if (noop->input_tensor_guid == tensor->tensor_guid) {
              parallel_tensor = op->outputs[0];
            }
          }
        }
        assert(parallel_tensor != nullptr);
        tensor->parallel_tensor = parallel_tensor;
      }
      // map weights to parallel_tensor
      for (int i = 0; i < layer->numWeights; i++) {
        assert(layer->weights[i] != nullptr);
        Tensor weight = layer->weights[i];
        ParallelTensor parallel_weight = nullptr;
        for (auto const &op : operators) {
          if (op->layer_guid == layer->layer_guid) {
            std::cout << "opopop: " << op->name << "\n";
            assert(op->op_type == layer->op_type);
            assert(op->numWeights == layer->numWeights);
            parallel_weight = op->weights[i];
          }
        }
        assert(parallel_weight != nullptr);
        weight->parallel_tensor = parallel_weight;
      }
    }
  }

  bool repl_labels = (operators[operators.size() - 1]->op_type == OP_AGG_SPEC);
  loss_op = new Loss(loss_type, repl_labels);
  metrics_op = new Metrics(loss_type, metrics);

  // Init performance metrics
  TaskLauncher launcher(UPDATE_METRICS_TASK_ID,
                        TaskArgument(metrics_op, sizeof(Metrics)));
  current_metrics = runtime->execute_task(ctx, launcher);

  // Perform inplace optimizations
  if (config.enable_inplace_optimizations) {
    for (size_t l = 1; l < operators.size(); l++) {
      if (operators[l]->can_inplace_output()) {
        // Assume outputs[0] is inplace with inputs[0]
        assert(operators[l]->numOutputs == 1);
        if (operators[l]->inputs[0]->owner_op != NULL) {
          // int dim1 = operators[l]->outputs[0]->num_dims;
          // int dim2 = operators[l]->inputs[0]->num_dims;
          MachineView view1 = operators[l]->outputs[0]->machine_view;
          MachineView view2 = operators[l]->inputs[0]->machine_view;
          if (view1 == view2) {
            // Check no others also need operators[l]->inputs[0]
            bool found = false;
            for (size_t i = 0; i < operators.size(); i++) {
              if (i == l) {
                continue;
              }
              for (int j = 0; j < operators[i]->numInputs; j++) {
                if ((operators[i]->inputs[j]->owner_op ==
                     operators[l]->inputs[0]->owner_op) &&
                    (operators[i]->inputs[j]->owner_idx ==
                     operators[l]->inputs[0]->owner_idx)) {
                  found = true;
                }
              }
            }
            if (!found) {
              // Perform inplace
              operators[l]->do_inplace_output();
            }
          }
        }
      }
    }
  }

  for (size_t l = 0; l < operators.size(); l++) {
    Op *op = operators[l];

    for (int i = 0; i < op->numInputs; i++) {
      assert(op->inputs[i]->owner_op != NULL);
    }
    for (int i = 0; i < op->numWeights; i++) {
      assert(op->weights[i]->owner_op != NULL);
      assert(op->weights[i]->region != LogicalRegion::NO_REGION);
      parameters.push_back(op->weights[i]);
    }

    op->map_output_tensors(*this);
    // for (int i = 0; i < op->numOutputs; i++) {
    //   // Output tensor
    //   map_tensor(op->outputs[i], op);
    // }
    if (config.computationMode == COMP_MODE_TRAINING) {
      if (op->is_parallel_op()) {
        ((ParallelOp *)op)->create_input_partition(*this);
      }
    }
    // op->map_output_tensors(*this);
  }

  // Check correctness
  for (size_t l = 0; l < operators.size(); l++) {
    Op *op = operators[l];
    for (int i = 0; i < op->numOutputs; i++) {
      assert(op->outputs[i]->owner_op == op);
      assert(op->outputs[i]->owner_idx == i);
      assert(op->outputs[i]->parallel_tensor_guid != 0);
    }
  }

  // If an operator's input is training data
  // No need to compute its gradients
  for (size_t l = 0; l < operators.size(); l++) {
    Op *op = operators[l];
    for (int i = 0; i < op->numInputs; i++) {
      assert(op->inputs[i]->owner_op != nullptr);
      if (op->inputs[i]->owner_op->op_type == OP_INPUT) {
        op->trainableInputs[i] = false;
      }
    }
  }

  // Perform fusion optimizations
  if (config.perform_fusion) {
    fprintf(stderr, "Applying fusion optimizations during compilation...\n");
    fprintf(stderr, "%zu operators before fusion...\n", operators.size());
    std::vector<Op *> new_operators;
    std::vector<Op *> old_operators = operators;
    while (apply_fusion(operators, new_operators)) {
      for (size_t i = 0; i < new_operators.size(); i++) {
        for (int idx = 0; idx < new_operators[i]->numInputs; idx++) {
          for (size_t j = i + 1; j < new_operators.size(); j++) {
            if (new_operators[i]->inputs[idx]->owner_op == new_operators[j]) {
              assert(false);
            }
          }
        }
      }
      operators = new_operators;
    }
    assert(check_operators_integrity(old_operators));
    fprintf(stderr, "%zu operators after fusion...\n", operators.size());
    for (size_t i = 0; i < operators.size(); i++) {
      Op *op = operators[i];
      printf("operator[%zu]: type(%s) guid(%lu)\n",
             i,
             get_operator_type_name(operators[i]->op_type).c_str(),
             operators[i]->op_guid);
      for (int j = 0; j < op->numInputs; j++) {
        LogicalRegion handle = op->inputs[j]->region;
        printf("\tinputs[%d] region(%d,%d,%d)\n",
               j,
               handle.get_index_space().get_id(),
               handle.get_field_space().get_id(),
               handle.get_tree_id());
      }
      for (int j = 0; j < op->numOutputs; j++) {
        LogicalRegion handle = op->outputs[j]->region;
        printf("\toutputs[%d] region(%d,%d,%d)\n",
               j,
               handle.get_index_space().get_id(),
               handle.get_field_space().get_id(),
               handle.get_tree_id());
      }
      for (int j = 0; j < op->numWeights; j++) {
        LogicalRegion handle = op->weights[j]->region;
        printf("\tweights[%d] region(%d,%d,%d)\n",
               j,
               handle.get_index_space().get_id(),
               handle.get_field_space().get_id(),
               handle.get_tree_id());
      }
    }
  }
  Op *final_operator = get_final_operator();
  // FIXME: currently assume the final operator has exactly one output
  assert(final_operator->numOutputs == 1);
  for (size_t i = 0; i < operators.size(); i++) {
    Op *op = operators[i];
    log_model.print("operator[%zu]: type(%d)", i, operators[i]->op_type);
    for (int j = 0; j < op->numInputs; j++) {
      LogicalRegion handle = op->inputs[j]->region;
      log_model.print("\tinputs[%d] region(%d,%d,%d)",
                      j,
                      handle.get_index_space().get_id(),
                      handle.get_field_space().get_id(),
                      handle.get_tree_id());
    }
    for (int j = 0; j < op->numOutputs; j++) {
      LogicalRegion handle = op->outputs[j]->region;
      log_model.print("\toutputs[%d] region(%d,%d,%d)",
                      j,
                      handle.get_index_space().get_id(),
                      handle.get_field_space().get_id(),
                      handle.get_tree_id());
    }
  }
  // assert(final_operator->outputs[0].num_dims == 2);
  ParallelDim p_dims[MAX_TENSOR_DIM];
  int dims[MAX_TENSOR_DIM];
  int num_p_dims = final_operator->outputs[0]->num_dims;
  int num_dims = 0;
  // FIXME: Currently assume 1st input for 1st operator = batch_size
  for (int i = 0; i < num_p_dims; i++) {
    p_dims[i] = final_operator->outputs[0]->dims[i];
    if (!p_dims[i].is_replica_dim) {
      dims[num_dims++] = p_dims[i].size;
    }
  }
  DataType label_type = DT_FLOAT;
  if (loss_type == LOSS_SPARSE_CATEGORICAL_CROSSENTROPY) {
    // assign dims[num_dims-1] = 1 for sparse categorical labels
    assert(p_dims[0].degree == 1);
    p_dims[0].size = 1;
    dims[0] = 1;
    label_type = DT_INT32;
  }
  // create label tensor
  switch (num_dims) {
#define DIMFUNC(DIM)                                                           \
  case DIM: {                                                                  \
    label_tensor = create_tensor_legion_ordering(                              \
        num_dims, dims, label_type, NULL, 0 /*idx*/, false /*create_grad*/);   \
    parallel_label_tensor = create_parallel_tensor_legion_ordering(            \
        num_p_dims, p_dims, label_type);                                       \
    label_tensor->parallel_tensor = parallel_label_tensor;                     \
    parallel_label_tensor->machine_view =                                      \
        final_operator->outputs[0]->machine_view;                              \
    map_tensor(parallel_label_tensor, parallel_label_tensor->owner_op);        \
    break;                                                                     \
  }
    LEGION_FOREACH_N(DIMFUNC)
#undef DIMFUNC
    default: {
      assert(false && "Unsupported dim");
    }
  }
  if (config.computationMode == COMP_MODE_TRAINING) {
    // init optimizer
    assert(optimizer != NULL);
    optimizer->init();
  }

#ifdef FF_USE_NCCL
  for (size_t l = 0; l < operators.size(); l++) {
    // Only create nccl for weights in training
    if ((operators[l]->op_type == OP_WEIGHT &&
         config.computationMode == COMP_MODE_TRAINING)) {
      MachineView view = operators[l]->outputs[0]->machine_view;
      if (view_hash_to_nccl_comms.find(view.hash()) ==
          view_hash_to_nccl_comms.end()) {
        TaskLauncher launcher(NCCL_GETUNIQUEID_TASK_ID, TaskArgument(NULL, 0));
        Future future = runtime->execute_task(ctx, launcher);
        ncclUniqueId ncclId = future.get_result<ncclUniqueId>();
        IndexSpace task_is = get_or_create_task_is(view);
        ArgumentMap argmap;
        IndexLauncher index_launcher(
            NCCL_INIT_COMMS_TASK_ID,
            task_is,
            TaskArgument(&ncclId, sizeof(ncclUniqueId)),
            argmap,
            Predicate::TRUE_PRED,
            false /*must*/,
            0 /*mapper_id*/,
            view.hash() /*MappingTagID*/);
        index_launcher.concurrent = true;
        FutureMap fm = runtime->execute_index_space(ctx, index_launcher);
        fm.wait_all_results();
        int idx = 0;
        Domain task_domain = runtime->get_index_space_domain(ctx, task_is);
        ncclComm_t *nccl_comms =
            (ncclComm_t *)malloc(sizeof(ncclComm_t) * task_domain.get_volume());
        for (Domain::DomainPointIterator it(task_domain); it; it++, idx++) {
          nccl_comms[idx] = fm.get_result<ncclComm_t>(*it);
        }
        view_hash_to_nccl_comms[view.hash()] = nccl_comms;
      }
    }
  }
#endif
}

bool FFModel::check_operators_integrity(
    std::vector<Op *> const &old_operators,
    std::unordered_map<ParallelTensor, std::vector<ParallelTensor>>
        *pt_mapping) {
  // Check integrity
  for (size_t l = 0; l < operators.size(); l++) {
    if (operators[l]->op_type == OP_FUSED) {
      FusedOp *fused = (FusedOp *)operators[l];
      int ioff = 0, woff = 0, ooff = 0;
      for (int op = 0; op < fused->numOperators; op++) {
        Op *old_op = fused->operators[op];
        for (int i = 0; i < fused->op_num_inputs[op]; i++) {
          int my_off = fused->op_input_idx[i + ioff];
          if (fused->op_input_source[i + ioff] == FusedOp::SOURCE_INPUT) {
            assert(FusedOp::use_same_regions(
                fused->inputs[my_off], old_op->inputs[i], pt_mapping));
          } else if (fused->op_input_source[i + ioff] ==
                     FusedOp::SOURCE_OUTPUT) {
            assert(FusedOp::use_same_regions(
                fused->outputs[my_off], old_op->inputs[i], pt_mapping));
          } else {
            assert(false);
          }
        }
        for (int i = 0; i < fused->op_num_weights[op]; i++) {
          int my_off = fused->op_weight_idx[i + woff];
          assert(fused->op_weight_source[i + woff] == FusedOp::SOURCE_WEIGHT);
          assert(fused->weights[my_off]->region == old_op->weights[i]->region);
        }
        for (int i = 0; i < fused->op_num_outputs[op]; i++) {
          int my_off = fused->op_output_idx[i + ooff];
          assert(fused->op_output_source[i + ooff] == FusedOp::SOURCE_OUTPUT);
          assert(FusedOp::use_same_regions(
              fused->outputs[my_off], old_op->outputs[i], pt_mapping));
        }
        ioff += fused->op_num_inputs[op];
        woff += fused->op_num_weights[op];
        ooff += fused->op_num_outputs[op];
      }
    } else {
      bool found = false;
      for (size_t i = 0; i < old_operators.size(); i++) {
        if (old_operators[i] == operators[l]) {
          assert(!found);
          found = true;
        }
      }
      assert(found);
    }
  }
  return true;
}

struct PropagationEdgeInfo {
  Op *dstOp;
  size_t size;
};

float randf() {
  return static_cast<float>(std::rand()) / static_cast<float>(RAND_MAX);
}

#ifdef FF_USE_PROPAGATE
void FFModel::propagate(std::map<Op *, ParallelConfig> const &current,
                        std::map<Op *, ParallelConfig> &next) const {
  next = current;
  size_t opId = std::rand() % (operators.size() - 1);
  // TODO: need to make sure opId is not an output operator of the model
  assert(opId != operators.size() - 1);

  std::vector<PropagationEdgeInfo> choosable_edges;
  std::unordered_set<Op *> opsSeen;

  auto bwd_edge_map = this->get_bwd_edge_map();

  Op *selected_op = this->operators[opId];
  do {
    opsSeen.insert(selected_op);
    choosable_edges.clear();
    for (int i = 0; i < selected_op->numInputs; i++) {
      auto const &input = selected_op->inputs[i];
      if (opsSeen.find(input.owner_op) == opsSeen.end()) {
        PropagationEdgeInfo edgeInfo;
        edgeInfo.dstOp = selected_op->inputs[i].owner_op;
        if (edgeInfo.dstOp == NULL) {
          continue;
        }
        if (!edgeInfo.dstOp->is_adoptable_parallel_config(
                *this, next.at(selected_op))) {
          continue;
        }
        assert(edgeInfo.dstOp != NULL);
        edgeInfo.size = selected_op->inputs[i].get_volume();
        choosable_edges.push_back(edgeInfo);
      }
    }
    if (bwd_edge_map.find(selected_op) != bwd_edge_map.end()) {
      for (auto const &kv : bwd_edge_map.at(selected_op)) {
        if (opsSeen.find(kv.first) == opsSeen.end()) {
          PropagationEdgeInfo edgeInfo;
          edgeInfo.dstOp = kv.first;
          assert(edgeInfo.dstOp != NULL);
          if (!edgeInfo.dstOp->is_adoptable_parallel_config(
                  *this, next.at(selected_op))) {
            continue;
          }
          edgeInfo.size = kv.second;
          choosable_edges.push_back(edgeInfo);
        }
      }
    }

    if (choosable_edges.size() == 0) {
      break;
    }

    float avg_edge_size = 0.0f;
    for (auto const &edge : choosable_edges) {
      avg_edge_size += edge.size;
    }
    avg_edge_size /= choosable_edges.size();
    std::vector<float> edge_weights;
    for (auto const &edge : choosable_edges) {
      edge_weights.push_back(FFModel::PROPAGATION_SIZE_WEIGHT * edge.size +
                             avg_edge_size *
                                 (1 - FFModel::PROPAGATION_SIZE_WEIGHT));
    }
    assert(edge_weights.size() == choosable_edges.size());
    PropagationEdgeInfo chosenEdgeInfo =
        select_random(choosable_edges, edge_weights);

    auto const &dstOp = chosenEdgeInfo.dstOp;
    if (next.at(selected_op).is_data_parallel()) {
      next[dstOp] =
          next.at(selected_op)
              .change_data_parallel_dimensionality(dstOp->get_dimension());
      assert(dstOp->is_valid_parallel_config(*this, next.at(dstOp)));
    }
    selected_op = chosenEdgeInfo.dstOp;
  } while (randf() < FFModel::CONTINUE_PROPAGATION_CHANCE);
}
#endif

void FFModel::rewrite(std::map<Op const *, ParallelConfig> const &current,
                      std::map<Op const *, ParallelConfig> &next,
                      bool use_propagation) const {
  next = current;
  float propagate_chance;
  if (use_propagation) {
    propagate_chance = FFModel::PROPAGATION_CHANCE;
  } else {
    propagate_chance = 0.0f;
  }

  if (randf() < propagate_chance) {
#ifdef FF_USE_PROPAGATE
    this->propagate(current, next);
#endif
  } else {
    size_t opId = std::rand() % operators.size();
    // TODO: need to make sure opId is not an output operator of the model
    if (opId == operators.size() - 1) {
      return;
    }
    next[operators[opId]] = operators[opId]->get_random_parallel_config(*this);
  }
}

void FFModel::mcmc_optimize(std::map<Op const *, ParallelConfig> &best,
                            size_t budget,
                            float alpha,
                            CompMode comp_mode,
                            bool use_propagation) const {
  // Start from data parallel
  std::map<Op const *, ParallelConfig> current, next;
  float best_runtime = simulator->simulate_runtime(this, best, comp_mode);
  current = best;
  float current_runtime = best_runtime;
  size_t reset_span = budget / 100, last_reset_iter = 0;
  if (reset_span == 0) {
    reset_span = 1;
  }
  if (reset_span > 1000) {
    reset_span = 1000;
  }
  for (size_t iter = 0; iter <= budget; iter++) {
    // Reset the current strategy to be the best strategy
    if (iter - last_reset_iter >= reset_span) {
      current = best;
      current_runtime = best_runtime;
      last_reset_iter = iter;
    }
    rewrite(current, next, use_propagation);
    float next_runtime = simulator->simulate_runtime(this, next, comp_mode);
    if (iter % 1000 == 0) {
      printf("iteration(%zu) current_strategy(%.4lf) best_strategy(%.4lf)\n",
             iter,
             current_runtime,
             best_runtime);
    }
    float rn = static_cast<float>(std::rand()) / static_cast<float>(RAND_MAX);
    // float ratio = (next_runtime - current_runtime) / current_runtime;
    float diff = (next_runtime - current_runtime);
    if (next_runtime < best_runtime) {
      best_runtime = next_runtime;
      best = next;
    }
    if (next_runtime < current_runtime) {
      current = next;
      current_runtime = next_runtime;
    } else if (rn < std::exp(-alpha * diff)) {
      current = next;
      current_runtime = next_runtime;
    }
  }
  printf("=========== Best Discovered Strategy ==========\n");
  simulator->simulate_runtime(
      this, best, comp_mode, this->config.export_strategy_task_graph_file);
  std::map<Op const *, ParallelConfig>::const_iterator it;
  for (it = best.begin(); it != best.end(); it++) {
    printf("[%s] num_dims(%d) dims[", it->first->name, it->second.nDims);
    for (int i = 0; i < it->second.nDims; i++) {
      if (i < it->second.nDims - 1) {
        printf("%d,", it->second.dim[i]);
      } else {
        printf("%d", it->second.dim[i]);
      }
    }
    printf("] device_ids[");
    for (int i = 0; i < it->second.num_parts(); i++) {
      if (i < it->second.num_parts() - 1) {
        printf("%d,", it->second.device_ids[i]);
      } else {
        printf("%d", it->second.device_ids[i]);
      }
    }
    printf("]\n");
  }
  printf("============= MCMC Search Finished ============\n\n");
}

void FFModel::zero_gradients(void) {
  for (int l = operators.size() - 1; l >= 0; l--) {
    operators[l]->zero_grad(*this);
  }
}

void FFModel::print_layers(int id) {
  if (id == -1) {
    for (size_t i = 0; i < layers.size(); i++) {
      layers[i]->print();
    }
  } else {
    layers[id]->print();
  }
}

std::unordered_map<Op *, std::vector<std::pair<Op *, int>>>
    FFModel::get_bwd_edge_map() const {
  std::unordered_map<Op *, std::vector<std::pair<Op *, int>>> bwd_edge_map;
  for (auto const &op : this->operators) {
    for (int i = 0; i < op->numInputs; i++) {
      Op *src = (Op *)op->inputs[i]->owner_op;
      bwd_edge_map[src].push_back({op, op->inputs[i]->get_volume()});
    }
  }

  return bwd_edge_map;
};

PerfMetrics
    FFModel::update_metrics_task(Task const *task,
                                 std::vector<PhysicalRegion> const &regions,
                                 Context ctx,
                                 Runtime *runtime) {
  Metrics *m = (Metrics *)task->args;
  if (task->futures.size() == 0) {
    // Create an empty future
    PerfMetrics perf;
    return perf;
  }
  assert(task->futures.size() > 1);
  PerfMetrics all_metrics = task->futures[0].get_result<PerfMetrics>();
  for (size_t i = 1; i < task->futures.size(); i++) {
    PerfMetrics one_metrics = task->futures[i].get_result<PerfMetrics>();
    all_metrics.update(one_metrics);
  }
  all_metrics.print(m);
  // fprintf(stderr, "acc_train_loss: %.4lf train_accuracy: %.2lf%%(%d/%d)\n",
  //         all_metrics.train_loss / all_metrics.train_all,
  //         all_metrics.train_correct * 100.0f / all_metrics.train_all,
  //         all_metrics.train_correct, all_metrics.train_all);
  return all_metrics;
}

// TODO: Move to an appropriate place
template <>
std::tuple<> get_input_shape(std::tuple<> const &) {
  return std::tuple<>();
}

template <>
std::tuple<ParallelTensorShape, ParallelTensorShape, ParallelTensorShape>
    get_input_shape(
        std::tuple<ParallelTensor, ParallelTensor, ParallelTensor> const
            &inputs) {
  return std::make_tuple(std::get<0>(inputs)->get_shape(),
                         std::get<1>(inputs)->get_shape(),
                         std::get<2>(inputs)->get_shape());
}

template <>
ParallelTensorShape get_input_shape(ParallelTensor const &input) {
  return input->get_shape();
}

template <>
std::pair<ParallelTensorShape, ParallelTensorShape>
    get_input_shape(std::pair<ParallelTensor, ParallelTensor> const &inputs) {
  return std::make_pair(inputs.first->get_shape(), inputs.second->get_shape());
}

template <>
std::vector<ParallelTensorShape>
    get_input_shape(std::vector<ParallelTensor> const &inputs) {
  std::vector<ParallelTensorShape> shapes;
  for (auto const &input : inputs) {
    shapes.push_back(input->get_shape());
  }
  return shapes;
}

void Op::prefetch(FFModel const &ff) {
  // TODO: perform prefetch for performance imporvement
}

// ========================================================
// class FFIterationConfig
// ========================================================
FFIterationConfig::FFIterationConfig() {
  seq_length = -1;
}

void FFIterationConfig::reset() {
  seq_length = -1;
}

// ========================================================
// class FFConfig
// ========================================================

// Default Config Parameters
struct DefaultConfig {
  const static int epochs = 1;
  // const static int iterations = 1;
  const static int batchSize = 64;
  const static bool profiling = false;
  const static bool benchmarking = false;
  const static bool inference_debugging = false;
  constexpr static float learningRate = 0.01f;
  constexpr static float weightDecay = 0.0001f;
  const static size_t workSpaceSize = (size_t)128 * 1024 * 1024; // 128 MB
  const static int numNodes = 1;
  const static int workersPerNode = 0;
  const static int cpusPerNode = 0;
  const static size_t searchBudget = -1;
  const static size_t simulatorWorkSpaceSize =
      (size_t)2 * 1024 * 1024 * 1024; // 2 GB
  constexpr static float searchAlpha = 1.2f;
  const static bool searchOverlapBackwardUpdate = false;
  const static size_t offloadReserveSpaceSize =
      (size_t)8 * 1024 * 1024 * 1024; // 8 GB
  const static bool cpuOffload = false;
  const static bool onlyDataParallel = true;
  const static bool enableSampleParallel = true;
  const static bool enableParameterParallel = false;
  const static bool enableAttributeParallel = false;
  const static bool enableInplaceOptimizations = false;
  const static bool allowTensorOpMathConversion = false;
  const static int machine_model_version = 0;
  const static int simulator_segment_size = 16777216; // 16 MB
  const static int simulator_max_num_segments = 1;
  const static int base_optimize_threshold = 10;
  const static bool enable_control_replication = true;
  // The default python data loader type is 2 to enable control replication
  const static int python_data_loader_type = 2;
};

FFConfig::FFConfig() {
  epochs = DefaultConfig::epochs;
  // iterations = DefaultConfig::iterations;
  batchSize = DefaultConfig::batchSize;
  profiling = DefaultConfig::profiling;
  benchmarking = DefaultConfig::benchmarking;
  inference_debugging = DefaultConfig::inference_debugging;
  learningRate = DefaultConfig::learningRate;
  weightDecay = DefaultConfig::weightDecay;
  workSpaceSize = DefaultConfig::workSpaceSize;
  numNodes = DefaultConfig::numNodes;
  cpusPerNode = DefaultConfig::cpusPerNode;
  workersPerNode = DefaultConfig::workersPerNode;
  simulator_work_space_size = DefaultConfig::simulatorWorkSpaceSize;
  search_budget = DefaultConfig::searchBudget;
  search_alpha = DefaultConfig::searchAlpha;
  search_overlap_backward_update = DefaultConfig::searchOverlapBackwardUpdate;
  computationMode = COMP_MODE_TRAINING;
  cpu_offload = DefaultConfig::cpuOffload;
  offload_reserve_space_size = DefaultConfig::offloadReserveSpaceSize;
  quantization_type = DT_NONE;
  only_data_parallel = DefaultConfig::onlyDataParallel;
  data_parallelism_degree = 1;
  tensor_parallelism_degree = 1;
  pipeline_parallelism_degree = 1;
  enable_sample_parallel = DefaultConfig::enableSampleParallel;
  enable_parameter_parallel = DefaultConfig::enableParameterParallel;
  enable_attribute_parallel = DefaultConfig::enableAttributeParallel;
  enable_inplace_optimizations = DefaultConfig::enableInplaceOptimizations;
  allow_tensor_op_math_conversion = DefaultConfig::allowTensorOpMathConversion;
  machine_model_version = DefaultConfig::machine_model_version;
  simulator_segment_size = DefaultConfig::simulator_segment_size;
  simulator_max_num_segments = DefaultConfig::simulator_max_num_segments;
  enable_control_replication = DefaultConfig::enable_control_replication;
  python_data_loader_type = DefaultConfig::python_data_loader_type;
  machine_model_file = "";
  import_strategy_file = "";
  export_strategy_file = "";
  export_strategy_task_graph_file = "";
  include_costs_dot_graph = false;
  export_strategy_computation_graph_file = "";
  dataset_path = "";
  substitution_json_path = tl::nullopt;
  benchmarking = false;
  perform_fusion = false;
  base_optimize_threshold = DefaultConfig::base_optimize_threshold;
  perform_memory_search = false;

  // Parse input arguments
  {
    InputArgs const &command_args = HighLevelRuntime::get_input_args();
    char **argv = command_args.argv;
    int argc = command_args.argc;
    parse_args(argv, argc);
  }
  // Use Real::Machine to obtain resource information
  Realm::Machine machine = Realm::Machine::get_machine();
  numNodes = machine.get_address_space_count();
  workersPerNode = Machine::ProcessorQuery(machine)
                       .local_address_space()
                       .only_kind(Processor::TOC_PROC)
                       .count();
  cpusPerNode = Machine::ProcessorQuery(machine)
                    .local_address_space()
                    .only_kind(Processor::LOC_PROC)
                    .count();

  Runtime *runtime = Runtime::get_runtime();
  lg_hlr = runtime;
  lg_ctx = Runtime::get_context();
  Rect<1> task_rect(Point<1>(0), Point<1>(workersPerNode * numNodes - 1));
  // Create an index space for tasks running on all GPUs
  all_gpu_task_is = runtime->create_index_space(lg_ctx, task_rect);

  // field_space = runtime->create_field_space(lg_ctx);
}

void FFConfig::parse_args(char **argv, int argc) {
  for (int i = 1; i < argc; i++) {
    if ((!strcmp(argv[i], "-e")) || (!strcmp(argv[i], "--epochs"))) {
      epochs = atoi(argv[++i]);
      continue;
    }
    // if ((!strcmp(argv[i], "-i")) || (!strcmp(argv[i], "--iterations"))) {
    //   iterations = atoi(argv[++i]);
    //   continue;
    // }
    if ((!strcmp(argv[i], "-b")) || (!strcmp(argv[i], "--batch-size"))) {
      batchSize = atoi(argv[++i]);
      continue;
    }
    if ((!strcmp(argv[i], "--lr")) || (!strcmp(argv[i], "--learning-rate"))) {
      learningRate = atof(argv[++i]);
      continue;
    }
    if ((!strcmp(argv[i], "--wd")) || (!strcmp(argv[i], "--weight-decay"))) {
      weightDecay = atof(argv[++i]);
      continue;
    }
    if ((!strcmp(argv[i], "-p")) || (!strcmp(argv[i], "--print-freq"))) {
      printFreq = atoi(argv[++i]);
      continue;
    }
    if ((!strcmp(argv[i], "-d")) || (!strcmp(argv[i], "--dataset"))) {
      dataset_path = std::string(argv[++i]);
      continue;
    }
    if ((!strcmp(argv[i], "--budget")) ||
        (!strcmp(argv[i], "--search-budget"))) {
      search_budget = (size_t)atoll(argv[++i]);
      continue;
    }
    if ((!strcmp(argv[i], "--alpha")) || (!strcmp(argv[i], "--search-alpha"))) {
      search_alpha = atof(argv[++i]);
      continue;
    }
    if (!strcmp(argv[i], "--simulator-workspace-size")) {
      simulator_work_space_size = atoll(argv[++i]);
      continue;
    }
    if ((!strcmp(argv[i], "--import")) ||
        (!strcmp(argv[i], "--import-strategy"))) {
      import_strategy_file = std::string(argv[++i]);
      continue;
    }
    if ((!strcmp(argv[i], "--export")) ||
        (!strcmp(argv[i], "--export-strategy"))) {
      export_strategy_file = std::string(argv[++i]);
      continue;
    }
    if ((!strcmp(argv[i], "-offload"))) {
      cpu_offload = true;
      continue;
    }
    if (!strcmp(argv[i], "-offload-reserve-space-size")) {
      offload_reserve_space_size = atoll(argv[++i]) * 1024 * 1024;
      continue;
    }
    if ((!strcmp(argv[i], "--4bit-quantization"))) {
      quantization_type = DT_INT4;
      continue;
    }
    if ((!strcmp(argv[i], "--8bit-quantization"))) {
      quantization_type = DT_INT8;
      continue;
    }
    if ((!strcmp(argv[i], "--only-data-parallel"))) {
      only_data_parallel = true;
      continue;
    }
    // data parallelism degree
    if (!strcmp(argv[i], "-data-parallelism-degree")) {
      data_parallelism_degree = std::stoi(argv[++i]);
      continue;
    }
    // tensor parallelism degree
    if (!strcmp(argv[i], "-tensor-parallelism-degree")) {
      tensor_parallelism_degree = std::stoi(argv[++i]);
      continue;
    }
    // pipeline parallelism degree
    if (!strcmp(argv[i], "-pipeline-parallelism-degree")) {
      pipeline_parallelism_degree = std::stoi(argv[++i]);
      continue;
    }
    if ((!strcmp(argv[i], "--enable-parameter-parallel"))) {
      enable_parameter_parallel = true;
      continue;
    }
    if ((!strcmp(argv[i], "--enable-attribute-parallel"))) {
      enable_parameter_parallel = true;
      continue;
    }
    if (!strcmp(argv[i], "-ll:gpu")) {
      workersPerNode = atoi(argv[++i]);
      continue;
    }
    if ((!strcmp(argv[i], "-ll:fsize")) || (!strcmp(argv[i], "-ll:msize"))) {
      device_mem += atoi(argv[++i]);
      continue;
    }
    if (!strcmp(argv[i], "--nodes")) {
      fprintf(stderr,
              "[Warning] --nodes is deprecated. "
              "FlexFlow will automatically detect the number of nodes.\n");
      numNodes = atoi(argv[++i]);
      continue;
    }
    if (!strcmp(argv[i], "-ll:cpu")) {
      cpusPerNode = atoi(argv[++i]);
      continue;
    }
    if (!strcmp(argv[i], "--profiling")) {
      profiling = true;
      continue;
    }
    if (!strcmp(argv[i], "--benchmarking")) {
      benchmarking = true;
      continue;
    }
    if (!strcmp(argv[i], "--inference-debugging")) {
      inference_debugging = true;
      continue;
    }
    if (!strcmp(argv[i], "--allow-tensor-op-math-conversion")) {
      allow_tensor_op_math_conversion = true;
      continue;
    }
    if (!strcmp(argv[i], "--fusion")) {
      perform_fusion = true;
      continue;
    }
    if (!strcmp(argv[i], "--overlap")) {
      search_overlap_backward_update = true;
      continue;
    }
    if (!strcmp(argv[i], "--taskgraph")) {
      export_strategy_task_graph_file = std::string(argv[++i]);
      continue;
    }
    if (!strcmp(argv[i], "--include-costs-dot-graph")) {
      include_costs_dot_graph = true;
      continue;
    }
    if (!strcmp(argv[i], "--compgraph")) {
      export_strategy_computation_graph_file = std::string(argv[++i]);
      continue;
    }
    if (!strcmp(argv[i], "--machine-model-version")) {
      machine_model_version = atoi(argv[++i]);
      continue;
    }
    if (!strcmp(argv[i], "--machine-model-file")) {
      machine_model_file = std::string(argv[++i]);
      continue;
    }
    if (!strcmp(argv[i], "--simulator-segment-size")) {
      simulator_segment_size = atoi(argv[++i]);
      continue;
    }
    if (!strcmp(argv[i], "--simulator-max-num-segments")) {
      simulator_max_num_segments = atoi(argv[++i]);
      continue;
    }
    if (!strcmp(argv[i], "--enable-propagation")) {
      enable_propagation = true;
      continue;
    }
    if (!strcmp(argv[i], "--enable-inplace-optimizations")) {
      enable_inplace_optimizations = true;
      continue;
    }
    if (!strcmp(argv[i], "--search-num-nodes")) {
      search_num_nodes = atoi(argv[++i]);
      continue;
    }
    if (!strcmp(argv[i], "--search-num-workers")) {
      search_num_workers = atoi(argv[++i]);
      continue;
    }
    if (!strcmp(argv[i], "--base-optimize-threshold")) {
      base_optimize_threshold = atoi(argv[++i]);
    }
    if (!strcmp(argv[i], "--disable-control-replication")) {
      enable_control_replication = false;
      continue;
    }
    if (!strcmp(argv[i], "--python-data-loader-type")) {
      python_data_loader_type = atoi(argv[++i]);
      continue;
    }
    if (!strcmp(argv[i], "--substitution-json")) {
      substitution_json_path = std::string(argv[++i]);
      continue;
    }
    if (!strcmp(argv[i], "--memory-search")) {
      perform_memory_search = true;
      continue;
    }
  }
}

void register_flexflow_internal_tasks(Runtime *runtime,
                                      bool pre_register,
                                      bool enable_control_replication) {
  if (!pre_register) {
    assert(runtime != NULL);
  }
  // CNN_INIT_TASK
  {
    TaskVariantRegistrar registrar(FF_INIT_TASK_ID, "cuda_init_task");
    registrar.add_constraint(ProcessorConstraint(Processor::TOC_PROC));
    registrar.set_leaf();
    if (pre_register) {
      Runtime::preregister_task_variant<FFHandler,
                                        UtilityTasks::init_cuda_task>(
          registrar, "cuda_init_task");
    } else {
      if (enable_control_replication) {
        registrar.global_registration = false;
      }
      runtime->register_task_variant<FFHandler, UtilityTasks::init_cuda_task>(
          registrar);
    }
  }
  // RequestManager load_tokens
  {
    TaskVariantRegistrar registrar(RM_LOAD_TOKENS_TASK_ID,
                                   "RequestManager Load Tokens");
    registrar.add_constraint(ProcessorConstraint(Processor::TOC_PROC));
    registrar.set_leaf();
    if (pre_register) {
      Runtime::preregister_task_variant<RequestManager::load_tokens_task>(
          registrar, "RequestManager Load Tokens Task");
    } else {
      if (enable_control_replication) {
        registrar.global_registration = false;
      }
      runtime->register_task_variant<RequestManager::load_tokens_task>(
          registrar);
    }
  }
  // RequestManager load position tokens
  {
    TaskVariantRegistrar registrar(RM_LOAD_POSITION_TASK_ID,
                                   "RequestManager Load Position tokens");
    registrar.add_constraint(ProcessorConstraint(Processor::TOC_PROC));
    registrar.set_leaf();
    if (pre_register) {
      Runtime::preregister_task_variant<RequestManager::load_positions_task>(
          registrar, "RequestManager Load Position Tokens Task");
    } else {
      if (enable_control_replication) {
        registrar.global_registration = false;
      }
      runtime->register_task_variant<RequestManager::load_positions_task>(
          registrar);
    }
  }
  // RequestManager load metadata
  {
    TaskVariantRegistrar registrar(RM_LOAD_BATCH_CONFIG_TASK_ID,
                                   "RequestManager Load meta data");
    registrar.add_constraint(ProcessorConstraint(Processor::TOC_PROC));
    registrar.set_leaf();
    if (pre_register) {
      Runtime::preregister_task_variant<RequestManager::load_batch_config_task>(
          registrar, "RequestManager Load metadata Task");
    } else {
      if (enable_control_replication) {
        registrar.global_registration = false;
      }
      runtime->register_task_variant<RequestManager::load_batch_config_task>(
          registrar);
    }
  }
  // RequestManager prepare_next_batch
  {
    TaskVariantRegistrar registrar(RM_PREPARE_NEXT_BATCH_TASK_ID,
                                   "RequestManager Prepare Next Batch");
    registrar.add_constraint(ProcessorConstraint(Processor::LOC_PROC));
    registrar.set_leaf();
    if (pre_register) {
      Runtime::preregister_task_variant<
          BatchConfig,
          RequestManager::prepare_next_batch_task>(
          registrar, "RequestManager Prepare Next Batch Task");
    } else {
      if (enable_control_replication) {
        registrar.global_registration = false;
      }
      runtime->register_task_variant<BatchConfig,
                                     RequestManager::prepare_next_batch_task>(
          registrar);
    }
  }
  // RequestManager prepare_next_batch_beam
  {
    TaskVariantRegistrar registrar(RM_PREPARE_NEXT_BATCH_BEAM_TASK_ID,
                                   "RequestManager Prepare Next Batch (Beam)");
    registrar.add_constraint(ProcessorConstraint(Processor::LOC_PROC));
    registrar.set_leaf();
    if (pre_register) {
      Runtime::preregister_task_variant<
          BeamSearchBatchConfig,
          RequestManager::prepare_next_batch_beam_task>(
          registrar, "RequestManager Prepare Next Batch (Beam) Task");
    } else {
      if (enable_control_replication) {
        registrar.global_registration = false;
      }
      runtime
          ->register_task_variant<BeamSearchBatchConfig,
                                  RequestManager::prepare_next_batch_beam_task>(
              registrar);
    }
  }
  // RequestManager prepare_next_batch_init
  {
    TaskVariantRegistrar registrar(
        RM_PREPARE_NEXT_BATCH_INIT_TASK_ID,
        "RequestManager Prepare Next Batch (Init Beam)");
    registrar.add_constraint(ProcessorConstraint(Processor::LOC_PROC));
    registrar.set_leaf();
    if (pre_register) {
      Runtime::preregister_task_variant<
          BeamSearchBatchConfig,
          RequestManager::prepare_next_batch_init_task>(
          registrar, "RequestManager Prepare Next Batch (Init Beam) Task");
    } else {
      if (enable_control_replication) {
        registrar.global_registration = false;
      }
      runtime
          ->register_task_variant<BeamSearchBatchConfig,
                                  RequestManager::prepare_next_batch_init_task>(
              registrar);
    }
  }
  // RequestManager prepare_next_batch_verify
  {
    TaskVariantRegistrar registrar(
        RM_PREPARE_NEXT_BATCH_VERIFY_TASK_ID,
        "RequestManager Prepare Next Batch (Verify)");
    registrar.add_constraint(ProcessorConstraint(Processor::LOC_PROC));
    registrar.set_leaf();
    if (pre_register) {
      Runtime::preregister_task_variant<
          TreeVerifyBatchConfig,
          RequestManager::prepare_next_batch_verify_task>(
          registrar, "RequestManager Prepare Next Batch (Verify) Task");
    } else {
      if (enable_control_replication) {
        registrar.global_registration = false;
      }
      runtime->register_task_variant<
          TreeVerifyBatchConfig,
          RequestManager::prepare_next_batch_verify_task>(registrar);
    }
  }
  // RequestManager background serving task
  {
    TaskVariantRegistrar registrar(RM_BACKGROUND_SERVING_TASK_ID,
                                   "RequestManager Background Serving Task");
    registrar.add_constraint(ProcessorConstraint(Processor::LOC_PROC));
    // registrar.set_leaf();
    if (pre_register) {
      Runtime::preregister_task_variant<
          RequestManager::background_serving_task>(
          registrar, "RequestManager Background Serving Task");
    } else {
      if (enable_control_replication) {
        registrar.global_registration = false;
      }
      runtime->register_task_variant<RequestManager::background_serving_task>(
          registrar);
    }
  }
  // ElementUnary task
  {
    TaskVariantRegistrar registrar(ELEMENTUNARY_INIT_TASK_ID,
                                   "ElementWiseUnary Init");
    registrar.add_constraint(ProcessorConstraint(Processor::TOC_PROC));
    registrar.set_leaf();
    if (pre_register) {
      Runtime::preregister_task_variant<OpMeta *, ElementUnary::init_task>(
          registrar, "ElementWiseUnary Init Task");
    } else {
      if (enable_control_replication) {
        registrar.global_registration = false;
      }
      runtime->register_task_variant<OpMeta *, ElementUnary::init_task>(
          registrar);
    }
  }
  {
    TaskVariantRegistrar registrar(ELEMENTUNARY_INF_TASK_ID,
                                   "ElementWiseUnary Inference");
    registrar.add_constraint(ProcessorConstraint(Processor::TOC_PROC));
    registrar.set_leaf();
    if (pre_register) {
      Runtime::preregister_task_variant<ElementUnary::inference_task>(
          registrar, "ElementWiseUnary Inference Task");
    } else {
      if (enable_control_replication) {
        registrar.global_registration = false;
      }
      runtime->register_task_variant<ElementUnary::inference_task>(registrar);
    }
  }
  {
    TaskVariantRegistrar registrar(ELEMENTUNARY_FWD_TASK_ID,
                                   "ElementWiseUnary Forward");
    registrar.add_constraint(ProcessorConstraint(Processor::TOC_PROC));
    registrar.set_leaf();
    if (pre_register) {
      Runtime::preregister_task_variant<ElementUnary::forward_task>(
          registrar, "ElementWiseUnary Forward Task");
    } else {
      if (enable_control_replication) {
        registrar.global_registration = false;
      }
      runtime->register_task_variant<ElementUnary::forward_task>(registrar);
    }
  }
  {
    TaskVariantRegistrar registrar(ELEMENTUNARY_BWD_TASK_ID,
                                   "ElementWiseUnary Backward");
    registrar.add_constraint(ProcessorConstraint(Processor::TOC_PROC));
    registrar.set_leaf();
    if (pre_register) {
      Runtime::preregister_task_variant<ElementUnary::backward_task>(
          registrar, "ElementWiseUnary Backward Task");
    } else {
      if (enable_control_replication) {
        registrar.global_registration = false;
      }
      runtime->register_task_variant<ElementUnary::backward_task>(registrar);
    }
  }
  // ElementBinary task
  {
    TaskVariantRegistrar registrar(ELEMENTBINARY_INIT_TASK_ID,
                                   "ElementWiseBinary Init");
    registrar.add_constraint(ProcessorConstraint(Processor::TOC_PROC));
    registrar.set_leaf();
    if (pre_register) {
      Runtime::preregister_task_variant<OpMeta *, ElementBinary::init_task>(
          registrar, "ElementWiseBinary Init Task");
    } else {
      if (enable_control_replication) {
        registrar.global_registration = false;
      }
      runtime->register_task_variant<OpMeta *, ElementBinary::init_task>(
          registrar);
    }
  }
  {
    TaskVariantRegistrar registrar(ELEMENTBINARY_INF_TASK_ID,
                                   "ElementWiseBinary Inference");
    registrar.add_constraint(ProcessorConstraint(Processor::TOC_PROC));
    registrar.set_leaf();
    if (pre_register) {
      Runtime::preregister_task_variant<ElementBinary::inference_task>(
          registrar, "ElementWiseBinary Inference Task");
    } else {
      if (enable_control_replication) {
        registrar.global_registration = false;
      }
      runtime->register_task_variant<ElementBinary::inference_task>(registrar);
    }
  }
  {
    TaskVariantRegistrar registrar(ELEMENTBINARY_FWD_TASK_ID,
                                   "ElementWiseBinary Forward");
    registrar.add_constraint(ProcessorConstraint(Processor::TOC_PROC));
    registrar.set_leaf();
    if (pre_register) {
      Runtime::preregister_task_variant<ElementBinary::forward_task>(
          registrar, "ElementWiseBinary Forward Task");
    } else {
      if (enable_control_replication) {
        registrar.global_registration = false;
      }
      runtime->register_task_variant<ElementBinary::forward_task>(registrar);
    }
  }
  {
    TaskVariantRegistrar registrar(ELEMENTBINARY_BWD_TASK_ID,
                                   "ElementWiseBinary Backward");
    registrar.add_constraint(ProcessorConstraint(Processor::TOC_PROC));
    registrar.set_leaf();
    if (pre_register) {
      Runtime::preregister_task_variant<ElementBinary::backward_task>(
          registrar, "ElementWiseBinary Backward Task");
    } else {
      if (enable_control_replication) {
        registrar.global_registration = false;
      }
      runtime->register_task_variant<ElementBinary::backward_task>(registrar);
    }
  }
  // Experts
  {
    TaskVariantRegistrar registrar(EXPERTS_INIT_TASK_ID, "Experts Init");
    registrar.add_constraint(ProcessorConstraint(Processor::TOC_PROC));
    registrar.set_leaf();
    if (pre_register) {
      Runtime::preregister_task_variant<OpMeta *, Experts::init_task>(
          registrar, "Experts Init Task");
    } else {
      if (enable_control_replication) {
        registrar.global_registration = false;
      }
      runtime->register_task_variant<OpMeta *, Experts::init_task>(registrar);
    }
  }
  {
    TaskVariantRegistrar registrar(EXPERTS_FWD_TASK_ID, "Experts Forward");
    registrar.add_constraint(ProcessorConstraint(Processor::TOC_PROC));
    registrar.set_leaf();
    if (pre_register) {
      Runtime::preregister_task_variant<Experts::forward_task>(
          registrar, "Experts Forward Task");
    } else {
      if (enable_control_replication) {
        registrar.global_registration = false;
      }
      runtime->register_task_variant<Experts::forward_task>(registrar);
    }
  }
  {
    TaskVariantRegistrar registrar(EXPERTS_BWD_TASK_ID, "Experts Backward");
    registrar.add_constraint(ProcessorConstraint(Processor::TOC_PROC));
    registrar.set_leaf();
    if (pre_register) {
      Runtime::preregister_task_variant<Experts::backward_task>(
          registrar, "Experts Backward Task");
    } else {
      if (enable_control_replication) {
        registrar.global_registration = false;
      }
      runtime->register_task_variant<Experts::backward_task>(registrar);
    }
  }
  {
    TaskVariantRegistrar registrar(EXPERTS_INF_TASK_ID, "Experts Inference");
    registrar.add_constraint(ProcessorConstraint(Processor::TOC_PROC));
    registrar.set_leaf();
    if (pre_register) {
      Runtime::preregister_task_variant<Experts::inference_task>(
          registrar, "Experts Inference Task");
    } else {
      if (enable_control_replication) {
        registrar.global_registration = false;
      }
      runtime->register_task_variant<Experts::inference_task>(registrar);
    }
  }
  // Cast
  {
    TaskVariantRegistrar registrar(CAST_INIT_TASK_ID, "Cast Init");
    registrar.add_constraint(ProcessorConstraint(Processor::TOC_PROC));
    registrar.set_leaf();
    if (pre_register) {
      Runtime::preregister_task_variant<OpMeta *, Cast::init_task>(
          registrar, "Cast Init Task");
    } else {
      if (enable_control_replication) {
        registrar.global_registration = false;
      }
      runtime->register_task_variant<OpMeta *, Cast::init_task>(registrar);
    }
  }
  {
    TaskVariantRegistrar registrar(CAST_FWD_TASK_ID, "Cast Forward");
    registrar.add_constraint(ProcessorConstraint(Processor::TOC_PROC));
    registrar.set_leaf();
    if (pre_register) {
      Runtime::preregister_task_variant<Cast::forward_task>(
          registrar, "Cast Forward Task");
    } else {
      if (enable_control_replication) {
        registrar.global_registration = false;
      }
      runtime->register_task_variant<Cast::forward_task>(registrar);
    }
  }
  {
    TaskVariantRegistrar registrar(CAST_BWD_TASK_ID, "Cast Backward");
    registrar.add_constraint(ProcessorConstraint(Processor::TOC_PROC));
    registrar.set_leaf();
    if (pre_register) {
      Runtime::preregister_task_variant<Cast::backward_task>(
          registrar, "Cast Backward Task");
    } else {
      if (enable_control_replication) {
        registrar.global_registration = false;
      }
      runtime->register_task_variant<Cast::backward_task>(registrar);
    }
  }
  // Conv2D task
  {
    TaskVariantRegistrar registrar(CONV2D_INIT_TASK_ID, "Conv2D Init");
    registrar.add_constraint(ProcessorConstraint(Processor::TOC_PROC));
    registrar.set_leaf();
    if (pre_register) {
      Runtime::preregister_task_variant<OpMeta *, Conv2D::init_task>(
          registrar, "Conv2D Init Task");
    } else {
      if (enable_control_replication) {
        registrar.global_registration = false;
      }
      runtime->register_task_variant<OpMeta *, Conv2D::init_task>(registrar);
    }
  }
  {
    TaskVariantRegistrar registrar(CONV2D_FWD_TASK_ID, "Conv2D Forward");
    registrar.add_constraint(ProcessorConstraint(Processor::TOC_PROC));
    registrar.set_leaf();
    if (pre_register) {
      Runtime::preregister_task_variant<Conv2D::forward_task>(
          registrar, "Conv2D Forward Task");
    } else {
      if (enable_control_replication) {
        registrar.global_registration = false;
      }
      runtime->register_task_variant<Conv2D::forward_task>(registrar);
    }
  }
  {
    TaskVariantRegistrar registrar(CONV2D_BWD_TASK_ID, "Conv2D Backward");
    registrar.add_constraint(ProcessorConstraint(Processor::TOC_PROC));
    registrar.set_leaf();
    if (pre_register) {
      Runtime::preregister_task_variant<Conv2D::backward_task>(
          registrar, "Conv2D Backward Task");
    } else {
      if (enable_control_replication) {
        registrar.global_registration = false;
      }
      runtime->register_task_variant<Conv2D::backward_task>(registrar);
    }
  }
  //{
  //  TaskVariantRegistrar registrar(CONV2D_UPD_TASK_ID, "Conv2D Update");
  //  registrar.add_constraint(ProcessorConstraint(Processor::TOC_PROC));
  //  registrar.set_leaf();
  //  Runtime::preregister_task_variant<Conv2D::update_task>(
  //     registrar, "Conv2D Update Task");
  //}
  // Dropout task
  {
    TaskVariantRegistrar registrar(DROPOUT_INIT_TASK_ID, "Dropout Init");
    registrar.add_constraint(ProcessorConstraint(Processor::TOC_PROC));
    registrar.set_leaf();
    if (pre_register) {
      Runtime::preregister_task_variant<OpMeta *, Dropout::init_task>(
          registrar, "Dropout Init Task");
    } else {
      if (enable_control_replication) {
        registrar.global_registration = false;
      }
      runtime->register_task_variant<OpMeta *, Dropout::init_task>(registrar);
    }
  }
  {
    TaskVariantRegistrar registrar(DROPOUT_FWD_TASK_ID, "Dropout Forward");
    registrar.add_constraint(ProcessorConstraint(Processor::TOC_PROC));
    registrar.set_leaf();
    if (pre_register) {
      Runtime::preregister_task_variant<Dropout::forward_task>(
          registrar, "Dropout Forward Task");
    } else {
      if (enable_control_replication) {
        registrar.global_registration = false;
      }
      runtime->register_task_variant<Dropout::forward_task>(registrar);
    }
  }
  {
    TaskVariantRegistrar registrar(DROPOUT_BWD_TASK_ID, "Dropout Backward");
    registrar.add_constraint(ProcessorConstraint(Processor::TOC_PROC));
    registrar.set_leaf();
    if (pre_register) {
      Runtime::preregister_task_variant<Dropout::backward_task>(
          registrar, "Dropout Backward Task");
    } else {
      if (enable_control_replication) {
        registrar.global_registration = false;
      }
      runtime->register_task_variant<Dropout::backward_task>(registrar);
    }
  }
  // Embedding task GPU
  {
    TaskVariantRegistrar registrar(EMBED_INIT_TASK_ID, "Embedding Init");
    registrar.add_constraint(ProcessorConstraint(Processor::TOC_PROC));
    registrar.set_leaf();
    if (pre_register) {
      Runtime::preregister_task_variant<OpMeta *, Embedding::init_task>(
          registrar, "Embedding Init Task");
    } else {
      if (enable_control_replication) {
        registrar.global_registration = false;
      }
      runtime->register_task_variant<OpMeta *, Embedding::init_task>(registrar);
    }
  }
  {
    TaskVariantRegistrar registrar(EMBED_FWD_TASK_ID, "Embedding Forward");
    registrar.add_constraint(ProcessorConstraint(Processor::TOC_PROC));
    registrar.set_leaf();
    if (pre_register) {
      Runtime::preregister_task_variant<Embedding::forward_task>(
          registrar, "Embedding Forward Task");
    } else {
      if (enable_control_replication) {
        registrar.global_registration = false;
      }
      runtime->register_task_variant<Embedding::forward_task>(registrar);
    }
  }
  {
    TaskVariantRegistrar registrar(EMBED_INF_TASK_ID, "Embedding Inference");
    registrar.add_constraint(ProcessorConstraint(Processor::TOC_PROC));
    registrar.set_leaf();
    if (pre_register) {
      Runtime::preregister_task_variant<Embedding::inference_task>(
          registrar, "Embedding Inference Task");
    } else {
      if (enable_control_replication) {
        registrar.global_registration = false;
      }
      runtime->register_task_variant<Embedding::inference_task>(registrar);
    }
  }
  {
    TaskVariantRegistrar registrar(EMBED_BWD_TASK_ID, "Embedding Backward");
    registrar.add_constraint(ProcessorConstraint(Processor::TOC_PROC));
    registrar.set_leaf();
    if (pre_register) {
      Runtime::preregister_task_variant<Embedding::backward_task>(
          registrar, "Embedding Backward Task");
    } else {
      if (enable_control_replication) {
        registrar.global_registration = false;
      }
      runtime->register_task_variant<Embedding::backward_task>(registrar);
    }
  }
  // Embedding task CPU
  /* {
    TaskVariantRegistrar registrar(EMBED_FWD_TASK_ID, "Embedding Forward");
    registrar.add_constraint(ProcessorConstraint(Processor::LOC_PROC));
    registrar.set_leaf();
    Runtime::preregister_task_variant<Embedding::forward_task_cpu>(
        registrar, "Embedding Forward Task");
  }
  {
    TaskVariantRegistrar registrar(EMBED_BWD_TASK_ID, "Embedding Backward");
    registrar.add_constraint(ProcessorConstraint(Processor::LOC_PROC));
    registrar.set_leaf();
    Runtime::preregister_task_variant<Embedding::backward_task_cpu>(
        registrar, "Embedding Backward Task");
  }*/
  // Gather task
  {
    TaskVariantRegistrar registrar(GATHER_INIT_TASK_ID, "Gather Init");
    registrar.add_constraint(ProcessorConstraint(Processor::TOC_PROC));
    registrar.set_leaf();
    if (pre_register) {
      Runtime::preregister_task_variant<OpMeta *, Gather::init_task>(
          registrar, "Gather Init Task");
    } else {
      if (enable_control_replication) {
        registrar.global_registration = false;
      }
      runtime->register_task_variant<OpMeta *, Gather::init_task>(registrar);
    }
  }
  {
    TaskVariantRegistrar registrar(GATHER_FWD_TASK_ID, "Gather Forward");
    registrar.add_constraint(ProcessorConstraint(Processor::TOC_PROC));
    registrar.set_leaf();
    if (pre_register) {
      Runtime::preregister_task_variant<Gather::forward_task>(
          registrar, "Gather Forward Task");
    } else {
      if (enable_control_replication) {
        registrar.global_registration = false;
      }
      runtime->register_task_variant<Gather::forward_task>(registrar);
    }
  }
  {
    TaskVariantRegistrar registrar(GATHER_BWD_TASK_ID, "Gather Backward");
    registrar.add_constraint(ProcessorConstraint(Processor::TOC_PROC));
    registrar.set_leaf();
    if (pre_register) {
      Runtime::preregister_task_variant<Gather::backward_task>(
          registrar, "Gather Backward Task");
    } else {
      if (enable_control_replication) {
        registrar.global_registration = false;
      }
      runtime->register_task_variant<Gather::backward_task>(registrar);
    }
  }

  // Cache task CPU
  {
    TaskVariantRegistrar registrar(CACHE_INIT_TASK_ID, "Cache Init");
    registrar.add_constraint(ProcessorConstraint(Processor::TOC_PROC));
    registrar.set_leaf();
    if (pre_register) {
      Runtime::preregister_task_variant<OpMeta *, Cache::init_task>(
          registrar, "Cache Init Task");
    } else {
      if (enable_control_replication) {
        registrar.global_registration = false;
      }
      runtime->register_task_variant<OpMeta *, Cache::init_task>(registrar);
    }
  }
  {
    TaskVariantRegistrar registrar(CACHE_FWD_TASK_ID, "Cache Forward");
    registrar.add_constraint(ProcessorConstraint(Processor::TOC_PROC));
    registrar.set_leaf();
    if (pre_register) {
      Runtime::preregister_task_variant<Cache::forward_task>(
          registrar, "Cache Forward Task");
    } else {
      if (enable_control_replication) {
        registrar.global_registration = false;
      }
      runtime->register_task_variant<Cache::forward_task>(registrar);
    }
  }
  {
    TaskVariantRegistrar registrar(CACHE_UPDATE_TASK_ID, "Cache Update");
    registrar.add_constraint(ProcessorConstraint(Processor::TOC_PROC));
    registrar.set_leaf();
    if (pre_register) {
      Runtime::preregister_task_variant<float, Cache::update_task>(
          registrar, "Cache Update Task");
    } else {
      if (enable_control_replication) {
        registrar.global_registration = false;
      }
      runtime->register_task_variant<float, Cache::update_task>(registrar);
    }
  }
  // Group by task CPU
  {
    TaskVariantRegistrar registrar(GROUP_BY_INIT_TASK_ID, "Group_by Init");
    registrar.add_constraint(ProcessorConstraint(Processor::TOC_PROC));
    registrar.set_leaf();
    if (pre_register) {
      Runtime::preregister_task_variant<OpMeta *, Group_by::init_task>(
          registrar, "Group_by Init Task");
    } else {
      if (enable_control_replication) {
        registrar.global_registration = false;
      }
      runtime->register_task_variant<OpMeta *, Group_by::init_task>(registrar);
    }
  }
  {
    TaskVariantRegistrar registrar(GROUP_BY_FWD_TASK_ID, "Group_by Forward");
    registrar.add_constraint(ProcessorConstraint(Processor::TOC_PROC));
    registrar.set_leaf();
    if (pre_register) {
      Runtime::preregister_task_variant<Group_by::forward_task>(
          registrar, "Group_by Forward Task");
    } else {
      if (enable_control_replication) {
        registrar.global_registration = false;
      }
      runtime->register_task_variant<Group_by::forward_task>(registrar);
    }
  }
  {
    TaskVariantRegistrar registrar(GROUP_BY_BWD_TASK_ID, "Group_by Backward");
    registrar.add_constraint(ProcessorConstraint(Processor::TOC_PROC));
    registrar.set_leaf();
    if (pre_register) {
      Runtime::preregister_task_variant<Group_by::backward_task>(
          registrar, "Group_by Backward Task");
    } else {
      if (enable_control_replication) {
        registrar.global_registration = false;
      }
      runtime->register_task_variant<Group_by::backward_task>(registrar);
    }
  }

  // Aggregate task CPU
  {
    TaskVariantRegistrar registrar(AGGREGATE_INIT_TASK_ID, "Aggregate Init");
    registrar.add_constraint(ProcessorConstraint(Processor::TOC_PROC));
    registrar.set_leaf();
    if (pre_register) {
      Runtime::preregister_task_variant<OpMeta *, Aggregate::init_task>(
          registrar, "Aggregate Init Task");
    } else {
      if (enable_control_replication) {
        registrar.global_registration = false;
      }
      runtime->register_task_variant<OpMeta *, Aggregate::init_task>(registrar);
    }
  }
  {
    TaskVariantRegistrar registrar(AGGREGATE_FWD_TASK_ID, "Aggregate Forward");
    registrar.add_constraint(ProcessorConstraint(Processor::TOC_PROC));
    registrar.set_leaf();
    if (pre_register) {
      Runtime::preregister_task_variant<Aggregate::forward_task>(
          registrar, "Aggregate Forward Task");
    } else {
      if (enable_control_replication) {
        registrar.global_registration = false;
      }
      runtime->register_task_variant<Aggregate::forward_task>(registrar);
    }
  }
  {
    TaskVariantRegistrar registrar(AGGREGATE_BWD_TASK_ID, "Aggregate Backward");
    registrar.add_constraint(ProcessorConstraint(Processor::TOC_PROC));
    registrar.set_leaf();
    if (pre_register) {
      Runtime::preregister_task_variant<Aggregate::backward_task>(
          registrar, "Aggregate Backward Task");
    } else {
      if (enable_control_replication) {
        registrar.global_registration = false;
      }
      runtime->register_task_variant<Aggregate::backward_task>(registrar);
    }
  }

  // AggregateSpec task CPU
  {
    TaskVariantRegistrar registrar(AGG_SPEC_INIT_TASK_ID,
                                   "Aggregate specification Init");
    registrar.add_constraint(ProcessorConstraint(Processor::TOC_PROC));
    registrar.set_leaf();
    if (pre_register) {
      Runtime::preregister_task_variant<OpMeta *, AggregateSpec::init_task>(
          registrar, "Aggregate specification Init Task");
    } else {
      if (enable_control_replication) {
        registrar.global_registration = false;
      }
      runtime->register_task_variant<OpMeta *, AggregateSpec::init_task>(
          registrar);
    }
  }
  {
    TaskVariantRegistrar registrar(AGG_SPEC_FWD_TASK_ID,
                                   "Aggregate specification Forward");
    registrar.add_constraint(ProcessorConstraint(Processor::TOC_PROC));
    registrar.set_leaf();
    if (pre_register) {
      Runtime::preregister_task_variant<AggregateSpec::forward_task>(
          registrar, "Aggregate specification Forward Task");
    } else {
      if (enable_control_replication) {
        registrar.global_registration = false;
      }
      runtime->register_task_variant<AggregateSpec::forward_task>(registrar);
    }
  }
  {
    TaskVariantRegistrar registrar(AGG_SPEC_BWD_TASK_ID,
                                   "Aggregate specification Backward");
    registrar.add_constraint(ProcessorConstraint(Processor::TOC_PROC));
    registrar.set_leaf();
    if (pre_register) {
      Runtime::preregister_task_variant<AggregateSpec::backward_task>(
          registrar, "Aggregate specification Backward Task");
    } else {
      if (enable_control_replication) {
        registrar.global_registration = false;
      }
      runtime->register_task_variant<AggregateSpec::backward_task>(registrar);
    }
  }

  // Pool2D task
  {
    TaskVariantRegistrar registrar(POOL2D_INIT_TASK_ID, "pool2d_init_task");
    registrar.add_constraint(ProcessorConstraint(Processor::TOC_PROC));
    registrar.set_leaf();
    if (pre_register) {
      Runtime::preregister_task_variant<OpMeta *, Pool2D::init_task>(
          registrar, "pool2d_init_task");
    } else {
      if (enable_control_replication) {
        registrar.global_registration = false;
      }
      runtime->register_task_variant<OpMeta *, Pool2D::init_task>(registrar);
    }
  }
  {
    TaskVariantRegistrar registrar(POOL2D_FWD_TASK_ID, "pool2d_fwd_task");
    registrar.add_constraint(ProcessorConstraint(Processor::TOC_PROC));
    registrar.set_leaf();
    if (pre_register) {
      Runtime::preregister_task_variant<Pool2D::forward_task>(
          registrar, "pool2d_fwd_task");
    } else {
      if (enable_control_replication) {
        registrar.global_registration = false;
      }
      runtime->register_task_variant<Pool2D::forward_task>(registrar);
    }
  }
  {
    TaskVariantRegistrar registrar(POOL2D_BWD_TASK_ID, "pool2d_bwd_task");
    registrar.add_constraint(ProcessorConstraint(Processor::TOC_PROC));
    registrar.set_leaf();
    if (pre_register) {
      Runtime::preregister_task_variant<Pool2D::backward_task>(
          registrar, "pool2d_bwd_task");
    } else {
      if (enable_control_replication) {
        registrar.global_registration = false;
      }
      runtime->register_task_variant<Pool2D::backward_task>(registrar);
    }
  }
  // BatchNorm task
  {
    TaskVariantRegistrar registrar(BATCHNORM_INIT_TASK_ID, "bn_init_task");
    registrar.add_constraint(ProcessorConstraint(Processor::TOC_PROC));
    registrar.set_leaf();
    if (pre_register) {
      Runtime::preregister_task_variant<OpMeta *, BatchNorm::init_task>(
          registrar, "bn_init_task");
    } else {
      if (enable_control_replication) {
        registrar.global_registration = false;
      }
      runtime->register_task_variant<OpMeta *, BatchNorm::init_task>(registrar);
    }
  }
  {
    TaskVariantRegistrar registrar(BATCHNORM_FWD_TASK_ID, "bn_fwd_task");
    registrar.add_constraint(ProcessorConstraint(Processor::TOC_PROC));
    registrar.set_leaf();
    if (pre_register) {
      Runtime::preregister_task_variant<BatchNorm::forward_task>(registrar,
                                                                 "bn_fwd_task");
    } else {
      if (enable_control_replication) {
        registrar.global_registration = false;
      }
      runtime->register_task_variant<BatchNorm::forward_task>(registrar);
    }
  }
  {
    TaskVariantRegistrar registrar(BATCHNORM_BWD_TASK_ID, "bn_bwd_task");
    registrar.add_constraint(ProcessorConstraint(Processor::TOC_PROC));
    registrar.set_leaf();
    if (pre_register) {
      Runtime::preregister_task_variant<BatchNorm::backward_task>(
          registrar, "bn_bwd_task");
    } else {
      if (enable_control_replication) {
        registrar.global_registration = false;
      }
      runtime->register_task_variant<BatchNorm::backward_task>(registrar);
    }
  }
  // BatchMatmul task
  {
    TaskVariantRegistrar registrar(BATCHMATMUL_INIT_TASK_ID,
                                   "BatchMatmul Init");
    registrar.add_constraint(ProcessorConstraint(Processor::TOC_PROC));
    registrar.set_leaf();
    if (pre_register) {
      Runtime::preregister_task_variant<OpMeta *, BatchMatmul::init_task>(
          registrar, "BatchMatmul Init Task");
    } else {
      if (enable_control_replication) {
        registrar.global_registration = false;
      }
      runtime->register_task_variant<OpMeta *, BatchMatmul::init_task>(
          registrar);
    }
  }
  {
    TaskVariantRegistrar registrar(BATCHMATMUL_FWD_TASK_ID,
                                   "BatchMatmul Forward");
    registrar.add_constraint(ProcessorConstraint(Processor::TOC_PROC));
    registrar.set_leaf();
    if (pre_register) {
      Runtime::preregister_task_variant<BatchMatmul::forward_task>(
          registrar, "BatchMatmul Forward Task");
    } else {
      if (enable_control_replication) {
        registrar.global_registration = false;
      }
      runtime->register_task_variant<BatchMatmul::forward_task>(registrar);
    }
  }
  {
    TaskVariantRegistrar registrar(BATCHMATMUL_BWD_TASK_ID,
                                   "BatchMatmul Backward");
    registrar.add_constraint(ProcessorConstraint(Processor::TOC_PROC));
    registrar.set_leaf();
    if (pre_register) {
      Runtime::preregister_task_variant<BatchMatmul::backward_task>(
          registrar, "BatchMatmul Backward Task");
    } else {
      if (enable_control_replication) {
        registrar.global_registration = false;
      }
      runtime->register_task_variant<BatchMatmul::backward_task>(registrar);
    }
  }
  // LayerNorm task
  {
    TaskVariantRegistrar registrar(LAYERNORM_INIT_TASK_ID,
                                   "layernorm_init_task");
    registrar.add_constraint(ProcessorConstraint(Processor::TOC_PROC));
    registrar.set_leaf();
    if (pre_register) {
      Runtime::preregister_task_variant<OpMeta *, LayerNorm::init_task>(
          registrar, "layernorm_init_task");
    } else {
      if (enable_control_replication) {
        registrar.global_registration = false;
      }
      runtime->register_task_variant<OpMeta *, LayerNorm::init_task>(registrar);
    }
  }
  {
    TaskVariantRegistrar registrar(LAYERNORM_INF_TASK_ID,
                                   "LayerNorm Inference");
    registrar.add_constraint(ProcessorConstraint(Processor::TOC_PROC));
    registrar.set_leaf();
    if (pre_register) {
      Runtime::preregister_task_variant<LayerNorm::inference_task>(
          registrar, "LayerNorm Inference Task");
    } else {
      if (enable_control_replication) {
        registrar.global_registration = false;
      }
      runtime->register_task_variant<LayerNorm::inference_task>(registrar);
    }
  }
  {
    TaskVariantRegistrar registrar(LAYERNORM_FWD_TASK_ID, "layernorm_fwd_task");
    registrar.add_constraint(ProcessorConstraint(Processor::TOC_PROC));
    registrar.set_leaf();
    if (pre_register) {
      Runtime::preregister_task_variant<LayerNorm::forward_task>(
          registrar, "layernorm_fwd_task");
    } else {
      if (enable_control_replication) {
        registrar.global_registration = false;
      }
      runtime->register_task_variant<LayerNorm::forward_task>(registrar);
    }
  }
  // ResidualLayerNorm task
  {
    TaskVariantRegistrar registrar(RESIDUAL_LAYERNORM_INIT_TASK_ID,
                                   "residual_layernorm_init_task");
    registrar.add_constraint(ProcessorConstraint(Processor::TOC_PROC));
    registrar.set_leaf();
    if (pre_register) {
      Runtime::preregister_task_variant<OpMeta *, ResidualLayerNorm::init_task>(
          registrar, "residual_layernorm_init_task");
    } else {
      if (enable_control_replication) {
        registrar.global_registration = false;
      }
      runtime->register_task_variant<OpMeta *, ResidualLayerNorm::init_task>(
          registrar);
    }
  }
  {
    TaskVariantRegistrar registrar(RESIDUAL_LAYERNORM_INF_TASK_ID,
                                   "residual_layernorm_fwd_task");
    registrar.add_constraint(ProcessorConstraint(Processor::TOC_PROC));
    registrar.set_leaf();
    if (pre_register) {
      Runtime::preregister_task_variant<ResidualLayerNorm::inference_task>(
          registrar, "residual_layernorm_inference_task");
    } else {
      if (enable_control_replication) {
        registrar.global_registration = false;
      }
      runtime->register_task_variant<ResidualLayerNorm::inference_task>(
          registrar);
    }
  }
  // AddBiasResidualLayerNorm task
  {
    TaskVariantRegistrar registrar(ADD_BIAS_RESIDUAL_LAYERNORM_INIT_TASK_ID,
                                   "add_bias_residual_layernorm_init_task");
    registrar.add_constraint(ProcessorConstraint(Processor::TOC_PROC));
    registrar.set_leaf();
    if (pre_register) {
      Runtime::preregister_task_variant<OpMeta *,
                                        AddBiasResidualLayerNorm::init_task>(
          registrar, "add_bias_residual_layernorm_init_task");
    } else {
      if (enable_control_replication) {
        registrar.global_registration = false;
      }
      runtime->register_task_variant<OpMeta *,
                                     AddBiasResidualLayerNorm::init_task>(
          registrar);
    }
  }
  {
    TaskVariantRegistrar registrar(ADD_BIAS_RESIDUAL_LAYERNORM_INF_TASK_ID,
                                   "add_bias_residual_layernorm_fwd_task");
    registrar.add_constraint(ProcessorConstraint(Processor::TOC_PROC));
    registrar.set_leaf();
    if (pre_register) {
      Runtime::preregister_task_variant<
          AddBiasResidualLayerNorm::inference_task>(
          registrar, "add_bias_residual_layernorm_inference_task");
    } else {
      if (enable_control_replication) {
        registrar.global_registration = false;
      }
      runtime->register_task_variant<AddBiasResidualLayerNorm::inference_task>(
          registrar);
    }
  }
  // SigmoidSiluMulti task
  {
    TaskVariantRegistrar registrar(SIGMOID_SILU_MULTI_INIT_TASK_ID,
                                   "SigmoidSiluMulti Init");
    registrar.add_constraint(ProcessorConstraint(Processor::TOC_PROC));
    registrar.set_leaf();
    if (pre_register) {
      Runtime::preregister_task_variant<OpMeta *, SigmoidSiluMulti::init_task>(
          registrar, "SigmoidSiluMulti Init Task");
    } else {
      if (enable_control_replication) {
        registrar.global_registration = false;
      }
      runtime->register_task_variant<OpMeta *, SigmoidSiluMulti::init_task>(
          registrar);
    }
  }
  {
    TaskVariantRegistrar registrar(SIGMOID_SILU_MULTI_INF_TASK_ID,
                                   "SigmoidSiluMulti Inference");
    registrar.add_constraint(ProcessorConstraint(Processor::TOC_PROC));
    registrar.set_leaf();
    if (pre_register) {
      Runtime::preregister_task_variant<SigmoidSiluMulti::inference_task>(
          registrar, "SigmoidSiluMulti Inference Task");
    } else {
      if (enable_control_replication) {
        registrar.global_registration = false;
      }
      runtime->register_task_variant<SigmoidSiluMulti::inference_task>(
          registrar);
    }
  }
  // rms norm task
  {
    TaskVariantRegistrar registrar(RMSNORM_INIT_TASK_ID, "rmsnorm_init_task");
    registrar.add_constraint(ProcessorConstraint(Processor::TOC_PROC));
    registrar.set_leaf();
    if (pre_register) {
      Runtime::preregister_task_variant<OpMeta *, RMSNorm::init_task>(
          registrar, "rmsnorm_init_task");
    } else {
      if (enable_control_replication) {
        registrar.global_registration = false;
      }
      runtime->register_task_variant<OpMeta *, RMSNorm::init_task>(registrar);
    }
  }
  {
    TaskVariantRegistrar registrar(RMSNORM_FWD_TASK_ID, "rmsnorm_fwd_task");
    registrar.add_constraint(ProcessorConstraint(Processor::TOC_PROC));
    registrar.set_leaf();
    if (pre_register) {
      Runtime::preregister_task_variant<RMSNorm::forward_task>(
          registrar, "rmsnorm_fwd_task");
    } else {
      if (enable_control_replication) {
        registrar.global_registration = false;
      }
      runtime->register_task_variant<RMSNorm::forward_task>(registrar);
    }
  }
  {
    TaskVariantRegistrar registrar(RMSNORM_INF_TASK_ID, "RMS Norm Inference");
    registrar.add_constraint(ProcessorConstraint(Processor::TOC_PROC));
    registrar.set_leaf();
    if (pre_register) {
      Runtime::preregister_task_variant<RMSNorm::inference_task>(
          registrar, "RMS Norm Inference Task");
    } else {
      if (enable_control_replication) {
        registrar.global_registration = false;
      }
      runtime->register_task_variant<RMSNorm::inference_task>(registrar);
    }
  }
  // rms norm task
  {
    TaskVariantRegistrar registrar(RESIDUAL_RMSNORM_INIT_TASK_ID,
                                   "Residual RMS Norm Init");
    registrar.add_constraint(ProcessorConstraint(Processor::TOC_PROC));
    registrar.set_leaf();
    if (pre_register) {
      Runtime::preregister_task_variant<OpMeta *, ResidualRMSNorm::init_task>(
          registrar, "Residual RMS Norm Init");
    } else {
      if (enable_control_replication) {
        registrar.global_registration = false;
      }
      runtime->register_task_variant<OpMeta *, ResidualRMSNorm::init_task>(
          registrar);
    }
  }
  {
    TaskVariantRegistrar registrar(RESIDUAL_RMSNORM_INF_TASK_ID,
                                   "Residual RMS Norm Inference");
    registrar.add_constraint(ProcessorConstraint(Processor::TOC_PROC));
    registrar.set_leaf();
    if (pre_register) {
      Runtime::preregister_task_variant<ResidualRMSNorm::inference_task>(
          registrar, "RMS Norm Inference Task");
    } else {
      if (enable_control_replication) {
        registrar.global_registration = false;
      }
      runtime->register_task_variant<ResidualRMSNorm::inference_task>(
          registrar);
    }
  }
  {
    TaskVariantRegistrar registrar(LAYERNORM_BWD_TASK_ID, "layernorm_bwd_task");
    registrar.add_constraint(ProcessorConstraint(Processor::TOC_PROC));
    registrar.set_leaf();
    if (pre_register) {
      Runtime::preregister_task_variant<LayerNorm::backward_task>(
          registrar, "layernorm_bwd_task");
    } else {
      if (enable_control_replication) {
        registrar.global_registration = false;
      }
      runtime->register_task_variant<LayerNorm::backward_task>(registrar);
    }
  }
  // Linear task
  {
    TaskVariantRegistrar registrar(LINEAR_INIT_TASK_ID, "Linear Init");
    registrar.add_constraint(ProcessorConstraint(Processor::TOC_PROC));
    registrar.set_leaf();
    if (pre_register) {
      Runtime::preregister_task_variant<OpMeta *, Linear::init_task>(
          registrar, "Linear Init Task");
    } else {
      if (enable_control_replication) {
        registrar.global_registration = false;
      }
      runtime->register_task_variant<OpMeta *, Linear::init_task>(registrar);
    }
  }
  {
    TaskVariantRegistrar registrar(LINEAR_INF_TASK_ID, "Linear Inference");
    registrar.add_constraint(ProcessorConstraint(Processor::TOC_PROC));
    registrar.set_leaf();
    if (pre_register) {
      Runtime::preregister_task_variant<Linear::inference_task>(
          registrar, "Linear Inference Task");
    } else {
      if (enable_control_replication) {
        registrar.global_registration = false;
      }
      runtime->register_task_variant<Linear::inference_task>(registrar);
    }
  }
  {
    TaskVariantRegistrar registrar(LINEAR_FWD_TASK_ID, "Linear Forward");
    registrar.add_constraint(ProcessorConstraint(Processor::TOC_PROC));
    registrar.set_leaf();
    if (pre_register) {
      Runtime::preregister_task_variant<Linear::forward_task>(
          registrar, "Linear Forward Task");
    } else {
      if (enable_control_replication) {
        registrar.global_registration = false;
      }
      runtime->register_task_variant<Linear::forward_task>(registrar);
    }
  }
  {
    TaskVariantRegistrar registrar(LINEAR_BWD_TASK_ID, "Linear Backward");
    registrar.add_constraint(ProcessorConstraint(Processor::TOC_PROC));
    registrar.set_leaf();
    if (pre_register) {
      Runtime::preregister_task_variant<Linear::backward_task>(
          registrar, "Linear Backward Task");
    } else {
      if (enable_control_replication) {
        registrar.global_registration = false;
      }
      runtime->register_task_variant<Linear::backward_task>(registrar);
    }
  }
  // Flat task
  {
    TaskVariantRegistrar registrar(FLAT_INIT_TASK_ID, "flat_init_task");
    registrar.add_constraint(ProcessorConstraint(Processor::TOC_PROC));
    registrar.set_leaf();
    if (pre_register) {
      Runtime::preregister_task_variant<OpMeta *, Flat::init_task>(
          registrar, "flat_init_task");
    } else {
      if (enable_control_replication) {
        registrar.global_registration = false;
      }
      runtime->register_task_variant<OpMeta *, Flat::init_task>(registrar);
    }
  }
  {
    TaskVariantRegistrar registrar(FLAT_FWD_TASK_ID, "flat_fwd_task");
    registrar.add_constraint(ProcessorConstraint(Processor::TOC_PROC));
    registrar.set_leaf();
    if (pre_register) {
      Runtime::preregister_task_variant<Flat::forward_task>(registrar,
                                                            "flat_fwd_task");
    } else {
      if (enable_control_replication) {
        registrar.global_registration = false;
      }
      runtime->register_task_variant<Flat::forward_task>(registrar);
    }
  }
  {
    TaskVariantRegistrar registrar(FLAT_BWD_TASK_ID, "flat_bwd_task");
    registrar.add_constraint(ProcessorConstraint(Processor::TOC_PROC));
    registrar.set_leaf();
    if (pre_register) {
      Runtime::preregister_task_variant<Flat::backward_task>(registrar,
                                                             "flat_bwd_task");
    } else {
      if (enable_control_replication) {
        registrar.global_registration = false;
      }
      runtime->register_task_variant<Flat::backward_task>(registrar);
    }
  }
  // Softmax task
  {
    TaskVariantRegistrar registrar(SOFTMAX_INIT_TASK_ID, "softmax_init_task");
    registrar.add_constraint(ProcessorConstraint(Processor::TOC_PROC));
    registrar.set_leaf();
    if (pre_register) {
      Runtime::preregister_task_variant<OpMeta *, Softmax::init_task>(
          registrar, "softmax_init_task");
    } else {
      if (enable_control_replication) {
        registrar.global_registration = false;
      }
      runtime->register_task_variant<OpMeta *, Softmax::init_task>(registrar);
    }
  }
  {
    TaskVariantRegistrar registrar(SOFTMAX_FWD_TASK_ID, "softmax_fwd_task");
    registrar.add_constraint(ProcessorConstraint(Processor::TOC_PROC));
    registrar.set_leaf();
    if (pre_register) {
      Runtime::preregister_task_variant<Softmax::forward_task>(
          registrar, "softmax_fwd_task");
    } else {
      if (enable_control_replication) {
        registrar.global_registration = false;
      }
      runtime->register_task_variant<Softmax::forward_task>(registrar);
    }
  }
  {
    TaskVariantRegistrar registrar(SOFTMAX_BWD_TASK_ID, "softmax_bwd_task");
    registrar.add_constraint(ProcessorConstraint(Processor::TOC_PROC));
    registrar.set_leaf();
    if (pre_register) {
      Runtime::preregister_task_variant<Softmax::backward_task>(
          registrar, "softmax_bwd_task");
    } else {
      if (enable_control_replication) {
        registrar.global_registration = false;
      }
      runtime->register_task_variant<Softmax::backward_task>(registrar);
    }
  }
  {
    TaskVariantRegistrar registrar(SOFTMAX_INF_TASK_ID, "Softmax Inference");
    registrar.add_constraint(ProcessorConstraint(Processor::TOC_PROC));
    registrar.set_leaf();
    if (pre_register) {
      Runtime::preregister_task_variant<Softmax::inference_task>(
          registrar, "Softmax Inference Task");
    } else {
      if (enable_control_replication) {
        registrar.global_registration = false;
      }
      runtime->register_task_variant<Softmax::inference_task>(registrar);
    }
  }
  // compute Loss
  {
    TaskVariantRegistrar registrar(LOSS_BWD_TASK_ID, "Loss Backward");
    registrar.add_constraint(ProcessorConstraint(Processor::TOC_PROC));
    registrar.set_leaf();
    if (pre_register) {
      Runtime::preregister_task_variant<Loss::backward_task>(
          registrar, "Loss Backward Task");
    } else {
      if (enable_control_replication) {
        registrar.global_registration = false;
      }
      runtime->register_task_variant<Loss::backward_task>(registrar);
    }
  }
  // compute Metrics
  {
    TaskVariantRegistrar registrar(METRICS_COMP_TASK_ID, "Metrics Compute");
    registrar.add_constraint(ProcessorConstraint(Processor::TOC_PROC));
    registrar.set_leaf();
    if (pre_register) {
      Runtime::preregister_task_variant<PerfMetrics, Metrics::compute_task>(
          registrar, "Metrics Compute Task");
    } else {
      if (enable_control_replication) {
        registrar.global_registration = false;
      }
      runtime->register_task_variant<PerfMetrics, Metrics::compute_task>(
          registrar);
    }
  }
  // MSELoss
  //{
  //  TaskVariantRegistrar registrar(MSELOSS_BWD_TASK_ID, "MSELoss Backward");
  //  registrar.add_constraint(ProcessorConstraint(Processor::TOC_PROC));
  //  registrar.set_leaf();
  //  Runtime::preregister_task_variant<PerfMetrics, MSELoss::backward_task>(
  //      registrar, "MSELoss Backward Task");
  //}
  // update metrics
  {
    TaskVariantRegistrar registrar(UPDATE_METRICS_TASK_ID, "Update Metrics");
    registrar.add_constraint(ProcessorConstraint(Processor::LOC_PROC));
    registrar.set_leaf();
    if (pre_register) {
      Runtime::preregister_task_variant<PerfMetrics,
                                        FFModel::update_metrics_task>(
          registrar, "Update Metrics Task");
    } else {
      if (enable_control_replication) {
        registrar.global_registration = false;
      }
      runtime->register_task_variant<PerfMetrics, FFModel::update_metrics_task>(
          registrar);
    }
  }
  // Concat task
  {
    TaskVariantRegistrar registrar(CONCAT_INIT_TASK_ID, "Concat Init");
    registrar.add_constraint(ProcessorConstraint(Processor::TOC_PROC));
    registrar.set_leaf();
    if (pre_register) {
      Runtime::preregister_task_variant<OpMeta *, Concat::init_task>(
          registrar, "Concat Init Task");
    } else {
      if (enable_control_replication) {
        registrar.global_registration = false;
      }
      runtime->register_task_variant<OpMeta *, Concat::init_task>(registrar);
    }
  }
  {
    TaskVariantRegistrar registrar(CONCAT_FWD_TASK_ID, "Concat Forward");
    registrar.add_constraint(ProcessorConstraint(Processor::TOC_PROC));
    registrar.set_leaf();
    if (pre_register) {
      Runtime::preregister_task_variant<Concat::forward_task>(
          registrar, "Concat Forward Task");
    } else {
      if (enable_control_replication) {
        registrar.global_registration = false;
      }
      runtime->register_task_variant<Concat::forward_task>(registrar);
    }
  }
  {
    TaskVariantRegistrar registrar(CONCAT_BWD_TASK_ID, "Concat Backward");
    registrar.add_constraint(ProcessorConstraint(Processor::TOC_PROC));
    registrar.set_leaf();
    if (pre_register) {
      Runtime::preregister_task_variant<Concat::backward_task>(
          registrar, "Concat Backward Task");
    } else {
      if (enable_control_replication) {
        registrar.global_registration = false;
      }
      runtime->register_task_variant<Concat::backward_task>(registrar);
    }
  }
  // Split task
  {
    TaskVariantRegistrar registrar(SPLIT_INIT_TASK_ID, "Split Init");
    registrar.add_constraint(ProcessorConstraint(Processor::TOC_PROC));
    registrar.set_leaf();
    if (pre_register) {
      Runtime::preregister_task_variant<OpMeta *, Split::init_task>(
          registrar, "Split Init Task");
    } else {
      if (enable_control_replication) {
        registrar.global_registration = false;
      }
      runtime->register_task_variant<OpMeta *, Split::init_task>(registrar);
    }
  }
  {
    TaskVariantRegistrar registrar(SPLIT_FWD_TASK_ID, "Split Forward");
    registrar.add_constraint(ProcessorConstraint(Processor::TOC_PROC));
    registrar.set_leaf();
    if (pre_register) {
      Runtime::preregister_task_variant<Split::forward_task>(
          registrar, "Split Forward Task");
    } else {
      if (enable_control_replication) {
        registrar.global_registration = false;
      }
      runtime->register_task_variant<Split::forward_task>(registrar);
    }
  }
  {
    TaskVariantRegistrar registrar(SPLIT_BWD_TASK_ID, "Split Backward");
    registrar.add_constraint(ProcessorConstraint(Processor::TOC_PROC));
    registrar.set_leaf();
    if (pre_register) {
      Runtime::preregister_task_variant<Split::backward_task>(
          registrar, "Split Backward Task");
    } else {
      if (enable_control_replication) {
        registrar.global_registration = false;
      }
      runtime->register_task_variant<Split::backward_task>(registrar);
    }
  }
  // Reduce task
  {
    TaskVariantRegistrar registrar(REDUCE_INIT_TASK_ID, "Reduce Init");
    registrar.add_constraint(ProcessorConstraint(Processor::TOC_PROC));
    registrar.set_leaf();
    if (pre_register) {
      Runtime::preregister_task_variant<OpMeta *, Reduce::init_task>(
          registrar, "Reduce Init Task");
    } else {
      if (enable_control_replication) {
        registrar.global_registration = false;
      }
      runtime->register_task_variant<OpMeta *, Reduce::init_task>(registrar);
    }
  }
  {
    TaskVariantRegistrar registrar(REDUCE_FWD_TASK_ID, "Reduce Forward");
    registrar.add_constraint(ProcessorConstraint(Processor::TOC_PROC));
    registrar.set_leaf();
    if (pre_register) {
      Runtime::preregister_task_variant<Reduce::forward_task>(
          registrar, "Reduce Forward Task");
    } else {
      if (enable_control_replication) {
        registrar.global_registration = false;
      }
      runtime->register_task_variant<Reduce::forward_task>(registrar);
    }
  }
  {
    TaskVariantRegistrar registrar(REDUCE_BWD_TASK_ID, "Reduce Backward");
    registrar.add_constraint(ProcessorConstraint(Processor::TOC_PROC));
    registrar.set_leaf();
    if (pre_register) {
      Runtime::preregister_task_variant<Reduce::backward_task>(
          registrar, "Reduce Backward Task");
    } else {
      if (enable_control_replication) {
        registrar.global_registration = false;
      }
      runtime->register_task_variant<Reduce::backward_task>(registrar);
    }
  }
  // Reshape task
  {
    TaskVariantRegistrar registrar(RESHAPE_INIT_TASK_ID, "Reshape Init");
    registrar.add_constraint(ProcessorConstraint(Processor::TOC_PROC));
    registrar.set_leaf();
    if (pre_register) {
      Runtime::preregister_task_variant<OpMeta *, Reshape::init_task>(
          registrar, "Reshape Init Task");
    } else {
      if (enable_control_replication) {
        registrar.global_registration = false;
      }
      runtime->register_task_variant<OpMeta *, Reshape::init_task>(registrar);
    }
  }
  {
    TaskVariantRegistrar registrar(RESHAPE_FWD_TASK_ID, "Reshape Forward");
    registrar.add_constraint(ProcessorConstraint(Processor::TOC_PROC));
    registrar.set_leaf();
    if (pre_register) {
      Runtime::preregister_task_variant<Reshape::forward_task>(
          registrar, "Reshape Forward Task");
    } else {
      if (enable_control_replication) {
        registrar.global_registration = false;
      }
      runtime->register_task_variant<Reshape::forward_task>(registrar);
    }
  }
  {
    TaskVariantRegistrar registrar(RESHAPE_BWD_TASK_ID, "Reshape Backward");
    registrar.add_constraint(ProcessorConstraint(Processor::TOC_PROC));
    registrar.set_leaf();
    if (pre_register) {
      Runtime::preregister_task_variant<Reshape::backward_task>(
          registrar, "Reshape Backward Task");
    } else {
      if (enable_control_replication) {
        registrar.global_registration = false;
      }
      runtime->register_task_variant<Reshape::backward_task>(registrar);
    }
  }
  // Reverse task
  {
    TaskVariantRegistrar registrar(REVERSE_INIT_TASK_ID, "Reverse Init");
    registrar.add_constraint(ProcessorConstraint(Processor::TOC_PROC));
    registrar.set_leaf();
    if (pre_register) {
      Runtime::preregister_task_variant<OpMeta *, Reverse::init_task>(
          registrar, "Reverse Init Task");
    } else {
      if (enable_control_replication) {
        registrar.global_registration = false;
      }
      runtime->register_task_variant<OpMeta *, Reverse::init_task>(registrar);
    }
  }
  {
    TaskVariantRegistrar registrar(REVERSE_FWD_TASK_ID, "Reverse Forward");
    registrar.add_constraint(ProcessorConstraint(Processor::TOC_PROC));
    registrar.set_leaf();
    if (pre_register) {
      Runtime::preregister_task_variant<Reverse::forward_task>(
          registrar, "Reverse Forward Task");
    } else {
      if (enable_control_replication) {
        registrar.global_registration = false;
      }
      runtime->register_task_variant<Reverse::forward_task>(registrar);
    }
  }
  {
    TaskVariantRegistrar registrar(REVERSE_BWD_TASK_ID, "Reverse Backward");
    registrar.add_constraint(ProcessorConstraint(Processor::TOC_PROC));
    registrar.set_leaf();
    if (pre_register) {
      Runtime::preregister_task_variant<Reverse::backward_task>(
          registrar, "Reverse Backward Task");
    } else {
      if (enable_control_replication) {
        registrar.global_registration = false;
      }
      runtime->register_task_variant<Reverse::backward_task>(registrar);
    }
  }
  // Topk task
  {
    TaskVariantRegistrar registrar(TOPK_INIT_TASK_ID, "TopK Init");
    registrar.add_constraint(ProcessorConstraint(Processor::TOC_PROC));
    registrar.set_leaf();
    if (pre_register) {
      Runtime::preregister_task_variant<OpMeta *, TopK::init_task>(
          registrar, "TopK Init Task");
    } else {
      if (enable_control_replication) {
        registrar.global_registration = false;
      }
      runtime->register_task_variant<OpMeta *, TopK::init_task>(registrar);
    }
  }
  {
    TaskVariantRegistrar registrar(TOPK_FWD_TASK_ID, "TopK Forward");
    registrar.add_constraint(ProcessorConstraint(Processor::TOC_PROC));
    registrar.set_leaf();
    if (pre_register) {
      Runtime::preregister_task_variant<TopK::forward_task>(
          registrar, "TopK Forward Task");
    } else {
      if (enable_control_replication) {
        registrar.global_registration = false;
      }
      runtime->register_task_variant<TopK::forward_task>(registrar);
    }
  }
  {
    TaskVariantRegistrar registrar(TOPK_BWD_TASK_ID, "TopK Backward");
    registrar.add_constraint(ProcessorConstraint(Processor::TOC_PROC));
    registrar.set_leaf();
    if (pre_register) {
      Runtime::preregister_task_variant<TopK::backward_task>(
          registrar, "TopK Backward Task");
    } else {
      if (enable_control_replication) {
        registrar.global_registration = false;
      }
      runtime->register_task_variant<TopK::backward_task>(registrar);
    }
  }
  // ArgTopk task
  {
    TaskVariantRegistrar registrar(ARG_TOPK_INIT_TASK_ID, "ArgTopK Init");
    registrar.add_constraint(ProcessorConstraint(Processor::TOC_PROC));
    registrar.set_leaf();
    if (pre_register) {
      Runtime::preregister_task_variant<OpMeta *, ArgTopK::init_task>(
          registrar, "ArgTopK Init Task");
    } else {
      if (enable_control_replication) {
        registrar.global_registration = false;
      }
      runtime->register_task_variant<OpMeta *, ArgTopK::init_task>(registrar);
    }
  }
  {
    TaskVariantRegistrar registrar(ARG_TOPK_INF_TASK_ID, "ArgTopK Inference");
    registrar.add_constraint(ProcessorConstraint(Processor::TOC_PROC));
    registrar.set_leaf();
    if (pre_register) {
      Runtime::preregister_task_variant<InferenceResult,
                                        ArgTopK::inference_task>(
          registrar, "ArgTopK Inference Task");
    } else {
      if (enable_control_replication) {
        registrar.global_registration = false;
      }
      runtime->register_task_variant<InferenceResult, ArgTopK::inference_task>(
          registrar);
    }
  }
  {
    TaskVariantRegistrar registrar(ARG_TOPK_INF_SPECULATIVE_TASK_ID,
                                   "ArgTopK Speculative Inference");
    registrar.add_constraint(ProcessorConstraint(Processor::TOC_PROC));
    registrar.set_leaf();
    if (pre_register) {
      Runtime::preregister_task_variant<BeamInferenceResult,
                                        ArgTopK::inference_speculative_task>(
          registrar, "ArgTopK Speculative Inference Task");
    } else {
      if (enable_control_replication) {
        registrar.global_registration = false;
      }
      runtime->register_task_variant<BeamInferenceResult,
                                     ArgTopK::inference_speculative_task>(
          registrar);
    }
  }
  // BeamTopk task
  {
    TaskVariantRegistrar registrar(BEAM_TOPK_INIT_TASK_ID, "BeamTopK Init");
    registrar.add_constraint(ProcessorConstraint(Processor::TOC_PROC));
    registrar.set_leaf();
    if (pre_register) {
      Runtime::preregister_task_variant<OpMeta *, BeamTopK::init_task>(
          registrar, "BeamTopK Init Task");
    } else {
      if (enable_control_replication) {
        registrar.global_registration = false;
      }
      runtime->register_task_variant<OpMeta *, BeamTopK::init_task>(registrar);
    }
  }
  {
    TaskVariantRegistrar registrar(BEAM_TOPK_INF_TASK_ID, "BeamTopK Inference");
    registrar.add_constraint(ProcessorConstraint(Processor::TOC_PROC));
    registrar.set_leaf();
    if (pre_register) {
      Runtime::preregister_task_variant<BeamInferenceResult,
                                        BeamTopK::inference_task>(
          registrar, "BeamTopK Inference Task");
    } else {
      if (enable_control_replication) {
        registrar.global_registration = false;
      }
      runtime->register_task_variant<BeamInferenceResult,
                                     BeamTopK::inference_task>(registrar);
    }
  }
  // Sampling task
  {
    TaskVariantRegistrar registrar(SAMPLING_INIT_TASK_ID, "Sampling Init");
    registrar.add_constraint(ProcessorConstraint(Processor::TOC_PROC));
    registrar.set_leaf();
    if (pre_register) {
      Runtime::preregister_task_variant<OpMeta *, Sampling::init_task>(
          registrar, "Sampling Init Task");
    } else {
      if (enable_control_replication) {
        registrar.global_registration = false;
      }
      runtime->register_task_variant<OpMeta *, Sampling::init_task>(registrar);
    }
  }
  {
    TaskVariantRegistrar registrar(SAMPLING_INF_TASK_ID, "Sampling Inference");
    registrar.add_constraint(ProcessorConstraint(Processor::TOC_PROC));
    registrar.set_leaf();
    if (pre_register) {
      Runtime::preregister_task_variant<InferenceResult,
                                        Sampling::inference_task>(
          registrar, "Sampling Inference Task");
    } else {
      if (enable_control_replication) {
        registrar.global_registration = false;
      }
      runtime->register_task_variant<InferenceResult, Sampling::inference_task>(
          registrar);
    }
  }
  // ArgMax task
  {
    TaskVariantRegistrar registrar(ARGMAX_INIT_TASK_ID, "ArgMax Init");
    registrar.add_constraint(ProcessorConstraint(Processor::TOC_PROC));
    registrar.set_leaf();
    if (pre_register) {
      Runtime::preregister_task_variant<OpMeta *, ArgMax::init_task>(
          registrar, "ArgMax Init Task");
    } else {
      if (enable_control_replication) {
        registrar.global_registration = false;
      }
      runtime->register_task_variant<OpMeta *, ArgMax::init_task>(registrar);
    }
  }
  {
    TaskVariantRegistrar registrar(ARGMAX_BEAM_INF_TASK_ID,
                                   "ArgMax Beam Inference");
    registrar.add_constraint(ProcessorConstraint(Processor::TOC_PROC));
    registrar.set_leaf();
    if (pre_register) {
      Runtime::preregister_task_variant<BeamInferenceResult,
                                        ArgMax::inference_task_beam>(
          registrar, "ArgMax Inference Task Beam");
    } else {
      if (enable_control_replication) {
        registrar.global_registration = false;
      }
      runtime->register_task_variant<BeamInferenceResult,
                                     ArgMax::inference_task_beam>(registrar);
    }
  }
  {
    TaskVariantRegistrar registrar(ARGMAX_NORM_INF_TASK_ID,
                                   "ArgMax Norm Inference");
    registrar.add_constraint(ProcessorConstraint(Processor::TOC_PROC));
    registrar.set_leaf();
    if (pre_register) {
      Runtime::preregister_task_variant<InferenceResult,
                                        ArgMax::inference_task_norm>(
          registrar, "ArgMax Inference Task Norm");
    } else {
      if (enable_control_replication) {
        registrar.global_registration = false;
      }
      runtime
          ->register_task_variant<InferenceResult, ArgMax::inference_task_norm>(
              registrar);
    }
  }
  // Transpose task
  {
    TaskVariantRegistrar registrar(TRANSPOSE_INIT_TASK_ID, "Transpose Init");
    registrar.add_constraint(ProcessorConstraint(Processor::TOC_PROC));
    registrar.set_leaf();
    if (pre_register) {
      Runtime::preregister_task_variant<OpMeta *, Transpose::init_task>(
          registrar, "Transpose Init Task");
    } else {
      if (enable_control_replication) {
        registrar.global_registration = false;
      }
      runtime->register_task_variant<OpMeta *, Transpose::init_task>(registrar);
    }
  }
  {
    TaskVariantRegistrar registrar(TRANSPOSE_FWD_TASK_ID, "Transpose Forward");
    registrar.add_constraint(ProcessorConstraint(Processor::TOC_PROC));
    registrar.set_leaf();
    if (pre_register) {
      Runtime::preregister_task_variant<Transpose::forward_task>(
          registrar, "Transpose Forward Task");
    } else {
      if (enable_control_replication) {
        registrar.global_registration = false;
      }
      runtime->register_task_variant<Transpose::forward_task>(registrar);
    }
  }
  {
    TaskVariantRegistrar registrar(TRANSPOSE_BWD_TASK_ID, "Transpose Backward");
    registrar.add_constraint(ProcessorConstraint(Processor::TOC_PROC));
    registrar.set_leaf();
    if (pre_register) {
      Runtime::preregister_task_variant<Transpose::backward_task>(
          registrar, "Transpose Backward Task");
    } else {
      if (enable_control_replication) {
        registrar.global_registration = false;
      }
      runtime->register_task_variant<Transpose::backward_task>(registrar);
    }
  }
  // MultiHeadAttention task
  {
    TaskVariantRegistrar registrar(ATTENTION_INIT_TASK_ID,
                                   "MultiHeadAttention Init");
    registrar.add_constraint(ProcessorConstraint(Processor::TOC_PROC));
    registrar.set_leaf();
    if (pre_register) {
      Runtime::preregister_task_variant<OpMeta *,
                                        MultiHeadAttention::init_task>(
          registrar, "MultiHeadAttention Init Task");
    } else {
      if (enable_control_replication) {
        registrar.global_registration = false;
      }
      runtime->register_task_variant<OpMeta *, MultiHeadAttention::init_task>(
          registrar);
    }
  }
  {
    TaskVariantRegistrar registrar(ATTENTION_FWD_TASK_ID,
                                   "MultiHeadAttention Forward");
    registrar.add_constraint(ProcessorConstraint(Processor::TOC_PROC));
    registrar.set_leaf();
    if (pre_register) {
      Runtime::preregister_task_variant<MultiHeadAttention::forward_task>(
          registrar, "MultiHeadAttention Forward Task");
    } else {
      if (enable_control_replication) {
        registrar.global_registration = false;
      }
      runtime->register_task_variant<MultiHeadAttention::forward_task>(
          registrar);
    }
  }
  {
    TaskVariantRegistrar registrar(ATTENTION_BWD_TASK_ID,
                                   "MultiHeadAttention Backward");
    registrar.add_constraint(ProcessorConstraint(Processor::TOC_PROC));
    registrar.set_leaf();
    if (pre_register) {
      Runtime::preregister_task_variant<MultiHeadAttention::backward_task>(
          registrar, "MultiHeadAttention Backward Task");
    } else {
      if (enable_control_replication) {
        registrar.global_registration = false;
      }
      runtime->register_task_variant<MultiHeadAttention::backward_task>(
          registrar);
    }
  }
  // MultiHeadAttention task
  {
    TaskVariantRegistrar registrar(INC_MULTIHEAD_SELF_ATTENTION_INIT_TASK_ID,
                                   "IncMultiHeadSelfAttention Init");
    registrar.add_constraint(ProcessorConstraint(Processor::TOC_PROC));
    registrar.set_leaf();
    if (pre_register) {
      Runtime::preregister_task_variant<OpMeta *,
                                        IncMultiHeadSelfAttention::init_task>(
          registrar, "IncMultiHeadSelfAttention Init Task");
    } else {
      if (enable_control_replication) {
        registrar.global_registration = false;
      }
      runtime->register_task_variant<OpMeta *,
                                     IncMultiHeadSelfAttention::init_task>(
          registrar);
    }
  }
  {
    TaskVariantRegistrar registrar(INC_MULTIHEAD_SELF_ATTENTION_INF_TASK_ID,
                                   "IncMultiHeadSelfAttention Inference");
    registrar.add_constraint(ProcessorConstraint(Processor::TOC_PROC));
    registrar.set_leaf();
    if (pre_register) {
      Runtime::preregister_task_variant<
          IncMultiHeadSelfAttention::inference_task>(
          registrar, "IncMultiHeadSelfAttention Inference Task");
    } else {
      if (enable_control_replication) {
        registrar.global_registration = false;
      }
      runtime->register_task_variant<IncMultiHeadSelfAttention::inference_task>(
          registrar);
    }
  }
  // speculative MultiHeadAttention task
  {
    TaskVariantRegistrar registrar(
        SPEC_INC_MULTIHEAD_SELF_ATTENTION_INIT_TASK_ID,
        "Speculative IncMultiHeadSelfAttention Init");
    registrar.add_constraint(ProcessorConstraint(Processor::TOC_PROC));
    registrar.set_leaf();
    if (pre_register) {
      Runtime::preregister_task_variant<
          OpMeta *,
          SpecIncMultiHeadSelfAttention::init_task>(
          registrar, "Speculative IncMultiHeadSelfAttention Init Task");
    } else {
      if (enable_control_replication) {
        registrar.global_registration = false;
      }
      runtime->register_task_variant<OpMeta *,
                                     SpecIncMultiHeadSelfAttention::init_task>(
          registrar);
    }
  }
  {
    TaskVariantRegistrar registrar(
        SPEC_INC_MULTIHEAD_SELF_ATTENTION_INF_TASK_ID,
        "Speculative IncMultiHeadSelfAttention Inference");
    registrar.add_constraint(ProcessorConstraint(Processor::TOC_PROC));
    registrar.set_leaf();
    if (pre_register) {
      Runtime::preregister_task_variant<
          SpecIncMultiHeadSelfAttention::inference_task>(
          registrar, "Speculative IncMultiHeadSelfAttention Inference Task");
    } else {
      if (enable_control_replication) {
        registrar.global_registration = false;
      }
      runtime->register_task_variant<
          SpecIncMultiHeadSelfAttention::inference_task>(registrar);
    }
  }
  {
    TaskVariantRegistrar registrar(
        TREE_INC_MULTIHEAD_SELF_ATTENTION_INIT_TASK_ID,
        "TreeIncMultiHeadSelfAttention Init");
    registrar.add_constraint(ProcessorConstraint(Processor::TOC_PROC));
    registrar.set_leaf();
    if (pre_register) {
      Runtime::preregister_task_variant<
          OpMeta *,
          TreeIncMultiHeadSelfAttention::init_task>(
          registrar, "TreeIncMultiHeadSelfAttention Init Task");
    } else {
      if (enable_control_replication) {
        registrar.global_registration = false;
      }
      runtime->register_task_variant<OpMeta *,
                                     TreeIncMultiHeadSelfAttention::init_task>(
          registrar);
    }
  }
  {
    TaskVariantRegistrar registrar(
        TREE_INC_MULTIHEAD_SELF_ATTENTION_INF_TASK_ID,
        "TreeIncMultiHeadSelfAttention Inference");
    registrar.add_constraint(ProcessorConstraint(Processor::TOC_PROC));
    registrar.set_leaf();
    if (pre_register) {
      Runtime::preregister_task_variant<
          TreeIncMultiHeadSelfAttention::inference_task>(
          registrar, "TreeIncMultiHeadSelfAttention Inference Task");
    } else {
      if (enable_control_replication) {
        registrar.global_registration = false;
      }
      runtime->register_task_variant<
          TreeIncMultiHeadSelfAttention::inference_task>(registrar);
    }
  }
  // NoOp
  {
    TaskVariantRegistrar registrar(NOOP_INIT_TASK_ID, "Weight NCCL Init");
    registrar.add_constraint(ProcessorConstraint(Processor::TOC_PROC));
    registrar.set_leaf();
    if (pre_register) {
      Runtime::preregister_task_variant<OpMeta *, NoOp::init_task>(
          registrar, "Weight NCCL Init Task");
    } else {
      if (enable_control_replication) {
        registrar.global_registration = false;
      }
      runtime->register_task_variant<OpMeta *, NoOp::init_task>(registrar);
    }
  }
  // FusedOp Task
  {
    TaskVariantRegistrar registrar(FUSEDOP_INIT_TASK_ID, "FusedOp Init");
    registrar.add_constraint(ProcessorConstraint(Processor::TOC_PROC));
    registrar.set_leaf();
    if (pre_register) {
      Runtime::preregister_task_variant<OpMeta *, FusedOp::init_task>(
          registrar, "FusedOp Init Task");
    } else {
      if (enable_control_replication) {
        registrar.global_registration = false;
      }
      runtime->register_task_variant<OpMeta *, FusedOp::init_task>(registrar);
    }
  }
  {
    TaskVariantRegistrar registrar(FUSEDOP_FWD_TASK_ID, "FusedOp Forward");
    registrar.add_constraint(ProcessorConstraint(Processor::TOC_PROC));
    registrar.set_leaf();
    if (pre_register) {
      Runtime::preregister_task_variant<FusedOp::forward_task>(
          registrar, "FusedOp Forward Task");
    } else {
      if (enable_control_replication) {
        registrar.global_registration = false;
      }
      runtime->register_task_variant<FusedOp::forward_task>(registrar);
    }
  }
  {
    TaskVariantRegistrar registrar(FUSEDOP_INF_TASK_ID, "FusedOp Inference");
    registrar.add_constraint(ProcessorConstraint(Processor::TOC_PROC));
    registrar.set_leaf();
    if (pre_register) {
      Runtime::preregister_task_variant<FusedOp::inference_task>(
          registrar, "FusedOp Inference Task");
    } else {
      if (enable_control_replication) {
        registrar.global_registration = false;
      }
      runtime->register_task_variant<FusedOp::inference_task>(registrar);
    }
  }
  {
    TaskVariantRegistrar registrar(FUSEDOP_BWD_TASK_ID, "FusedOp Backward");
    registrar.add_constraint(ProcessorConstraint(Processor::TOC_PROC));
    registrar.set_leaf();
    if (pre_register) {
      Runtime::preregister_task_variant<FusedOp::backward_task>(
          registrar, "FusedOp Backward Task");
    } else {
      if (enable_control_replication) {
        registrar.global_registration = false;
      }
      runtime->register_task_variant<FusedOp::backward_task>(registrar);
    }
  }
  // ParallelOp Task
  // Repartition
  {
    TaskVariantRegistrar registrar(REPARTITION_INIT_TASK_ID,
                                   "Repartition Init");
    registrar.add_constraint(ProcessorConstraint(Processor::TOC_PROC));
    registrar.set_leaf();
    if (pre_register) {
      Runtime::preregister_task_variant<OpMeta *, Repartition::init_task>(
          registrar, "Repartition init Task");
    } else {
      if (enable_control_replication) {
        registrar.global_registration = false;
      }
      runtime->register_task_variant<OpMeta *, Repartition::init_task>(
          registrar);
    }
  }
  {
    TaskVariantRegistrar registrar(REPARTITION_FWD_TASK_ID,
                                   "Repartition Forward");
    registrar.add_constraint(ProcessorConstraint(Processor::TOC_PROC));
    registrar.set_leaf();
    if (pre_register) {
      Runtime::preregister_task_variant<Repartition::forward_task>(
          registrar, "Repartition Forward Task");
    } else {
      if (enable_control_replication) {
        registrar.global_registration = false;
      }
      runtime->register_task_variant<Repartition::forward_task>(registrar);
    }
  }
  {
    TaskVariantRegistrar registrar(REPARTITION_BWD_TASK_ID,
                                   "Repartition Backward");
    registrar.add_constraint(ProcessorConstraint(Processor::TOC_PROC));
    registrar.set_leaf();
    if (pre_register) {
      Runtime::preregister_task_variant<Repartition::backward_task>(
          registrar, "Repartition Backward Task");
    } else {
      if (enable_control_replication) {
        registrar.global_registration = false;
      }
      runtime->register_task_variant<Repartition::backward_task>(registrar);
    }
  }
  // Combine
  {
    TaskVariantRegistrar registrar(COMBINE_INIT_TASK_ID, "Combine Init");
    registrar.add_constraint(ProcessorConstraint(Processor::TOC_PROC));
    registrar.set_leaf();
    if (pre_register) {
      Runtime::preregister_task_variant<OpMeta *, Combine::init_task>(
          registrar, "Combine init Task");
    } else {
      if (enable_control_replication) {
        registrar.global_registration = false;
      }
      runtime->register_task_variant<OpMeta *, Combine::init_task>(registrar);
    }
  }
  {
    TaskVariantRegistrar registrar(COMBINE_FWD_TASK_ID, "Combine Forward");
    registrar.add_constraint(ProcessorConstraint(Processor::TOC_PROC));
    registrar.set_leaf();
    if (pre_register) {
      Runtime::preregister_task_variant<Combine::forward_task>(
          registrar, "Combine Forward Task");
    } else {
      if (enable_control_replication) {
        registrar.global_registration = false;
      }
      runtime->register_task_variant<Combine::forward_task>(registrar);
    }
  }
  {
    TaskVariantRegistrar registrar(COMBINE_BWD_TASK_ID, "Combine Backward");
    registrar.add_constraint(ProcessorConstraint(Processor::TOC_PROC));
    registrar.set_leaf();
    if (pre_register) {
      Runtime::preregister_task_variant<Combine::backward_task>(
          registrar, "Combine Backward Task");
    } else {
      if (enable_control_replication) {
        registrar.global_registration = false;
      }
      runtime->register_task_variant<Combine::backward_task>(registrar);
    }
  }
  // Replicate
  {
    TaskVariantRegistrar registrar(REPLICATE_INIT_TASK_ID, "Replicate Init");
    registrar.add_constraint(ProcessorConstraint(Processor::TOC_PROC));
    registrar.set_leaf();
    if (pre_register) {
      Runtime::preregister_task_variant<OpMeta *, Replicate::init_task>(
          registrar, "Replicate init Task");
    } else {
      if (enable_control_replication) {
        registrar.global_registration = false;
      }
      runtime->register_task_variant<OpMeta *, Replicate::init_task>(registrar);
    }
  }
  {
    TaskVariantRegistrar registrar(REPLICATE_FWD_TASK_ID, "Replicate Forward");
    registrar.add_constraint(ProcessorConstraint(Processor::TOC_PROC));
    registrar.set_leaf();
    if (pre_register) {
      Runtime::preregister_task_variant<Replicate::forward_task>(
          registrar, "Replicate Forward Task");
    } else {
      if (enable_control_replication) {
        registrar.global_registration = false;
      }
      runtime->register_task_variant<Replicate::forward_task>(registrar);
    }
  }
  {
    TaskVariantRegistrar registrar(REPLICATE_BWD_TASK_ID, "Replicate Backward");
    registrar.add_constraint(ProcessorConstraint(Processor::TOC_PROC));
    registrar.set_leaf();
    if (pre_register) {
      Runtime::preregister_task_variant<Replicate::backward_task>(
          registrar, "Replicate Backward Task");
    } else {
      if (enable_control_replication) {
        registrar.global_registration = false;
      }
      runtime->register_task_variant<Replicate::backward_task>(registrar);
    }
  }
  // Reduction
  {
    TaskVariantRegistrar registrar(REDUCTION_INIT_TASK_ID, "Reduction Init");
    registrar.add_constraint(ProcessorConstraint(Processor::TOC_PROC));
    registrar.set_leaf();
    if (pre_register) {
      Runtime::preregister_task_variant<OpMeta *, Reduction::init_task>(
          registrar, "Reduction init Task");
    } else {
      if (enable_control_replication) {
        registrar.global_registration = false;
      }
      runtime->register_task_variant<OpMeta *, Reduction::init_task>(registrar);
    }
  }
  {
    TaskVariantRegistrar registrar(REDUCTION_FWD_TASK_ID, "Reduction Forward");
    registrar.add_constraint(ProcessorConstraint(Processor::TOC_PROC));
    registrar.set_leaf();
    if (pre_register) {
      Runtime::preregister_task_variant<Reduction::forward_task>(
          registrar, "Reduction Forward Task");
    } else {
      if (enable_control_replication) {
        registrar.global_registration = false;
      }
      runtime->register_task_variant<Reduction::forward_task>(registrar);
    }
  }
  {
    TaskVariantRegistrar registrar(REDUCTION_BWD_TASK_ID, "Reduction Backward");
    registrar.add_constraint(ProcessorConstraint(Processor::TOC_PROC));
    registrar.set_leaf();
    if (pre_register) {
      Runtime::preregister_task_variant<Reduction::backward_task>(
          registrar, "Reduction Backward Task");
    } else {
      if (enable_control_replication) {
        registrar.global_registration = false;
      }
      runtime->register_task_variant<Reduction::backward_task>(registrar);
    }
  }
  // AllReduce
  {
    TaskVariantRegistrar registrar(ALLREDUCE_INIT_TASK_ID, "AllReduce Init");
    registrar.add_constraint(ProcessorConstraint(Processor::TOC_PROC));
    registrar.set_leaf();
    if (pre_register) {
      Runtime::preregister_task_variant<OpMeta *, AllReduce::init_task>(
          registrar, "AllReduce init Task");
    } else {
      if (enable_control_replication) {
        registrar.global_registration = false;
      }
      runtime->register_task_variant<OpMeta *, AllReduce::init_task>(registrar);
    }
  }
  {
    TaskVariantRegistrar registrar(ALLREDUCE_INF_TASK_ID,
                                   "AllReduce Inference");
    registrar.add_constraint(ProcessorConstraint(Processor::TOC_PROC));
    registrar.set_leaf();
    if (pre_register) {
      Runtime::preregister_task_variant<AllReduce::inference_task>(
          registrar, "AllReduce Inference Task");
    } else {
      if (enable_control_replication) {
        registrar.global_registration = false;
      }
      runtime->register_task_variant<AllReduce::inference_task>(registrar);
    }
  }
  {
    TaskVariantRegistrar registrar(ALLREDUCE_FWD_TASK_ID, "AllReduce Forward");
    registrar.add_constraint(ProcessorConstraint(Processor::TOC_PROC));
    registrar.set_leaf();
    if (pre_register) {
      Runtime::preregister_task_variant<AllReduce::forward_task>(
          registrar, "AllReduce Forward Task");
    } else {
      if (enable_control_replication) {
        registrar.global_registration = false;
      }
      runtime->register_task_variant<AllReduce::forward_task>(registrar);
    }
  }
  {
    TaskVariantRegistrar registrar(ALLREDUCE_BWD_TASK_ID, "AllReduce Backward");
    registrar.add_constraint(ProcessorConstraint(Processor::TOC_PROC));
    registrar.set_leaf();
    if (pre_register) {
      Runtime::preregister_task_variant<AllReduce::backward_task>(
          registrar, "AllReduce Backward Task");
    } else {
      if (enable_control_replication) {
        registrar.global_registration = false;
      }
      runtime->register_task_variant<AllReduce::backward_task>(registrar);
    }
  }
  // FusedParallelOp
  {
    TaskVariantRegistrar registrar(FUSED_PARALLELOP_FWD_TASK_ID,
                                   "FusedParallel Forward");
    registrar.add_constraint(ProcessorConstraint(Processor::TOC_PROC));
    registrar.set_leaf();
    if (pre_register) {
      Runtime::preregister_task_variant<FusedParallelOp::forward_task>(
          registrar, "FusedParallel Forward Task");
    } else {
      if (enable_control_replication) {
        registrar.global_registration = false;
      }
      runtime->register_task_variant<FusedParallelOp::forward_task>(registrar);
    }
  }
  {
    TaskVariantRegistrar registrar(FUSED_PARALLELOP_BWD_TASK_ID,
                                   "FusedParallel Backward");
    registrar.add_constraint(ProcessorConstraint(Processor::TOC_PROC));
    registrar.set_leaf();
    if (pre_register) {
      Runtime::preregister_task_variant<FusedParallelOp::backward_task>(
          registrar, "FusedParallel Backward Task");
    } else {
      if (enable_control_replication) {
        registrar.global_registration = false;
      }
      runtime->register_task_variant<FusedParallelOp::backward_task>(registrar);
    }
  }
  // Optimizer
  {
    TaskVariantRegistrar registrar(SGD_UPD_PS_TASK_ID,
                                   "SGD Parameter Server Update");
    registrar.add_constraint(ProcessorConstraint(Processor::TOC_PROC));
    registrar.set_leaf();
    if (pre_register) {
      Runtime::preregister_task_variant<SGDOptimizer::ps_update_task>(
          registrar, "SGD Parameter Server Update Task");
    } else {
      if (enable_control_replication) {
        registrar.global_registration = false;
      }
      runtime->register_task_variant<SGDOptimizer::ps_update_task>(registrar);
    }
  }
  {
    TaskVariantRegistrar registrar(ADAM_UPD_PS_TASK_ID,
                                   "Adam Parameter Server Update");
    registrar.add_constraint(ProcessorConstraint(Processor::TOC_PROC));
    registrar.set_leaf();
    if (pre_register) {
      Runtime::preregister_task_variant<AdamOptimizer::ps_update_task>(
          registrar, "Adam Parameter Server Update Task");
    } else {
      if (enable_control_replication) {
        registrar.global_registration = false;
      }
      runtime->register_task_variant<AdamOptimizer::ps_update_task>(registrar);
    }
  }
#ifdef FF_USE_NCCL
  {
    TaskVariantRegistrar registrar(SGD_UPD_NCCL_TASK_ID, "SGD NCCL Update");
    registrar.add_constraint(ProcessorConstraint(Processor::TOC_PROC));
    registrar.set_leaf();
    registrar.set_concurrent();
    if (pre_register) {
      Runtime::preregister_task_variant<SGDOptimizer::nccl_update_task>(
          registrar, "SGD NCCL Update Task");
    } else {
      if (enable_control_replication) {
        registrar.global_registration = false;
      }
      runtime->register_task_variant<SGDOptimizer::nccl_update_task>(registrar);
    }
  }
  {
    TaskVariantRegistrar registrar(ADAM_UPD_NCCL_TASK_ID, "Adam NCCL Update");
    registrar.add_constraint(ProcessorConstraint(Processor::TOC_PROC));
    registrar.set_leaf();
    if (pre_register) {
      Runtime::preregister_task_variant<AdamOptimizer::nccl_update_task>(
          registrar, "Adam NCCL Update Task");
    } else {
      if (enable_control_replication) {
        registrar.global_registration = false;
      }
      runtime->register_task_variant<AdamOptimizer::nccl_update_task>(
          registrar);
    }
  }
#endif
  // Initializer
  {
    TaskVariantRegistrar registrar(ZERO_INIT_TASK_ID, "Zero Init");
    registrar.add_constraint(ProcessorConstraint(Processor::LOC_PROC));
    registrar.set_leaf();
    if (pre_register) {
      Runtime::preregister_task_variant<ZeroInitializer::init_task_cpu>(
          registrar, "Zero Init Task");
    } else {
      if (enable_control_replication) {
        registrar.global_registration = false;
      }
      runtime->register_task_variant<ZeroInitializer::init_task_cpu>(registrar);
    }
  }
  {
    TaskVariantRegistrar registrar(ZERO_INIT_TASK_ID, "Zero Init");
    registrar.add_constraint(ProcessorConstraint(Processor::TOC_PROC));
    registrar.set_leaf();
    if (pre_register) {
      Runtime::preregister_task_variant<ZeroInitializer::init_task>(
          registrar, "Zero Init Task");
    } else {
      if (enable_control_replication) {
        registrar.global_registration = false;
      }
      runtime->register_task_variant<ZeroInitializer::init_task>(registrar);
    }
  }
  {
    TaskVariantRegistrar registrar(CONSTANT_INIT_TASK_ID, "Constant Init");
    registrar.add_constraint(ProcessorConstraint(Processor::LOC_PROC));
    registrar.set_leaf();
    if (pre_register) {
      Runtime::preregister_task_variant<ConstantInitializer::init_task_cpu>(
          registrar, "Constant Init Task");
    } else {
      if (enable_control_replication) {
        registrar.global_registration = false;
      }
      runtime->register_task_variant<ConstantInitializer::init_task_cpu>(
          registrar);
    }
  }
  {
    TaskVariantRegistrar registrar(CONSTANT_INIT_TASK_ID, "Constant Init");
    registrar.add_constraint(ProcessorConstraint(Processor::TOC_PROC));
    registrar.set_leaf();
    if (pre_register) {
      Runtime::preregister_task_variant<ConstantInitializer::init_task>(
          registrar, "Constant Init Task");
    } else {
      if (enable_control_replication) {
        registrar.global_registration = false;
      }
      runtime->register_task_variant<ConstantInitializer::init_task>(registrar);
    }
  }
  {
    TaskVariantRegistrar registrar(UNIFORM_INIT_TASK_ID, "Uniform Init");
    registrar.add_constraint(ProcessorConstraint(Processor::TOC_PROC));
    registrar.set_leaf();
    if (pre_register) {
      Runtime::preregister_task_variant<UniformInitializer::init_task>(
          registrar, "Uniform Init Task");
    } else {
      if (enable_control_replication) {
        registrar.global_registration = false;
      }
      runtime->register_task_variant<UniformInitializer::init_task>(registrar);
    }
  }
  {
    TaskVariantRegistrar registrar(GLOROT_INIT_TASK_ID, "Glorot Init");
    registrar.add_constraint(ProcessorConstraint(Processor::TOC_PROC));
    registrar.set_leaf();
    if (pre_register) {
      Runtime::preregister_task_variant<GlorotUniform::init_task>(
          registrar, "Glorot Init Task");
    } else {
      if (enable_control_replication) {
        registrar.global_registration = false;
      }
      runtime->register_task_variant<GlorotUniform::init_task>(registrar);
    }
  }
  {
    TaskVariantRegistrar registrar(NORMAL_INIT_TASK_ID, "Normalize Init");
    registrar.add_constraint(ProcessorConstraint(Processor::TOC_PROC));
    registrar.set_leaf();
    if (pre_register) {
      Runtime::preregister_task_variant<NormInitializer::init_task>(
          registrar, "Normalize Init Task");
    } else {
      if (enable_control_replication) {
        registrar.global_registration = false;
      }
      runtime->register_task_variant<NormInitializer::init_task>(registrar);
    }
  }
#ifdef FF_USE_NCCL
  // NCCL
  {
    TaskVariantRegistrar registrar(NCCL_GETUNIQUEID_TASK_ID,
                                   "NCCL GetUniqueId");
    registrar.add_constraint(ProcessorConstraint(Processor::TOC_PROC));
    registrar.set_leaf();
    if (pre_register) {
      Runtime::preregister_task_variant<ncclUniqueId,
                                        Op::get_nccl_unique_id_task>(
          registrar, "NCCL GetUniqueId Task");
    } else {
      if (enable_control_replication) {
        registrar.global_registration = false;
      }
      runtime->register_task_variant<ncclUniqueId, Op::get_nccl_unique_id_task>(
          registrar);
    }
  }
  {
    TaskVariantRegistrar registrar(NCCL_INIT_COMMS_TASK_ID,
                                   "NCCL Init Communicators");
    registrar.add_constraint(ProcessorConstraint(Processor::TOC_PROC));
    registrar.set_leaf();
    registrar.set_concurrent();
    if (pre_register) {
      Runtime::preregister_task_variant<ncclComm_t, Op::init_nccl_comms_task>(
          registrar, "NCCL Init Communicators Task");
    } else {
      if (enable_control_replication) {
        registrar.global_registration = false;
      }
      runtime->register_task_variant<ncclComm_t, Op::init_nccl_comms_task>(
          registrar);
    }
  }
  {
    TaskVariantRegistrar registrar(NCCL_FINISH_COMMS_TASK_ID,
                                   "NCCL Finish Communicators");
    registrar.add_constraint(ProcessorConstraint(Processor::TOC_PROC));
    registrar.set_leaf();
    if (pre_register) {
      Runtime::preregister_task_variant<Op::finish_nccl_comms_task>(
          registrar, "NCCL Finish Communicators Task");
    } else {
      if (enable_control_replication) {
        registrar.global_registration = false;
      }
      runtime->register_task_variant<Op::finish_nccl_comms_task>(registrar);
    }
  }
#endif
  // Search
  {
    TaskVariantRegistrar registrar(STRATEGY_SEARCH_TASK_ID, "Strategy Search");
    registrar.add_constraint(ProcessorConstraint(Processor::TOC_PROC));
    registrar.set_leaf();
    if (pre_register) {
      Runtime::preregister_task_variant<Simulator::strategy_search_task>(
          registrar, "Strategy Search Task");
    } else {
      if (enable_control_replication) {
        registrar.global_registration = false;
      }
      runtime->register_task_variant<Simulator::strategy_search_task>(
          registrar);
    }
  }
  // Graph optimize
  {
    TaskVariantRegistrar registrar(GRAPH_OPTIMIZE_TASK_ID, "Graph Optimize");
    registrar.add_constraint(ProcessorConstraint(Processor::TOC_PROC));
    registrar.set_leaf();
    if (pre_register) {
      Runtime::preregister_task_variant<PCG::GraphOptimalViewSerialized,
                                        PCG::Graph::graph_optimize_task>(
          registrar, "Graph Optimize Task");
    } else {
      if (enable_control_replication) {
        registrar.global_registration = false;
      }
      runtime->register_task_variant<PCG::GraphOptimalViewSerialized,
                                     PCG::Graph::graph_optimize_task>(
          registrar);
    }
  }
  // Parameter Server Prefetch task
  {
    TaskVariantRegistrar registrar(PS_PREFETCH_TASK_ID, "Weights Prefetch");
    registrar.add_constraint(ProcessorConstraint(Processor::TOC_PROC));
    registrar.set_leaf();
    if (pre_register) {
      Runtime::preregister_task_variant<UtilityTasks::dummy_task>(
          registrar, "Weights Prefetch Task");
    } else {
      if (enable_control_replication) {
        registrar.global_registration = false;
      }
      runtime->register_task_variant<UtilityTasks::dummy_task>(registrar);
    }
  }
  // Tensor Equal task
  {
    TaskVariantRegistrar registrar(TENSOR_EQUAL_TASK_ID, "Tensor Equal");
    registrar.add_constraint(ProcessorConstraint(Processor::LOC_PROC));
    registrar.set_leaf();
    if (pre_register) {
      Runtime::preregister_task_variant<bool,
                                        ParallelTensorBase::tensor_equal_task>(
          registrar, "Tensor Equal Task");
    } else {
      if (enable_control_replication) {
        registrar.global_registration = false;
      }
      runtime
          ->register_task_variant<bool, ParallelTensorBase::tensor_equal_task>(
              registrar);
    }
  }
}

// template instantiations
#define DIMFUNC(DIM)                                                           \
  template Tensor FFModel::create_tensor<DIM>(int const dims[],                \
                                              DataType data_type,              \
                                              Layer const *owner_op,           \
                                              int owner_idx,                   \
                                              bool create_grad);               \
  template ParallelTensor FFModel::create_parallel_tensor<DIM>(                \
      const ParallelDim dims[],                                                \
      DataType data_type,                                                      \
      Op const *owner_op,                                                      \
      int owner_idx,                                                           \
      bool create_grad,                                                        \
      size_t input_tensor_guid);                                               \
  template ParallelParameter FFModel::create_parallel_weight<DIM>(             \
      const ParallelDim dims[],                                                \
      DataType data_type,                                                      \
      Op const *owner_op,                                                      \
      bool create_grad,                                                        \
      Initializer *initializer,                                                \
      ParameterSyncType sync_type);                                            \
  template void FFModel::map_tensor_with_dim<DIM>(ParallelTensor tensor,       \
                                                  Op const *parallel_op);      \
  template void FFModel::map_weight_with_dim<DIM>(ParallelTensor weight,       \
                                                  Op const *parallel_op);      \
  template Tensor FFModel::create_constant<DIM>(                               \
      int const *dims, float value, DataType data_type);                       \
  template void FFModel::create_disjoint_partition<DIM>(                       \
      const ParallelTensor tensor,                                             \
      IndexSpaceT<DIM> const &part_is,                                         \
      LogicalPartition &part_fwd,                                              \
      LogicalPartition &part_bwd);
LEGION_FOREACH_N(DIMFUNC)
#undef DIMFUNC

#define DIMFUNC(D1, D2)                                                        \
  template void FFModel::map_tensor_with_dim2<D1, D2>(ParallelTensor tensor,   \
                                                      Op const *parallel_op);  \
  template void FFModel::create_disjoint_partition_with_dim2<D1, D2>(          \
      const ParallelDim dims[],                                                \
      IndexSpaceT<D2> const &part_is,                                          \
      LogicalRegion const &region,                                             \
      LogicalPartition &part);                                                 \
  template void FFModel::create_aliased_partition_with_dim2<D1, D2>(           \
      const ParallelDim dims[],                                                \
      int aliased_dim,                                                         \
      IndexSpaceT<D2> const &part_is,                                          \
      LogicalRegion const &region,                                             \
      LogicalPartition &part);                                                 \
  template void                                                                \
      FFModel::create_data_parallel_partition_with_diff_dims<D1, D2>(          \
          const ParallelTensor tensor,                                         \
          IndexSpaceT<D2> const &part_is,                                      \
          LogicalPartition &part_fwd,                                          \
          LogicalPartition &part_bwd);
LEGION_FOREACH_NN(DIMFUNC)
#undef DIMFUNC

template void FFModel::map_conv_weight<4>(ParallelTensor weight,
                                          Op const *parallel_op);
template void FFModel::map_conv_weight<1>(ParallelTensor weight,
                                          Op const *parallel_op);

#define DIMFUNC(D1, D2)                                                        \
  template void FFModel::map_linear_weight<D1, D2>(ParallelTensor p,           \
                                                   Op const *op);
LEGION_FOREACH_NN(DIMFUNC)
#undef DIMFUNC

#define DIMFUNC(D1, D2)                                                        \
  template ParallelTensor FFModel::create_linear_replica<D1>(                  \
      int const *dims, IndexSpaceT<D2> const &part_is, DataType data_type);
LEGION_FOREACH_NN(DIMFUNC)
#undef DIMFUNC

}; // namespace FlexFlow<|MERGE_RESOLUTION|>--- conflicted
+++ resolved
@@ -82,13 +82,8 @@
 
 using namespace Legion;
 
-<<<<<<< HEAD
-Realm::Logger log_model("Model");
-Realm::Logger log_measure("measure");
-=======
 Legion::Logger log_model("Model");
 Legion::Logger log_measure("measure");
->>>>>>> 9784b5c6
 
 Op::Op(FFModel &model,
        OperatorType otype,
