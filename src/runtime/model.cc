--- conflicted
+++ resolved
@@ -2036,12 +2036,8 @@
     case OP_SPLIT: return "Split";
     case OP_EMBEDDING: return "Embedding";
     case OP_GROUP_BY: return "Group_by";
-<<<<<<< HEAD
     case OP_AGGREGATE: return "Aggregate cooperation";
     case OP_AGG_SPEC: return "Aggregate specification";
-=======
-    case OP_AGGREGATE: return "Aggregate";
->>>>>>> 1361d801
     case OP_RESHAPE: return "Reshape";
     case OP_REVERSE: return "Reverse";
     case OP_TRANSPOSE: return "Transpose";
@@ -2585,8 +2581,6 @@
         registrar, "Aggregate Backward Task");
   }
 
-<<<<<<< HEAD
-
   // AggregateSpec task CPU
   {
     TaskVariantRegistrar registrar(AGG_SPEC_INIT_TASK_ID, "Aggregate specification Init");
@@ -2610,8 +2604,6 @@
         registrar, "Aggregate specification Backward Task");
   }
 
-=======
->>>>>>> 1361d801
   // Pool2D task
   {
     TaskVariantRegistrar registrar(POOL2D_INIT_TASK_ID, "pool2d_init_task");
