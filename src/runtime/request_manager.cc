--- conflicted
+++ resolved
@@ -502,6 +502,7 @@
   std::cout << std::endl << std::endl;
   ProfileInfo profile_info = profiling_requests[guid];
 
+  // TODO: merge write_to_output_file() with *os logic
   std::ostream *os = &std::cout;
   std::ofstream output_file;
   if (!output_filepath.empty()) {
@@ -514,7 +515,27 @@
       assert(false);
     }
   }
-<<<<<<< HEAD
+  *os << "Request " << guid << " profiling: " << std::endl;
+  if (profile_info.start_decoding_time != 0) {
+    *os << "Decoding time: "
+        << (profile_info.finish_time - profile_info.start_decoding_time) * 1e-3
+        << " ms" << std::endl;
+  } else {
+    *os << "Decoding time: 0 ms" << std::endl;
+  }
+  *os << "Total time: "
+      << (profile_info.finish_time - profile_info.start_time) * 1e-3 << " ms"
+      << std::endl;
+  *os << "LLM decoding steps: " << profile_info.llm_decoding_steps << std::endl;
+  if (decoding_mode == SPECULATIVE_DECODING) {
+    *os << "SSM decoding steps: " << profile_info.ssm_decoding_steps
+        << std::endl;
+  }
+  *os << "<boq>" << output << "<eoq>" << std::endl << std::endl;
+
+  if (!output_filepath.empty()) {
+    output_file.close();
+  }
   std::string str = "[" + std::to_string(guid) + "] Request completed: " + 
                       "decoding_time_ms(" + std::to_string(
                         (profiling_requests[guid].finish_time-
@@ -531,29 +552,6 @@
                         profiling_requests[guid].ssm_decoding_steps) 
                         + ")";
   write_to_output_file(output_filepath, str);
-=======
-  *os << "Request " << guid << " profiling: " << std::endl;
-  if (profile_info.start_decoding_time != 0) {
-    *os << "Decoding time: "
-        << (profile_info.finish_time - profile_info.start_decoding_time) * 1e-3
-        << " ms" << std::endl;
-  } else {
-    *os << "Decoding time: 0 ms" << std::endl;
-  }
-  *os << "Total time: "
-      << (profile_info.finish_time - profile_info.start_time) * 1e-3 << " ms"
-      << std::endl;
-  *os << "LLM decoding steps: " << profile_info.llm_decoding_steps << std::endl;
-  if (decoding_mode == SPECULATIVE_DECODING) {
-    *os << "SSM decoding steps: " << profile_info.ssm_decoding_steps
-        << std::endl;
-  }
-  *os << "<boq>" << output << "<eoq>" << std::endl << std::endl;
-
-  if (!output_filepath.empty()) {
-    output_file.close();
-  }
->>>>>>> 6c608aca
 
   trigger_request_completion_future(guid);
 }
@@ -619,12 +617,7 @@
             if (num_available_requests < get_max_requests_per_batch() &&
                 !pending_request_queue.empty()) {
               // Load the pending request to the batch
-<<<<<<< HEAD
               load_pending_request_to_batch();
-              request_manager_status = PREFILLING;
-=======
-              load_pending_reqeust_to_batch();
->>>>>>> 6c608aca
               prefill_model = SSM;
               current_ssm_step = 0;
             } else {
@@ -667,13 +660,8 @@
           current_ssm_step = 0;
           ssm_completed = false;
         } else {
-<<<<<<< HEAD
           request_manager_status = PREFILLING;
           load_pending_request_to_batch();
-=======
-          load_pending_reqeust_to_batch();
-          request_manager_status = PREFILLING;
->>>>>>> 6c608aca
           prefill_model = SSM;
           current_ssm_step = 0;
         }
@@ -793,13 +781,9 @@
         result.token_ids[request.first_token_offset_in_batch]);
 
     profiling_requests[guid].llm_decoding_steps++;
-<<<<<<< HEAD
     nb_requests_decoded++;
-    if (request.tokens.size() >= get_max_sequence_length()) {
-=======
     if (request.tokens.back() == eos_token_id or
         request.tokens.size() >= get_max_sequence_length()) {
->>>>>>> 6c608aca
       request_completed = true;
       request_complete_clean_up(request_index);
     }
@@ -1503,9 +1487,7 @@
   }
 
   // Stop conditions
-<<<<<<< HEAD
-  if (all_request_last_layer_empty || 
-        current_speculation_step > get_max_tree_depth()) {
+  if (all_request_last_layer_empty) {
     // Update profiling statistics before returning
     profiling.ssm_step_times.push_back((
         Realm::Clock::current_time_in_microseconds() -
@@ -1514,9 +1496,6 @@
     return true;
   }
   return false;
-=======
-  return all_request_last_layer_empty;
->>>>>>> 6c608aca
 }
 
 /* --------- Bitmask Related Functions --------- */
