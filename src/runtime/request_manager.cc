--- conflicted
+++ resolved
@@ -278,7 +278,6 @@
 
 
     int start_depth = old_bc.tokensInfo[result_index].abs_depth_in_request;
-<<<<<<< HEAD
     if (committed_tokens.find(guid) == committed_tokens.end()) {
       committed_tokens[guid] = std::vector<std::pair<int, int>>();
     } else {
@@ -287,16 +286,6 @@
     while (result_index < old_bc.num_tokens &&
              old_bc.tokensInfo[result_index].request_index == i) {
       int root_abs_depth = request.tokens.size() - 1;
-=======
-    printf("start depth %d\n", start_depth);
-    printf("BUGGING AT prepare_next_batch_init() COMMITTED TOKENS\n");
-    committed_tokens.at(guid).clear(); //INDEX OUT OF RANGE
-    printf("clear commit tokens\n");
-    while (result_index < old_bc.num_tokens &&
-             old_bc.tokensInfo[result_index].request_index == i) {
-      int root_abs_depth = request.tokens.size();
-      printf("res index %d\n", result_index);
->>>>>>> d80661f7
       if (old_bc.tokensInfo[result_index].abs_depth_in_request >= root_abs_depth) {
         tree_outputs.push_back(
             std::make_pair(result.token_ids[result_index],
@@ -453,7 +442,6 @@
 
     // Get the dfs tree
     std::vector<std::pair<BatchConfig::TokenId, int>> 
-<<<<<<< HEAD
       dfs_tree_inputs = traverse_beam_tree(old_bc, i, request.tokens.size() - 1);
 
     std::cout << "11111" << std::endl;
@@ -461,9 +449,6 @@
     for (int k = 0; k < request.tokens.size(); k++) {
       std::cout << k  << ": " << request.tokens[k] << std::endl;
     }
-=======
-      dfs_tree_inputs = traverse_beam_tree(old_bc, i);
->>>>>>> d80661f7
     
     // Normal Request Info
     new_bc.requestsInfo[i].token_start_offset = dfs_tree_inputs.front().second;
@@ -508,22 +493,17 @@
       new_bc.requestsInfo[i].token_start_offset = request.tokens.size() - 1;
     }
 
+
     std::cout << "dfs_tree_inputs.size(): " << dfs_tree_inputs.size() << std::endl;
 
 
 
     // Token Info
     for (int j = 1; j < dfs_tree_inputs.size(); j++) {
-<<<<<<< HEAD
       auto token = dfs_tree_inputs.at(j);
 
       std::cout << "[" << j << "] Token: " << token.first << ", Depth:" << token.second << std::endl;
 
-=======
-      
-      auto token = dfs_tree_inputs.at(j);
-
->>>>>>> d80661f7
       // Normal Token Info
       new_bc.tokensInfo[new_bc.num_tokens].request_index = i;
       new_bc.tokensInfo[new_bc.num_tokens].token_id = token.first;
