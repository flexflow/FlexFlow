--- conflicted
+++ resolved
@@ -651,32 +651,6 @@
   return flag;
 }
 
-<<<<<<< HEAD
-std::vector<std::pair<BatchConfig::TokenId, int>>
-  RequestManager::traverse_verify_tree(size_t guid,
-                                       std::vector<std::pair<BatchConfig::TokenId, int>> &inputSerializedTree,
-                                       std::vector<std::pair<BatchConfig::TokenId, int>> &outputSerializedTree) {
-  std::vector<std::pair<BeamSearchBatchConfig::TokenId, int>> verifiedTree;
-  verifiedTree.push_back(inputSerializedTree.at(0));
-  new_committed_tokens = std::vector<std::pair<int, int>> ();
-
-  for (int i = 0; i < inputSerializedTree.size(); i++) {
-    auto input = inputSerializedTree.at(i);
-    auto output = outputSerializedTree.at(i);
-
-    if (i == 0) {
-      verifiedTree.push_back(output);
-      new_committed_tokens.push_back(std::make_pair(input.second, committed_tokens.at(guid).at(i).second)); // <input_abs_depth, input_index_in_batch>
-      assert(committed_tokens.at(guid).at(i).first == input.second);
-      continue;
-    }
-
-    if (input.first == verifiedTree.back().first && 
-        input.second == verifiedTree.back().second) {
-      verifiedTree.push_back(output);
-      new_committed_tokens.push_back(std::make_pair(input.second, committed_tokens.at(guid).at(i).second)); // <input_abs_depth, input_index_in_batch>
-      assert(committed_tokens.at(guid).at(i).first == input.second);
-=======
 TreeVerifyBatchConfig RequestManager::convert_beam_to_tree_batch_config(
     BeamSearchBatchConfig const &beam_bc) {
   TreeVerifyBatchConfig tree_bc;
@@ -714,31 +688,30 @@
   return tree_bc;
 }
 
-void RequestManager::tranverse_beam_tree(BeamSearchBatchConfig const &old_bc) {
-  for (int i = 0; i < BatchConfig::MAX_NUM_REQUESTS; i++) {
-    if (old_bc.request_completed[i]) {
+std::vector<std::pair<BatchConfig::TokenId, int>>
+  RequestManager::traverse_verify_tree(size_t guid,
+                                       std::vector<std::pair<BatchConfig::TokenId, int>> &inputSerializedTree,
+                                       std::vector<std::pair<BatchConfig::TokenId, int>> &outputSerializedTree) {
+  std::vector<std::pair<BeamSearchBatchConfig::TokenId, int>> verifiedTree;
+  verifiedTree.push_back(inputSerializedTree.at(0));
+  new_committed_tokens = std::vector<std::pair<int, int>> ();
+
+  for (int i = 0; i < inputSerializedTree.size(); i++) {
+    auto input = inputSerializedTree.at(i);
+    auto output = outputSerializedTree.at(i);
+
+    if (i == 0) {
+      verifiedTree.push_back(output);
+      new_committed_tokens.push_back(std::make_pair(input.second, committed_tokens.at(guid).at(i).second)); // <input_abs_depth, input_index_in_batch>
+      assert(committed_tokens.at(guid).at(i).first == input.second);
       continue;
     }
-    // if(i != 0){
-    //   continue;
-    // }
-
-    int depth = old_bc.beamRequestsInfo[i].current_depth;
-    int beam_width = old_bc.beamRequestsInfo[i].beam_size;
-    BeamTree const &tree = beam_trees[i];
-
-    // token, index
-    // todo make this one global for different stages
-    std::vector<std::pair<BeamSearchBatchConfig::TokenId, int>> serializedTree;
-    PreOrder(
-        tree, 3, 0, old_bc.beamRequestsInfo[i].beam_size, 0, serializedTree);
-
-    // print it
-    std::cout << "print tree, " << i << "\n";
-    for (int k = 0; k < serializedTree.size(); k++) {
-      std::cout << "token id: " << serializedTree.at(k).first
-                << ", depth: " << serializedTree.at(k).second << "\n";
->>>>>>> 577cec87
+
+    if (input.first == verifiedTree.back().first && 
+        input.second == verifiedTree.back().second) {
+      verifiedTree.push_back(output);
+      new_committed_tokens.push_back(std::make_pair(input.second, committed_tokens.at(guid).at(i).second)); // <input_abs_depth, input_index_in_batch>
+      assert(committed_tokens.at(guid).at(i).first == input.second);
     }
   }
   committed_tokens[guid] = new_committed_tokens;
