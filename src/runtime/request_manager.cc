/* Copyright 2023 CMU, Stanford, Facebook, LANL
 *
 * Licensed under the Apache License, Version 2.0 (the "License");
 * you may not use this file except in compliance with the License.
 * You may obtain a copy of the License at
 *
 *     http://www.apache.org/licenses/LICENSE-2.0
 *
 * Unless required by applicable law or agreed to in writing, software
 * distributed under the License is distributed on an "AS IS" BASIS,
 * WITHOUT WARRANTIES OR CONDITIONS OF ANY KIND, either express or implied.
 * See the License for the specific language governing permissions and
 * limitations under the License.
 */

#include "flexflow/request_manager.h"
#include "flexflow/parallel_ops/parallel_op.h"
// #include "flexflow/tokenizers.h"
#include <bitset>
#include <cmath>
#include <filesystem>
#include <future>
#include <iomanip>
#include <new>
#include <random>
#include <stack>
#include <stdexcept>

namespace FlexFlow {

using namespace Legion;
using tokenizers::Tokenizer;

LegionRuntime::Logger::Category log_req_mgr("RequestManager");

bool operator<(std::shared_ptr<TokenTreeNode> const &lhs,
               std::shared_ptr<TokenTreeNode> const &rhs) {
  if (lhs->gumbel) {
    assert(rhs->gumbel);
    return lhs->gumbel_logit < rhs->gumbel_logit;
  }
  return lhs->log_accumulated_prob < rhs->log_accumulated_prob;
}

bool operator<=(std::shared_ptr<TokenTreeNode> const &lhs,
                std::shared_ptr<TokenTreeNode> const &rhs) {
  if (lhs->gumbel) {
    assert(rhs->gumbel);
    return lhs->gumbel_logit <= rhs->gumbel_logit;
  }
  return lhs->log_accumulated_prob <= rhs->log_accumulated_prob;
}

void write_to_output_file(std::string const &output_filepath,
                          std::string const &str) {
  std::ostream *os = &std::cout;
  std::ofstream output_file;
  if (!output_filepath.empty()) {
    output_file.open(output_filepath, std::ios::app);
    if (output_file.is_open()) {
      os = &output_file;
    } else {
      std::cout << "Unable to open the output file: " << output_filepath
                << std::endl;
      assert(false);
    }
  }
  *os << str << std::endl;
  if (!output_filepath.empty()) {
    output_file.close();
  }
}

std::string LoadBytesFromFile(std::string const &path) {
  std::ifstream fs(path, std::ios::in | std::ios::binary);
  assert(fs.is_open() && "Failed to open file for reading.");
  fs.seekg(0, std::ios::end);
  size_t size = fs.tellg();
  fs.seekg(0, std::ios::beg);
  std::string data(size, '\0');
  fs.read(&data[0], size);
  assert(!fs.fail() && "Failed to read data from file.");
  return data;
}

double Request::get_length_weight() {
  double coeff_alpha = 128;
  return log((double(tokens.size()) + coeff_alpha) / coeff_alpha);
}

void Request::set_slo_ratio(double slo_ratio_) {
  slo_ratio = slo_ratio_;
}
double Request::get_slo_ratio() {
  return slo_ratio;
}

RequestManager::RequestManager()
    : background_server_status(INITIALIZED), verbose(false),
      next_available_guid(1000000), num_processed_requests(0),
      total_request_run_time(0.0f), request_manager_status(PREFILLING),
      decoding_mode(INCREMENTAL_DECODING), prefill_model(SSM) {
  // The following config parameters are set
  // during ffmodel.compile()
  // Initialize them to -1 to make sure no one
  // gets an incorrect value of them before
  // ffmodel.compile()
  max_requests_per_batch = -1;
  max_tokens_per_batch = -1;
  max_spec_tree_token_num = -1;
  max_sequence_length = -1;
  max_tree_depth = -1;
  max_tree_width = -1;
  k = -1;
  std::fill(std::begin(request_available), std::end(request_available), false);
  std::fill(
      std::begin(guid_of_requests), std::end(guid_of_requests), INVALID_GUID);
}

void RequestManager::set_max_requests_per_batch(int max_num_requests) {
  assert(max_requests_per_batch == -1 ||
         max_requests_per_batch == max_num_requests);
  max_requests_per_batch = max_num_requests;
  assert(max_requests_per_batch <= BatchConfig::MAX_NUM_REQUESTS);
}

int RequestManager::get_max_requests_per_batch() {
  assert(max_requests_per_batch > 0);
  return max_requests_per_batch;
}

void RequestManager::set_max_tokens_per_batch(int max_num_tokens) {
  assert(max_tokens_per_batch == -1 || max_tokens_per_batch == max_num_tokens);
  max_tokens_per_batch = max_num_tokens;
  assert(max_tokens_per_batch <= BatchConfig::MAX_NUM_TOKENS);
}

void RequestManager::set_max_spec_tree_token_num(int max_num_tokens) {
  assert(max_spec_tree_token_num == -1 ||
         max_spec_tree_token_num == max_num_tokens);
  max_spec_tree_token_num = max_num_tokens;
  assert(max_spec_tree_token_num <= BatchConfig::MAX_SPEC_TREE_TOKEN_NUM);
}

int RequestManager::get_max_tokens_per_batch() {
  assert(max_tokens_per_batch > 0);
  return max_tokens_per_batch;
}

int RequestManager::get_max_spec_tree_token_num() {
  assert(max_spec_tree_token_num > 0);
  return max_spec_tree_token_num;
}

int RequestManager::get_max_verify_tokens_per_batch() {
  assert(max_tokens_per_batch > 0);
  return max_tokens_per_batch;
}

void RequestManager::set_max_sequence_length(int max_seq_length) {
  assert(max_sequence_length == -1 || max_sequence_length == max_seq_length);
  max_sequence_length = max_seq_length;
}

int RequestManager::get_max_sequence_length() {
  assert(max_sequence_length > 0);
  return max_sequence_length;
}

void RequestManager::set_decoding_mode(DecodingMode mode) {
  assert(mode == INCREMENTAL_DECODING || mode == SPECULATIVE_DECODING);
  decoding_mode = mode;
}

void RequestManager::set_verbose(bool verbose_) {
  verbose = verbose_;
}

int RequestManager::get_k() {
  assert(k > 0 and k <= BatchConfig::MAX_SPEC_TREE_TOKEN_NUM and "Invalid k");
  return k;
}

void RequestManager::set_k(int _k) {
  assert(_k > 0 and _k <= BatchConfig::MAX_SPEC_TREE_TOKEN_NUM and "Invalid k");
  k = _k;
}

int RequestManager::get_max_tree_depth() {
  assert(max_tree_depth > 0 and
         max_tree_depth <= BatchConfig::MAX_TREE_DEPTH and
         "Invalid max_tree_depth");
  return max_tree_depth;
}

void RequestManager::set_max_tree_depth(int max_tree_depth) {
  assert(max_tree_depth > 0 and
         max_tree_depth <= BatchConfig::MAX_TREE_DEPTH and
         "Invalid max_tree_depth");
  this->max_tree_depth = max_tree_depth;
}

int RequestManager::get_max_tree_width() {
  assert(max_tree_width > 0 and
         max_tree_width <= BatchConfig::MAX_TREE_WIDTH and
         "Invalid max_tree_width");
  return max_tree_width;
}

void RequestManager::set_max_tree_width(int max_tree_width) {
  assert(max_tree_width > 0 and
         max_tree_width <= BatchConfig::MAX_TREE_WIDTH and
         "Invalid max_tree_width");
  this->max_tree_width = max_tree_width;
}

void RequestManager::set_speculative_sampling(bool speculative_sampling_) {
  speculative_sampling = speculative_sampling_;
}

<<<<<<< HEAD
void RequestManager::set_baseline_latency(double baseline_latency_ms_) {
  baseline_latency_ms = baseline_latency_ms_;
}

double RequestManager::get_baseline_latency() {
  return baseline_latency_ms;
}

void RequestManager::set_ssm_spec_latency(double ssm_spec_latency_ms_) {
  ssm_spec_latency_ms = ssm_spec_latency_ms_;
}

double RequestManager::get_ssm_spec_latency() {
  return ssm_spec_latency_ms;
}

void RequestManager::set_llm_verify_latency(double llm_verify_latency_ms_) {
  llm_verify_latency_ms = llm_verify_latency_ms_;
}

double RequestManager::get_llm_verify_latency() {
  return llm_verify_latency_ms;
}

void RequestManager::set_correction_factor(double correction_factor_) {
  correction_factor = correction_factor_;
}

double RequestManager::get_correction_factor() {
  return correction_factor;
=======
void RequestManager::set_streaming_cache(bool streaming_cache_) {
  streaming_cache = streaming_cache_;
>>>>>>> fe5a8ad7
}

void RequestManager::register_tokenizer(ModelType type,
                                        int bos_token_id,
                                        int eos_token_id,
                                        std::string const &path) {
  this->model_type = type;
  this->bos_token_id = bos_token_id;
  this->eos_token_id = eos_token_id;
  std::string tokenizer_folder =
      (!path.empty() && path.back() != '/') ? path + '/' : path;
  if (model_type == ModelType::LLAMA) {
    bool path_to_file = !path.empty() &&
                        (path.size() >= strlen("tokenizer.model")) &&
                        path.find("tokenizer.model") ==
                            (path.size() - strlen("tokenizer.model"));
    std::string tokenizer_filepath =
        path_to_file ? path : tokenizer_folder + "tokenizer.model";
    this->tokenizer_ =
        Tokenizer::FromBlobSentencePiece(LoadBytesFromFile(tokenizer_filepath));
  } else if (model_type == ModelType::OPT) {
    std::string vocab_file = tokenizer_folder + "vocab.json";
    std::string merges_file = tokenizer_folder + "merges.txt";
    std::string added_tokens_file =
        tokenizer_folder + "special_tokens_map.json";
    std::filesystem::path path1(vocab_file);
    std::filesystem::path path2(merges_file);
    std::filesystem::path path3(added_tokens_file);
    assert(std::filesystem::exists(path1) &&
           "Vocab file vocab.json does not exist at the specified path");
    assert(std::filesystem::exists(path2) &&
           "Merge file merges.txt does not exist at the specified path");
    // opt_tokenizer = new OptTokenizer(vocab_file, merges_file);
    std::string vocab = LoadBytesFromFile(path1.string());
    std::string merges = LoadBytesFromFile(path2.string());
    std::string added_tokens = LoadBytesFromFile(path3.string());

    this->tokenizer_ =
        Tokenizer::FromBlobByteLevelBPE(vocab, merges, added_tokens);
  } else if (model_type == ModelType::FALCON ||
             model_type == ModelType::STARCODER ||
             model_type == ModelType::MPT) {
    std::string falcon_tokenizer_path = join_path({path, "tokenizer.json"});
    this->tokenizer_ =
        Tokenizer::FromBlobJSON(LoadBytesFromFile(falcon_tokenizer_path));
  }
}

void RequestManager::register_output_filepath(
    std::string const &_output_filepath) {
  this->output_filepath = _output_filepath;
}

int RequestManager::register_ssm_model(FFModel *model) {
  int model_id = ssm_models.size();
  ssm_models.push_back(model);
  std::cout << "Register new ssm model with id: " << model_id << std::endl;
  return model_id;
}

FFModel *RequestManager::get_ssm_model(int model_id) {
  assert(model_id >= 0 && model_id < ssm_models.size());
  return ssm_models[model_id];
}

size_t RequestManager::get_num_ssms() {
  return ssm_models.size();
}

RequestManager::RequestGuid
    RequestManager::register_new_request(std::vector<TokenId> const &prompt) {
  std::lock_guard<std::mutex> const lock(request_queue_mutex);

  // Add a new request
  Request request;
  request.status = Request::PENDING;
  request.guid = next_available_guid++;

  if (prompt.size() >= get_max_sequence_length()) {
    std::cout << "Warning: too many tokens in prompt, only load up to "
              << get_max_sequence_length() << " tokens, but got "
              << prompt.size() << ".\n";

    printf("tokens size: %zu\n", request.tokens.size());
    return INVALID_GUID;
  } else {
    request.tokens = prompt;
  }

  if (get_num_ssms() == 0) {
    std::cout << "No small speculative model registered, using incremental "
                 "decoding."
              << std::endl;
  } else {
    std::cout << "Num of SSMs: " << get_num_ssms() << std::endl;
    assert(get_num_ssms() == 1 && "Only one SSM is supported now.");
    init_token_tree(request.guid);
    request.streaming_cache_info = StreamingCacheInfo(
        BatchConfig::SINK_SIZE,
        BatchConfig::MAX_STREAMING_POS - BatchConfig::get_max_tree_depth());
  }

  pending_request_queue.push(request);
  all_requests[request.guid] = request;
  {
    std::lock_guard<std::mutex> const lock(request_to_promise_mutex);
    request_to_promise[request.guid] = new std::promise<void>();
  }

  if (verbose) {
    std::cout << "new req: " << request.tokens.size() << std::endl;
    for (int i = 0; i < request.tokens.size(); i++) {
      std::cout << i << " : " << request.tokens[i] << std::endl;
    }
  }

  GenerationResult gr;
  gr.guid = request.guid;
  gr.input_text = "";
  gr.input_tokens = prompt;
  gr.output_text = "";
  gr.output_tokens = prompt;
  request_generation_results[request.guid] = gr;

  return request.guid;
}

RequestManager::RequestGuid
    RequestManager::register_new_request(std::string const &prompt) {
  std::lock_guard<std::mutex> const lock(request_queue_mutex);
  // Add a new request
  Request request;
  request.status = Request::PENDING;
  request.guid = next_available_guid++;
  if (bos_token_id >= 0 && model_type != ModelType::FALCON) {
    request.tokens.push_back(bos_token_id);
  }
  std::vector<int32_t> tokens = this->tokenizer_->Encode(prompt);
  if (tokens.size() >= get_max_sequence_length()) {
    std::cout << "Warning: too many tokens in prompt, only load up to "
              << get_max_sequence_length() << " tokens, but got "
              << tokens.size() << ".\n";

    printf("tokens size: %zu\n", tokens.size());
    return INVALID_GUID;
  }
  for (int i = 0; i < tokens.size(); i++) {
    std::cout << "[" << i << "]" << tokens.at(i) << "\n";
  }
  request.tokens.insert(request.tokens.end(), tokens.begin(), tokens.end());

  if (get_num_ssms() == 0) {
    std::cout << "No small speculative model registered, using incremental "
                 "decoding."
              << std::endl;
  } else {
    std::cout << "Num of SSMs: " << get_num_ssms() << std::endl;
    assert(get_num_ssms() == 1 && "Only one SSM is supported now.");
    init_token_tree(request.guid);
    request.streaming_cache_info = StreamingCacheInfo(
        BatchConfig::SINK_SIZE,
        BatchConfig::MAX_STREAMING_POS - BatchConfig::get_max_tree_depth());
  }

  pending_request_queue.push(request);
  all_requests[request.guid] = request;
  {
    std::lock_guard<std::mutex> const lock(request_to_promise_mutex);
    request_to_promise[request.guid] = new std::promise<void>();
  }

  {
    std::string output = "New request tokens:";
    output = "[" + std::to_string(request.guid) + "] " + output;
    for (int i = 0; i < request.tokens.size(); i++) {
      output = output + " " + std::to_string(request.tokens[i]);
    }
    log_req_mgr.print("%s", output.c_str());
    write_to_output_file("", output);
  }

  GenerationResult gr;
  gr.guid = request.guid;
  gr.input_text = prompt;
  gr.input_tokens = request.tokens;
  gr.output_text = prompt;
  gr.output_tokens = request.tokens;
  request_generation_results[request.guid] = gr;
  return request.guid;
}

bool RequestManager::is_request_completed(RequestGuid const &guid) {
  std::lock_guard<std::mutex> const lock(request_queue_mutex);
  assert(all_requests.find(guid) != all_requests.end());
  Request const &request = all_requests[guid];
  // return request.tokens.size() >= request.max_sequence_length;
  return request.status == Request::COMPLETED;
}

GenerationResult
    RequestManager::get_generation_result(RequestGuid const &guid) {
  // First get the future of the request
  std::future<void> future;
  {
    std::lock_guard<std::mutex> const lock(request_to_promise_mutex);
    assert(request_to_promise.find(guid) != request_to_promise.end());
    future = request_to_promise[guid]->get_future();
  }
  // Wait until the result is completed
  future.get();
  // Get the generation result
  {
    std::lock_guard<std::mutex> const lock(request_queue_mutex);
    assert(request_generation_results.find(guid) !=
           request_generation_results.end());
    return request_generation_results[guid];
  }
}

size_t RequestManager::get_num_processed_requests() {
  return num_processed_requests;
}

int RequestManager::get_num_active_requests() {
  int count = 0;
  for (int i = 0; i < get_max_requests_per_batch(); i++) {
    if (guid_of_requests[i] != INVALID_GUID) {
      count++;
    }
  }
  return count;
}

int RequestManager::get_empty_request_index() {
  for (int i = 0; i < get_max_requests_per_batch(); i++) {
    if (guid_of_requests[i] == INVALID_GUID) {
      return i;
    }
  }
  return -1;
}

BatchConfigFuture RequestManager::get_next_batch_config(
    InferenceResultFuture const &result, Context ctx, Runtime *runtime) {
  RequestManager *rm = this;
  TaskLauncher launcher(RM_GET_NEXT_BATCH_CONFIG_TASK_ID,
                        TaskArgument(&rm, sizeof(RequestManager *)));
  launcher.add_future(result);
  return runtime->execute_task(ctx, launcher);
}

BatchConfig RequestManager::get_next_batch_config_task(
    Task const *task,
    std::vector<PhysicalRegion> const &regions,
    Context ctx,
    Runtime *runtime) {
  RequestManager *rm = *((RequestManager **)task->args);
  if (rm->request_manager_status == PREFILLING and rm->prefill_model == SSM and
      rm->current_ssm_step != 0) {
    // Return an empty batch config
    return rm->get_next_batch_config(InferenceResult());
  } else if (rm->request_manager_status == SSM_SPEC and rm->ssm_completed) {
    return rm->get_next_batch_config(InferenceResult());
  }

  InferenceResult const &result =
      Future(task->futures[0]).get_result<InferenceResult>();
  return rm->get_next_batch_config(result);
}

BatchConfig
    RequestManager::get_next_batch_config(InferenceResult const &result) {
  update_inference_results(result);
  return prepare_next_batch();
}

void RequestManager::load_pending_request_to_batch() {
  assert(!pending_request_queue.empty() && "No pending request to process.");
  RequestGuid guid = pending_request_queue.front().guid;
  pending_request_queue.pop();

  prefill_request = &all_requests[guid];
  prefill_request->status = Request::RUNNING;

  // Find an empty slot
  int request_index = get_empty_request_index();
  assert(request_index != -1 && "No empty request slot to load the request.");
  // Load request into batch
  prefill_request->batch_index = request_index;
  guid_of_requests[request_index] = guid;
  request_available[request_index] = true;
  num_available_requests++;
  // Initialize the bitmask for the new request with its prompt length
  init_bitmask_prompt(guid, prefill_request->tokens.size());

  profiling_requests[guid] = RequestProfileInfo();
  profiling_requests[guid].start_time =
      Realm::Clock::current_time_in_microseconds();
}

void RequestManager::request_complete_clean_up(int batch_index) {
  RequestGuid guid = guid_of_requests[batch_index];
  profiling_requests[guid].finish_time =
      Realm::Clock::current_time_in_microseconds();
  Request &request = all_requests[guid];
  guid_of_requests[batch_index] = INVALID_GUID;
  request_available[batch_index] = false;
  num_available_requests--;
  request.status = Request::COMPLETED;

  // Find the sos and eos in the sequence
  auto bos_it = std::find(
      request.tokens.begin(), request.tokens.end(), this->bos_token_id);
  auto eos_rit = std::find(
      request.tokens.rbegin(), request.tokens.rend(), this->eos_token_id);
  std::vector<int>::iterator eos_it;
  if (eos_rit != request.tokens.rend()) {
    eos_it = eos_rit.base();
  } else {
    eos_it = request.tokens.end();
  }
  std::string output =
      this->tokenizer_->Decode(std::vector<int>(bos_it, eos_it));

  std::cout << "Request " << guid << " completed: " << std::endl << std::endl;
  std::cout << "<bos>" << output;
  if (eos_rit != request.tokens.rend()) {
    std::cout << "<eos>";
  }
  std::cout << std::endl << std::endl;
  {
    RequestProfileInfo profile_info = profiling_requests[guid];

    std::ostream *os = &std::cout;
    std::ofstream output_file;
    if (!output_filepath.empty()) {
      output_file.open(output_filepath, std::ios::app);
      if (output_file.is_open()) {
        os = &output_file;
      } else {
        std::cout << "Unable to open the output file: " << output_filepath
                  << std::endl;
        assert(false);
      }
    }
    *os << "Request " << guid << " profiling: " << std::endl;
    if (profile_info.start_decoding_time != 0) {
      *os << "Decoding time: "
          << (profile_info.finish_time - profile_info.start_decoding_time) *
                 1e-3
          << " ms" << std::endl;
    } else {
      *os << "Decoding time: 0 ms" << std::endl;
    }
    *os << "Total time: "
        << (profile_info.finish_time - profile_info.start_time) * 1e-3 << " ms"
        << std::endl;
    *os << "LLM decoding steps: " << profile_info.llm_decoding_steps
        << std::endl;
    if (decoding_mode == SPECULATIVE_DECODING) {
      *os << "SSM decoding steps: " << profile_info.ssm_decoding_steps
          << std::endl;
    }
    *os << "<boq>" << output << "<eoq>" << std::endl << std::endl;

    if (!output_filepath.empty()) {
      output_file.close();
    }
  }
  // RequestProfileInfo profile_info = profiling_requests[guid];
  // std::string str =
  //     "[" + std::to_string(guid) +
  //     "] Request completed:" + " decoding_time_ms(" +
  //     std::to_string(
  //         (profile_info.finish_time - profile_info.start_decoding_time) *
  //         1e-3) +
  //     ")" + " total_time_ms(" +
  //     std::to_string((profile_info.finish_time - profile_info.start_time) *
  //                    1e-3) +
  //     ")" + " LLM_decoding_steps(" +
  //     std::to_string(profile_info.llm_decoding_steps) + ")";
  // if (decoding_mode == SPECULATIVE_DECODING) {
  //   str = str + " SSM_decoding_steps(" +
  //         std::to_string(profile_info.ssm_decoding_steps) + ")";
  // }
  // write_to_output_file("", str);

  trigger_request_completion_future(guid);
}

void RequestManager::update_inference_results(InferenceResult const &result) {
  // Update the inference results
  std::lock_guard<std::mutex> const rm_state_lock(rm_state_mutex);
  std::lock_guard<std::mutex> const request_queue_lock(request_queue_mutex);

  if (num_available_requests == 0) {
    // Update nothing
    if (!pending_request_queue.empty()) {
      // Load the pending request to the batch
      load_pending_request_to_batch();
      request_manager_status = PREFILLING;
      if (decoding_mode == SPECULATIVE_DECODING) {
        prefill_model = SSM;
        current_ssm_step = 0;
      }
    }
    return;
  }

  switch (request_manager_status) {
    case PREFILLING:
      if (decoding_mode == INCREMENTAL_DECODING) {
        if (update_llm_prefill_results(result)) {
          // This indicates that the prefilling of the current request
          // finishes Reset the prefill_request
          prefill_request = nullptr;

          // Check if there are more empty slots
          if (num_available_requests < get_max_requests_per_batch() &&
              !pending_request_queue.empty()) {
            // Load the pending request to the batch
            load_pending_request_to_batch();
            request_manager_status = PREFILLING;
          } else {
            // No more empty slots, start the decoding
            request_manager_status = DECODING;
          }
        }
        // Not completed, continue prefilling
      } else if (decoding_mode == SPECULATIVE_DECODING) {
        if (prefill_model == SSM) {
          // A single iteration contains max_tree_depth SSM steps and a single
          // LLM step. To align with this structure, we have to create
          // max_tree_depth - 1 empty SSM steps during the prefilling phase.
          if (current_ssm_step == 0) {
            update_ssm_prefill_results(result);
          }
          // Except for the first step, we do nothing.
          current_ssm_step++;

          if (current_ssm_step == get_max_tree_depth()) {
            prefill_model = LLM;
          }
        } else if (prefill_model == LLM) {
          if (update_llm_prefill_results(result)) {
            // This indicates that the prefilling phase finishes
            prefill_request = nullptr;
            // Check if there are more empty slots
            if (num_available_requests < get_max_requests_per_batch() &&
                !pending_request_queue.empty()) {
              // Load the pending request to the batch
              load_pending_request_to_batch();
              prefill_model = SSM;
              current_ssm_step = 0;
            } else {
              // No more empty slots, start the speculation
              request_manager_status = SSM_SPEC;
              // Reset the prefill_request
              current_ssm_step = 0;
              ssm_completed = false;
            }
          } else {
            // Not completed, start the next iteration of prefilling
            prefill_model = SSM;
            current_ssm_step = 0;
          }
        } else {
          assert(false && "Invalid prefill model.");
        }
      } else {
        assert(false && "Invalid inference mode.");
      }
      break;
    case DECODING:
      if (update_llm_decode_results(result)) {
        // A request completed after the decode
        if (pending_request_queue.empty()) {
          // No pending request to process, continue the speculation
          request_manager_status = DECODING;
        } else {
          request_manager_status = PREFILLING;
          load_pending_request_to_batch();
        }
      }
      break;
    case LLM_VERIFY:
      if (update_llm_verify_results(result)) {
        // A request completed after the verification
        if (pending_request_queue.empty()) {
          // No pending request to process, continue the speculation
          request_manager_status = SSM_SPEC;
          current_ssm_step = 0;
          ssm_completed = false;
        } else {
          request_manager_status = PREFILLING;
          load_pending_request_to_batch();
          prefill_model = SSM;
          current_ssm_step = 0;
        }
      } else {
        request_manager_status = SSM_SPEC;
        current_ssm_step = 0;
        ssm_completed = false;
      }
      break;
    case SSM_SPEC:
      // Update current_ssm_step first because when we first call
      // update_ssm_inference_results, there's already a step of small model
      // inference
      current_ssm_step++;
      if (!ssm_completed) {
        ssm_completed = update_ssm_inference_results(result);
      }

      if (current_ssm_step == get_max_tree_depth()) {
        request_manager_status = LLM_VERIFY;
      }
      break;
    default:
      assert(false && "Invalid request manager status.");
  }
}

bool RequestManager::update_llm_prefill_results(InferenceResult const &result) {
  bool prefill_completed = false;
  if (decoding_mode == INCREMENTAL_DECODING && streaming_cache) {
    prefill_request->streaming_cache_info.commit_cache(
        prefill_request->num_tokens_in_batch);
    prefill_request->llm_cache_size =
        prefill_request->streaming_cache_info.commit_len;
  } else {
    prefill_request->llm_cache_size += prefill_request->num_tokens_in_batch;
  }
  prefill_request->llm_prefill_len += prefill_request->num_tokens_in_batch;

  if (prefill_request->llm_cache_size == prefill_request->tokens.size()) {
    // Indicates that the LLM prefilling phase finishes
    prefill_request->tokens.push_back(
        result.token_ids[prefill_request->num_tokens_in_batch - 1]);
    std::cout << std::endl;
    std::cout << std::endl;
    std::cout << std::endl;
    std::cout << result.token_ids[prefill_request->num_tokens_in_batch - 1]
              << std::endl;
    std::cout << std::endl;
    std::cout << std::endl;
    std::cout << std::endl;
    prefill_completed = true;

    if (prefill_request->tokens.back() == eos_token_id) {
      request_complete_clean_up(prefill_request->batch_index);
    }

    if (decoding_mode == SPECULATIVE_DECODING) {
      // Add the last token to the token tree
      assert(prefill_request->committed_tokens.empty() &&
             "The committed tokens should be empty.");
      prefill_request->committed_tokens.push_back(
          Request::CommittedToken{-1,
                                  (int)prefill_request->tokens.size() - 1,
                                  prefill_request->tokens.back()});
      init_token_tree(prefill_request->guid);
      add_root_to_spec_token_tree(prefill_request->guid,
                                  prefill_request->tokens.back());
      update_bitmask_prompt(prefill_request->guid, 1);
    }
  }

  profiling_requests[prefill_request->guid].llm_prefilling_steps++;

  return prefill_completed;
}

bool RequestManager::update_llm_decode_results(InferenceResult const &result) {
  bool request_completed = false;
  int nb_requests_decoded = 0;
  for (int request_index = 0; request_index < get_max_requests_per_batch();
       ++request_index) {
    if (!request_available[request_index]) {
      // Request in this slot is unavailable
      continue;
    }
    int guid = guid_of_requests[request_index];
    Request &request = all_requests[guid];
    assert(request.status == Request::RUNNING);
    request.llm_cache_size++;
    if (streaming_cache) {
      request.streaming_cache_info.commit_cache(1);
      request.llm_cache_size = request.streaming_cache_info.commit_len;
    } else {
      request.llm_cache_size++;
    }
    request.tokens.push_back(
        result.token_ids[request.first_token_offset_in_batch]);

    profiling_requests[guid].llm_decoding_steps++;
    nb_requests_decoded++;
    if (request.tokens.back() == eos_token_id or
        request.tokens.size() >= get_max_sequence_length()) {
      request_completed = true;
      request_complete_clean_up(request_index);
    }

    if (verbose) {
      std::string output = this->tokenizer_->Decode(request.tokens);
      std::cout << "Request " << guid << " tokens: " << std::endl
                << output << std::endl;
    }
  }
  profiling.llm_step_times.push_back(
      (Realm::Clock::current_time_in_microseconds() -
       profiling.llm_step_start) *
      1e-3);
  profiling.requests_per_step.push_back(nb_requests_decoded);
  profiling.generated_tokens_per_step.push_back(nb_requests_decoded);
  return request_completed;
}

void RequestManager::update_ssm_prefill_results(
    InferenceResult const &ssm_prefill_result) {
  // This function is called by update_inference_results when the
  // request_manager_status is PREFILLING and the prefill_model is SSM.
  // There's no results to update, but we should update ssm_cache_size.
  if (streaming_cache) {
    prefill_request->streaming_cache_info.commit_cache(
        prefill_request->num_tokens_in_batch);
    prefill_request->ssm_cache_size =
        prefill_request->streaming_cache_info.commit_len;
  } else {
    prefill_request->ssm_cache_size += prefill_request->num_tokens_in_batch;
  }
  prefill_request->ssm_prefill_len += prefill_request->num_tokens_in_batch;

  profiling_requests[prefill_request->guid].ssm_prefilling_steps++;
}

BatchConfig RequestManager::prepare_next_batch() {
  switch (request_manager_status) {
    case PREFILLING:
      if (decoding_mode == INCREMENTAL_DECODING) {
        return prepare_llm_prefilling_batch();
      } else if (decoding_mode == SPECULATIVE_DECODING) {
        if (prefill_model == SSM) {
          if (current_ssm_step == 0) {
            return prepare_ssm_prefilling_batch();
          } else {
            // Return an empty batch config
            return BatchConfig();
          }
        } else if (prefill_model == LLM) {
          return prepare_llm_prefilling_batch();
        } else {
          assert(false && "Invalid prefill model.");
        }
      } else {
        assert(false && "Invalid inference mode.");
      }
      break;
    case DECODING:
      return prepare_decoding_batch();
    case SSM_SPEC:
      if (current_ssm_step == 0) {
        return prepare_first_spec_batch_config();
      } else if (!ssm_completed) {
        return prepare_next_spec_batch_config();
      } else {
        // Return an empty batch config
        return BatchConfig();
      }
    case LLM_VERIFY:
      return prepare_verify_batch_config();
    default:
      std::cout << "Invalid request manager status: " << request_manager_status
                << std::endl;
      assert(false);
  }
}

BatchConfig RequestManager::prepare_llm_prefilling_batch() {
  // This function is called when the request_manager_status is PREFILLING,
  // which means that there is a request in the prefilling phase.
  // This function load its prefilling tokens, constructing a BatchConfig with
  // only one request.
  if (verbose) {
    std::cout << "\n############### prepare_llm_prefilling_batch "
                 "##############\n";
  }
  assert(prefill_request != nullptr &&
         "No prefilling request to process in the prefilling phase.");

  BatchConfig bc;
  if (decoding_mode == INCREMENTAL_DECODING) {
    bc.inference_mode = InferenceMode::INC_DECODING_MODE;
  } else if (decoding_mode == SPECULATIVE_DECODING) {
    bc.inference_mode = InferenceMode::TREE_VERIFY_MODE;
  }
  bc.prompt_phase = true;
  bc.request_available[prefill_request->batch_index] = true;
  bc.num_available_requests = 1;

  int request_index = prefill_request->batch_index;
  RequestGuid guid = guid_of_requests[request_index];
  Request &request = all_requests[guid];
  assert(request.status == Request::RUNNING);

  // Request Info
  bc.requestsInfo[request_index].first_token_offset_in_batch = 0;
  bc.requestsInfo[request_index].first_token_index_in_request =
      prefill_request->llm_cache_size;
  int num_tokens_in_batch = std::min(get_max_tokens_per_batch(),
                                     (int)prefill_request->tokens.size() -
                                         prefill_request->llm_prefill_len);
  bc.requestsInfo[request_index].num_tokens_in_batch = num_tokens_in_batch;

  // Copy the streaming cache info
  bc.streamingCacheInfo[request_index] = prefill_request->streaming_cache_info;

  prefill_request->first_token_offset_in_batch = 0;
  prefill_request->num_tokens_in_batch = num_tokens_in_batch;

  // Token Info
  for (int token_idx = 0; token_idx < num_tokens_in_batch; token_idx++) {
    int abs_idx = prefill_request->llm_cache_size + token_idx;
    assert(abs_idx < prefill_request->tokens.size());

    bc.tokensInfo[token_idx].request_index = request_index;
    bc.tokensInfo[token_idx].abs_index_in_request = abs_idx;
    bc.tokensInfo[token_idx].abs_depth_in_request = abs_idx;
    bc.tokensInfo[token_idx].token_id =
        prefill_request->tokens[prefill_request->llm_prefill_len + token_idx];

    bc.num_tokens++;
  }

  if (verbose) {
    std::cout << "prepare_llm_prefilling_batch NEW batchconfig:" << std::endl;
    bc.print();
  }
  return bc;
}

BatchConfig RequestManager::prepare_ssm_prefilling_batch() {
  // This function is called when the request_manager_status is PREFILLING,
  // which means that there is a request in the prefilling phase.
  // This function load its prefilling tokens, constructing a BatchConfig with
  // only one request.
  if (verbose) {
    std::cout << "\n############### prepare_ssm_prefilling_batch "
                 "##############\n";
  }
  assert(prefill_request != nullptr &&
         "No prefilling request to process in the prefilling phase.");

  BatchConfig bc;
  bc.inference_mode = InferenceMode::TREE_SEARCH_MODE;
  bc.prompt_phase = true;
  // Only set the prefilling request to be available
  bc.request_available[prefill_request->batch_index] = true;
  bc.num_available_requests = 1;

  int request_index = prefill_request->batch_index;
  // Request Info
  bc.requestsInfo[request_index].first_token_offset_in_batch = 0;
  bc.requestsInfo[request_index].first_token_index_in_request =
      prefill_request->ssm_cache_size;
  int num_tokens_in_batch = std::min(get_max_tokens_per_batch(),
                                     (int)prefill_request->tokens.size() -
                                         prefill_request->ssm_prefill_len);
  bc.requestsInfo[request_index].num_tokens_in_batch = num_tokens_in_batch;

  // Copy the streaming cache info
  bc.streamingCacheInfo[request_index] = prefill_request->streaming_cache_info;

  prefill_request->first_token_offset_in_batch = 0;
  prefill_request->num_tokens_in_batch = num_tokens_in_batch;

  // Token Info
  for (int token_idx = 0; token_idx < num_tokens_in_batch; token_idx++) {
    int abs_idx = prefill_request->ssm_cache_size + token_idx;
    assert(abs_idx < prefill_request->tokens.size());

    bc.tokensInfo[token_idx].request_index = request_index;
    bc.tokensInfo[token_idx].abs_index_in_request = abs_idx;
    bc.tokensInfo[token_idx].abs_depth_in_request = abs_idx;
    bc.tokensInfo[token_idx].token_id =
        prefill_request->tokens[prefill_request->ssm_prefill_len + token_idx];

    bc.num_tokens++;
  }

  if (verbose) {
    std::cout << "prepare_ssm_prefilling_batch NEW batchconfig:" << std::endl;
    bc.print();
  }
  return bc;
}

BatchConfig RequestManager::prepare_decoding_batch() {
  // This function is called when the request_manager_status is DECODING. It
  // fills the last token of each request in the current batch to the
  // BatchConfig for the LLM to decode.
  if (verbose) {
    std::cout << "\n############### prepare_decoding_batch "
                 "##############\n";
  }

  BatchConfig bc;
  bc.inference_mode = InferenceMode::INC_DECODING_MODE;
  bc.prompt_phase = false;
  std::copy(std::begin(request_available),
            std::end(request_available),
            std::begin(bc.request_available));
  bc.num_available_requests = num_available_requests;

  for (int request_index = 0; request_index < get_max_requests_per_batch();
       request_index++) {
    if (!request_available[request_index]) {
      continue;
    }
    Request &request = all_requests[guid_of_requests[request_index]];
    assert(request.status == Request::RUNNING);

    // Per Request Info
    bc.requestsInfo[request_index].first_token_index_in_request =
        request.llm_cache_size;
    bc.requestsInfo[request_index].first_token_offset_in_batch = bc.num_tokens;
    bc.requestsInfo[request_index].num_tokens_in_batch = 1;

    // Copy the streaming cache info
    bc.streamingCacheInfo[request_index] = request.streaming_cache_info;

    request.first_token_offset_in_batch = bc.num_tokens;
    request.num_tokens_in_batch = 1;

    // Per Token Info
    bc.tokensInfo[bc.num_tokens].request_index = request_index;
    bc.tokensInfo[bc.num_tokens].abs_index_in_request = request.llm_cache_size;
    bc.tokensInfo[bc.num_tokens].abs_depth_in_request = request.llm_cache_size;
    bc.tokensInfo[bc.num_tokens].token_id = request.tokens.back();

    bc.num_tokens++;

    if (profiling_requests[request.guid].llm_decoding_steps == 0) {
      profiling_requests[request.guid].start_decoding_time =
          Realm::Clock::current_time_in_microseconds();
    }
  }

  if (verbose) {
    std::cout << "prepare_decoding_batch NEW batchconfig:" << std::endl;
    bc.print();
  }
  profiling.llm_step_start = Realm::Clock::current_time_in_microseconds();
  return bc;
}
/* ----- Speculative Inference Specific functions ----- */

/***** Request Init Phase *****/
BatchConfig RequestManager::prepare_first_spec_batch_config() {
  if (verbose) {
    std::cout << "\n############### prepare_first_spec_batch_config "
                 "##############\n";
  }
  // This method does the following:
  // 1. Commit the verified tokens through BatchConfig. The infomation
  // of the committed tokens are stored in request.committed_tokens. Put the
  // information of the committed tokens into BatchConfig.TokensInfo.
  // 2. Maintain BatchConfig::RequestsInfo and all other fields of
  // BatchConfig.
  assert(current_ssm_step == 0);

  BatchConfig new_bc;
  new_bc.inference_mode = InferenceMode::TREE_SEARCH_MODE;
  // Assume that only one small model is in use now
  new_bc.prompt_phase = true;
  std::copy(std::begin(request_available),
            std::end(request_available),
            std::begin(new_bc.request_available));
  new_bc.num_available_requests = num_available_requests;

  for (int request_index = 0; request_index < get_max_requests_per_batch();
       ++request_index) {
    if (!request_available[request_index]) {
      continue;
    }
    RequestGuid guid = guid_of_requests[request_index];
    Request &request = all_requests[guid];
    assert(request.status == Request::RUNNING);

    std::vector<Request::CommittedToken> &committed_tokens =
        request.committed_tokens;

    // Maintain requestsInfo
    new_bc.requestsInfo[request_index].first_token_offset_in_batch =
        new_bc.num_tokens;
    new_bc.requestsInfo[request_index].first_token_index_in_request =
        request.ssm_cache_size;

    // Store committed tokens to tokensInfo
    int num_committed_tokens = committed_tokens.size();
    if (num_committed_tokens == 1) {
      new_bc.requestsInfo[request_index].num_tokens_in_batch = 1;
      // The case where the prefilling is just finished. Although the last
      // token's kv cache is already there, the we need to decode the last
      // token because it's the root of the token tree.
      new_bc.tokensInfo[new_bc.num_tokens].request_index = request_index;
      if (streaming_cache) {
        new_bc.tokensInfo[new_bc.num_tokens].abs_index_in_request =
            request.streaming_cache_info.global_2_cache_index(
                committed_tokens[0].to_index);
        new_bc.tokensInfo[new_bc.num_tokens].abs_depth_in_request =
            request.streaming_cache_info.global_2_cache_index(
                committed_tokens[0].to_index);
      } else {
        new_bc.tokensInfo[new_bc.num_tokens].abs_index_in_request =
            committed_tokens[0].to_index;
        new_bc.tokensInfo[new_bc.num_tokens].abs_depth_in_request =
            committed_tokens[0].to_index;
      }
      new_bc.tokensInfo[new_bc.num_tokens].token_id =
          committed_tokens[0].token_id;
      new_bc.num_tokens++;
    } else {
      for (int committed_token_index = 1;
           committed_token_index < committed_tokens.size();
           committed_token_index++) {
        new_bc.tokensInfo[new_bc.num_tokens].request_index = request_index;
        if (streaming_cache) {
          new_bc.tokensInfo[new_bc.num_tokens].abs_index_in_request =
              request.streaming_cache_info.global_2_cache_index(
                  committed_tokens[committed_token_index].to_index);
          new_bc.tokensInfo[new_bc.num_tokens].abs_depth_in_request =
              request.streaming_cache_info.global_2_cache_index(
                  committed_tokens[committed_token_index].to_index);
        } else {
          new_bc.tokensInfo[new_bc.num_tokens].abs_index_in_request =
              committed_tokens[committed_token_index].to_index;
          new_bc.tokensInfo[new_bc.num_tokens].abs_depth_in_request =
              committed_tokens[committed_token_index].to_index;
        }
        new_bc.tokensInfo[new_bc.num_tokens].token_id =
            committed_tokens[committed_token_index].token_id;
        new_bc.num_tokens++;
      }
      new_bc.requestsInfo[request_index].num_tokens_in_batch =
          num_committed_tokens - 1;
    }

    request.first_token_offset_in_batch =
        new_bc.requestsInfo[request_index].first_token_offset_in_batch;
    request.num_tokens_in_batch =
        new_bc.requestsInfo[request_index].num_tokens_in_batch;

    // Copy the causal mask, it should already been updated in
    // update_llm_verify_results
    new_bc.causalMask[request_index] = request.causal_mask;
    if (streaming_cache) {
      new_bc.causalMask[request_index].non_tree_cache_size =
          request.ssm_cache_size - 1;
    }

    // Copy the streaming cache info
    new_bc.streamingCacheInfo[request_index] = request.streaming_cache_info;

    if (profiling_requests[guid].ssm_decoding_steps == 0) {
      profiling_requests[guid].start_decoding_time =
          Realm::Clock::current_time_in_microseconds();
    }
    profiling.ssm_step_start = Realm::Clock::current_time_in_microseconds();
  }
  if (verbose) {
    std::cout << "prepare_first_spec_batch_config NEW batchconfig:"
              << std::endl;
    new_bc.print();
  }
  return new_bc;
}

/***** Speculative Decoding Phase *****/
BatchConfig RequestManager::prepare_next_spec_batch_config() {
  if (verbose) {
    std::cout << "\n############### prepare_next_spec_batch_config "
                 "###############\n";
    std::cout << "Current tree depth: " << current_ssm_step + 1 << "\n";
  }

  // Prepare the next batch for existing requests
  BatchConfig new_bc;
  new_bc.inference_mode = InferenceMode::TREE_SEARCH_MODE;
  // We assume that only one small model is in use now
  new_bc.model_id = 0;
  std::copy(std::begin(request_available),
            std::end(request_available),
            std::begin(new_bc.request_available));
  new_bc.num_available_requests = num_available_requests;

  for (int request_index = 0; request_index < get_max_requests_per_batch();
       ++request_index) {
    if (!request_available[request_index]) {
      continue;
    }
    int guid = guid_of_requests[request_index];
    Request &request = all_requests[guid];
    assert(request.status == Request::RUNNING);
    new_bc.requestsInfo[request_index].first_token_offset_in_batch =
        new_bc.num_tokens;

    // Fill in the tokens
    TokenTree &token_tree = request.speculative_token_trees.at(new_bc.model_id);
    if (token_tree.tree_layers.size() <= current_ssm_step) {
      // This request has no token to decode in this and the following small
      // model inference steps
      new_bc.requestsInfo[request_index].num_tokens_in_batch = 0;
      // non_tree_cache_size = ssm_cache_size - 1
      new_bc.requestsInfo[request_index].first_token_index_in_request =
          request.ssm_cache_size - 1 + request.causal_mask.tree_or_prompt_size -
          request.causal_mask.current_layer_size;
      request.num_tokens_in_batch = 0;
      request.first_token_offset_in_batch = new_bc.num_tokens;
      continue;
    } else {
      std::list<std::shared_ptr<TokenTreeNode>> &current_layer =
          token_tree.tree_layers.back();
      // Exclude the current layer from the token tree, because we want the
      // start index
      // non_tree_cache_size = ssm_cache_size - 1
      new_bc.requestsInfo[request_index].first_token_index_in_request =
          request.ssm_cache_size - 1 + request.causal_mask.tree_or_prompt_size -
          request.causal_mask.current_layer_size;
      new_bc.requestsInfo[request_index].num_tokens_in_batch =
          request.causal_mask.current_layer_size;

      request.num_tokens_in_batch =
          new_bc.requestsInfo[request_index].num_tokens_in_batch;
      request.first_token_offset_in_batch = new_bc.num_tokens;

      int child_index = 0;
      for (auto const &node_ptr : current_layer) {
        new_bc.tokensInfo[new_bc.num_tokens].request_index = request_index;
        new_bc.tokensInfo[new_bc.num_tokens].abs_index_in_request =
            new_bc.requestsInfo[request_index].first_token_index_in_request +
            child_index;
        new_bc.tokensInfo[new_bc.num_tokens].abs_depth_in_request =
            request.ssm_cache_size - 1 + current_ssm_step;
        new_bc.tokensInfo[new_bc.num_tokens].token_id = node_ptr->id;

        new_bc.num_tokens++;
        child_index++;
      }
    }

    // Copy the causal mask, it should already been updated by
    // update_ssm_inference_results
    new_bc.causalMask[request_index] = request.causal_mask;
    if (streaming_cache) {
      new_bc.causalMask[request_index].non_tree_cache_size =
          request.ssm_cache_size - 1;
    }

    // Copy the streaming cache info
    new_bc.streamingCacheInfo[request_index] = request.streaming_cache_info;
  }

  if (verbose) {
    std::cout << "prepare_next_spec_batch_config NEW batchconfig:" << std::endl;
    new_bc.print();
  }
  return new_bc;
}

/***** Verify Phase *****/
BatchConfig RequestManager::prepare_verify_batch_config() {
  if (verbose) {
    std::cout
        << "\n############### prepare_verify_batch_config ###############\n";
  }
  // This method does the following:
  // 1. Commit the verified tokens in the last iteration through the
  // BatchConfig. We can do this request by request.
  // The information of the committed tokens is stored in
  // Request.llm_committed_tokens. Put the information of the committed tokens
  // into BatchConfig.committed_tokens.
  // 2. Load the tokens on the token tree that are not yet pruned to
  // BatchConfig.tokensInfo. Be careful with the abs_depth etc.
  // (skip the pruned tokens).
  // 3. Create the causal mask for the large model based on the small model
  // causal mask (call create_llm_bitmask()).
  // 4. Maintain BatchConfig::RequestsInfo and all other fields of
  // BatchConfig.
  // Please refer to the implementation of prepare_next_spec_batch_config()
  // for more details.
  BatchConfig new_bc;
  new_bc.inference_mode = InferenceMode::TREE_VERIFY_MODE;
  std::copy(std::begin(request_available),
            std::end(request_available),
            std::begin(new_bc.request_available));
  new_bc.num_available_requests = num_available_requests;

  for (int request_index = 0; request_index < get_max_requests_per_batch();
       ++request_index) {
    if (!request_available[request_index]) {
      continue;
    }
    int guid = guid_of_requests[request_index];
    Request &request = all_requests[guid];
    assert(request.status == Request::RUNNING);

    // 1. Maintain requestsInfo
    new_bc.requestsInfo[request_index].first_token_index_in_request =
        request.tokens.size() - 1; // Exclude the last token
    new_bc.requestsInfo[request_index].first_token_offset_in_batch =
        new_bc.num_tokens;
    new_bc.requestsInfo[request_index].num_tokens_in_batch = 0;

    // Put the information of the committed tokens into
    // BatchConfig.committed_tokens.
    // Note here, we shouldn't put the last token in request.committed_tokens
    // into new_bc. Because the LLM don't have that token's KV cache.
    std::vector<Request::CommittedToken> &committed_tokens =
        request.committed_tokens;
    for (int committed_token_index = 0;
         committed_token_index < committed_tokens.size() - 1;
         committed_token_index++) {
      Request::CommittedToken &committed_token =
          committed_tokens.at(committed_token_index);
      new_bc.committed_tokens[new_bc.num_tokens_to_commit].request_index =
          request_index;
      new_bc.committed_tokens[new_bc.num_tokens_to_commit].index_in_kv_cache =
          committed_token.from_index;
      new_bc.committed_tokens[new_bc.num_tokens_to_commit].token_depth =
          committed_token.to_index;
      new_bc.num_tokens_to_commit++;
    }

    // Load the tokens on the token tree that are not yet pruned to
    // BatchConfig.tokensInfo.
    TokenTree &token_tree = request.speculative_token_trees[0];
    int token_tree_index = 0;
    int layer_index = 0;
    for (auto const &tree_layer : token_tree.tree_layers) {
      for (auto const &tree_node : tree_layer) {
        if (tree_node->included == true) {
          new_bc.tokensInfo[new_bc.num_tokens].request_index = request_index;
          new_bc.tokensInfo[new_bc.num_tokens].abs_index_in_request =
              request.tokens.size() - 1 + token_tree_index;
          new_bc.tokensInfo[new_bc.num_tokens].abs_depth_in_request =
              request.tokens.size() - 1 + layer_index;
          new_bc.tokensInfo[new_bc.num_tokens].token_id = tree_node->id;
          new_bc.num_tokens++;
          token_tree_index++;
        }
      }
      layer_index++;
    }
    new_bc.requestsInfo[request_index].num_tokens_in_batch = token_tree_index;

    request.first_token_offset_in_batch = new_bc.num_tokens - token_tree_index;
    request.num_tokens_in_batch = token_tree_index;

    // Create the causal mask for the large model based on the small model
    // causal mask.
    new_bc.causalMask[request_index] = create_llm_bitmask(guid);

    // Copy the streaming cache info
    new_bc.streamingCacheInfo[request_index] = request.streaming_cache_info;
  }

  if (verbose) {
    std::cout << "prepare_verify_batch_config NEW batchconfig:" << std::endl;
    new_bc.print();
  }
  profiling.llm_step_start = Realm::Clock::current_time_in_microseconds();
  return new_bc;
}

bool RequestManager::update_llm_verify_results(
    InferenceResult const &llm_verify_result) {
  // We may have two types of InferenceResults, one is the results from
  // sampling the large model, the other is the top-p / top-k logits of the
  // large model, we can first implement the former one. For the latter one,
  // we have to add a CPU based verify function.

  // Compare the results returned from the LLM and compare them with the
  // SSM's speculative token tree. For the greedy construction of the
  // speculative token tree, we can simply compare LLM's sample result at each
  // token, this is implemented in get_verify_results_greedy(). This function
  // stores the commmitted tokens into the corresponding fields in the
  // Request. For the sampling construction of the speculative token tree, we
  // need to implement a CPU based verify function.

  // Update llm_cache_size with the last committed_tokens, and clear
  // committed_tokens
  int nb_requests_decoded = 0;
  for (int request_index = 0; request_index < get_max_requests_per_batch();
       ++request_index) {
    if (!request_available[request_index]) {
      // Request in this slot is unavailable
      continue;
    }
    int guid = guid_of_requests[request_index];
    Request &request = all_requests[guid];
    assert(request.status == Request::RUNNING);
    request.llm_cache_size += request.committed_tokens.size() - 1;
    request.committed_tokens.clear();

    profiling_requests[guid].llm_decoding_steps++;
    nb_requests_decoded++;
  }

  // Process the LLM results greedily
  if (speculative_sampling) {
    get_verify_results_sample(llm_verify_result);
  } else {
    get_verify_results_greedy(llm_verify_result);
  }

  long long int current_time = Realm::Clock::current_time_in_microseconds();
  profiling.llm_step_times.push_back((current_time - profiling.llm_step_start) *
                                     1e-3);
  profiling.requests_per_step.push_back(nb_requests_decoded);

  bool request_completed = false;

  // Iterate over the requests
  for (int request_index = 0; request_index < get_max_requests_per_batch();
       ++request_index) {
    if (!request_available[request_index]) {
      // Request in this slot is unavailable
      continue;
    }
    int guid = guid_of_requests[request_index];
    Request &request = all_requests[guid];
    assert(request.status == Request::RUNNING);
    if (verbose) {
      std::cout << "Request " << guid << " token tree: " << std::endl;
      std::cout << request.speculative_token_trees[0];
    }

    request.decode_latency_ms =
        (current_time - profiling_requests[guid].start_decoding_time) * 1e-3;

    // Initialize the token tree for the request
    init_token_tree(guid);
    assert(!request.committed_tokens.empty() &&
           "The committed tokens should not be empty.");
    // Add the last committed token as the root of the speculative token tree
    add_root_to_spec_token_tree(guid, request.committed_tokens.back().token_id);

    // Check if the request is completed. If its completed, clean up the
    // metainfo stored in the RequestManager. Otherwise, update its bitmask.
    bool eos_token_found = false;
    for (auto const &committed_token : request.committed_tokens) {
      if (committed_token.token_id == eos_token_id) {
        eos_token_found = true;
        break;
      }
    }
    if (eos_token_found or request.tokens.size() >= get_max_sequence_length()) {
      // Request is completed
      request_completed = true;
      request_complete_clean_up(request_index);
    } else if (request.decode_latency_ms > request.tokens.size() *
                                               baseline_latency_ms *
                                               request.get_slo_ratio()) {
      // The request violates the SLO, drop that request
      request_completed = true;
      request_complete_clean_up(request_index);
    } else {
      update_bitmask_prompt(guid, request.committed_tokens.size() - 1);
    }
  }

  // Some requests may be completed after appending the verified tokens.
  // If there is a request completed, return true.
  return request_completed;
}

bool RequestManager::update_ssm_inference_results(
    InferenceResult const &ssm_inference_result) {
  // This function returns true if no tokens are added to the token tree,
  // which indicates that the ssm inference phase is done.
  assert(current_ssm_step >= 1 &&
         "The current speculation step should be no less than 1");

  // Here we assume that the order of the tokens in the last
  // BatchConfig and hence the last InferenceResult is equal to
  // the order of the request in the last BatchConfig
  add_tokens_to_spec_token_tree(ssm_inference_result);

  for (int request_index = 0; request_index < get_max_requests_per_batch();
       ++request_index) {
    if (!request_available[request_index]) {
      // Request in this slot is unavailable
      continue;
    }
    RequestGuid guid = guid_of_requests[request_index];
    Request &request = all_requests[guid];
    assert(request.status == Request::RUNNING);

    if (current_ssm_step == 1) {
      if (streaming_cache) {
        request.streaming_cache_info.commit_cache(request.num_tokens_in_batch);
        request.ssm_cache_size = request.streaming_cache_info.commit_len;
      } else {
        request.ssm_cache_size = request.tokens.size();
      }
    }

    if (current_ssm_step == 1) {
      init_bitmask_spec(guid);
    }
    append_bitmask(guid);

    profiling_requests[guid].ssm_decoding_steps++;
  }

  // Stop conditions
  if (current_ssm_step == get_max_tree_depth()) {
    // Prune the token tree at the last step
    prune_token_tree();
    // Update profiling statistics before returning
    profiling.ssm_step_times.push_back(
        (Realm::Clock::current_time_in_microseconds() -
         profiling.ssm_step_start) *
        1e-3);
    profiling.ssm_steps.push_back(current_ssm_step);
    return true;
  }
  return false;
}

/* --------- Bitmask Related Functions --------- */

void RequestManager::init_bitmask_prompt(RequestGuid guid, int prompt_length) {
  // This method is called by load_pending_request_to_batch when there is a
  // new request to load into the batch
  Request &request = all_requests[guid];
  BatchConfig::BitMask &bitmask = request.causal_mask;

  // Clear because the prompt kernel doesn't use mask
  bitmask.clear_bitmask();
  // Set the info for the mask which is used to store the KV cache
  bitmask.tree_or_prompt_size = prompt_length;
  bitmask.current_layer_size = prompt_length;
  bitmask.non_tree_cache_size = 0;
}

void RequestManager::update_bitmask_prompt(RequestGuid guid,
                                           int num_committed_tokens) {
  // This method modifies the bitmask in place
  // This method is called by update_llm_verify_results
  // 1. Clear the causal mask because the first SSM inference uses the prompt
  // kernel and it doesn't use mask.
  // 2. Maintain all other fields.
  Request &request = all_requests[guid];
  BatchConfig::BitMask &bitmask = request.causal_mask;
  // Clear because the prompt kernel doesn't use mask
  bitmask.clear_bitmask();
  bitmask.tree_or_prompt_size = num_committed_tokens;
  bitmask.current_layer_size = num_committed_tokens;

  // If the request just finishes the prefilling phase, we need to set the
  // non_tree_cache_size to the size of the prompt
  if (bitmask.non_tree_cache_size == 0) {
    bitmask.non_tree_cache_size = request.tokens.size() - num_committed_tokens;
  }
}

void RequestManager::init_bitmask_spec(RequestGuid guid) {
  // This method modifies the bitmask in place
  // This method is called by the first call of update_ssm_inference_results
  // in a speculative iteration CAUTION: You should still call
  // append_bitmask() after this method
  // 1. Clear the causal mask and add a root into it, because the tree is
  // currently empty but we have a root.
  // 2. Maintain all other fields.
  assert(current_ssm_step == 1 && "The current speculation step should be 1");
  Request &request = all_requests[guid];
  request.causal_mask = BatchConfig::BitMask();
  // Set the mask for the root
  request.causal_mask.bit_mask[0].set_bit(0);
  request.causal_mask.tree_or_prompt_size = 1;
  request.causal_mask.non_tree_cache_size = request.tokens.size() - 1;
  request.causal_mask.current_layer_size = 1;
}

void RequestManager::append_bitmask(RequestGuid guid) {
  // This method changes the bitmask in place
  // This method is called by update_ssm_inference_results(), after the new
  // tokens are added to the token tree
  assert(current_ssm_step >= 1 &&
         "The current speculation step should be no less than 1");

  Request &request = all_requests[guid];
  BatchConfig::BitMask &bitmask = request.causal_mask;
  TokenTree &token_tree = request.speculative_token_trees[0];

  if (token_tree.tree_layers.size() <= current_ssm_step) {
    // This request has no token added in this and the following small model
    // inference steps, skip it
    return;
  }
  std::list<std::shared_ptr<TokenTreeNode>> &tree_layer =
      request.speculative_token_trees[0].tree_layers.back();
  int new_layer_size = tree_layer.size();
  int last_layer_size = bitmask.current_layer_size;
  int previous_tree_size = bitmask.tree_or_prompt_size;
  bitmask.current_layer_size = new_layer_size;
  bitmask.tree_or_prompt_size += new_layer_size;

  assert(bitmask.tree_or_prompt_size <= get_max_spec_tree_token_num());

  int parent_offset = previous_tree_size - last_layer_size;
  int child_offset = previous_tree_size;

  int child_idx = 0;
  for (auto const &child_ptr : tree_layer) {
    // Each child copy its parent's mask
    bitmask.bit_mask[child_offset + child_idx] =
        bitmask.bit_mask[parent_offset + child_ptr->parent_pos];
    // Each child attend to itself
    bitmask.bit_mask[child_offset + child_idx].set_bit(child_offset +
                                                       child_idx);
    child_idx++;
  }
}

BatchConfig::BitMask RequestManager::create_llm_bitmask(RequestGuid guid) {
  // This method creates a new bitmask for LLM verification model's bitmask,
  // it does not modify the small model's bitmask This method is called by
  // prepare_verify_batch_config().

  Request &request = all_requests[guid];
  TokenTree &token_tree = request.speculative_token_trees[0];
  BatchConfig::BitMask llm_bitmask = BatchConfig::BitMask();

  int abs_index_in_tree = 0;
  std::vector<int> parent_pos_2_abs_index;
  std::vector<int> current_layer_abs_index;
  for (auto const &tree_layer : token_tree.tree_layers) {
    for (auto const &tree_node : tree_layer) {
      current_layer_abs_index.push_back(abs_index_in_tree);
      if (tree_node->included == true) {
        if (abs_index_in_tree == 0) {
          // The root token, set itself
          llm_bitmask.bit_mask[0].set_bit(0);
        } else {
          // Copy from the parent, and set itself
          int parent_abs_index = parent_pos_2_abs_index[tree_node->parent_pos];
          llm_bitmask.bit_mask[abs_index_in_tree] =
              llm_bitmask.bit_mask[parent_abs_index];
          llm_bitmask.bit_mask[abs_index_in_tree].set_bit(abs_index_in_tree);
        }
        abs_index_in_tree++;
      }
    }
    parent_pos_2_abs_index.clear();
    parent_pos_2_abs_index.swap(current_layer_abs_index);
  }

  // Maintain other fields of llm_bitmask
  llm_bitmask.non_tree_cache_size = request.causal_mask.non_tree_cache_size;
  // We don't need to set llm_bitmask.current_layer_size and
  // llm_bitmask.tree_or_prompt_size here because they are not used in LLM
  // verification.
  return llm_bitmask;
}
/* --------- Bitmask Related Functions --------- */
void RequestManager::gumbel_conditioned_on_max(
    float target_max, std::vector<std::pair<float, int>> &logits) {
  // Assume the logits are sorted in descending order
  if (logits.size() == 0) {
    return;
  }
  float max_logit = logits[0].first;
  for (auto &logit_n_idx : logits) {
    logit_n_idx.first =
        -log(exp(-target_max) - exp(-max_logit) + exp(-logit_n_idx.first));
  }
}

void RequestManager::renormalize(std::vector<std::pair<TokenId, float>> &D,
                                 std::unordered_map<TokenId, float> &R,
                                 TokenId token_id) {
  float token_prob;
  for (auto &kv : D) {
    TokenId d_token_id = kv.first;
    float d_prob = kv.second;
    if (R.find(d_token_id) != R.end()) {
      float r_prob = R[d_token_id];
      R[d_token_id] = max(0.0f, r_prob - d_prob);
    }
    if (d_token_id == token_id) {
      token_prob = d_prob;
      kv.second = 0.0f;
    }
  }
  // Normalize R
  float sum_r = 0.0f;
  for (auto &kv : R) {
    sum_r += kv.second;
  }
  for (auto &kv : R) {
    kv.second /= (sum_r + 1e-6);
  }
  // Normalize D
  for (auto &kv : D) {
    kv.second /= (1.0f - token_prob - 1e-6);
  }
}

std::tuple<int, BatchConfig::TokenId, bool>
    RequestManager::reject_sampling(std::vector<std::pair<TokenId, float>> &D,
                                    std::unordered_map<TokenId, float> &R,
                                    int k) {
  assert(D.size() == k);
  std::random_device rd;
  std::mt19937 gen(rd());
  std::uniform_real_distribution<> dis(0.0, 1.0);
  double r;
  for (int i = 0; i < k; ++i) {
    // Generate a random number in the range [0, 1)
    r = dis(gen);
    double d_prob = (double)D[i].second;
    if (R.find(D[i].first) != R.end()) {
      double r_prob = (double)R[D[i].first];
      if (r < d_prob / d_prob + 1e-6) {
        return {i, D[i].first, true};
      }
    }
    // else, r_prob = 0.0, reject the token
    renormalize(D, R, D[i].first);
  }
  std::vector<double> r_probs;
  std::vector<BatchConfig::TokenId> r_tokens;
  for (auto &kv : R) {
    r_probs.push_back(kv.second);
    r_tokens.push_back(kv.first);
  }
  std::discrete_distribution<> r_dist(r_probs.begin(), r_probs.end());
  int sampled_index = r_dist(gen);
  return {-1, r_tokens[sampled_index], false};
}

void RequestManager::get_verify_results_sample(
    InferenceResult const &llm_verify_result) {
  // This function maintain the generated token list of the request and the
  // committed tokens.
  for (int request_index = 0; request_index < get_max_requests_per_batch();
       ++request_index) {
    if (!request_available[request_index]) {
      continue;
    }
    RequestGuid guid = guid_of_requests[request_index];
    Request &request = all_requests[guid];
    assert(request.status == Request::RUNNING);

    int llm_result_offset =
        request.first_token_offset_in_batch * BatchConfig::MAX_K_LOGITS;
    int llm_input_offset = request.first_token_offset_in_batch;
    int committed_token_index = request.tokens.size() - 1;

    TokenTree &token_tree = request.speculative_token_trees[0];
    // First add the root to the committed tokens
    request.committed_tokens.push_back(Request::CommittedToken(
        llm_input_offset, committed_token_index, request.tokens.back()));
    committed_token_index++;
    // Don't add it to request.tokens because it has already been added.

    // The position of the last accepted token in its tree layer (includeing
    // the pruned tokens)
    int last_accepted_token_index_in_layer = 0;
    // The index of the last accepted token in the entire tree (excluding the
    // pruned tokens)
    int last_accepted_token_index = 0;
    float last_accepted_token_accumulated_log_prob = 0.0f;
    int current_token_index = 1; // Because we skip the root
    bool rejected = false;

    auto layer_it = token_tree.tree_layers.begin();
    ++layer_it;
    for (; layer_it != token_tree.tree_layers.end(); ++layer_it) {
      // We skip the first layer
      std::list<std::shared_ptr<TokenTreeNode>> const &tree_layer = *layer_it;
      std::vector<std::pair<TokenId, float>> D;
      std::unordered_map<TokenId, float> R;
      // Data format: <current_token_index, current_token_index_in_layer,
      // acc_log_prob>
      std::unordered_map<TokenId, std::tuple<int, int, float>> d_token_info;

      int current_token_index_in_layer = 0;

      // Iterate through the tokens in the current layer to find the candidate
      // tokens whose parent is the last accepted token
      for (auto const &node_ptr : tree_layer) {
        if (!node_ptr->included) {
          // Don't increase current_token_index here
          current_token_index_in_layer++;
          continue;
        }
        if (node_ptr->parent_pos != last_accepted_token_index_in_layer) {
          // The token's parent is not accepted
          current_token_index++;
          current_token_index_in_layer++;
          continue;
        } else {
          // The token's parent is accepted
          float prob = std::exp(node_ptr->log_accumulated_prob -
                                last_accepted_token_accumulated_log_prob);
          D.push_back({node_ptr->id, prob});
          d_token_info[node_ptr->id] = {current_token_index,
                                        current_token_index_in_layer,
                                        node_ptr->log_accumulated_prob};
          current_token_index++;
          current_token_index_in_layer++;
        }
      }

      int result_offset = llm_result_offset +
                          last_accepted_token_index * BatchConfig::MAX_K_LOGITS;
      for (int i = 0; i < BatchConfig::MAX_K_LOGITS; ++i) {
        TokenId token_id = llm_verify_result.token_ids[result_offset + i];
        R[token_id] = llm_verify_result.probs[result_offset + i];
      }

      auto [sampled_index, token_id, accepted] =
          reject_sampling(D, R, D.size());
      if (accepted) {
        // The token's parent is accepted, and this token's id equals the
        // llm's sample at its parent's position. We accept this token.
        // from_index: the index of the token in the tree (excluding the
        // pruned tokens)
        // to_index: the committed token index in the request
        request.committed_tokens.push_back(Request::CommittedToken(
            llm_input_offset + std::get<0>(d_token_info[token_id]),
            committed_token_index,
            token_id));
        request.tokens.push_back(token_id);

        last_accepted_token_index = std::get<0>(d_token_info[token_id]);
        last_accepted_token_index_in_layer =
            std::get<1>(d_token_info[token_id]);
        last_accepted_token_accumulated_log_prob =
            std::get<2>(d_token_info[token_id]);
        committed_token_index++;
      } else {
        request.committed_tokens.push_back(
            Request::CommittedToken(-1, committed_token_index, token_id));
        rejected = true;
        break;
      }
    }

    // Add the last token (that is not in the cache of the LLM) if the sampling
    // procedure succeed in the last layer
    // from_index: since this token is not in the token tree, the llm doesn't
    // have its KV cache, so the from_index should be a place holder, which is
    // -1
    if (!rejected) {
      std::unordered_map<TokenId, float> R;
      std::vector<std::pair<TokenId, float>> D;
      int result_offset = llm_result_offset +
                          last_accepted_token_index * BatchConfig::MAX_K_LOGITS;
      for (int i = 0; i < BatchConfig::MAX_K_LOGITS; ++i) {
        TokenId token_id = llm_verify_result.token_ids[result_offset + i];
        R[token_id] = llm_verify_result.probs[result_offset + i];
      }
      auto [sampled_index, token_id, accepted] =
          reject_sampling(D, R, D.size());
      request.committed_tokens.push_back(
          Request::CommittedToken(-1, committed_token_index, token_id));
      request.tokens.push_back(token_id);
    }

    if (verbose) {
      std::cout << "Request " << request.guid << " committed tokens: ";
      for (auto const &committed_token : request.committed_tokens) {
        std::cout << committed_token.token_id << " ("
                  << tokenizer_->Decode({committed_token.token_id}) << ") ";
      }
      std::cout << std::endl;
      std::string output = this->tokenizer_->Decode(request.tokens);
      std::cout << "Output sequence: " << output << std::endl;
    }
  }
}

void RequestManager::get_verify_results_greedy(
    InferenceResult const &llm_verify_result) {
  // This function maintain the generated token list of the request and the
  // committed tokens.
  int total_nb_generated_tokens = 0;
  for (int request_index = 0; request_index < get_max_requests_per_batch();
       ++request_index) {
    if (!request_available[request_index]) {
      continue;
    }
    RequestGuid guid = guid_of_requests[request_index];
    Request &request = all_requests[guid];
    assert(request.status == Request::RUNNING);

    int llm_result_offset = request.first_token_offset_in_batch;
    int llm_cache_size = request.tokens.size() - 1;
    int committed_token_index = request.tokens.size() - 1;

    TokenTree &token_tree = request.speculative_token_trees[0];
    // First add the root to the committed tokens
    request.committed_tokens.push_back(Request::CommittedToken(
        llm_cache_size, committed_token_index, request.tokens.back()));
    committed_token_index++;
    // Don't add it to request.tokens because it has already been added.

    // The position of the last accepted token in its tree layer (includeing
    // the pruned tokens)
    int last_accepted_token_index_in_layer = 0;
    // The index of the last accepted token in the entire tree (excluding the
    // pruned tokens)
    int last_accepted_token_index = 0;

    int current_token_index = 1; // Because we skip the root
    auto layer_it = token_tree.tree_layers.begin();
    ++layer_it;
    for (; layer_it != token_tree.tree_layers.end(); ++layer_it) {
      // We skip the first layer
      std::list<std::shared_ptr<TokenTreeNode>> const &tree_layer = *layer_it;

      bool token_accepted_this_layer = false;
      int current_token_index_in_layer = 0;

      for (auto const &node_ptr : tree_layer) {
        if (!node_ptr->included) {
          current_token_index_in_layer++;
          continue;
        }
        if ((node_ptr->parent_pos != last_accepted_token_index_in_layer) ||
            token_accepted_this_layer) {
          // The token's parent is not accepted, or there is already another
          // token accepted in this layer
          current_token_index++;
          current_token_index_in_layer++;
          continue;
        } else {
          // The token's parent is accepted, and no token has been accepted in
          // this layer yet
          if (node_ptr->id ==
              llm_verify_result
                  .token_ids[llm_result_offset + last_accepted_token_index]) {
            // The token's parent is accepted, and this token's id equals the
            // llm's sample at its parent's position. We accept this token.

            // from_index: the index of the token in the tree (excluding the
            // pruned tokens)
            // to_index: the committed token index in the request
            request.committed_tokens.push_back(
                Request::CommittedToken(llm_cache_size + current_token_index,
                                        committed_token_index,
                                        node_ptr->id));
            request.tokens.push_back(node_ptr->id);

            token_accepted_this_layer = true;
            last_accepted_token_index = current_token_index;
            last_accepted_token_index_in_layer = current_token_index_in_layer;
            committed_token_index++;
          }
          current_token_index++;
          current_token_index_in_layer++;
        }
      }
      if (!token_accepted_this_layer) {
        // No token is accepted in this layer, we should stop the traversal
        break;
      }
    }

    // Add the last token (that is not verified by the LLM)
    // from_index: since this token is not in the token tree, the llm
    // doesn't have its KV cache, so the from_index should be a place
    // holder, which is -1
    request.committed_tokens.push_back(Request::CommittedToken(
        -1,
        committed_token_index,
        llm_verify_result
            .token_ids[llm_result_offset + last_accepted_token_index]));
    request.tokens.push_back(
        llm_verify_result
            .token_ids[llm_result_offset + last_accepted_token_index]);

    total_nb_generated_tokens += request.committed_tokens.size() - 1;
    if (verbose) {
      std::cout << "Request " << request.guid << " committed tokens: ";
      for (auto const &committed_token : request.committed_tokens) {
        std::cout << committed_token.token_id << " ("
                  << tokenizer_->Decode({committed_token.token_id}) << ") ";
      }
      std::cout << std::endl;
      std::string output = this->tokenizer_->Decode(request.tokens);
      std::cout << "Output sequence: " << output << std::endl;
    }
  }
  profiling.generated_tokens_per_step.push_back(total_nb_generated_tokens);
}

// TODO: the max_seq_length is not used in the current implementation
std::vector<GenerationResult>
    FFModel::generate(std::vector<std::string> &prompts, int max_seq_length) {
  RequestManager *rm = RequestManager::get_request_manager();
  std::vector<RequestManager::RequestGuid> guids;
  for (int i = 0; i < prompts.size(); i++) {
    RequestManager::RequestGuid guid = rm->register_new_request(prompts.at(i));
    if (guid != RequestManager::INVALID_GUID) {
      guids.push_back(guid);
    }
  }
  std::vector<GenerationResult> results;
  for (int i = 0; i < guids.size(); i++) {
    results.push_back(rm->get_generation_result(guids[i]));
  }
  return results;
}

void RequestManager::start_background_server(FFModel *model) {
  assert(background_server_status == INITIALIZED);
  background_server_status = SERVING;
  // Start background task
  Runtime *runtime = Runtime::get_runtime();
  Context ctx = Runtime::get_context();
  TaskLauncher launcher(RM_BACKGROUND_SERVING_TASK_ID,
                        TaskArgument(&model, sizeof(FFModel *)));
  background_server_handler = runtime->execute_task(ctx, launcher);
  // Register callbacks for normal exit
  {
    int ret = std::atexit(RequestManager::terminate_background_server_at_exit);
    assert(ret == 0); // make sure the callback is successfully registered
  }
  // Register callbacks for termination
  {
    std::set_terminate([]() {
      RequestManager::terminate_background_server_at_exit();
      std::abort();
    });
  }
}

void RequestManager::background_serving_task(
    Task const *task,
    std::vector<PhysicalRegion> const &regions,
    Context ctx,
    Runtime *runtime) {
  RequestManager *rm = RequestManager::get_request_manager();
  FFModel *llm = *(FFModel **)task->args;
  {
    // Update FFModel's lg_hlr and lg_ctx to the current
    // task's runtime and ctx, since all future legion tasks are
    // launched in this task
    llm->config.lg_hlr = runtime;
    llm->config.lg_ctx = ctx;
    // Update the lg_hlr and lg_ctx of all SSMs' FFConfig
    // since all future legion tasks are launched in this task
    for (size_t i = 0; i < rm->get_num_ssms(); i++) {
      FFModel *ssm = rm->get_ssm_model(i);
      ssm->config.lg_hlr = runtime;
      ssm->config.lg_ctx = ctx;
    }
  }
  if (rm->decoding_mode == INCREMENTAL_DECODING) {
    // No SSMs: perform incremental decoding
    rm->serve_decoding(llm);
  } else {
    // Registered SSMs: perform speculative inference
    rm->serve_spec_infer(llm);
  }
}

/*static*/
void RequestManager::serve_decoding(FFModel *llm) {
  Context ctx = llm->config.lg_ctx;
  Runtime *runtime = llm->config.lg_hlr;
  // Compile the llm
  InferenceManager *im = InferenceManager::get_inference_manager();
  im->compile_model_and_allocate_buffer(llm);
  assert(im->model_weights_loaders.find(llm) !=
         im->model_weights_loaders.end());
  // Load model weights
  im->model_weights_loaders[llm]->load_weights(llm);
  // init operators
  im->init_operators_inference(llm);
  // Legion futures for inc_decoding and spec_infer
  InferenceResultFuture last_irf;
  {
    // Initialize futures for incr decoding
    InferenceResult ir;
    last_irf = Future::from_value<InferenceResult>(ir);
  }

  std::queue<InferenceResultFuture> batch_pipeline;
  { batch_pipeline.push(last_irf); }

  reset_profiling_statistics();
  while (!is_background_server_terminated()) {

    if (batch_pipeline.size() >= 4) {
      // Block here to avoid launching too many batches
      auto const &ir = batch_pipeline.front();
      ir.get_void_result();
    }
    // deque finished batches
    while (batch_pipeline.size() > 1) {
      auto const &ir = batch_pipeline.front();
      if (ir.is_ready()) {
        batch_pipeline.pop();
      } else {
        break;
      }
    }
    runtime->begin_trace(ctx, 12346 /*trace_id*/);
    InferenceResultFuture next_ir = batch_pipeline.back();
    BatchConfigFuture bcf = get_next_batch_config(next_ir, ctx, runtime);
    FutureMap fm = im->inference(llm, 0, bcf);
    assert(fm.get_future_map_domain().get_volume() == 1);
    InferenceResultFuture irf = fm.get_future(0);
    batch_pipeline.push(irf);
    runtime->end_trace(ctx, 12346 /*trace_id*/);
  }
}

/*static*/
void RequestManager::serve_spec_infer(FFModel *llm) {
  Context ctx = llm->config.lg_ctx;
  Runtime *runtime = llm->config.lg_hlr;
  InferenceManager *im = InferenceManager::get_inference_manager();
  {
    // Compile the llm
    im->compile_model_and_allocate_buffer(llm);
    assert(im->model_weights_loaders.find(llm) !=
           im->model_weights_loaders.end());
    // Load model weights
    im->model_weights_loaders[llm]->load_weights(llm);
    // init operators
    im->init_operators_inference(llm);
  }
  for (size_t i = 0; i < get_num_ssms(); i++) {
    // Compile the i-th ssm
    FFModel *ssm = get_ssm_model(i);
    im->compile_model_and_allocate_buffer(ssm);
    assert(im->model_weights_loaders.find(ssm) !=
           im->model_weights_loaders.end());
    // Load model weights
    im->model_weights_loaders[ssm]->load_weights(ssm);
    // init operators
    im->init_operators_inference(ssm);
  }

  InferenceResultFuture irf_0;
  {
    // Initialize futures for incr decoding
    InferenceResult ir_0;
    irf_0 = Future::from_value<InferenceResult>(ir_0);
  }

  request_manager_status = PREFILLING;
  prefill_model = SSM;

  std::queue<InferenceResultFuture> infer_result_future_pipeline;
  infer_result_future_pipeline.push(irf_0);

  reset_profiling_statistics();
  while (!is_background_server_terminated()) {
    if (infer_result_future_pipeline.size() >= 4) {
      // Block here to avoid launching too many batches
      auto const &ir = infer_result_future_pipeline.front();
      ir.get_void_result();
    }
    // deque finished batches
    while (infer_result_future_pipeline.size() > 1) {
      auto const &ir = infer_result_future_pipeline.front();
      if (ir.is_ready()) {
        infer_result_future_pipeline.pop();
      } else {
        break;
      }
    }

    runtime->begin_trace(ctx, 12345 /*trace_id*/);
    for (int ssm_step_i = 0; ssm_step_i < get_max_tree_depth(); ssm_step_i++) {
      InferenceResultFuture irf = infer_result_future_pipeline.back();
      BatchConfigFuture bcf = get_next_batch_config(irf, ctx, runtime);
      FutureMap fm = im->inference(get_ssm_model(0), 0, bcf);
      infer_result_future_pipeline.push(fm.get_future(0));
    }
    InferenceResultFuture irf = infer_result_future_pipeline.back();
    BatchConfigFuture bcf = get_next_batch_config(irf, ctx, runtime);
    FutureMap fm = im->inference(llm, 0, bcf);
    infer_result_future_pipeline.push(fm.get_future(0));
    runtime->end_trace(ctx, 12345 /*trace_id*/);
  }
}

/*static*/
void RequestManager::serve_spec_infer_sync(FFModel *llm) {
  Context ctx = llm->config.lg_ctx;
  Runtime *runtime = llm->config.lg_hlr;
  InferenceManager *im = InferenceManager::get_inference_manager();
  {
    // Compile the llm
    im->compile_model_and_allocate_buffer(llm);
    assert(im->model_weights_loaders.find(llm) !=
           im->model_weights_loaders.end());
    // Load model weights
    im->model_weights_loaders[llm]->load_weights(llm);
    // init operators
    im->init_operators_inference(llm);
  }
  for (size_t i = 0; i < get_num_ssms(); i++) {
    // Compile the i-th ssm
    FFModel *ssm = get_ssm_model(i);
    im->compile_model_and_allocate_buffer(ssm);
    assert(im->model_weights_loaders.find(ssm) !=
           im->model_weights_loaders.end());
    // Load model weights
    im->model_weights_loaders[ssm]->load_weights(ssm);
    // init operators
    im->init_operators_inference(ssm);
  }

  InferenceResultFuture irf_0;
  {
    // Initialize futures for incr decoding
    InferenceResult ir_0;
    irf_0 = Future::from_value<InferenceResult>(ir_0);
  }

  request_manager_status = PREFILLING;
  prefill_model = SSM;

  while (!is_background_server_terminated()) {
    BatchConfigFuture bcf = get_next_batch_config(irf_0, ctx, runtime);
    bcf.get_void_result();
    if ((request_manager_status == PREFILLING and prefill_model == LLM) or
        request_manager_status == LLM_VERIFY) {
      runtime->begin_trace(ctx, 12345 /*trace_id*/);
      FutureMap fm = im->inference(llm, 0, bcf);
      irf_0 = fm.get_future(0);
      runtime->end_trace(ctx, 12345 /*trace_id*/);
    } else if ((request_manager_status == PREFILLING and
                prefill_model == SSM) or
               request_manager_status == SSM_SPEC) {
      runtime->begin_trace(ctx, 23456 /*trace_id*/);
      FutureMap fm = im->inference(get_ssm_model(0), 0, bcf);
      irf_0 = fm.get_future(0);
      runtime->end_trace(ctx, 23456 /*trace_id*/);
    } else {
      assert(false && "Invalid request manager status");
    }
  }
}

void RequestManager::trigger_request_completion_future(
    RequestGuid const &guid) {
  std::lock_guard<std::mutex> const lock(request_to_promise_mutex);
  assert(request_to_promise.find(guid) != request_to_promise.end());
  // Set the completion promise in case other threads are waiting
  request_to_promise[guid]->set_value();
}

/*static*/
void RequestManager::terminate_background_server_at_exit() {
  RequestManager *rm = RequestManager::get_request_manager();
  rm->terminate_background_server();
}

void RequestManager::terminate_background_server() {
  if (background_server_status == SERVING) {
    assert(profiling.llm_step_times.size() ==
           profiling.requests_per_step.size());
    // Write the last profiling statistics to output file
    std::string str = "[Profiling Statistics]";

    long long total_time = Realm::Clock::current_time_in_microseconds() -
                           profiling.server_start_time;
    int total_requests = profiling_requests.size();
    int total_tokens = 0;
    for (int num_tokens : profiling.generated_tokens_per_step) {
      total_tokens += num_tokens;
    }
    str += "\n total_time_ms(" + std::to_string(total_time / 1000.0) + ")";
    str += "\n total_tokens(" + std::to_string(total_tokens) + ")";
    // throughput
    str += "\n throughput_requests_per_sec(" +
           std::to_string(total_requests / (total_time / 1e6)) + ")";
    str += "\n throughput_tokens_per_sec(" +
           std::to_string(total_tokens / (total_time / 1e6)) + ")";

    double average_latency_per_request = 0;
    std::string latency_per_request_ms = "\n latency_per_request_ms( ";
    for (auto const &profiling_info : profiling_requests) {
      double latency_ms = (profiling_info.second.finish_time -
                           profiling_info.second.start_time) /
                          1000.0;
      // latency_per_request_ms += "[" + std::to_string(profiling_info.first) +
      // ","; latency_per_request_ms += std::to_string(latency_ms) + "] ";
      latency_per_request_ms += std::to_string(latency_ms) + " ";
      average_latency_per_request += latency_ms;
    }
    latency_per_request_ms += ")";
    str += latency_per_request_ms;
    average_latency_per_request /= total_requests;
    str += "\n average_latency_per_request_ms(" +
           std::to_string(average_latency_per_request) + ")";

    std::string req_per_step = "\n requests_per_step( ";
    for (int nb : profiling.requests_per_step) {
      req_per_step += std::to_string(nb) + " ";
    }
    req_per_step += ")";
    str += req_per_step;

    if (profiling.ssm_step_times.size() > 0) {
      // assert(profiling.ssm_step_times.size() ==
      //        profiling.llm_step_times.size());
      std::string ssm_step_times_ms = "\n ssm_step_times_ms( ";
      for (double time : profiling.ssm_step_times) {
        ssm_step_times_ms += std::to_string(time) + " ";
      }
      ssm_step_times_ms += ")";
      str += ssm_step_times_ms;
    }

    if (profiling.ssm_steps.size() > 0) {
      std::string ssm_steps = "\n ssm_steps( ";
      for (int nb : profiling.ssm_steps) {
        ssm_steps += std::to_string(nb) + " ";
      }
      ssm_steps += ")";
      str += ssm_steps;
    }

    std::string llm_step_times_ms = "\n llm_step_times_ms( ";
    for (double time : profiling.llm_step_times) {
      llm_step_times_ms += std::to_string(time) + " ";
    }
    llm_step_times_ms += ")";
    str += llm_step_times_ms;

    std::string generated_tokens_per_step = "\n generated_tokens_per_step( ";
    for (int nb : profiling.generated_tokens_per_step) {
      generated_tokens_per_step += std::to_string(nb) + " ";
    }
    generated_tokens_per_step += ")";
    str += generated_tokens_per_step;

    write_to_output_file("", str);
    background_server_status = TERMINATED;
    // Wait for the background server to terminate
    Runtime *runtime = Runtime::get_runtime();
    Context ctx = Runtime::get_context();
    background_server_handler.get_void_result();
  }
}

bool RequestManager::is_background_server_terminated() {
  return background_server_status == TERMINATED;
}

RequestManager *request_manager_singleton = nullptr;

/*static*/
RequestManager *RequestManager::get_request_manager() {
  if (request_manager_singleton == nullptr) {
    request_manager_singleton = new RequestManager();
  }
  return request_manager_singleton;
}

/* --------- Request Token Tree Related Functions --------- */
void RequestManager::init_token_tree(RequestGuid guid) {
  Request &request = all_requests[guid];
  request.speculative_token_trees.clear();
  // Assume we only use one small model for speculation
  request.speculative_token_trees.emplace_back();
}

void RequestManager::add_root_to_spec_token_tree(
    RequestGuid guid, BatchConfig::TokenId token_id) {
  // This method is called by update_llm_verify_results()
  // The last token in the accepted sequence should be the root of the next
  // speculation tree. The reason is that the KV cache of this token is not
  // computed yet, and we need the large model to decode the logit of this
  // token to verify its childs (the tokens in the first layer). This method
  // should: construct and add the root token to the empty speculative token
  // tree, with parent_pos being -1 and log_accumulated_prob being 0.0
  Request &request = all_requests[guid];
  TokenTree &speculative_token_tree = request.speculative_token_trees[0];
  speculative_token_tree.add_layer();
  auto node_ptr = std::make_shared<TokenTreeNode>(token_id, 0.0, -1);
  if (speculative_sampling) {
    node_ptr->gumbel = true;
  }
  speculative_token_tree.tree_layers.front().push_back(node_ptr);
  request.token_tree_nodes_pq.push(node_ptr);
}

void RequestManager::add_tokens_to_spec_token_tree(
    InferenceResult const &ssm_inference_result) {

  for (int request_index = 0; request_index < get_max_requests_per_batch();
       ++request_index) {
    if (!request_available[request_index]) {
      // Request in this slot is unavailable
      continue;
    }
    RequestGuid guid = guid_of_requests[request_index];
    Request &request = all_requests[guid];
    assert(request.status == Request::RUNNING);

    int parent_num = request.num_tokens_in_batch;
    if (parent_num == 0) {
      continue;
    }
    int result_offset = request.first_token_offset_in_batch *
                        BatchConfig::MAX_SPECULATIVE_TREE_BRANCHES;
    TokenTree &spec_token_tree = request.speculative_token_trees[0];
    std::list<std::shared_ptr<TokenTreeNode>> &last_layer =
        spec_token_tree.tree_layers.back();
    std::set<std::shared_ptr<TokenTreeNode>, SharedTokenTreeNodePtrLess> tokens;
    int parent_pos = 0;
    for (auto const &parent_ptr : last_layer) {
      // TODO: parameterize MAX_SPECULATIVE_TREE_BRANCHES
      float parent_log_prob = parent_ptr->log_accumulated_prob;
      int child_start_idx =
          result_offset +
          parent_pos * BatchConfig::MAX_SPECULATIVE_TREE_BRANCHES;
      // TODO: rename child_probs to child_logits after change the output of
      // argmax from prob to logprob
      std::vector<std::pair<float, int>> child_probs(
          BatchConfig::MAX_SPECULATIVE_TREE_BRANCHES);
      for (int child_pos = 0;
           child_pos < BatchConfig::MAX_SPECULATIVE_TREE_BRANCHES;
           child_pos++) {
        int result_idx = child_start_idx + child_pos;
        if (!speculative_sampling) {
          // TODO: the argmax will return log prob instead of prob
          if (log(ssm_inference_result.probs[result_idx]) !=
              -std::numeric_limits<float>::infinity()) {
            child_probs[child_pos] = std::make_pair(
                log(ssm_inference_result.probs[result_idx]), result_idx);
          }
        } else {
          // Use gumbel perturbed logits here
          // TODO: handle the case when the child logit is -inf
          // TODO: this branch is not tested
          child_probs[child_pos] = std::make_pair(
              ssm_inference_result.gumbel_logits[result_idx], result_idx);
        }
      }
      // Sort in descending order
      std::sort(child_probs.begin(),
                child_probs.end(),
                std::greater<std::pair<float, int>>());
      if (speculative_sampling) {
        // TODO: this branch is not tested
        // Condition the gumbel perturbed logits on the maximum
        gumbel_conditioned_on_max(parent_ptr->gumbel_logit, child_probs);
      }

      for (auto const &child_prob : child_probs) {
        float logit = child_prob.first;
        // The value used to compare between tokens
        float accumulated_log_prob = logit + parent_log_prob;
        float gumbel_logit = 0.0f;
        float cmp_value;
        if (speculative_sampling) {
          cmp_value = gumbel_logit = logit;
        } else {
          cmp_value = accumulated_log_prob;
        }
        int result_idx = child_prob.second;

        //   std::cout << "Probability at result index " << result_idx << ":
        //   "
        //             << ssm_inference_result.probs[result_idx] << "\t";
        //   std::cout << "Token id: "
        //             << ssm_inference_result.token_ids[result_idx] <<
        //             std::endl;
        assert(logit != -std::numeric_limits<float>::infinity() &&
               "Child log probability should not be -inf.");

        if (tokens.size() == max_tree_width and
            cmp_value <= (speculative_sampling
                              ? (*tokens.begin())->gumbel_logit
                              : (*tokens.begin())->log_accumulated_prob)) {
          // The current layer is full, and the new token has a lower compare
          // value than the minimum node in tokens, we don't need to add the
          // new token and the following tokens belong to the same parent to
          // it, because the tokens are sorted by their compare value
          break;
        } else {
          std::shared_ptr<TokenTreeNode> node_ptr(nullptr);
          if (speculative_sampling) {
            node_ptr = std::make_shared<TokenTreeNode>(
                ssm_inference_result.token_ids[result_idx],
                accumulated_log_prob,
                parent_pos,
                true,
                gumbel_logit);
          } else {
            node_ptr = std::make_shared<TokenTreeNode>(
                ssm_inference_result.token_ids[result_idx],
                accumulated_log_prob,
                parent_pos);
          }
          if (tokens.size() == max_tree_width) {
            // The current layer is full, and the new token has a higher compare
            // value than the minimum node in tokens, we need to remove the
            // minimum node from tokens and add the new token to it
            tokens.erase(tokens.begin());
          }
          tokens.insert(node_ptr);
        }
      }
      parent_pos++;
    }

    // Now add all tokens in the set to the token tree
    spec_token_tree.add_layer();
    for (auto token_it = tokens.cbegin(); token_it != tokens.cend();
         token_it++) {
      spec_token_tree.tree_layers.back().push_back((*token_it));
      request.token_tree_nodes_pq.push((*token_it));
    }
  }
}

void RequestManager::prune_token_tree() {
  // Each reqeust has at least one token
  int budget = get_max_tokens_per_batch() - num_available_requests;
  assert(budget >= 0);

  std::vector<std::pair<double, int>> spare_latency_2_request_index;
  for (int request_index = 0; request_index < get_max_requests_per_batch();
       ++request_index) {
    if (!request_available[request_index]) {
      continue;
    }
    RequestGuid guid = guid_of_requests[request_index];
    Request &request = all_requests[guid];
    assert(request.status == Request::RUNNING);
    double spare_latency =
        request.get_slo_ratio() * baseline_latency_ms * request.tokens.size() -
        request.decode_latency_ms;
    assert(spare_latency >= 0.0);
    spare_latency_2_request_index.push_back(
        std::make_pair(spare_latency, request_index));
  }

  // Sort the requests by spare latency in ascending order
  std::sort(spare_latency_2_request_index.begin(),
            spare_latency_2_request_index.end(),
            std::less<std::pair<double, int>>());

  for (auto const &spare_latency_request_index_pair :
       spare_latency_2_request_index) {
    int request_index = spare_latency_request_index_pair.second;
    RequestGuid guid = guid_of_requests[request_index];
    add_tokens_toward_slo(guid, budget);
  }

  assert(budget >= 0);
  if (budget > 0) {
  }
}

void RequestManager::add_tokens_toward_slo(RequestGuid guid, int &budget) {
  Request &request = all_requests[guid];
  double num_tokens_to_decode = (ssm_spec_latency_ms + llm_verify_latency_ms) *
                                correction_factor /
                                (baseline_latency_ms * request.get_slo_ratio());

  double current_added = 1.0;
  // Include the root of every token tree
  request.token_tree_nodes_pq.top()->included = true;
  request.token_tree_nodes_pq.pop();

  while (budget > 0 and current_added < num_tokens_to_decode) {
    if (request.token_tree_nodes_pq.empty()) {
      break;
    }
    auto node_ptr = request.token_tree_nodes_pq.top();
    request.token_tree_nodes_pq.pop();
    node_ptr->included = true;
    current_added += node_ptr->log_accumulated_prob;
    budget--;
  }
}

void RequestManager::add_tokens_toward_memory_occupancy(int budget) {
  // This is a helper data structure to store help the pruning of the token
  // trees across different requests.
  std::priority_queue<
      std::pair<std::shared_ptr<TokenTreeNode>, Request &>,
      std::vector<std::pair<std::shared_ptr<TokenTreeNode>, Request &>>,
      SharedTokenTreeNodePtrRequestGreater>
      global_token_tree_node_pq;

  // Initialie the priority queue with the top element in each request's token
  // tree
  for (int request_index = 0; request_index < get_max_requests_per_batch();
       ++request_index) {
    if (!request_available[request_index]) {
      continue;
    }
    RequestGuid guid = guid_of_requests[request_index];
    Request &request = all_requests[guid];
    assert(request.status == Request::RUNNING);
    if (request.token_tree_nodes_pq.empty()) {
      continue;
    }
    if (!request.token_tree_nodes_pq.empty()) {
      global_token_tree_node_pq.push(
          {request.token_tree_nodes_pq.top(), request});
      request.token_tree_nodes_pq.pop();
    }
  }

  // Perform dequeue and enqueue until the budget is used up
  while (budget > 0 and !global_token_tree_node_pq.empty()) {
    auto [node_ptr, request] = global_token_tree_node_pq.top();
    global_token_tree_node_pq.pop();
    node_ptr->included = true;
    if (!request.token_tree_nodes_pq.empty()) {
      global_token_tree_node_pq.push(
          {request.token_tree_nodes_pq.top(), request});
      request.token_tree_nodes_pq.pop();
    }
    budget--;
  }

  // Clear the priority queue in each requests
  for (int request_index = 0; request_index < get_max_requests_per_batch();
       ++request_index) {
    if (!request_available[request_index]) {
      continue;
    }
    RequestGuid guid = guid_of_requests[request_index];
    Request &request = all_requests[guid];
    assert(request.status == Request::RUNNING);
    std::priority_queue<std::shared_ptr<TokenTreeNode>,
                        std::vector<std::shared_ptr<TokenTreeNode>>,
                        SharedTokenTreeNodePtrLess>()
        .swap(request.token_tree_nodes_pq);
  }
}

std::ostream &operator<<(std::ostream &os, TokenTree const &token_tree) {
  os << "Token tree: " << std::endl;
  int layer_idx = 0;
  for (auto const &layer : token_tree.tree_layers) {
    os << "Layer: " << layer_idx << std::endl;
    int token_pos = 0;
    for (auto const &node : layer) {
      if (node->included) {
        os << "token pos: " << token_pos << "\ttoken id: " << node->id
           << "\tparent pos: " << node->parent_pos
           << "\tlog prob: " << node->log_accumulated_prob << std::endl;
      }
      token_pos++;
    }
    layer_idx++;
  }
  return os;
}

/* --------- Request Token Tree Related Functions --------- */

/* --------- Profiling Related Functions --------- */
void RequestManager::reset_profiling_statistics() {
  profiling.llm_step_times.clear();
  profiling.requests_per_step.clear();
  profiling.ssm_step_times.clear();
  profiling.ssm_steps.clear();
  profiling.generated_tokens_per_step.clear();
  profiling.llm_step_start = 0;
  profiling.ssm_step_start = 0;
  profiling.server_start_time = Realm::Clock::current_time_in_microseconds();
}
/* --------- Profiling Related Functions --------- */
}; // namespace FlexFlow<|MERGE_RESOLUTION|>--- conflicted
+++ resolved
@@ -218,7 +218,6 @@
   speculative_sampling = speculative_sampling_;
 }
 
-<<<<<<< HEAD
 void RequestManager::set_baseline_latency(double baseline_latency_ms_) {
   baseline_latency_ms = baseline_latency_ms_;
 }
@@ -249,1942 +248,1906 @@
 
 double RequestManager::get_correction_factor() {
   return correction_factor;
-=======
-void RequestManager::set_streaming_cache(bool streaming_cache_) {
-  streaming_cache = streaming_cache_;
->>>>>>> fe5a8ad7
-}
-
-void RequestManager::register_tokenizer(ModelType type,
-                                        int bos_token_id,
-                                        int eos_token_id,
-                                        std::string const &path) {
-  this->model_type = type;
-  this->bos_token_id = bos_token_id;
-  this->eos_token_id = eos_token_id;
-  std::string tokenizer_folder =
-      (!path.empty() && path.back() != '/') ? path + '/' : path;
-  if (model_type == ModelType::LLAMA) {
-    bool path_to_file = !path.empty() &&
-                        (path.size() >= strlen("tokenizer.model")) &&
-                        path.find("tokenizer.model") ==
-                            (path.size() - strlen("tokenizer.model"));
-    std::string tokenizer_filepath =
-        path_to_file ? path : tokenizer_folder + "tokenizer.model";
-    this->tokenizer_ =
-        Tokenizer::FromBlobSentencePiece(LoadBytesFromFile(tokenizer_filepath));
-  } else if (model_type == ModelType::OPT) {
-    std::string vocab_file = tokenizer_folder + "vocab.json";
-    std::string merges_file = tokenizer_folder + "merges.txt";
-    std::string added_tokens_file =
-        tokenizer_folder + "special_tokens_map.json";
-    std::filesystem::path path1(vocab_file);
-    std::filesystem::path path2(merges_file);
-    std::filesystem::path path3(added_tokens_file);
-    assert(std::filesystem::exists(path1) &&
-           "Vocab file vocab.json does not exist at the specified path");
-    assert(std::filesystem::exists(path2) &&
-           "Merge file merges.txt does not exist at the specified path");
-    // opt_tokenizer = new OptTokenizer(vocab_file, merges_file);
-    std::string vocab = LoadBytesFromFile(path1.string());
-    std::string merges = LoadBytesFromFile(path2.string());
-    std::string added_tokens = LoadBytesFromFile(path3.string());
-
-    this->tokenizer_ =
-        Tokenizer::FromBlobByteLevelBPE(vocab, merges, added_tokens);
-  } else if (model_type == ModelType::FALCON ||
-             model_type == ModelType::STARCODER ||
-             model_type == ModelType::MPT) {
-    std::string falcon_tokenizer_path = join_path({path, "tokenizer.json"});
-    this->tokenizer_ =
-        Tokenizer::FromBlobJSON(LoadBytesFromFile(falcon_tokenizer_path));
-  }
-}
-
-void RequestManager::register_output_filepath(
-    std::string const &_output_filepath) {
-  this->output_filepath = _output_filepath;
-}
-
-int RequestManager::register_ssm_model(FFModel *model) {
-  int model_id = ssm_models.size();
-  ssm_models.push_back(model);
-  std::cout << "Register new ssm model with id: " << model_id << std::endl;
-  return model_id;
-}
-
-FFModel *RequestManager::get_ssm_model(int model_id) {
-  assert(model_id >= 0 && model_id < ssm_models.size());
-  return ssm_models[model_id];
-}
-
-size_t RequestManager::get_num_ssms() {
-  return ssm_models.size();
-}
-
-RequestManager::RequestGuid
-    RequestManager::register_new_request(std::vector<TokenId> const &prompt) {
-  std::lock_guard<std::mutex> const lock(request_queue_mutex);
-
-  // Add a new request
-  Request request;
-  request.status = Request::PENDING;
-  request.guid = next_available_guid++;
-
-  if (prompt.size() >= get_max_sequence_length()) {
-    std::cout << "Warning: too many tokens in prompt, only load up to "
-              << get_max_sequence_length() << " tokens, but got "
-              << prompt.size() << ".\n";
-
-    printf("tokens size: %zu\n", request.tokens.size());
-    return INVALID_GUID;
-  } else {
-    request.tokens = prompt;
-  }
-
-  if (get_num_ssms() == 0) {
-    std::cout << "No small speculative model registered, using incremental "
-                 "decoding."
-              << std::endl;
-  } else {
-    std::cout << "Num of SSMs: " << get_num_ssms() << std::endl;
-    assert(get_num_ssms() == 1 && "Only one SSM is supported now.");
-    init_token_tree(request.guid);
-    request.streaming_cache_info = StreamingCacheInfo(
-        BatchConfig::SINK_SIZE,
-        BatchConfig::MAX_STREAMING_POS - BatchConfig::get_max_tree_depth());
-  }
-
-  pending_request_queue.push(request);
-  all_requests[request.guid] = request;
-  {
-    std::lock_guard<std::mutex> const lock(request_to_promise_mutex);
-    request_to_promise[request.guid] = new std::promise<void>();
-  }
-
-  if (verbose) {
-    std::cout << "new req: " << request.tokens.size() << std::endl;
-    for (int i = 0; i < request.tokens.size(); i++) {
-      std::cout << i << " : " << request.tokens[i] << std::endl;
-    }
-  }
-
-  GenerationResult gr;
-  gr.guid = request.guid;
-  gr.input_text = "";
-  gr.input_tokens = prompt;
-  gr.output_text = "";
-  gr.output_tokens = prompt;
-  request_generation_results[request.guid] = gr;
-
-  return request.guid;
-}
-
-RequestManager::RequestGuid
-    RequestManager::register_new_request(std::string const &prompt) {
-  std::lock_guard<std::mutex> const lock(request_queue_mutex);
-  // Add a new request
-  Request request;
-  request.status = Request::PENDING;
-  request.guid = next_available_guid++;
-  if (bos_token_id >= 0 && model_type != ModelType::FALCON) {
-    request.tokens.push_back(bos_token_id);
-  }
-  std::vector<int32_t> tokens = this->tokenizer_->Encode(prompt);
-  if (tokens.size() >= get_max_sequence_length()) {
-    std::cout << "Warning: too many tokens in prompt, only load up to "
-              << get_max_sequence_length() << " tokens, but got "
-              << tokens.size() << ".\n";
-
-    printf("tokens size: %zu\n", tokens.size());
-    return INVALID_GUID;
-  }
-  for (int i = 0; i < tokens.size(); i++) {
-    std::cout << "[" << i << "]" << tokens.at(i) << "\n";
-  }
-  request.tokens.insert(request.tokens.end(), tokens.begin(), tokens.end());
-
-  if (get_num_ssms() == 0) {
-    std::cout << "No small speculative model registered, using incremental "
-                 "decoding."
-              << std::endl;
-  } else {
-    std::cout << "Num of SSMs: " << get_num_ssms() << std::endl;
-    assert(get_num_ssms() == 1 && "Only one SSM is supported now.");
-    init_token_tree(request.guid);
-    request.streaming_cache_info = StreamingCacheInfo(
-        BatchConfig::SINK_SIZE,
-        BatchConfig::MAX_STREAMING_POS - BatchConfig::get_max_tree_depth());
-  }
-
-  pending_request_queue.push(request);
-  all_requests[request.guid] = request;
-  {
-    std::lock_guard<std::mutex> const lock(request_to_promise_mutex);
-    request_to_promise[request.guid] = new std::promise<void>();
-  }
-
-  {
-    std::string output = "New request tokens:";
-    output = "[" + std::to_string(request.guid) + "] " + output;
-    for (int i = 0; i < request.tokens.size(); i++) {
-      output = output + " " + std::to_string(request.tokens[i]);
-    }
-    log_req_mgr.print("%s", output.c_str());
-    write_to_output_file("", output);
-  }
-
-  GenerationResult gr;
-  gr.guid = request.guid;
-  gr.input_text = prompt;
-  gr.input_tokens = request.tokens;
-  gr.output_text = prompt;
-  gr.output_tokens = request.tokens;
-  request_generation_results[request.guid] = gr;
-  return request.guid;
-}
-
-bool RequestManager::is_request_completed(RequestGuid const &guid) {
-  std::lock_guard<std::mutex> const lock(request_queue_mutex);
-  assert(all_requests.find(guid) != all_requests.end());
-  Request const &request = all_requests[guid];
-  // return request.tokens.size() >= request.max_sequence_length;
-  return request.status == Request::COMPLETED;
-}
-
-GenerationResult
-    RequestManager::get_generation_result(RequestGuid const &guid) {
-  // First get the future of the request
-  std::future<void> future;
-  {
-    std::lock_guard<std::mutex> const lock(request_to_promise_mutex);
-    assert(request_to_promise.find(guid) != request_to_promise.end());
-    future = request_to_promise[guid]->get_future();
-  }
-  // Wait until the result is completed
-  future.get();
-  // Get the generation result
-  {
+  void RequestManager::set_streaming_cache(bool streaming_cache_) {
+    streaming_cache = streaming_cache_;
+  }
+
+  void RequestManager::register_tokenizer(ModelType type,
+                                          int bos_token_id,
+                                          int eos_token_id,
+                                          std::string const &path) {
+    this->model_type = type;
+    this->bos_token_id = bos_token_id;
+    this->eos_token_id = eos_token_id;
+    std::string tokenizer_folder =
+        (!path.empty() && path.back() != '/') ? path + '/' : path;
+    if (model_type == ModelType::LLAMA) {
+      bool path_to_file = !path.empty() &&
+                          (path.size() >= strlen("tokenizer.model")) &&
+                          path.find("tokenizer.model") ==
+                              (path.size() - strlen("tokenizer.model"));
+      std::string tokenizer_filepath =
+          path_to_file ? path : tokenizer_folder + "tokenizer.model";
+      this->tokenizer_ = Tokenizer::FromBlobSentencePiece(
+          LoadBytesFromFile(tokenizer_filepath));
+    } else if (model_type == ModelType::OPT) {
+      std::string vocab_file = tokenizer_folder + "vocab.json";
+      std::string merges_file = tokenizer_folder + "merges.txt";
+      std::string added_tokens_file =
+          tokenizer_folder + "special_tokens_map.json";
+      std::filesystem::path path1(vocab_file);
+      std::filesystem::path path2(merges_file);
+      std::filesystem::path path3(added_tokens_file);
+      assert(std::filesystem::exists(path1) &&
+             "Vocab file vocab.json does not exist at the specified path");
+      assert(std::filesystem::exists(path2) &&
+             "Merge file merges.txt does not exist at the specified path");
+      // opt_tokenizer = new OptTokenizer(vocab_file, merges_file);
+      std::string vocab = LoadBytesFromFile(path1.string());
+      std::string merges = LoadBytesFromFile(path2.string());
+      std::string added_tokens = LoadBytesFromFile(path3.string());
+
+      this->tokenizer_ =
+          Tokenizer::FromBlobByteLevelBPE(vocab, merges, added_tokens);
+    } else if (model_type == ModelType::FALCON ||
+               model_type == ModelType::STARCODER ||
+               model_type == ModelType::MPT) {
+      std::string falcon_tokenizer_path = join_path({path, "tokenizer.json"});
+      this->tokenizer_ =
+          Tokenizer::FromBlobJSON(LoadBytesFromFile(falcon_tokenizer_path));
+    }
+  }
+
+  void RequestManager::register_output_filepath(
+      std::string const &_output_filepath) {
+    this->output_filepath = _output_filepath;
+  }
+
+  int RequestManager::register_ssm_model(FFModel * model) {
+    int model_id = ssm_models.size();
+    ssm_models.push_back(model);
+    std::cout << "Register new ssm model with id: " << model_id << std::endl;
+    return model_id;
+  }
+
+  FFModel *RequestManager::get_ssm_model(int model_id) {
+    assert(model_id >= 0 && model_id < ssm_models.size());
+    return ssm_models[model_id];
+  }
+
+  size_t RequestManager::get_num_ssms() {
+    return ssm_models.size();
+  }
+
+  RequestManager::RequestGuid RequestManager::register_new_request(
+      std::vector<TokenId> const &prompt) {
     std::lock_guard<std::mutex> const lock(request_queue_mutex);
-    assert(request_generation_results.find(guid) !=
-           request_generation_results.end());
-    return request_generation_results[guid];
-  }
-}
-
-size_t RequestManager::get_num_processed_requests() {
-  return num_processed_requests;
-}
-
-int RequestManager::get_num_active_requests() {
-  int count = 0;
-  for (int i = 0; i < get_max_requests_per_batch(); i++) {
-    if (guid_of_requests[i] != INVALID_GUID) {
-      count++;
-    }
-  }
-  return count;
-}
-
-int RequestManager::get_empty_request_index() {
-  for (int i = 0; i < get_max_requests_per_batch(); i++) {
-    if (guid_of_requests[i] == INVALID_GUID) {
-      return i;
-    }
-  }
-  return -1;
-}
-
-BatchConfigFuture RequestManager::get_next_batch_config(
-    InferenceResultFuture const &result, Context ctx, Runtime *runtime) {
-  RequestManager *rm = this;
-  TaskLauncher launcher(RM_GET_NEXT_BATCH_CONFIG_TASK_ID,
-                        TaskArgument(&rm, sizeof(RequestManager *)));
-  launcher.add_future(result);
-  return runtime->execute_task(ctx, launcher);
-}
-
-BatchConfig RequestManager::get_next_batch_config_task(
-    Task const *task,
-    std::vector<PhysicalRegion> const &regions,
-    Context ctx,
-    Runtime *runtime) {
-  RequestManager *rm = *((RequestManager **)task->args);
-  if (rm->request_manager_status == PREFILLING and rm->prefill_model == SSM and
-      rm->current_ssm_step != 0) {
-    // Return an empty batch config
-    return rm->get_next_batch_config(InferenceResult());
-  } else if (rm->request_manager_status == SSM_SPEC and rm->ssm_completed) {
-    return rm->get_next_batch_config(InferenceResult());
-  }
-
-  InferenceResult const &result =
-      Future(task->futures[0]).get_result<InferenceResult>();
-  return rm->get_next_batch_config(result);
-}
-
-BatchConfig
-    RequestManager::get_next_batch_config(InferenceResult const &result) {
-  update_inference_results(result);
-  return prepare_next_batch();
-}
-
-void RequestManager::load_pending_request_to_batch() {
-  assert(!pending_request_queue.empty() && "No pending request to process.");
-  RequestGuid guid = pending_request_queue.front().guid;
-  pending_request_queue.pop();
-
-  prefill_request = &all_requests[guid];
-  prefill_request->status = Request::RUNNING;
-
-  // Find an empty slot
-  int request_index = get_empty_request_index();
-  assert(request_index != -1 && "No empty request slot to load the request.");
-  // Load request into batch
-  prefill_request->batch_index = request_index;
-  guid_of_requests[request_index] = guid;
-  request_available[request_index] = true;
-  num_available_requests++;
-  // Initialize the bitmask for the new request with its prompt length
-  init_bitmask_prompt(guid, prefill_request->tokens.size());
-
-  profiling_requests[guid] = RequestProfileInfo();
-  profiling_requests[guid].start_time =
-      Realm::Clock::current_time_in_microseconds();
-}
-
-void RequestManager::request_complete_clean_up(int batch_index) {
-  RequestGuid guid = guid_of_requests[batch_index];
-  profiling_requests[guid].finish_time =
-      Realm::Clock::current_time_in_microseconds();
-  Request &request = all_requests[guid];
-  guid_of_requests[batch_index] = INVALID_GUID;
-  request_available[batch_index] = false;
-  num_available_requests--;
-  request.status = Request::COMPLETED;
-
-  // Find the sos and eos in the sequence
-  auto bos_it = std::find(
-      request.tokens.begin(), request.tokens.end(), this->bos_token_id);
-  auto eos_rit = std::find(
-      request.tokens.rbegin(), request.tokens.rend(), this->eos_token_id);
-  std::vector<int>::iterator eos_it;
-  if (eos_rit != request.tokens.rend()) {
-    eos_it = eos_rit.base();
-  } else {
-    eos_it = request.tokens.end();
-  }
-  std::string output =
-      this->tokenizer_->Decode(std::vector<int>(bos_it, eos_it));
-
-  std::cout << "Request " << guid << " completed: " << std::endl << std::endl;
-  std::cout << "<bos>" << output;
-  if (eos_rit != request.tokens.rend()) {
-    std::cout << "<eos>";
-  }
-  std::cout << std::endl << std::endl;
-  {
-    RequestProfileInfo profile_info = profiling_requests[guid];
-
-    std::ostream *os = &std::cout;
-    std::ofstream output_file;
-    if (!output_filepath.empty()) {
-      output_file.open(output_filepath, std::ios::app);
-      if (output_file.is_open()) {
-        os = &output_file;
+
+    // Add a new request
+    Request request;
+    request.status = Request::PENDING;
+    request.guid = next_available_guid++;
+
+    if (prompt.size() >= get_max_sequence_length()) {
+      std::cout << "Warning: too many tokens in prompt, only load up to "
+                << get_max_sequence_length() << " tokens, but got "
+                << prompt.size() << ".\n";
+
+      printf("tokens size: %zu\n", request.tokens.size());
+      return INVALID_GUID;
+    } else {
+      request.tokens = prompt;
+    }
+
+    if (get_num_ssms() == 0) {
+      std::cout << "No small speculative model registered, using incremental "
+                   "decoding."
+                << std::endl;
+    } else {
+      std::cout << "Num of SSMs: " << get_num_ssms() << std::endl;
+      assert(get_num_ssms() == 1 && "Only one SSM is supported now.");
+      init_token_tree(request.guid);
+      request.streaming_cache_info = StreamingCacheInfo(
+          BatchConfig::SINK_SIZE,
+          BatchConfig::MAX_STREAMING_POS - BatchConfig::get_max_tree_depth());
+    }
+
+    pending_request_queue.push(request);
+    all_requests[request.guid] = request;
+    {
+      std::lock_guard<std::mutex> const lock(request_to_promise_mutex);
+      request_to_promise[request.guid] = new std::promise<void>();
+    }
+
+    if (verbose) {
+      std::cout << "new req: " << request.tokens.size() << std::endl;
+      for (int i = 0; i < request.tokens.size(); i++) {
+        std::cout << i << " : " << request.tokens[i] << std::endl;
+      }
+    }
+
+    GenerationResult gr;
+    gr.guid = request.guid;
+    gr.input_text = "";
+    gr.input_tokens = prompt;
+    gr.output_text = "";
+    gr.output_tokens = prompt;
+    request_generation_results[request.guid] = gr;
+
+    return request.guid;
+  }
+
+  RequestManager::RequestGuid RequestManager::register_new_request(
+      std::string const &prompt) {
+    std::lock_guard<std::mutex> const lock(request_queue_mutex);
+    // Add a new request
+    Request request;
+    request.status = Request::PENDING;
+    request.guid = next_available_guid++;
+    if (bos_token_id >= 0 && model_type != ModelType::FALCON) {
+      request.tokens.push_back(bos_token_id);
+    }
+    std::vector<int32_t> tokens = this->tokenizer_->Encode(prompt);
+    if (tokens.size() >= get_max_sequence_length()) {
+      std::cout << "Warning: too many tokens in prompt, only load up to "
+                << get_max_sequence_length() << " tokens, but got "
+                << tokens.size() << ".\n";
+
+      printf("tokens size: %zu\n", tokens.size());
+      return INVALID_GUID;
+    }
+    for (int i = 0; i < tokens.size(); i++) {
+      std::cout << "[" << i << "]" << tokens.at(i) << "\n";
+    }
+    request.tokens.insert(request.tokens.end(), tokens.begin(), tokens.end());
+
+    if (get_num_ssms() == 0) {
+      std::cout << "No small speculative model registered, using incremental "
+                   "decoding."
+                << std::endl;
+    } else {
+      std::cout << "Num of SSMs: " << get_num_ssms() << std::endl;
+      assert(get_num_ssms() == 1 && "Only one SSM is supported now.");
+      init_token_tree(request.guid);
+      request.streaming_cache_info = StreamingCacheInfo(
+          BatchConfig::SINK_SIZE,
+          BatchConfig::MAX_STREAMING_POS - BatchConfig::get_max_tree_depth());
+    }
+
+    pending_request_queue.push(request);
+    all_requests[request.guid] = request;
+    {
+      std::lock_guard<std::mutex> const lock(request_to_promise_mutex);
+      request_to_promise[request.guid] = new std::promise<void>();
+    }
+
+    {
+      std::string output = "New request tokens:";
+      output = "[" + std::to_string(request.guid) + "] " + output;
+      for (int i = 0; i < request.tokens.size(); i++) {
+        output = output + " " + std::to_string(request.tokens[i]);
+      }
+      log_req_mgr.print("%s", output.c_str());
+      write_to_output_file("", output);
+    }
+
+    GenerationResult gr;
+    gr.guid = request.guid;
+    gr.input_text = prompt;
+    gr.input_tokens = request.tokens;
+    gr.output_text = prompt;
+    gr.output_tokens = request.tokens;
+    request_generation_results[request.guid] = gr;
+    return request.guid;
+  }
+
+  bool RequestManager::is_request_completed(RequestGuid const &guid) {
+    std::lock_guard<std::mutex> const lock(request_queue_mutex);
+    assert(all_requests.find(guid) != all_requests.end());
+    Request const &request = all_requests[guid];
+    // return request.tokens.size() >= request.max_sequence_length;
+    return request.status == Request::COMPLETED;
+  }
+
+  GenerationResult RequestManager::get_generation_result(
+      RequestGuid const &guid) {
+    // First get the future of the request
+    std::future<void> future;
+    {
+      std::lock_guard<std::mutex> const lock(request_to_promise_mutex);
+      assert(request_to_promise.find(guid) != request_to_promise.end());
+      future = request_to_promise[guid]->get_future();
+    }
+    // Wait until the result is completed
+    future.get();
+    // Get the generation result
+    {
+      std::lock_guard<std::mutex> const lock(request_queue_mutex);
+      assert(request_generation_results.find(guid) !=
+             request_generation_results.end());
+      return request_generation_results[guid];
+    }
+  }
+
+  size_t RequestManager::get_num_processed_requests() {
+    return num_processed_requests;
+  }
+
+  int RequestManager::get_num_active_requests() {
+    int count = 0;
+    for (int i = 0; i < get_max_requests_per_batch(); i++) {
+      if (guid_of_requests[i] != INVALID_GUID) {
+        count++;
+      }
+    }
+    return count;
+  }
+
+  int RequestManager::get_empty_request_index() {
+    for (int i = 0; i < get_max_requests_per_batch(); i++) {
+      if (guid_of_requests[i] == INVALID_GUID) {
+        return i;
+      }
+    }
+    return -1;
+  }
+
+  BatchConfigFuture RequestManager::get_next_batch_config(
+      InferenceResultFuture const &result, Context ctx, Runtime *runtime) {
+    RequestManager *rm = this;
+    TaskLauncher launcher(RM_GET_NEXT_BATCH_CONFIG_TASK_ID,
+                          TaskArgument(&rm, sizeof(RequestManager *)));
+    launcher.add_future(result);
+    return runtime->execute_task(ctx, launcher);
+  }
+
+  BatchConfig RequestManager::get_next_batch_config_task(
+      Task const *task,
+      std::vector<PhysicalRegion> const &regions,
+      Context ctx,
+      Runtime *runtime) {
+    RequestManager *rm = *((RequestManager **)task->args);
+    if (rm->request_manager_status == PREFILLING and
+        rm->prefill_model == SSM and rm->current_ssm_step != 0) {
+      // Return an empty batch config
+      return rm->get_next_batch_config(InferenceResult());
+    } else if (rm->request_manager_status == SSM_SPEC and rm->ssm_completed) {
+      return rm->get_next_batch_config(InferenceResult());
+    }
+
+    InferenceResult const &result =
+        Future(task->futures[0]).get_result<InferenceResult>();
+    return rm->get_next_batch_config(result);
+  }
+
+  BatchConfig RequestManager::get_next_batch_config(
+      InferenceResult const &result) {
+    update_inference_results(result);
+    return prepare_next_batch();
+  }
+
+  void RequestManager::load_pending_request_to_batch() {
+    assert(!pending_request_queue.empty() && "No pending request to process.");
+    RequestGuid guid = pending_request_queue.front().guid;
+    pending_request_queue.pop();
+
+    prefill_request = &all_requests[guid];
+    prefill_request->status = Request::RUNNING;
+
+    // Find an empty slot
+    int request_index = get_empty_request_index();
+    assert(request_index != -1 && "No empty request slot to load the request.");
+    // Load request into batch
+    prefill_request->batch_index = request_index;
+    guid_of_requests[request_index] = guid;
+    request_available[request_index] = true;
+    num_available_requests++;
+    // Initialize the bitmask for the new request with its prompt length
+    init_bitmask_prompt(guid, prefill_request->tokens.size());
+
+    profiling_requests[guid] = RequestProfileInfo();
+    profiling_requests[guid].start_time =
+        Realm::Clock::current_time_in_microseconds();
+  }
+
+  void RequestManager::request_complete_clean_up(int batch_index) {
+    RequestGuid guid = guid_of_requests[batch_index];
+    profiling_requests[guid].finish_time =
+        Realm::Clock::current_time_in_microseconds();
+    Request &request = all_requests[guid];
+    guid_of_requests[batch_index] = INVALID_GUID;
+    request_available[batch_index] = false;
+    num_available_requests--;
+    request.status = Request::COMPLETED;
+
+    // Find the sos and eos in the sequence
+    auto bos_it = std::find(
+        request.tokens.begin(), request.tokens.end(), this->bos_token_id);
+    auto eos_rit = std::find(
+        request.tokens.rbegin(), request.tokens.rend(), this->eos_token_id);
+    std::vector<int>::iterator eos_it;
+    if (eos_rit != request.tokens.rend()) {
+      eos_it = eos_rit.base();
+    } else {
+      eos_it = request.tokens.end();
+    }
+    std::string output =
+        this->tokenizer_->Decode(std::vector<int>(bos_it, eos_it));
+
+    std::cout << "Request " << guid << " completed: " << std::endl << std::endl;
+    std::cout << "<bos>" << output;
+    if (eos_rit != request.tokens.rend()) {
+      std::cout << "<eos>";
+    }
+    std::cout << std::endl << std::endl;
+    {
+      RequestProfileInfo profile_info = profiling_requests[guid];
+
+      std::ostream *os = &std::cout;
+      std::ofstream output_file;
+      if (!output_filepath.empty()) {
+        output_file.open(output_filepath, std::ios::app);
+        if (output_file.is_open()) {
+          os = &output_file;
+        } else {
+          std::cout << "Unable to open the output file: " << output_filepath
+                    << std::endl;
+          assert(false);
+        }
+      }
+      *os << "Request " << guid << " profiling: " << std::endl;
+      if (profile_info.start_decoding_time != 0) {
+        *os << "Decoding time: "
+            << (profile_info.finish_time - profile_info.start_decoding_time) *
+                   1e-3
+            << " ms" << std::endl;
       } else {
-        std::cout << "Unable to open the output file: " << output_filepath
-                  << std::endl;
-        assert(false);
-      }
-    }
-    *os << "Request " << guid << " profiling: " << std::endl;
-    if (profile_info.start_decoding_time != 0) {
-      *os << "Decoding time: "
-          << (profile_info.finish_time - profile_info.start_decoding_time) *
-                 1e-3
+        *os << "Decoding time: 0 ms" << std::endl;
+      }
+      *os << "Total time: "
+          << (profile_info.finish_time - profile_info.start_time) * 1e-3
           << " ms" << std::endl;
-    } else {
-      *os << "Decoding time: 0 ms" << std::endl;
-    }
-    *os << "Total time: "
-        << (profile_info.finish_time - profile_info.start_time) * 1e-3 << " ms"
-        << std::endl;
-    *os << "LLM decoding steps: " << profile_info.llm_decoding_steps
-        << std::endl;
-    if (decoding_mode == SPECULATIVE_DECODING) {
-      *os << "SSM decoding steps: " << profile_info.ssm_decoding_steps
+      *os << "LLM decoding steps: " << profile_info.llm_decoding_steps
           << std::endl;
-    }
-    *os << "<boq>" << output << "<eoq>" << std::endl << std::endl;
-
-    if (!output_filepath.empty()) {
-      output_file.close();
-    }
-  }
-  // RequestProfileInfo profile_info = profiling_requests[guid];
-  // std::string str =
-  //     "[" + std::to_string(guid) +
-  //     "] Request completed:" + " decoding_time_ms(" +
-  //     std::to_string(
-  //         (profile_info.finish_time - profile_info.start_decoding_time) *
-  //         1e-3) +
-  //     ")" + " total_time_ms(" +
-  //     std::to_string((profile_info.finish_time - profile_info.start_time) *
-  //                    1e-3) +
-  //     ")" + " LLM_decoding_steps(" +
-  //     std::to_string(profile_info.llm_decoding_steps) + ")";
-  // if (decoding_mode == SPECULATIVE_DECODING) {
-  //   str = str + " SSM_decoding_steps(" +
-  //         std::to_string(profile_info.ssm_decoding_steps) + ")";
-  // }
-  // write_to_output_file("", str);
-
-  trigger_request_completion_future(guid);
-}
-
-void RequestManager::update_inference_results(InferenceResult const &result) {
-  // Update the inference results
-  std::lock_guard<std::mutex> const rm_state_lock(rm_state_mutex);
-  std::lock_guard<std::mutex> const request_queue_lock(request_queue_mutex);
-
-  if (num_available_requests == 0) {
-    // Update nothing
-    if (!pending_request_queue.empty()) {
-      // Load the pending request to the batch
-      load_pending_request_to_batch();
-      request_manager_status = PREFILLING;
       if (decoding_mode == SPECULATIVE_DECODING) {
-        prefill_model = SSM;
-        current_ssm_step = 0;
-      }
-    }
-    return;
-  }
-
-  switch (request_manager_status) {
-    case PREFILLING:
-      if (decoding_mode == INCREMENTAL_DECODING) {
-        if (update_llm_prefill_results(result)) {
-          // This indicates that the prefilling of the current request
-          // finishes Reset the prefill_request
-          prefill_request = nullptr;
-
-          // Check if there are more empty slots
-          if (num_available_requests < get_max_requests_per_batch() &&
-              !pending_request_queue.empty()) {
-            // Load the pending request to the batch
-            load_pending_request_to_batch();
-            request_manager_status = PREFILLING;
-          } else {
-            // No more empty slots, start the decoding
-            request_manager_status = DECODING;
-          }
-        }
-        // Not completed, continue prefilling
-      } else if (decoding_mode == SPECULATIVE_DECODING) {
-        if (prefill_model == SSM) {
-          // A single iteration contains max_tree_depth SSM steps and a single
-          // LLM step. To align with this structure, we have to create
-          // max_tree_depth - 1 empty SSM steps during the prefilling phase.
-          if (current_ssm_step == 0) {
-            update_ssm_prefill_results(result);
-          }
-          // Except for the first step, we do nothing.
-          current_ssm_step++;
-
-          if (current_ssm_step == get_max_tree_depth()) {
-            prefill_model = LLM;
-          }
-        } else if (prefill_model == LLM) {
+        *os << "SSM decoding steps: " << profile_info.ssm_decoding_steps
+            << std::endl;
+      }
+      *os << "<boq>" << output << "<eoq>" << std::endl << std::endl;
+
+      if (!output_filepath.empty()) {
+        output_file.close();
+      }
+    }
+    // RequestProfileInfo profile_info = profiling_requests[guid];
+    // std::string str =
+    //     "[" + std::to_string(guid) +
+    //     "] Request completed:" + " decoding_time_ms(" +
+    //     std::to_string(
+    //         (profile_info.finish_time - profile_info.start_decoding_time) *
+    //         1e-3) +
+    //     ")" + " total_time_ms(" +
+    //     std::to_string((profile_info.finish_time - profile_info.start_time) *
+    //                    1e-3) +
+    //     ")" + " LLM_decoding_steps(" +
+    //     std::to_string(profile_info.llm_decoding_steps) + ")";
+    // if (decoding_mode == SPECULATIVE_DECODING) {
+    //   str = str + " SSM_decoding_steps(" +
+    //         std::to_string(profile_info.ssm_decoding_steps) + ")";
+    // }
+    // write_to_output_file("", str);
+
+    trigger_request_completion_future(guid);
+  }
+
+  void RequestManager::update_inference_results(InferenceResult const &result) {
+    // Update the inference results
+    std::lock_guard<std::mutex> const rm_state_lock(rm_state_mutex);
+    std::lock_guard<std::mutex> const request_queue_lock(request_queue_mutex);
+
+    if (num_available_requests == 0) {
+      // Update nothing
+      if (!pending_request_queue.empty()) {
+        // Load the pending request to the batch
+        load_pending_request_to_batch();
+        request_manager_status = PREFILLING;
+        if (decoding_mode == SPECULATIVE_DECODING) {
+          prefill_model = SSM;
+          current_ssm_step = 0;
+        }
+      }
+      return;
+    }
+
+    switch (request_manager_status) {
+      case PREFILLING:
+        if (decoding_mode == INCREMENTAL_DECODING) {
           if (update_llm_prefill_results(result)) {
-            // This indicates that the prefilling phase finishes
+            // This indicates that the prefilling of the current request
+            // finishes Reset the prefill_request
             prefill_request = nullptr;
+
             // Check if there are more empty slots
             if (num_available_requests < get_max_requests_per_batch() &&
                 !pending_request_queue.empty()) {
               // Load the pending request to the batch
               load_pending_request_to_batch();
+              request_manager_status = PREFILLING;
+            } else {
+              // No more empty slots, start the decoding
+              request_manager_status = DECODING;
+            }
+          }
+          // Not completed, continue prefilling
+        } else if (decoding_mode == SPECULATIVE_DECODING) {
+          if (prefill_model == SSM) {
+            // A single iteration contains max_tree_depth SSM steps and a single
+            // LLM step. To align with this structure, we have to create
+            // max_tree_depth - 1 empty SSM steps during the prefilling phase.
+            if (current_ssm_step == 0) {
+              update_ssm_prefill_results(result);
+            }
+            // Except for the first step, we do nothing.
+            current_ssm_step++;
+
+            if (current_ssm_step == get_max_tree_depth()) {
+              prefill_model = LLM;
+            }
+          } else if (prefill_model == LLM) {
+            if (update_llm_prefill_results(result)) {
+              // This indicates that the prefilling phase finishes
+              prefill_request = nullptr;
+              // Check if there are more empty slots
+              if (num_available_requests < get_max_requests_per_batch() &&
+                  !pending_request_queue.empty()) {
+                // Load the pending request to the batch
+                load_pending_request_to_batch();
+                prefill_model = SSM;
+                current_ssm_step = 0;
+              } else {
+                // No more empty slots, start the speculation
+                request_manager_status = SSM_SPEC;
+                // Reset the prefill_request
+                current_ssm_step = 0;
+                ssm_completed = false;
+              }
+            } else {
+              // Not completed, start the next iteration of prefilling
               prefill_model = SSM;
               current_ssm_step = 0;
-            } else {
-              // No more empty slots, start the speculation
-              request_manager_status = SSM_SPEC;
-              // Reset the prefill_request
-              current_ssm_step = 0;
-              ssm_completed = false;
             }
           } else {
-            // Not completed, start the next iteration of prefilling
+            assert(false && "Invalid prefill model.");
+          }
+        } else {
+          assert(false && "Invalid inference mode.");
+        }
+        break;
+      case DECODING:
+        if (update_llm_decode_results(result)) {
+          // A request completed after the decode
+          if (pending_request_queue.empty()) {
+            // No pending request to process, continue the speculation
+            request_manager_status = DECODING;
+          } else {
+            request_manager_status = PREFILLING;
+            load_pending_request_to_batch();
+          }
+        }
+        break;
+      case LLM_VERIFY:
+        if (update_llm_verify_results(result)) {
+          // A request completed after the verification
+          if (pending_request_queue.empty()) {
+            // No pending request to process, continue the speculation
+            request_manager_status = SSM_SPEC;
+            current_ssm_step = 0;
+            ssm_completed = false;
+          } else {
+            request_manager_status = PREFILLING;
+            load_pending_request_to_batch();
             prefill_model = SSM;
             current_ssm_step = 0;
           }
         } else {
-          assert(false && "Invalid prefill model.");
-        }
-      } else {
-        assert(false && "Invalid inference mode.");
-      }
-      break;
-    case DECODING:
-      if (update_llm_decode_results(result)) {
-        // A request completed after the decode
-        if (pending_request_queue.empty()) {
-          // No pending request to process, continue the speculation
-          request_manager_status = DECODING;
-        } else {
-          request_manager_status = PREFILLING;
-          load_pending_request_to_batch();
-        }
-      }
-      break;
-    case LLM_VERIFY:
-      if (update_llm_verify_results(result)) {
-        // A request completed after the verification
-        if (pending_request_queue.empty()) {
-          // No pending request to process, continue the speculation
           request_manager_status = SSM_SPEC;
           current_ssm_step = 0;
           ssm_completed = false;
+        }
+        break;
+      case SSM_SPEC:
+        // Update current_ssm_step first because when we first call
+        // update_ssm_inference_results, there's already a step of small model
+        // inference
+        current_ssm_step++;
+        if (!ssm_completed) {
+          ssm_completed = update_ssm_inference_results(result);
+        }
+
+        if (current_ssm_step == get_max_tree_depth()) {
+          request_manager_status = LLM_VERIFY;
+        }
+        break;
+      default:
+        assert(false && "Invalid request manager status.");
+    }
+  }
+
+  bool RequestManager::update_llm_prefill_results(
+      InferenceResult const &result) {
+    bool prefill_completed = false;
+    if (decoding_mode == INCREMENTAL_DECODING && streaming_cache) {
+      prefill_request->streaming_cache_info.commit_cache(
+          prefill_request->num_tokens_in_batch);
+      prefill_request->llm_cache_size =
+          prefill_request->streaming_cache_info.commit_len;
+    } else {
+      prefill_request->llm_cache_size += prefill_request->num_tokens_in_batch;
+    }
+    prefill_request->llm_prefill_len += prefill_request->num_tokens_in_batch;
+
+    if (prefill_request->llm_cache_size == prefill_request->tokens.size()) {
+      // Indicates that the LLM prefilling phase finishes
+      prefill_request->tokens.push_back(
+          result.token_ids[prefill_request->num_tokens_in_batch - 1]);
+      std::cout << std::endl;
+      std::cout << std::endl;
+      std::cout << std::endl;
+      std::cout << result.token_ids[prefill_request->num_tokens_in_batch - 1]
+                << std::endl;
+      std::cout << std::endl;
+      std::cout << std::endl;
+      std::cout << std::endl;
+      prefill_completed = true;
+
+      if (prefill_request->tokens.back() == eos_token_id) {
+        request_complete_clean_up(prefill_request->batch_index);
+      }
+
+      if (decoding_mode == SPECULATIVE_DECODING) {
+        // Add the last token to the token tree
+        assert(prefill_request->committed_tokens.empty() &&
+               "The committed tokens should be empty.");
+        prefill_request->committed_tokens.push_back(
+            Request::CommittedToken{-1,
+                                    (int)prefill_request->tokens.size() - 1,
+                                    prefill_request->tokens.back()});
+        init_token_tree(prefill_request->guid);
+        add_root_to_spec_token_tree(prefill_request->guid,
+                                    prefill_request->tokens.back());
+        update_bitmask_prompt(prefill_request->guid, 1);
+      }
+    }
+
+    profiling_requests[prefill_request->guid].llm_prefilling_steps++;
+
+    return prefill_completed;
+  }
+
+  bool RequestManager::update_llm_decode_results(
+      InferenceResult const &result) {
+    bool request_completed = false;
+    int nb_requests_decoded = 0;
+    for (int request_index = 0; request_index < get_max_requests_per_batch();
+         ++request_index) {
+      if (!request_available[request_index]) {
+        // Request in this slot is unavailable
+        continue;
+      }
+      int guid = guid_of_requests[request_index];
+      Request &request = all_requests[guid];
+      assert(request.status == Request::RUNNING);
+      request.llm_cache_size++;
+      if (streaming_cache) {
+        request.streaming_cache_info.commit_cache(1);
+        request.llm_cache_size = request.streaming_cache_info.commit_len;
+      } else {
+        request.llm_cache_size++;
+      }
+      request.tokens.push_back(
+          result.token_ids[request.first_token_offset_in_batch]);
+
+      profiling_requests[guid].llm_decoding_steps++;
+      nb_requests_decoded++;
+      if (request.tokens.back() == eos_token_id or
+          request.tokens.size() >= get_max_sequence_length()) {
+        request_completed = true;
+        request_complete_clean_up(request_index);
+      }
+
+      if (verbose) {
+        std::string output = this->tokenizer_->Decode(request.tokens);
+        std::cout << "Request " << guid << " tokens: " << std::endl
+                  << output << std::endl;
+      }
+    }
+    profiling.llm_step_times.push_back(
+        (Realm::Clock::current_time_in_microseconds() -
+         profiling.llm_step_start) *
+        1e-3);
+    profiling.requests_per_step.push_back(nb_requests_decoded);
+    profiling.generated_tokens_per_step.push_back(nb_requests_decoded);
+    return request_completed;
+  }
+
+  void RequestManager::update_ssm_prefill_results(
+      InferenceResult const &ssm_prefill_result) {
+    // This function is called by update_inference_results when the
+    // request_manager_status is PREFILLING and the prefill_model is SSM.
+    // There's no results to update, but we should update ssm_cache_size.
+    if (streaming_cache) {
+      prefill_request->streaming_cache_info.commit_cache(
+          prefill_request->num_tokens_in_batch);
+      prefill_request->ssm_cache_size =
+          prefill_request->streaming_cache_info.commit_len;
+    } else {
+      prefill_request->ssm_cache_size += prefill_request->num_tokens_in_batch;
+    }
+    prefill_request->ssm_prefill_len += prefill_request->num_tokens_in_batch;
+
+    profiling_requests[prefill_request->guid].ssm_prefilling_steps++;
+  }
+
+  BatchConfig RequestManager::prepare_next_batch() {
+    switch (request_manager_status) {
+      case PREFILLING:
+        if (decoding_mode == INCREMENTAL_DECODING) {
+          return prepare_llm_prefilling_batch();
+        } else if (decoding_mode == SPECULATIVE_DECODING) {
+          if (prefill_model == SSM) {
+            if (current_ssm_step == 0) {
+              return prepare_ssm_prefilling_batch();
+            } else {
+              // Return an empty batch config
+              return BatchConfig();
+            }
+          } else if (prefill_model == LLM) {
+            return prepare_llm_prefilling_batch();
+          } else {
+            assert(false && "Invalid prefill model.");
+          }
         } else {
-          request_manager_status = PREFILLING;
-          load_pending_request_to_batch();
-          prefill_model = SSM;
-          current_ssm_step = 0;
-        }
-      } else {
-        request_manager_status = SSM_SPEC;
-        current_ssm_step = 0;
-        ssm_completed = false;
-      }
-      break;
-    case SSM_SPEC:
-      // Update current_ssm_step first because when we first call
-      // update_ssm_inference_results, there's already a step of small model
-      // inference
-      current_ssm_step++;
-      if (!ssm_completed) {
-        ssm_completed = update_ssm_inference_results(result);
-      }
-
-      if (current_ssm_step == get_max_tree_depth()) {
-        request_manager_status = LLM_VERIFY;
-      }
-      break;
-    default:
-      assert(false && "Invalid request manager status.");
-  }
-}
-
-bool RequestManager::update_llm_prefill_results(InferenceResult const &result) {
-  bool prefill_completed = false;
-  if (decoding_mode == INCREMENTAL_DECODING && streaming_cache) {
-    prefill_request->streaming_cache_info.commit_cache(
-        prefill_request->num_tokens_in_batch);
-    prefill_request->llm_cache_size =
-        prefill_request->streaming_cache_info.commit_len;
-  } else {
-    prefill_request->llm_cache_size += prefill_request->num_tokens_in_batch;
-  }
-  prefill_request->llm_prefill_len += prefill_request->num_tokens_in_batch;
-
-  if (prefill_request->llm_cache_size == prefill_request->tokens.size()) {
-    // Indicates that the LLM prefilling phase finishes
-    prefill_request->tokens.push_back(
-        result.token_ids[prefill_request->num_tokens_in_batch - 1]);
-    std::cout << std::endl;
-    std::cout << std::endl;
-    std::cout << std::endl;
-    std::cout << result.token_ids[prefill_request->num_tokens_in_batch - 1]
-              << std::endl;
-    std::cout << std::endl;
-    std::cout << std::endl;
-    std::cout << std::endl;
-    prefill_completed = true;
-
-    if (prefill_request->tokens.back() == eos_token_id) {
-      request_complete_clean_up(prefill_request->batch_index);
-    }
-
-    if (decoding_mode == SPECULATIVE_DECODING) {
-      // Add the last token to the token tree
-      assert(prefill_request->committed_tokens.empty() &&
-             "The committed tokens should be empty.");
-      prefill_request->committed_tokens.push_back(
-          Request::CommittedToken{-1,
-                                  (int)prefill_request->tokens.size() - 1,
-                                  prefill_request->tokens.back()});
-      init_token_tree(prefill_request->guid);
-      add_root_to_spec_token_tree(prefill_request->guid,
-                                  prefill_request->tokens.back());
-      update_bitmask_prompt(prefill_request->guid, 1);
-    }
-  }
-
-  profiling_requests[prefill_request->guid].llm_prefilling_steps++;
-
-  return prefill_completed;
-}
-
-bool RequestManager::update_llm_decode_results(InferenceResult const &result) {
-  bool request_completed = false;
-  int nb_requests_decoded = 0;
-  for (int request_index = 0; request_index < get_max_requests_per_batch();
-       ++request_index) {
-    if (!request_available[request_index]) {
-      // Request in this slot is unavailable
-      continue;
-    }
-    int guid = guid_of_requests[request_index];
-    Request &request = all_requests[guid];
-    assert(request.status == Request::RUNNING);
-    request.llm_cache_size++;
-    if (streaming_cache) {
-      request.streaming_cache_info.commit_cache(1);
-      request.llm_cache_size = request.streaming_cache_info.commit_len;
-    } else {
-      request.llm_cache_size++;
-    }
-    request.tokens.push_back(
-        result.token_ids[request.first_token_offset_in_batch]);
-
-    profiling_requests[guid].llm_decoding_steps++;
-    nb_requests_decoded++;
-    if (request.tokens.back() == eos_token_id or
-        request.tokens.size() >= get_max_sequence_length()) {
-      request_completed = true;
-      request_complete_clean_up(request_index);
-    }
-
+          assert(false && "Invalid inference mode.");
+        }
+        break;
+      case DECODING:
+        return prepare_decoding_batch();
+      case SSM_SPEC:
+        if (current_ssm_step == 0) {
+          return prepare_first_spec_batch_config();
+        } else if (!ssm_completed) {
+          return prepare_next_spec_batch_config();
+        } else {
+          // Return an empty batch config
+          return BatchConfig();
+        }
+      case LLM_VERIFY:
+        return prepare_verify_batch_config();
+      default:
+        std::cout << "Invalid request manager status: "
+                  << request_manager_status << std::endl;
+        assert(false);
+    }
+  }
+
+  BatchConfig RequestManager::prepare_llm_prefilling_batch() {
+    // This function is called when the request_manager_status is PREFILLING,
+    // which means that there is a request in the prefilling phase.
+    // This function load its prefilling tokens, constructing a BatchConfig with
+    // only one request.
     if (verbose) {
-      std::string output = this->tokenizer_->Decode(request.tokens);
-      std::cout << "Request " << guid << " tokens: " << std::endl
-                << output << std::endl;
-    }
-  }
-  profiling.llm_step_times.push_back(
-      (Realm::Clock::current_time_in_microseconds() -
-       profiling.llm_step_start) *
-      1e-3);
-  profiling.requests_per_step.push_back(nb_requests_decoded);
-  profiling.generated_tokens_per_step.push_back(nb_requests_decoded);
-  return request_completed;
-}
-
-void RequestManager::update_ssm_prefill_results(
-    InferenceResult const &ssm_prefill_result) {
-  // This function is called by update_inference_results when the
-  // request_manager_status is PREFILLING and the prefill_model is SSM.
-  // There's no results to update, but we should update ssm_cache_size.
-  if (streaming_cache) {
-    prefill_request->streaming_cache_info.commit_cache(
-        prefill_request->num_tokens_in_batch);
-    prefill_request->ssm_cache_size =
-        prefill_request->streaming_cache_info.commit_len;
-  } else {
-    prefill_request->ssm_cache_size += prefill_request->num_tokens_in_batch;
-  }
-  prefill_request->ssm_prefill_len += prefill_request->num_tokens_in_batch;
-
-  profiling_requests[prefill_request->guid].ssm_prefilling_steps++;
-}
-
-BatchConfig RequestManager::prepare_next_batch() {
-  switch (request_manager_status) {
-    case PREFILLING:
-      if (decoding_mode == INCREMENTAL_DECODING) {
-        return prepare_llm_prefilling_batch();
-      } else if (decoding_mode == SPECULATIVE_DECODING) {
-        if (prefill_model == SSM) {
-          if (current_ssm_step == 0) {
-            return prepare_ssm_prefilling_batch();
-          } else {
-            // Return an empty batch config
-            return BatchConfig();
-          }
-        } else if (prefill_model == LLM) {
-          return prepare_llm_prefilling_batch();
-        } else {
-          assert(false && "Invalid prefill model.");
-        }
-      } else {
-        assert(false && "Invalid inference mode.");
-      }
-      break;
-    case DECODING:
-      return prepare_decoding_batch();
-    case SSM_SPEC:
-      if (current_ssm_step == 0) {
-        return prepare_first_spec_batch_config();
-      } else if (!ssm_completed) {
-        return prepare_next_spec_batch_config();
-      } else {
-        // Return an empty batch config
-        return BatchConfig();
-      }
-    case LLM_VERIFY:
-      return prepare_verify_batch_config();
-    default:
-      std::cout << "Invalid request manager status: " << request_manager_status
-                << std::endl;
-      assert(false);
-  }
-}
-
-BatchConfig RequestManager::prepare_llm_prefilling_batch() {
-  // This function is called when the request_manager_status is PREFILLING,
-  // which means that there is a request in the prefilling phase.
-  // This function load its prefilling tokens, constructing a BatchConfig with
-  // only one request.
-  if (verbose) {
-    std::cout << "\n############### prepare_llm_prefilling_batch "
-                 "##############\n";
-  }
-  assert(prefill_request != nullptr &&
-         "No prefilling request to process in the prefilling phase.");
-
-  BatchConfig bc;
-  if (decoding_mode == INCREMENTAL_DECODING) {
-    bc.inference_mode = InferenceMode::INC_DECODING_MODE;
-  } else if (decoding_mode == SPECULATIVE_DECODING) {
-    bc.inference_mode = InferenceMode::TREE_VERIFY_MODE;
-  }
-  bc.prompt_phase = true;
-  bc.request_available[prefill_request->batch_index] = true;
-  bc.num_available_requests = 1;
-
-  int request_index = prefill_request->batch_index;
-  RequestGuid guid = guid_of_requests[request_index];
-  Request &request = all_requests[guid];
-  assert(request.status == Request::RUNNING);
-
-  // Request Info
-  bc.requestsInfo[request_index].first_token_offset_in_batch = 0;
-  bc.requestsInfo[request_index].first_token_index_in_request =
-      prefill_request->llm_cache_size;
-  int num_tokens_in_batch = std::min(get_max_tokens_per_batch(),
-                                     (int)prefill_request->tokens.size() -
-                                         prefill_request->llm_prefill_len);
-  bc.requestsInfo[request_index].num_tokens_in_batch = num_tokens_in_batch;
-
-  // Copy the streaming cache info
-  bc.streamingCacheInfo[request_index] = prefill_request->streaming_cache_info;
-
-  prefill_request->first_token_offset_in_batch = 0;
-  prefill_request->num_tokens_in_batch = num_tokens_in_batch;
-
-  // Token Info
-  for (int token_idx = 0; token_idx < num_tokens_in_batch; token_idx++) {
-    int abs_idx = prefill_request->llm_cache_size + token_idx;
-    assert(abs_idx < prefill_request->tokens.size());
-
-    bc.tokensInfo[token_idx].request_index = request_index;
-    bc.tokensInfo[token_idx].abs_index_in_request = abs_idx;
-    bc.tokensInfo[token_idx].abs_depth_in_request = abs_idx;
-    bc.tokensInfo[token_idx].token_id =
-        prefill_request->tokens[prefill_request->llm_prefill_len + token_idx];
-
-    bc.num_tokens++;
-  }
-
-  if (verbose) {
-    std::cout << "prepare_llm_prefilling_batch NEW batchconfig:" << std::endl;
-    bc.print();
-  }
-  return bc;
-}
-
-BatchConfig RequestManager::prepare_ssm_prefilling_batch() {
-  // This function is called when the request_manager_status is PREFILLING,
-  // which means that there is a request in the prefilling phase.
-  // This function load its prefilling tokens, constructing a BatchConfig with
-  // only one request.
-  if (verbose) {
-    std::cout << "\n############### prepare_ssm_prefilling_batch "
-                 "##############\n";
-  }
-  assert(prefill_request != nullptr &&
-         "No prefilling request to process in the prefilling phase.");
-
-  BatchConfig bc;
-  bc.inference_mode = InferenceMode::TREE_SEARCH_MODE;
-  bc.prompt_phase = true;
-  // Only set the prefilling request to be available
-  bc.request_available[prefill_request->batch_index] = true;
-  bc.num_available_requests = 1;
-
-  int request_index = prefill_request->batch_index;
-  // Request Info
-  bc.requestsInfo[request_index].first_token_offset_in_batch = 0;
-  bc.requestsInfo[request_index].first_token_index_in_request =
-      prefill_request->ssm_cache_size;
-  int num_tokens_in_batch = std::min(get_max_tokens_per_batch(),
-                                     (int)prefill_request->tokens.size() -
-                                         prefill_request->ssm_prefill_len);
-  bc.requestsInfo[request_index].num_tokens_in_batch = num_tokens_in_batch;
-
-  // Copy the streaming cache info
-  bc.streamingCacheInfo[request_index] = prefill_request->streaming_cache_info;
-
-  prefill_request->first_token_offset_in_batch = 0;
-  prefill_request->num_tokens_in_batch = num_tokens_in_batch;
-
-  // Token Info
-  for (int token_idx = 0; token_idx < num_tokens_in_batch; token_idx++) {
-    int abs_idx = prefill_request->ssm_cache_size + token_idx;
-    assert(abs_idx < prefill_request->tokens.size());
-
-    bc.tokensInfo[token_idx].request_index = request_index;
-    bc.tokensInfo[token_idx].abs_index_in_request = abs_idx;
-    bc.tokensInfo[token_idx].abs_depth_in_request = abs_idx;
-    bc.tokensInfo[token_idx].token_id =
-        prefill_request->tokens[prefill_request->ssm_prefill_len + token_idx];
-
-    bc.num_tokens++;
-  }
-
-  if (verbose) {
-    std::cout << "prepare_ssm_prefilling_batch NEW batchconfig:" << std::endl;
-    bc.print();
-  }
-  return bc;
-}
-
-BatchConfig RequestManager::prepare_decoding_batch() {
-  // This function is called when the request_manager_status is DECODING. It
-  // fills the last token of each request in the current batch to the
-  // BatchConfig for the LLM to decode.
-  if (verbose) {
-    std::cout << "\n############### prepare_decoding_batch "
-                 "##############\n";
-  }
-
-  BatchConfig bc;
-  bc.inference_mode = InferenceMode::INC_DECODING_MODE;
-  bc.prompt_phase = false;
-  std::copy(std::begin(request_available),
-            std::end(request_available),
-            std::begin(bc.request_available));
-  bc.num_available_requests = num_available_requests;
-
-  for (int request_index = 0; request_index < get_max_requests_per_batch();
-       request_index++) {
-    if (!request_available[request_index]) {
-      continue;
-    }
-    Request &request = all_requests[guid_of_requests[request_index]];
-    assert(request.status == Request::RUNNING);
-
-    // Per Request Info
-    bc.requestsInfo[request_index].first_token_index_in_request =
-        request.llm_cache_size;
-    bc.requestsInfo[request_index].first_token_offset_in_batch = bc.num_tokens;
-    bc.requestsInfo[request_index].num_tokens_in_batch = 1;
-
-    // Copy the streaming cache info
-    bc.streamingCacheInfo[request_index] = request.streaming_cache_info;
-
-    request.first_token_offset_in_batch = bc.num_tokens;
-    request.num_tokens_in_batch = 1;
-
-    // Per Token Info
-    bc.tokensInfo[bc.num_tokens].request_index = request_index;
-    bc.tokensInfo[bc.num_tokens].abs_index_in_request = request.llm_cache_size;
-    bc.tokensInfo[bc.num_tokens].abs_depth_in_request = request.llm_cache_size;
-    bc.tokensInfo[bc.num_tokens].token_id = request.tokens.back();
-
-    bc.num_tokens++;
-
-    if (profiling_requests[request.guid].llm_decoding_steps == 0) {
-      profiling_requests[request.guid].start_decoding_time =
-          Realm::Clock::current_time_in_microseconds();
-    }
-  }
-
-  if (verbose) {
-    std::cout << "prepare_decoding_batch NEW batchconfig:" << std::endl;
-    bc.print();
-  }
-  profiling.llm_step_start = Realm::Clock::current_time_in_microseconds();
-  return bc;
-}
-/* ----- Speculative Inference Specific functions ----- */
-
-/***** Request Init Phase *****/
-BatchConfig RequestManager::prepare_first_spec_batch_config() {
-  if (verbose) {
-    std::cout << "\n############### prepare_first_spec_batch_config "
-                 "##############\n";
-  }
-  // This method does the following:
-  // 1. Commit the verified tokens through BatchConfig. The infomation
-  // of the committed tokens are stored in request.committed_tokens. Put the
-  // information of the committed tokens into BatchConfig.TokensInfo.
-  // 2. Maintain BatchConfig::RequestsInfo and all other fields of
-  // BatchConfig.
-  assert(current_ssm_step == 0);
-
-  BatchConfig new_bc;
-  new_bc.inference_mode = InferenceMode::TREE_SEARCH_MODE;
-  // Assume that only one small model is in use now
-  new_bc.prompt_phase = true;
-  std::copy(std::begin(request_available),
-            std::end(request_available),
-            std::begin(new_bc.request_available));
-  new_bc.num_available_requests = num_available_requests;
-
-  for (int request_index = 0; request_index < get_max_requests_per_batch();
-       ++request_index) {
-    if (!request_available[request_index]) {
-      continue;
-    }
+      std::cout << "\n############### prepare_llm_prefilling_batch "
+                   "##############\n";
+    }
+    assert(prefill_request != nullptr &&
+           "No prefilling request to process in the prefilling phase.");
+
+    BatchConfig bc;
+    if (decoding_mode == INCREMENTAL_DECODING) {
+      bc.inference_mode = InferenceMode::INC_DECODING_MODE;
+    } else if (decoding_mode == SPECULATIVE_DECODING) {
+      bc.inference_mode = InferenceMode::TREE_VERIFY_MODE;
+    }
+    bc.prompt_phase = true;
+    bc.request_available[prefill_request->batch_index] = true;
+    bc.num_available_requests = 1;
+
+    int request_index = prefill_request->batch_index;
     RequestGuid guid = guid_of_requests[request_index];
     Request &request = all_requests[guid];
     assert(request.status == Request::RUNNING);
 
-    std::vector<Request::CommittedToken> &committed_tokens =
-        request.committed_tokens;
-
-    // Maintain requestsInfo
-    new_bc.requestsInfo[request_index].first_token_offset_in_batch =
-        new_bc.num_tokens;
-    new_bc.requestsInfo[request_index].first_token_index_in_request =
-        request.ssm_cache_size;
-
-    // Store committed tokens to tokensInfo
-    int num_committed_tokens = committed_tokens.size();
-    if (num_committed_tokens == 1) {
-      new_bc.requestsInfo[request_index].num_tokens_in_batch = 1;
-      // The case where the prefilling is just finished. Although the last
-      // token's kv cache is already there, the we need to decode the last
-      // token because it's the root of the token tree.
-      new_bc.tokensInfo[new_bc.num_tokens].request_index = request_index;
-      if (streaming_cache) {
-        new_bc.tokensInfo[new_bc.num_tokens].abs_index_in_request =
-            request.streaming_cache_info.global_2_cache_index(
-                committed_tokens[0].to_index);
-        new_bc.tokensInfo[new_bc.num_tokens].abs_depth_in_request =
-            request.streaming_cache_info.global_2_cache_index(
-                committed_tokens[0].to_index);
-      } else {
-        new_bc.tokensInfo[new_bc.num_tokens].abs_index_in_request =
-            committed_tokens[0].to_index;
-        new_bc.tokensInfo[new_bc.num_tokens].abs_depth_in_request =
-            committed_tokens[0].to_index;
-      }
-      new_bc.tokensInfo[new_bc.num_tokens].token_id =
-          committed_tokens[0].token_id;
-      new_bc.num_tokens++;
-    } else {
-      for (int committed_token_index = 1;
-           committed_token_index < committed_tokens.size();
-           committed_token_index++) {
+    // Request Info
+    bc.requestsInfo[request_index].first_token_offset_in_batch = 0;
+    bc.requestsInfo[request_index].first_token_index_in_request =
+        prefill_request->llm_cache_size;
+    int num_tokens_in_batch = std::min(get_max_tokens_per_batch(),
+                                       (int)prefill_request->tokens.size() -
+                                           prefill_request->llm_prefill_len);
+    bc.requestsInfo[request_index].num_tokens_in_batch = num_tokens_in_batch;
+
+    // Copy the streaming cache info
+    bc.streamingCacheInfo[request_index] =
+        prefill_request->streaming_cache_info;
+
+    prefill_request->first_token_offset_in_batch = 0;
+    prefill_request->num_tokens_in_batch = num_tokens_in_batch;
+
+    // Token Info
+    for (int token_idx = 0; token_idx < num_tokens_in_batch; token_idx++) {
+      int abs_idx = prefill_request->llm_cache_size + token_idx;
+      assert(abs_idx < prefill_request->tokens.size());
+
+      bc.tokensInfo[token_idx].request_index = request_index;
+      bc.tokensInfo[token_idx].abs_index_in_request = abs_idx;
+      bc.tokensInfo[token_idx].abs_depth_in_request = abs_idx;
+      bc.tokensInfo[token_idx].token_id =
+          prefill_request->tokens[prefill_request->llm_prefill_len + token_idx];
+
+      bc.num_tokens++;
+    }
+
+    if (verbose) {
+      std::cout << "prepare_llm_prefilling_batch NEW batchconfig:" << std::endl;
+      bc.print();
+    }
+    return bc;
+  }
+
+  BatchConfig RequestManager::prepare_ssm_prefilling_batch() {
+    // This function is called when the request_manager_status is PREFILLING,
+    // which means that there is a request in the prefilling phase.
+    // This function load its prefilling tokens, constructing a BatchConfig with
+    // only one request.
+    if (verbose) {
+      std::cout << "\n############### prepare_ssm_prefilling_batch "
+                   "##############\n";
+    }
+    assert(prefill_request != nullptr &&
+           "No prefilling request to process in the prefilling phase.");
+
+    BatchConfig bc;
+    bc.inference_mode = InferenceMode::TREE_SEARCH_MODE;
+    bc.prompt_phase = true;
+    // Only set the prefilling request to be available
+    bc.request_available[prefill_request->batch_index] = true;
+    bc.num_available_requests = 1;
+
+    int request_index = prefill_request->batch_index;
+    // Request Info
+    bc.requestsInfo[request_index].first_token_offset_in_batch = 0;
+    bc.requestsInfo[request_index].first_token_index_in_request =
+        prefill_request->ssm_cache_size;
+    int num_tokens_in_batch = std::min(get_max_tokens_per_batch(),
+                                       (int)prefill_request->tokens.size() -
+                                           prefill_request->ssm_prefill_len);
+    bc.requestsInfo[request_index].num_tokens_in_batch = num_tokens_in_batch;
+
+    // Copy the streaming cache info
+    bc.streamingCacheInfo[request_index] =
+        prefill_request->streaming_cache_info;
+
+    prefill_request->first_token_offset_in_batch = 0;
+    prefill_request->num_tokens_in_batch = num_tokens_in_batch;
+
+    // Token Info
+    for (int token_idx = 0; token_idx < num_tokens_in_batch; token_idx++) {
+      int abs_idx = prefill_request->ssm_cache_size + token_idx;
+      assert(abs_idx < prefill_request->tokens.size());
+
+      bc.tokensInfo[token_idx].request_index = request_index;
+      bc.tokensInfo[token_idx].abs_index_in_request = abs_idx;
+      bc.tokensInfo[token_idx].abs_depth_in_request = abs_idx;
+      bc.tokensInfo[token_idx].token_id =
+          prefill_request->tokens[prefill_request->ssm_prefill_len + token_idx];
+
+      bc.num_tokens++;
+    }
+
+    if (verbose) {
+      std::cout << "prepare_ssm_prefilling_batch NEW batchconfig:" << std::endl;
+      bc.print();
+    }
+    return bc;
+  }
+
+  BatchConfig RequestManager::prepare_decoding_batch() {
+    // This function is called when the request_manager_status is DECODING. It
+    // fills the last token of each request in the current batch to the
+    // BatchConfig for the LLM to decode.
+    if (verbose) {
+      std::cout << "\n############### prepare_decoding_batch "
+                   "##############\n";
+    }
+
+    BatchConfig bc;
+    bc.inference_mode = InferenceMode::INC_DECODING_MODE;
+    bc.prompt_phase = false;
+    std::copy(std::begin(request_available),
+              std::end(request_available),
+              std::begin(bc.request_available));
+    bc.num_available_requests = num_available_requests;
+
+    for (int request_index = 0; request_index < get_max_requests_per_batch();
+         request_index++) {
+      if (!request_available[request_index]) {
+        continue;
+      }
+      Request &request = all_requests[guid_of_requests[request_index]];
+      assert(request.status == Request::RUNNING);
+
+      // Per Request Info
+      bc.requestsInfo[request_index].first_token_index_in_request =
+          request.llm_cache_size;
+      bc.requestsInfo[request_index].first_token_offset_in_batch =
+          bc.num_tokens;
+      bc.requestsInfo[request_index].num_tokens_in_batch = 1;
+
+      // Copy the streaming cache info
+      bc.streamingCacheInfo[request_index] = request.streaming_cache_info;
+
+      request.first_token_offset_in_batch = bc.num_tokens;
+      request.num_tokens_in_batch = 1;
+
+      // Per Token Info
+      bc.tokensInfo[bc.num_tokens].request_index = request_index;
+      bc.tokensInfo[bc.num_tokens].abs_index_in_request =
+          request.llm_cache_size;
+      bc.tokensInfo[bc.num_tokens].abs_depth_in_request =
+          request.llm_cache_size;
+      bc.tokensInfo[bc.num_tokens].token_id = request.tokens.back();
+
+      bc.num_tokens++;
+
+      if (profiling_requests[request.guid].llm_decoding_steps == 0) {
+        profiling_requests[request.guid].start_decoding_time =
+            Realm::Clock::current_time_in_microseconds();
+      }
+    }
+
+    if (verbose) {
+      std::cout << "prepare_decoding_batch NEW batchconfig:" << std::endl;
+      bc.print();
+    }
+    profiling.llm_step_start = Realm::Clock::current_time_in_microseconds();
+    return bc;
+  }
+  /* ----- Speculative Inference Specific functions ----- */
+
+  /***** Request Init Phase *****/
+  BatchConfig RequestManager::prepare_first_spec_batch_config() {
+    if (verbose) {
+      std::cout << "\n############### prepare_first_spec_batch_config "
+                   "##############\n";
+    }
+    // This method does the following:
+    // 1. Commit the verified tokens through BatchConfig. The infomation
+    // of the committed tokens are stored in request.committed_tokens. Put the
+    // information of the committed tokens into BatchConfig.TokensInfo.
+    // 2. Maintain BatchConfig::RequestsInfo and all other fields of
+    // BatchConfig.
+    assert(current_ssm_step == 0);
+
+    BatchConfig new_bc;
+    new_bc.inference_mode = InferenceMode::TREE_SEARCH_MODE;
+    // Assume that only one small model is in use now
+    new_bc.prompt_phase = true;
+    std::copy(std::begin(request_available),
+              std::end(request_available),
+              std::begin(new_bc.request_available));
+    new_bc.num_available_requests = num_available_requests;
+
+    for (int request_index = 0; request_index < get_max_requests_per_batch();
+         ++request_index) {
+      if (!request_available[request_index]) {
+        continue;
+      }
+      RequestGuid guid = guid_of_requests[request_index];
+      Request &request = all_requests[guid];
+      assert(request.status == Request::RUNNING);
+
+      std::vector<Request::CommittedToken> &committed_tokens =
+          request.committed_tokens;
+
+      // Maintain requestsInfo
+      new_bc.requestsInfo[request_index].first_token_offset_in_batch =
+          new_bc.num_tokens;
+      new_bc.requestsInfo[request_index].first_token_index_in_request =
+          request.ssm_cache_size;
+
+      // Store committed tokens to tokensInfo
+      int num_committed_tokens = committed_tokens.size();
+      if (num_committed_tokens == 1) {
+        new_bc.requestsInfo[request_index].num_tokens_in_batch = 1;
+        // The case where the prefilling is just finished. Although the last
+        // token's kv cache is already there, the we need to decode the last
+        // token because it's the root of the token tree.
         new_bc.tokensInfo[new_bc.num_tokens].request_index = request_index;
         if (streaming_cache) {
           new_bc.tokensInfo[new_bc.num_tokens].abs_index_in_request =
               request.streaming_cache_info.global_2_cache_index(
-                  committed_tokens[committed_token_index].to_index);
+                  committed_tokens[0].to_index);
           new_bc.tokensInfo[new_bc.num_tokens].abs_depth_in_request =
               request.streaming_cache_info.global_2_cache_index(
-                  committed_tokens[committed_token_index].to_index);
+                  committed_tokens[0].to_index);
         } else {
           new_bc.tokensInfo[new_bc.num_tokens].abs_index_in_request =
-              committed_tokens[committed_token_index].to_index;
+              committed_tokens[0].to_index;
           new_bc.tokensInfo[new_bc.num_tokens].abs_depth_in_request =
-              committed_tokens[committed_token_index].to_index;
+              committed_tokens[0].to_index;
         }
         new_bc.tokensInfo[new_bc.num_tokens].token_id =
-            committed_tokens[committed_token_index].token_id;
+            committed_tokens[0].token_id;
         new_bc.num_tokens++;
-      }
-      new_bc.requestsInfo[request_index].num_tokens_in_batch =
-          num_committed_tokens - 1;
-    }
-
-    request.first_token_offset_in_batch =
-        new_bc.requestsInfo[request_index].first_token_offset_in_batch;
-    request.num_tokens_in_batch =
-        new_bc.requestsInfo[request_index].num_tokens_in_batch;
-
-    // Copy the causal mask, it should already been updated in
-    // update_llm_verify_results
-    new_bc.causalMask[request_index] = request.causal_mask;
-    if (streaming_cache) {
-      new_bc.causalMask[request_index].non_tree_cache_size =
-          request.ssm_cache_size - 1;
-    }
-
-    // Copy the streaming cache info
-    new_bc.streamingCacheInfo[request_index] = request.streaming_cache_info;
-
-    if (profiling_requests[guid].ssm_decoding_steps == 0) {
-      profiling_requests[guid].start_decoding_time =
-          Realm::Clock::current_time_in_microseconds();
-    }
-    profiling.ssm_step_start = Realm::Clock::current_time_in_microseconds();
-  }
-  if (verbose) {
-    std::cout << "prepare_first_spec_batch_config NEW batchconfig:"
-              << std::endl;
-    new_bc.print();
-  }
-  return new_bc;
-}
-
-/***** Speculative Decoding Phase *****/
-BatchConfig RequestManager::prepare_next_spec_batch_config() {
-  if (verbose) {
-    std::cout << "\n############### prepare_next_spec_batch_config "
-                 "###############\n";
-    std::cout << "Current tree depth: " << current_ssm_step + 1 << "\n";
-  }
-
-  // Prepare the next batch for existing requests
-  BatchConfig new_bc;
-  new_bc.inference_mode = InferenceMode::TREE_SEARCH_MODE;
-  // We assume that only one small model is in use now
-  new_bc.model_id = 0;
-  std::copy(std::begin(request_available),
-            std::end(request_available),
-            std::begin(new_bc.request_available));
-  new_bc.num_available_requests = num_available_requests;
-
-  for (int request_index = 0; request_index < get_max_requests_per_batch();
-       ++request_index) {
-    if (!request_available[request_index]) {
-      continue;
-    }
-    int guid = guid_of_requests[request_index];
-    Request &request = all_requests[guid];
-    assert(request.status == Request::RUNNING);
-    new_bc.requestsInfo[request_index].first_token_offset_in_batch =
-        new_bc.num_tokens;
-
-    // Fill in the tokens
-    TokenTree &token_tree = request.speculative_token_trees.at(new_bc.model_id);
-    if (token_tree.tree_layers.size() <= current_ssm_step) {
-      // This request has no token to decode in this and the following small
-      // model inference steps
-      new_bc.requestsInfo[request_index].num_tokens_in_batch = 0;
-      // non_tree_cache_size = ssm_cache_size - 1
-      new_bc.requestsInfo[request_index].first_token_index_in_request =
-          request.ssm_cache_size - 1 + request.causal_mask.tree_or_prompt_size -
-          request.causal_mask.current_layer_size;
-      request.num_tokens_in_batch = 0;
-      request.first_token_offset_in_batch = new_bc.num_tokens;
-      continue;
-    } else {
-      std::list<std::shared_ptr<TokenTreeNode>> &current_layer =
-          token_tree.tree_layers.back();
-      // Exclude the current layer from the token tree, because we want the
-      // start index
-      // non_tree_cache_size = ssm_cache_size - 1
-      new_bc.requestsInfo[request_index].first_token_index_in_request =
-          request.ssm_cache_size - 1 + request.causal_mask.tree_or_prompt_size -
-          request.causal_mask.current_layer_size;
-      new_bc.requestsInfo[request_index].num_tokens_in_batch =
-          request.causal_mask.current_layer_size;
-
+      } else {
+        for (int committed_token_index = 1;
+             committed_token_index < committed_tokens.size();
+             committed_token_index++) {
+          new_bc.tokensInfo[new_bc.num_tokens].request_index = request_index;
+          if (streaming_cache) {
+            new_bc.tokensInfo[new_bc.num_tokens].abs_index_in_request =
+                request.streaming_cache_info.global_2_cache_index(
+                    committed_tokens[committed_token_index].to_index);
+            new_bc.tokensInfo[new_bc.num_tokens].abs_depth_in_request =
+                request.streaming_cache_info.global_2_cache_index(
+                    committed_tokens[committed_token_index].to_index);
+          } else {
+            new_bc.tokensInfo[new_bc.num_tokens].abs_index_in_request =
+                committed_tokens[committed_token_index].to_index;
+            new_bc.tokensInfo[new_bc.num_tokens].abs_depth_in_request =
+                committed_tokens[committed_token_index].to_index;
+          }
+          new_bc.tokensInfo[new_bc.num_tokens].token_id =
+              committed_tokens[committed_token_index].token_id;
+          new_bc.num_tokens++;
+        }
+        new_bc.requestsInfo[request_index].num_tokens_in_batch =
+            num_committed_tokens - 1;
+      }
+
+      request.first_token_offset_in_batch =
+          new_bc.requestsInfo[request_index].first_token_offset_in_batch;
       request.num_tokens_in_batch =
           new_bc.requestsInfo[request_index].num_tokens_in_batch;
-      request.first_token_offset_in_batch = new_bc.num_tokens;
-
-      int child_index = 0;
-      for (auto const &node_ptr : current_layer) {
-        new_bc.tokensInfo[new_bc.num_tokens].request_index = request_index;
-        new_bc.tokensInfo[new_bc.num_tokens].abs_index_in_request =
-            new_bc.requestsInfo[request_index].first_token_index_in_request +
-            child_index;
-        new_bc.tokensInfo[new_bc.num_tokens].abs_depth_in_request =
-            request.ssm_cache_size - 1 + current_ssm_step;
-        new_bc.tokensInfo[new_bc.num_tokens].token_id = node_ptr->id;
-
-        new_bc.num_tokens++;
-        child_index++;
-      }
-    }
-
-    // Copy the causal mask, it should already been updated by
-    // update_ssm_inference_results
-    new_bc.causalMask[request_index] = request.causal_mask;
-    if (streaming_cache) {
-      new_bc.causalMask[request_index].non_tree_cache_size =
-          request.ssm_cache_size - 1;
-    }
-
-    // Copy the streaming cache info
-    new_bc.streamingCacheInfo[request_index] = request.streaming_cache_info;
-  }
-
-  if (verbose) {
-    std::cout << "prepare_next_spec_batch_config NEW batchconfig:" << std::endl;
-    new_bc.print();
-  }
-  return new_bc;
-}
-
-/***** Verify Phase *****/
-BatchConfig RequestManager::prepare_verify_batch_config() {
-  if (verbose) {
-    std::cout
-        << "\n############### prepare_verify_batch_config ###############\n";
-  }
-  // This method does the following:
-  // 1. Commit the verified tokens in the last iteration through the
-  // BatchConfig. We can do this request by request.
-  // The information of the committed tokens is stored in
-  // Request.llm_committed_tokens. Put the information of the committed tokens
-  // into BatchConfig.committed_tokens.
-  // 2. Load the tokens on the token tree that are not yet pruned to
-  // BatchConfig.tokensInfo. Be careful with the abs_depth etc.
-  // (skip the pruned tokens).
-  // 3. Create the causal mask for the large model based on the small model
-  // causal mask (call create_llm_bitmask()).
-  // 4. Maintain BatchConfig::RequestsInfo and all other fields of
-  // BatchConfig.
-  // Please refer to the implementation of prepare_next_spec_batch_config()
-  // for more details.
-  BatchConfig new_bc;
-  new_bc.inference_mode = InferenceMode::TREE_VERIFY_MODE;
-  std::copy(std::begin(request_available),
-            std::end(request_available),
-            std::begin(new_bc.request_available));
-  new_bc.num_available_requests = num_available_requests;
-
-  for (int request_index = 0; request_index < get_max_requests_per_batch();
-       ++request_index) {
-    if (!request_available[request_index]) {
-      continue;
-    }
-    int guid = guid_of_requests[request_index];
+
+      // Copy the causal mask, it should already been updated in
+      // update_llm_verify_results
+      new_bc.causalMask[request_index] = request.causal_mask;
+      if (streaming_cache) {
+        new_bc.causalMask[request_index].non_tree_cache_size =
+            request.ssm_cache_size - 1;
+      }
+
+      // Copy the streaming cache info
+      new_bc.streamingCacheInfo[request_index] = request.streaming_cache_info;
+
+      if (profiling_requests[guid].ssm_decoding_steps == 0) {
+        profiling_requests[guid].start_decoding_time =
+            Realm::Clock::current_time_in_microseconds();
+      }
+      profiling.ssm_step_start = Realm::Clock::current_time_in_microseconds();
+    }
+    if (verbose) {
+      std::cout << "prepare_first_spec_batch_config NEW batchconfig:"
+                << std::endl;
+      new_bc.print();
+    }
+    return new_bc;
+  }
+
+  /***** Speculative Decoding Phase *****/
+  BatchConfig RequestManager::prepare_next_spec_batch_config() {
+    if (verbose) {
+      std::cout << "\n############### prepare_next_spec_batch_config "
+                   "###############\n";
+      std::cout << "Current tree depth: " << current_ssm_step + 1 << "\n";
+    }
+
+    // Prepare the next batch for existing requests
+    BatchConfig new_bc;
+    new_bc.inference_mode = InferenceMode::TREE_SEARCH_MODE;
+    // We assume that only one small model is in use now
+    new_bc.model_id = 0;
+    std::copy(std::begin(request_available),
+              std::end(request_available),
+              std::begin(new_bc.request_available));
+    new_bc.num_available_requests = num_available_requests;
+
+    for (int request_index = 0; request_index < get_max_requests_per_batch();
+         ++request_index) {
+      if (!request_available[request_index]) {
+        continue;
+      }
+      int guid = guid_of_requests[request_index];
+      Request &request = all_requests[guid];
+      assert(request.status == Request::RUNNING);
+      new_bc.requestsInfo[request_index].first_token_offset_in_batch =
+          new_bc.num_tokens;
+
+      // Fill in the tokens
+      TokenTree &token_tree =
+          request.speculative_token_trees.at(new_bc.model_id);
+      if (token_tree.tree_layers.size() <= current_ssm_step) {
+        // This request has no token to decode in this and the following small
+        // model inference steps
+        new_bc.requestsInfo[request_index].num_tokens_in_batch = 0;
+        // non_tree_cache_size = ssm_cache_size - 1
+        new_bc.requestsInfo[request_index].first_token_index_in_request =
+            request.ssm_cache_size - 1 +
+            request.causal_mask.tree_or_prompt_size -
+            request.causal_mask.current_layer_size;
+        request.num_tokens_in_batch = 0;
+        request.first_token_offset_in_batch = new_bc.num_tokens;
+        continue;
+      } else {
+        std::list<std::shared_ptr<TokenTreeNode>> &current_layer =
+            token_tree.tree_layers.back();
+        // Exclude the current layer from the token tree, because we want the
+        // start index
+        // non_tree_cache_size = ssm_cache_size - 1
+        new_bc.requestsInfo[request_index].first_token_index_in_request =
+            request.ssm_cache_size - 1 +
+            request.causal_mask.tree_or_prompt_size -
+            request.causal_mask.current_layer_size;
+        new_bc.requestsInfo[request_index].num_tokens_in_batch =
+            request.causal_mask.current_layer_size;
+
+        request.num_tokens_in_batch =
+            new_bc.requestsInfo[request_index].num_tokens_in_batch;
+        request.first_token_offset_in_batch = new_bc.num_tokens;
+
+        int child_index = 0;
+        for (auto const &node_ptr : current_layer) {
+          new_bc.tokensInfo[new_bc.num_tokens].request_index = request_index;
+          new_bc.tokensInfo[new_bc.num_tokens].abs_index_in_request =
+              new_bc.requestsInfo[request_index].first_token_index_in_request +
+              child_index;
+          new_bc.tokensInfo[new_bc.num_tokens].abs_depth_in_request =
+              request.ssm_cache_size - 1 + current_ssm_step;
+          new_bc.tokensInfo[new_bc.num_tokens].token_id = node_ptr->id;
+
+          new_bc.num_tokens++;
+          child_index++;
+        }
+      }
+
+      // Copy the causal mask, it should already been updated by
+      // update_ssm_inference_results
+      new_bc.causalMask[request_index] = request.causal_mask;
+      if (streaming_cache) {
+        new_bc.causalMask[request_index].non_tree_cache_size =
+            request.ssm_cache_size - 1;
+      }
+
+      // Copy the streaming cache info
+      new_bc.streamingCacheInfo[request_index] = request.streaming_cache_info;
+    }
+
+    if (verbose) {
+      std::cout << "prepare_next_spec_batch_config NEW batchconfig:"
+                << std::endl;
+      new_bc.print();
+    }
+    return new_bc;
+  }
+
+  /***** Verify Phase *****/
+  BatchConfig RequestManager::prepare_verify_batch_config() {
+    if (verbose) {
+      std::cout
+          << "\n############### prepare_verify_batch_config ###############\n";
+    }
+    // This method does the following:
+    // 1. Commit the verified tokens in the last iteration through the
+    // BatchConfig. We can do this request by request.
+    // The information of the committed tokens is stored in
+    // Request.llm_committed_tokens. Put the information of the committed tokens
+    // into BatchConfig.committed_tokens.
+    // 2. Load the tokens on the token tree that are not yet pruned to
+    // BatchConfig.tokensInfo. Be careful with the abs_depth etc.
+    // (skip the pruned tokens).
+    // 3. Create the causal mask for the large model based on the small model
+    // causal mask (call create_llm_bitmask()).
+    // 4. Maintain BatchConfig::RequestsInfo and all other fields of
+    // BatchConfig.
+    // Please refer to the implementation of prepare_next_spec_batch_config()
+    // for more details.
+    BatchConfig new_bc;
+    new_bc.inference_mode = InferenceMode::TREE_VERIFY_MODE;
+    std::copy(std::begin(request_available),
+              std::end(request_available),
+              std::begin(new_bc.request_available));
+    new_bc.num_available_requests = num_available_requests;
+
+    for (int request_index = 0; request_index < get_max_requests_per_batch();
+         ++request_index) {
+      if (!request_available[request_index]) {
+        continue;
+      }
+      int guid = guid_of_requests[request_index];
+      Request &request = all_requests[guid];
+      assert(request.status == Request::RUNNING);
+
+      // 1. Maintain requestsInfo
+      new_bc.requestsInfo[request_index].first_token_index_in_request =
+          request.tokens.size() - 1; // Exclude the last token
+      new_bc.requestsInfo[request_index].first_token_offset_in_batch =
+          new_bc.num_tokens;
+      new_bc.requestsInfo[request_index].num_tokens_in_batch = 0;
+
+      // Put the information of the committed tokens into
+      // BatchConfig.committed_tokens.
+      // Note here, we shouldn't put the last token in request.committed_tokens
+      // into new_bc. Because the LLM don't have that token's KV cache.
+      std::vector<Request::CommittedToken> &committed_tokens =
+          request.committed_tokens;
+      for (int committed_token_index = 0;
+           committed_token_index < committed_tokens.size() - 1;
+           committed_token_index++) {
+        Request::CommittedToken &committed_token =
+            committed_tokens.at(committed_token_index);
+        new_bc.committed_tokens[new_bc.num_tokens_to_commit].request_index =
+            request_index;
+        new_bc.committed_tokens[new_bc.num_tokens_to_commit].index_in_kv_cache =
+            committed_token.from_index;
+        new_bc.committed_tokens[new_bc.num_tokens_to_commit].token_depth =
+            committed_token.to_index;
+        new_bc.num_tokens_to_commit++;
+      }
+
+      // Load the tokens on the token tree that are not yet pruned to
+      // BatchConfig.tokensInfo.
+      TokenTree &token_tree = request.speculative_token_trees[0];
+      int token_tree_index = 0;
+      int layer_index = 0;
+      for (auto const &tree_layer : token_tree.tree_layers) {
+        for (auto const &tree_node : tree_layer) {
+          if (tree_node->included == true) {
+            new_bc.tokensInfo[new_bc.num_tokens].request_index = request_index;
+            new_bc.tokensInfo[new_bc.num_tokens].abs_index_in_request =
+                request.tokens.size() - 1 + token_tree_index;
+            new_bc.tokensInfo[new_bc.num_tokens].abs_depth_in_request =
+                request.tokens.size() - 1 + layer_index;
+            new_bc.tokensInfo[new_bc.num_tokens].token_id = tree_node->id;
+            new_bc.num_tokens++;
+            token_tree_index++;
+          }
+        }
+        layer_index++;
+      }
+      new_bc.requestsInfo[request_index].num_tokens_in_batch = token_tree_index;
+
+      request.first_token_offset_in_batch =
+          new_bc.num_tokens - token_tree_index;
+      request.num_tokens_in_batch = token_tree_index;
+
+      // Create the causal mask for the large model based on the small model
+      // causal mask.
+      new_bc.causalMask[request_index] = create_llm_bitmask(guid);
+
+      // Copy the streaming cache info
+      new_bc.streamingCacheInfo[request_index] = request.streaming_cache_info;
+    }
+
+    if (verbose) {
+      std::cout << "prepare_verify_batch_config NEW batchconfig:" << std::endl;
+      new_bc.print();
+    }
+    profiling.llm_step_start = Realm::Clock::current_time_in_microseconds();
+    return new_bc;
+  }
+
+  bool RequestManager::update_llm_verify_results(
+      InferenceResult const &llm_verify_result) {
+    // We may have two types of InferenceResults, one is the results from
+    // sampling the large model, the other is the top-p / top-k logits of the
+    // large model, we can first implement the former one. For the latter one,
+    // we have to add a CPU based verify function.
+
+    // Compare the results returned from the LLM and compare them with the
+    // SSM's speculative token tree. For the greedy construction of the
+    // speculative token tree, we can simply compare LLM's sample result at each
+    // token, this is implemented in get_verify_results_greedy(). This function
+    // stores the commmitted tokens into the corresponding fields in the
+    // Request. For the sampling construction of the speculative token tree, we
+    // need to implement a CPU based verify function.
+
+    // Update llm_cache_size with the last committed_tokens, and clear
+    // committed_tokens
+    int nb_requests_decoded = 0;
+    for (int request_index = 0; request_index < get_max_requests_per_batch();
+         ++request_index) {
+      if (!request_available[request_index]) {
+        // Request in this slot is unavailable
+        continue;
+      }
+      int guid = guid_of_requests[request_index];
+      Request &request = all_requests[guid];
+      assert(request.status == Request::RUNNING);
+      request.llm_cache_size += request.committed_tokens.size() - 1;
+      request.committed_tokens.clear();
+
+      profiling_requests[guid].llm_decoding_steps++;
+      nb_requests_decoded++;
+    }
+
+    // Process the LLM results greedily
+    if (speculative_sampling) {
+      get_verify_results_sample(llm_verify_result);
+    } else {
+      get_verify_results_greedy(llm_verify_result);
+    }
+
+    long long int current_time = Realm::Clock::current_time_in_microseconds();
+    profiling.llm_step_times.push_back(
+        (current_time - profiling.llm_step_start) * 1e-3);
+    profiling.requests_per_step.push_back(nb_requests_decoded);
+
+    bool request_completed = false;
+
+    // Iterate over the requests
+    for (int request_index = 0; request_index < get_max_requests_per_batch();
+         ++request_index) {
+      if (!request_available[request_index]) {
+        // Request in this slot is unavailable
+        continue;
+      }
+      int guid = guid_of_requests[request_index];
+      Request &request = all_requests[guid];
+      assert(request.status == Request::RUNNING);
+      if (verbose) {
+        std::cout << "Request " << guid << " token tree: " << std::endl;
+        std::cout << request.speculative_token_trees[0];
+      }
+
+      request.decode_latency_ms =
+          (current_time - profiling_requests[guid].start_decoding_time) * 1e-3;
+
+      // Initialize the token tree for the request
+      init_token_tree(guid);
+      assert(!request.committed_tokens.empty() &&
+             "The committed tokens should not be empty.");
+      // Add the last committed token as the root of the speculative token tree
+      add_root_to_spec_token_tree(guid,
+                                  request.committed_tokens.back().token_id);
+
+      // Check if the request is completed. If its completed, clean up the
+      // metainfo stored in the RequestManager. Otherwise, update its bitmask.
+      bool eos_token_found = false;
+      for (auto const &committed_token : request.committed_tokens) {
+        if (committed_token.token_id == eos_token_id) {
+          eos_token_found = true;
+          break;
+        }
+      }
+      if (eos_token_found or
+          request.tokens.size() >= get_max_sequence_length()) {
+        // Request is completed
+        request_completed = true;
+        request_complete_clean_up(request_index);
+      } else if (request.decode_latency_ms > request.tokens.size() *
+                                                 baseline_latency_ms *
+                                                 request.get_slo_ratio()) {
+        // The request violates the SLO, drop that request
+        request_completed = true;
+        request_complete_clean_up(request_index);
+      } else {
+        update_bitmask_prompt(guid, request.committed_tokens.size() - 1);
+      }
+    }
+
+    // Some requests may be completed after appending the verified tokens.
+    // If there is a request completed, return true.
+    return request_completed;
+  }
+
+  bool RequestManager::update_ssm_inference_results(
+      InferenceResult const &ssm_inference_result) {
+    // This function returns true if no tokens are added to the token tree,
+    // which indicates that the ssm inference phase is done.
+    assert(current_ssm_step >= 1 &&
+           "The current speculation step should be no less than 1");
+
+    // Here we assume that the order of the tokens in the last
+    // BatchConfig and hence the last InferenceResult is equal to
+    // the order of the request in the last BatchConfig
+    add_tokens_to_spec_token_tree(ssm_inference_result);
+
+    for (int request_index = 0; request_index < get_max_requests_per_batch();
+         ++request_index) {
+      if (!request_available[request_index]) {
+        // Request in this slot is unavailable
+        continue;
+      }
+      RequestGuid guid = guid_of_requests[request_index];
+      Request &request = all_requests[guid];
+      assert(request.status == Request::RUNNING);
+
+      if (current_ssm_step == 1) {
+        if (streaming_cache) {
+          request.streaming_cache_info.commit_cache(
+              request.num_tokens_in_batch);
+          request.ssm_cache_size = request.streaming_cache_info.commit_len;
+        } else {
+          request.ssm_cache_size = request.tokens.size();
+        }
+      }
+
+      if (current_ssm_step == 1) {
+        init_bitmask_spec(guid);
+      }
+      append_bitmask(guid);
+
+      profiling_requests[guid].ssm_decoding_steps++;
+    }
+
+    // Stop conditions
+    if (current_ssm_step == get_max_tree_depth()) {
+      // Prune the token tree at the last step
+      prune_token_tree();
+      // Update profiling statistics before returning
+      profiling.ssm_step_times.push_back(
+          (Realm::Clock::current_time_in_microseconds() -
+           profiling.ssm_step_start) *
+          1e-3);
+      profiling.ssm_steps.push_back(current_ssm_step);
+      return true;
+    }
+    return false;
+  }
+
+  /* --------- Bitmask Related Functions --------- */
+
+  void RequestManager::init_bitmask_prompt(RequestGuid guid,
+                                           int prompt_length) {
+    // This method is called by load_pending_request_to_batch when there is a
+    // new request to load into the batch
     Request &request = all_requests[guid];
-    assert(request.status == Request::RUNNING);
-
-    // 1. Maintain requestsInfo
-    new_bc.requestsInfo[request_index].first_token_index_in_request =
-        request.tokens.size() - 1; // Exclude the last token
-    new_bc.requestsInfo[request_index].first_token_offset_in_batch =
-        new_bc.num_tokens;
-    new_bc.requestsInfo[request_index].num_tokens_in_batch = 0;
-
-    // Put the information of the committed tokens into
-    // BatchConfig.committed_tokens.
-    // Note here, we shouldn't put the last token in request.committed_tokens
-    // into new_bc. Because the LLM don't have that token's KV cache.
-    std::vector<Request::CommittedToken> &committed_tokens =
-        request.committed_tokens;
-    for (int committed_token_index = 0;
-         committed_token_index < committed_tokens.size() - 1;
-         committed_token_index++) {
-      Request::CommittedToken &committed_token =
-          committed_tokens.at(committed_token_index);
-      new_bc.committed_tokens[new_bc.num_tokens_to_commit].request_index =
-          request_index;
-      new_bc.committed_tokens[new_bc.num_tokens_to_commit].index_in_kv_cache =
-          committed_token.from_index;
-      new_bc.committed_tokens[new_bc.num_tokens_to_commit].token_depth =
-          committed_token.to_index;
-      new_bc.num_tokens_to_commit++;
-    }
-
-    // Load the tokens on the token tree that are not yet pruned to
-    // BatchConfig.tokensInfo.
+    BatchConfig::BitMask &bitmask = request.causal_mask;
+
+    // Clear because the prompt kernel doesn't use mask
+    bitmask.clear_bitmask();
+    // Set the info for the mask which is used to store the KV cache
+    bitmask.tree_or_prompt_size = prompt_length;
+    bitmask.current_layer_size = prompt_length;
+    bitmask.non_tree_cache_size = 0;
+  }
+
+  void RequestManager::update_bitmask_prompt(RequestGuid guid,
+                                             int num_committed_tokens) {
+    // This method modifies the bitmask in place
+    // This method is called by update_llm_verify_results
+    // 1. Clear the causal mask because the first SSM inference uses the prompt
+    // kernel and it doesn't use mask.
+    // 2. Maintain all other fields.
+    Request &request = all_requests[guid];
+    BatchConfig::BitMask &bitmask = request.causal_mask;
+    // Clear because the prompt kernel doesn't use mask
+    bitmask.clear_bitmask();
+    bitmask.tree_or_prompt_size = num_committed_tokens;
+    bitmask.current_layer_size = num_committed_tokens;
+
+    // If the request just finishes the prefilling phase, we need to set the
+    // non_tree_cache_size to the size of the prompt
+    if (bitmask.non_tree_cache_size == 0) {
+      bitmask.non_tree_cache_size =
+          request.tokens.size() - num_committed_tokens;
+    }
+  }
+
+  void RequestManager::init_bitmask_spec(RequestGuid guid) {
+    // This method modifies the bitmask in place
+    // This method is called by the first call of update_ssm_inference_results
+    // in a speculative iteration CAUTION: You should still call
+    // append_bitmask() after this method
+    // 1. Clear the causal mask and add a root into it, because the tree is
+    // currently empty but we have a root.
+    // 2. Maintain all other fields.
+    assert(current_ssm_step == 1 && "The current speculation step should be 1");
+    Request &request = all_requests[guid];
+    request.causal_mask = BatchConfig::BitMask();
+    // Set the mask for the root
+    request.causal_mask.bit_mask[0].set_bit(0);
+    request.causal_mask.tree_or_prompt_size = 1;
+    request.causal_mask.non_tree_cache_size = request.tokens.size() - 1;
+    request.causal_mask.current_layer_size = 1;
+  }
+
+  void RequestManager::append_bitmask(RequestGuid guid) {
+    // This method changes the bitmask in place
+    // This method is called by update_ssm_inference_results(), after the new
+    // tokens are added to the token tree
+    assert(current_ssm_step >= 1 &&
+           "The current speculation step should be no less than 1");
+
+    Request &request = all_requests[guid];
+    BatchConfig::BitMask &bitmask = request.causal_mask;
     TokenTree &token_tree = request.speculative_token_trees[0];
-    int token_tree_index = 0;
-    int layer_index = 0;
+
+    if (token_tree.tree_layers.size() <= current_ssm_step) {
+      // This request has no token added in this and the following small model
+      // inference steps, skip it
+      return;
+    }
+    std::list<std::shared_ptr<TokenTreeNode>> &tree_layer =
+        request.speculative_token_trees[0].tree_layers.back();
+    int new_layer_size = tree_layer.size();
+    int last_layer_size = bitmask.current_layer_size;
+    int previous_tree_size = bitmask.tree_or_prompt_size;
+    bitmask.current_layer_size = new_layer_size;
+    bitmask.tree_or_prompt_size += new_layer_size;
+
+    assert(bitmask.tree_or_prompt_size <= get_max_spec_tree_token_num());
+
+    int parent_offset = previous_tree_size - last_layer_size;
+    int child_offset = previous_tree_size;
+
+    int child_idx = 0;
+    for (auto const &child_ptr : tree_layer) {
+      // Each child copy its parent's mask
+      bitmask.bit_mask[child_offset + child_idx] =
+          bitmask.bit_mask[parent_offset + child_ptr->parent_pos];
+      // Each child attend to itself
+      bitmask.bit_mask[child_offset + child_idx].set_bit(child_offset +
+                                                         child_idx);
+      child_idx++;
+    }
+  }
+
+  BatchConfig::BitMask RequestManager::create_llm_bitmask(RequestGuid guid) {
+    // This method creates a new bitmask for LLM verification model's bitmask,
+    // it does not modify the small model's bitmask This method is called by
+    // prepare_verify_batch_config().
+
+    Request &request = all_requests[guid];
+    TokenTree &token_tree = request.speculative_token_trees[0];
+    BatchConfig::BitMask llm_bitmask = BatchConfig::BitMask();
+
+    int abs_index_in_tree = 0;
+    std::vector<int> parent_pos_2_abs_index;
+    std::vector<int> current_layer_abs_index;
     for (auto const &tree_layer : token_tree.tree_layers) {
       for (auto const &tree_node : tree_layer) {
+        current_layer_abs_index.push_back(abs_index_in_tree);
         if (tree_node->included == true) {
-          new_bc.tokensInfo[new_bc.num_tokens].request_index = request_index;
-          new_bc.tokensInfo[new_bc.num_tokens].abs_index_in_request =
-              request.tokens.size() - 1 + token_tree_index;
-          new_bc.tokensInfo[new_bc.num_tokens].abs_depth_in_request =
-              request.tokens.size() - 1 + layer_index;
-          new_bc.tokensInfo[new_bc.num_tokens].token_id = tree_node->id;
-          new_bc.num_tokens++;
-          token_tree_index++;
-        }
-      }
-      layer_index++;
-    }
-    new_bc.requestsInfo[request_index].num_tokens_in_batch = token_tree_index;
-
-    request.first_token_offset_in_batch = new_bc.num_tokens - token_tree_index;
-    request.num_tokens_in_batch = token_tree_index;
-
-    // Create the causal mask for the large model based on the small model
-    // causal mask.
-    new_bc.causalMask[request_index] = create_llm_bitmask(guid);
-
-    // Copy the streaming cache info
-    new_bc.streamingCacheInfo[request_index] = request.streaming_cache_info;
-  }
-
-  if (verbose) {
-    std::cout << "prepare_verify_batch_config NEW batchconfig:" << std::endl;
-    new_bc.print();
-  }
-  profiling.llm_step_start = Realm::Clock::current_time_in_microseconds();
-  return new_bc;
-}
-
-bool RequestManager::update_llm_verify_results(
-    InferenceResult const &llm_verify_result) {
-  // We may have two types of InferenceResults, one is the results from
-  // sampling the large model, the other is the top-p / top-k logits of the
-  // large model, we can first implement the former one. For the latter one,
-  // we have to add a CPU based verify function.
-
-  // Compare the results returned from the LLM and compare them with the
-  // SSM's speculative token tree. For the greedy construction of the
-  // speculative token tree, we can simply compare LLM's sample result at each
-  // token, this is implemented in get_verify_results_greedy(). This function
-  // stores the commmitted tokens into the corresponding fields in the
-  // Request. For the sampling construction of the speculative token tree, we
-  // need to implement a CPU based verify function.
-
-  // Update llm_cache_size with the last committed_tokens, and clear
-  // committed_tokens
-  int nb_requests_decoded = 0;
-  for (int request_index = 0; request_index < get_max_requests_per_batch();
-       ++request_index) {
-    if (!request_available[request_index]) {
-      // Request in this slot is unavailable
-      continue;
-    }
-    int guid = guid_of_requests[request_index];
-    Request &request = all_requests[guid];
-    assert(request.status == Request::RUNNING);
-    request.llm_cache_size += request.committed_tokens.size() - 1;
-    request.committed_tokens.clear();
-
-    profiling_requests[guid].llm_decoding_steps++;
-    nb_requests_decoded++;
-  }
-
-  // Process the LLM results greedily
-  if (speculative_sampling) {
-    get_verify_results_sample(llm_verify_result);
-  } else {
-    get_verify_results_greedy(llm_verify_result);
-  }
-
-  long long int current_time = Realm::Clock::current_time_in_microseconds();
-  profiling.llm_step_times.push_back((current_time - profiling.llm_step_start) *
-                                     1e-3);
-  profiling.requests_per_step.push_back(nb_requests_decoded);
-
-  bool request_completed = false;
-
-  // Iterate over the requests
-  for (int request_index = 0; request_index < get_max_requests_per_batch();
-       ++request_index) {
-    if (!request_available[request_index]) {
-      // Request in this slot is unavailable
-      continue;
-    }
-    int guid = guid_of_requests[request_index];
-    Request &request = all_requests[guid];
-    assert(request.status == Request::RUNNING);
-    if (verbose) {
-      std::cout << "Request " << guid << " token tree: " << std::endl;
-      std::cout << request.speculative_token_trees[0];
-    }
-
-    request.decode_latency_ms =
-        (current_time - profiling_requests[guid].start_decoding_time) * 1e-3;
-
-    // Initialize the token tree for the request
-    init_token_tree(guid);
-    assert(!request.committed_tokens.empty() &&
-           "The committed tokens should not be empty.");
-    // Add the last committed token as the root of the speculative token tree
-    add_root_to_spec_token_tree(guid, request.committed_tokens.back().token_id);
-
-    // Check if the request is completed. If its completed, clean up the
-    // metainfo stored in the RequestManager. Otherwise, update its bitmask.
-    bool eos_token_found = false;
-    for (auto const &committed_token : request.committed_tokens) {
-      if (committed_token.token_id == eos_token_id) {
-        eos_token_found = true;
-        break;
-      }
-    }
-    if (eos_token_found or request.tokens.size() >= get_max_sequence_length()) {
-      // Request is completed
-      request_completed = true;
-      request_complete_clean_up(request_index);
-    } else if (request.decode_latency_ms > request.tokens.size() *
-                                               baseline_latency_ms *
-                                               request.get_slo_ratio()) {
-      // The request violates the SLO, drop that request
-      request_completed = true;
-      request_complete_clean_up(request_index);
-    } else {
-      update_bitmask_prompt(guid, request.committed_tokens.size() - 1);
-    }
-  }
-
-  // Some requests may be completed after appending the verified tokens.
-  // If there is a request completed, return true.
-  return request_completed;
-}
-
-bool RequestManager::update_ssm_inference_results(
-    InferenceResult const &ssm_inference_result) {
-  // This function returns true if no tokens are added to the token tree,
-  // which indicates that the ssm inference phase is done.
-  assert(current_ssm_step >= 1 &&
-         "The current speculation step should be no less than 1");
-
-  // Here we assume that the order of the tokens in the last
-  // BatchConfig and hence the last InferenceResult is equal to
-  // the order of the request in the last BatchConfig
-  add_tokens_to_spec_token_tree(ssm_inference_result);
-
-  for (int request_index = 0; request_index < get_max_requests_per_batch();
-       ++request_index) {
-    if (!request_available[request_index]) {
-      // Request in this slot is unavailable
-      continue;
-    }
-    RequestGuid guid = guid_of_requests[request_index];
-    Request &request = all_requests[guid];
-    assert(request.status == Request::RUNNING);
-
-    if (current_ssm_step == 1) {
-      if (streaming_cache) {
-        request.streaming_cache_info.commit_cache(request.num_tokens_in_batch);
-        request.ssm_cache_size = request.streaming_cache_info.commit_len;
-      } else {
-        request.ssm_cache_size = request.tokens.size();
-      }
-    }
-
-    if (current_ssm_step == 1) {
-      init_bitmask_spec(guid);
-    }
-    append_bitmask(guid);
-
-    profiling_requests[guid].ssm_decoding_steps++;
-  }
-
-  // Stop conditions
-  if (current_ssm_step == get_max_tree_depth()) {
-    // Prune the token tree at the last step
-    prune_token_tree();
-    // Update profiling statistics before returning
-    profiling.ssm_step_times.push_back(
-        (Realm::Clock::current_time_in_microseconds() -
-         profiling.ssm_step_start) *
-        1e-3);
-    profiling.ssm_steps.push_back(current_ssm_step);
-    return true;
-  }
-  return false;
-}
-
-/* --------- Bitmask Related Functions --------- */
-
-void RequestManager::init_bitmask_prompt(RequestGuid guid, int prompt_length) {
-  // This method is called by load_pending_request_to_batch when there is a
-  // new request to load into the batch
-  Request &request = all_requests[guid];
-  BatchConfig::BitMask &bitmask = request.causal_mask;
-
-  // Clear because the prompt kernel doesn't use mask
-  bitmask.clear_bitmask();
-  // Set the info for the mask which is used to store the KV cache
-  bitmask.tree_or_prompt_size = prompt_length;
-  bitmask.current_layer_size = prompt_length;
-  bitmask.non_tree_cache_size = 0;
-}
-
-void RequestManager::update_bitmask_prompt(RequestGuid guid,
-                                           int num_committed_tokens) {
-  // This method modifies the bitmask in place
-  // This method is called by update_llm_verify_results
-  // 1. Clear the causal mask because the first SSM inference uses the prompt
-  // kernel and it doesn't use mask.
-  // 2. Maintain all other fields.
-  Request &request = all_requests[guid];
-  BatchConfig::BitMask &bitmask = request.causal_mask;
-  // Clear because the prompt kernel doesn't use mask
-  bitmask.clear_bitmask();
-  bitmask.tree_or_prompt_size = num_committed_tokens;
-  bitmask.current_layer_size = num_committed_tokens;
-
-  // If the request just finishes the prefilling phase, we need to set the
-  // non_tree_cache_size to the size of the prompt
-  if (bitmask.non_tree_cache_size == 0) {
-    bitmask.non_tree_cache_size = request.tokens.size() - num_committed_tokens;
-  }
-}
-
-void RequestManager::init_bitmask_spec(RequestGuid guid) {
-  // This method modifies the bitmask in place
-  // This method is called by the first call of update_ssm_inference_results
-  // in a speculative iteration CAUTION: You should still call
-  // append_bitmask() after this method
-  // 1. Clear the causal mask and add a root into it, because the tree is
-  // currently empty but we have a root.
-  // 2. Maintain all other fields.
-  assert(current_ssm_step == 1 && "The current speculation step should be 1");
-  Request &request = all_requests[guid];
-  request.causal_mask = BatchConfig::BitMask();
-  // Set the mask for the root
-  request.causal_mask.bit_mask[0].set_bit(0);
-  request.causal_mask.tree_or_prompt_size = 1;
-  request.causal_mask.non_tree_cache_size = request.tokens.size() - 1;
-  request.causal_mask.current_layer_size = 1;
-}
-
-void RequestManager::append_bitmask(RequestGuid guid) {
-  // This method changes the bitmask in place
-  // This method is called by update_ssm_inference_results(), after the new
-  // tokens are added to the token tree
-  assert(current_ssm_step >= 1 &&
-         "The current speculation step should be no less than 1");
-
-  Request &request = all_requests[guid];
-  BatchConfig::BitMask &bitmask = request.causal_mask;
-  TokenTree &token_tree = request.speculative_token_trees[0];
-
-  if (token_tree.tree_layers.size() <= current_ssm_step) {
-    // This request has no token added in this and the following small model
-    // inference steps, skip it
-    return;
-  }
-  std::list<std::shared_ptr<TokenTreeNode>> &tree_layer =
-      request.speculative_token_trees[0].tree_layers.back();
-  int new_layer_size = tree_layer.size();
-  int last_layer_size = bitmask.current_layer_size;
-  int previous_tree_size = bitmask.tree_or_prompt_size;
-  bitmask.current_layer_size = new_layer_size;
-  bitmask.tree_or_prompt_size += new_layer_size;
-
-  assert(bitmask.tree_or_prompt_size <= get_max_spec_tree_token_num());
-
-  int parent_offset = previous_tree_size - last_layer_size;
-  int child_offset = previous_tree_size;
-
-  int child_idx = 0;
-  for (auto const &child_ptr : tree_layer) {
-    // Each child copy its parent's mask
-    bitmask.bit_mask[child_offset + child_idx] =
-        bitmask.bit_mask[parent_offset + child_ptr->parent_pos];
-    // Each child attend to itself
-    bitmask.bit_mask[child_offset + child_idx].set_bit(child_offset +
-                                                       child_idx);
-    child_idx++;
-  }
-}
-
-BatchConfig::BitMask RequestManager::create_llm_bitmask(RequestGuid guid) {
-  // This method creates a new bitmask for LLM verification model's bitmask,
-  // it does not modify the small model's bitmask This method is called by
-  // prepare_verify_batch_config().
-
-  Request &request = all_requests[guid];
-  TokenTree &token_tree = request.speculative_token_trees[0];
-  BatchConfig::BitMask llm_bitmask = BatchConfig::BitMask();
-
-  int abs_index_in_tree = 0;
-  std::vector<int> parent_pos_2_abs_index;
-  std::vector<int> current_layer_abs_index;
-  for (auto const &tree_layer : token_tree.tree_layers) {
-    for (auto const &tree_node : tree_layer) {
-      current_layer_abs_index.push_back(abs_index_in_tree);
-      if (tree_node->included == true) {
-        if (abs_index_in_tree == 0) {
-          // The root token, set itself
-          llm_bitmask.bit_mask[0].set_bit(0);
+          if (abs_index_in_tree == 0) {
+            // The root token, set itself
+            llm_bitmask.bit_mask[0].set_bit(0);
+          } else {
+            // Copy from the parent, and set itself
+            int parent_abs_index =
+                parent_pos_2_abs_index[tree_node->parent_pos];
+            llm_bitmask.bit_mask[abs_index_in_tree] =
+                llm_bitmask.bit_mask[parent_abs_index];
+            llm_bitmask.bit_mask[abs_index_in_tree].set_bit(abs_index_in_tree);
+          }
+          abs_index_in_tree++;
+        }
+      }
+      parent_pos_2_abs_index.clear();
+      parent_pos_2_abs_index.swap(current_layer_abs_index);
+    }
+
+    // Maintain other fields of llm_bitmask
+    llm_bitmask.non_tree_cache_size = request.causal_mask.non_tree_cache_size;
+    // We don't need to set llm_bitmask.current_layer_size and
+    // llm_bitmask.tree_or_prompt_size here because they are not used in LLM
+    // verification.
+    return llm_bitmask;
+  }
+  /* --------- Bitmask Related Functions --------- */
+  void RequestManager::gumbel_conditioned_on_max(
+      float target_max, std::vector<std::pair<float, int>> &logits) {
+    // Assume the logits are sorted in descending order
+    if (logits.size() == 0) {
+      return;
+    }
+    float max_logit = logits[0].first;
+    for (auto &logit_n_idx : logits) {
+      logit_n_idx.first =
+          -log(exp(-target_max) - exp(-max_logit) + exp(-logit_n_idx.first));
+    }
+  }
+
+  void RequestManager::renormalize(std::vector<std::pair<TokenId, float>> & D,
+                                   std::unordered_map<TokenId, float> & R,
+                                   TokenId token_id) {
+    float token_prob;
+    for (auto &kv : D) {
+      TokenId d_token_id = kv.first;
+      float d_prob = kv.second;
+      if (R.find(d_token_id) != R.end()) {
+        float r_prob = R[d_token_id];
+        R[d_token_id] = max(0.0f, r_prob - d_prob);
+      }
+      if (d_token_id == token_id) {
+        token_prob = d_prob;
+        kv.second = 0.0f;
+      }
+    }
+    // Normalize R
+    float sum_r = 0.0f;
+    for (auto &kv : R) {
+      sum_r += kv.second;
+    }
+    for (auto &kv : R) {
+      kv.second /= (sum_r + 1e-6);
+    }
+    // Normalize D
+    for (auto &kv : D) {
+      kv.second /= (1.0f - token_prob - 1e-6);
+    }
+  }
+
+  std::tuple<int, BatchConfig::TokenId, bool> RequestManager::reject_sampling(
+      std::vector<std::pair<TokenId, float>> & D,
+      std::unordered_map<TokenId, float> & R,
+      int k) {
+    assert(D.size() == k);
+    std::random_device rd;
+    std::mt19937 gen(rd());
+    std::uniform_real_distribution<> dis(0.0, 1.0);
+    double r;
+    for (int i = 0; i < k; ++i) {
+      // Generate a random number in the range [0, 1)
+      r = dis(gen);
+      double d_prob = (double)D[i].second;
+      if (R.find(D[i].first) != R.end()) {
+        double r_prob = (double)R[D[i].first];
+        if (r < d_prob / d_prob + 1e-6) {
+          return {i, D[i].first, true};
+        }
+      }
+      // else, r_prob = 0.0, reject the token
+      renormalize(D, R, D[i].first);
+    }
+    std::vector<double> r_probs;
+    std::vector<BatchConfig::TokenId> r_tokens;
+    for (auto &kv : R) {
+      r_probs.push_back(kv.second);
+      r_tokens.push_back(kv.first);
+    }
+    std::discrete_distribution<> r_dist(r_probs.begin(), r_probs.end());
+    int sampled_index = r_dist(gen);
+    return {-1, r_tokens[sampled_index], false};
+  }
+
+  void RequestManager::get_verify_results_sample(
+      InferenceResult const &llm_verify_result) {
+    // This function maintain the generated token list of the request and the
+    // committed tokens.
+    for (int request_index = 0; request_index < get_max_requests_per_batch();
+         ++request_index) {
+      if (!request_available[request_index]) {
+        continue;
+      }
+      RequestGuid guid = guid_of_requests[request_index];
+      Request &request = all_requests[guid];
+      assert(request.status == Request::RUNNING);
+
+      int llm_result_offset =
+          request.first_token_offset_in_batch * BatchConfig::MAX_K_LOGITS;
+      int llm_input_offset = request.first_token_offset_in_batch;
+      int committed_token_index = request.tokens.size() - 1;
+
+      TokenTree &token_tree = request.speculative_token_trees[0];
+      // First add the root to the committed tokens
+      request.committed_tokens.push_back(Request::CommittedToken(
+          llm_input_offset, committed_token_index, request.tokens.back()));
+      committed_token_index++;
+      // Don't add it to request.tokens because it has already been added.
+
+      // The position of the last accepted token in its tree layer (includeing
+      // the pruned tokens)
+      int last_accepted_token_index_in_layer = 0;
+      // The index of the last accepted token in the entire tree (excluding the
+      // pruned tokens)
+      int last_accepted_token_index = 0;
+      float last_accepted_token_accumulated_log_prob = 0.0f;
+      int current_token_index = 1; // Because we skip the root
+      bool rejected = false;
+
+      auto layer_it = token_tree.tree_layers.begin();
+      ++layer_it;
+      for (; layer_it != token_tree.tree_layers.end(); ++layer_it) {
+        // We skip the first layer
+        std::list<std::shared_ptr<TokenTreeNode>> const &tree_layer = *layer_it;
+        std::vector<std::pair<TokenId, float>> D;
+        std::unordered_map<TokenId, float> R;
+        // Data format: <current_token_index, current_token_index_in_layer,
+        // acc_log_prob>
+        std::unordered_map<TokenId, std::tuple<int, int, float>> d_token_info;
+
+        int current_token_index_in_layer = 0;
+
+        // Iterate through the tokens in the current layer to find the candidate
+        // tokens whose parent is the last accepted token
+        for (auto const &node_ptr : tree_layer) {
+          if (!node_ptr->included) {
+            // Don't increase current_token_index here
+            current_token_index_in_layer++;
+            continue;
+          }
+          if (node_ptr->parent_pos != last_accepted_token_index_in_layer) {
+            // The token's parent is not accepted
+            current_token_index++;
+            current_token_index_in_layer++;
+            continue;
+          } else {
+            // The token's parent is accepted
+            float prob = std::exp(node_ptr->log_accumulated_prob -
+                                  last_accepted_token_accumulated_log_prob);
+            D.push_back({node_ptr->id, prob});
+            d_token_info[node_ptr->id] = {current_token_index,
+                                          current_token_index_in_layer,
+                                          node_ptr->log_accumulated_prob};
+            current_token_index++;
+            current_token_index_in_layer++;
+          }
+        }
+
+        int result_offset = llm_result_offset + last_accepted_token_index *
+                                                    BatchConfig::MAX_K_LOGITS;
+        for (int i = 0; i < BatchConfig::MAX_K_LOGITS; ++i) {
+          TokenId token_id = llm_verify_result.token_ids[result_offset + i];
+          R[token_id] = llm_verify_result.probs[result_offset + i];
+        }
+
+        auto [sampled_index, token_id, accepted] =
+            reject_sampling(D, R, D.size());
+        if (accepted) {
+          // The token's parent is accepted, and this token's id equals the
+          // llm's sample at its parent's position. We accept this token.
+          // from_index: the index of the token in the tree (excluding the
+          // pruned tokens)
+          // to_index: the committed token index in the request
+          request.committed_tokens.push_back(Request::CommittedToken(
+              llm_input_offset + std::get<0>(d_token_info[token_id]),
+              committed_token_index,
+              token_id));
+          request.tokens.push_back(token_id);
+
+          last_accepted_token_index = std::get<0>(d_token_info[token_id]);
+          last_accepted_token_index_in_layer =
+              std::get<1>(d_token_info[token_id]);
+          last_accepted_token_accumulated_log_prob =
+              std::get<2>(d_token_info[token_id]);
+          committed_token_index++;
         } else {
-          // Copy from the parent, and set itself
-          int parent_abs_index = parent_pos_2_abs_index[tree_node->parent_pos];
-          llm_bitmask.bit_mask[abs_index_in_tree] =
-              llm_bitmask.bit_mask[parent_abs_index];
-          llm_bitmask.bit_mask[abs_index_in_tree].set_bit(abs_index_in_tree);
-        }
-        abs_index_in_tree++;
-      }
-    }
-    parent_pos_2_abs_index.clear();
-    parent_pos_2_abs_index.swap(current_layer_abs_index);
-  }
-
-  // Maintain other fields of llm_bitmask
-  llm_bitmask.non_tree_cache_size = request.causal_mask.non_tree_cache_size;
-  // We don't need to set llm_bitmask.current_layer_size and
-  // llm_bitmask.tree_or_prompt_size here because they are not used in LLM
-  // verification.
-  return llm_bitmask;
-}
-/* --------- Bitmask Related Functions --------- */
-void RequestManager::gumbel_conditioned_on_max(
-    float target_max, std::vector<std::pair<float, int>> &logits) {
-  // Assume the logits are sorted in descending order
-  if (logits.size() == 0) {
-    return;
-  }
-  float max_logit = logits[0].first;
-  for (auto &logit_n_idx : logits) {
-    logit_n_idx.first =
-        -log(exp(-target_max) - exp(-max_logit) + exp(-logit_n_idx.first));
-  }
-}
-
-void RequestManager::renormalize(std::vector<std::pair<TokenId, float>> &D,
-                                 std::unordered_map<TokenId, float> &R,
-                                 TokenId token_id) {
-  float token_prob;
-  for (auto &kv : D) {
-    TokenId d_token_id = kv.first;
-    float d_prob = kv.second;
-    if (R.find(d_token_id) != R.end()) {
-      float r_prob = R[d_token_id];
-      R[d_token_id] = max(0.0f, r_prob - d_prob);
-    }
-    if (d_token_id == token_id) {
-      token_prob = d_prob;
-      kv.second = 0.0f;
-    }
-  }
-  // Normalize R
-  float sum_r = 0.0f;
-  for (auto &kv : R) {
-    sum_r += kv.second;
-  }
-  for (auto &kv : R) {
-    kv.second /= (sum_r + 1e-6);
-  }
-  // Normalize D
-  for (auto &kv : D) {
-    kv.second /= (1.0f - token_prob - 1e-6);
-  }
-}
-
-std::tuple<int, BatchConfig::TokenId, bool>
-    RequestManager::reject_sampling(std::vector<std::pair<TokenId, float>> &D,
-                                    std::unordered_map<TokenId, float> &R,
-                                    int k) {
-  assert(D.size() == k);
-  std::random_device rd;
-  std::mt19937 gen(rd());
-  std::uniform_real_distribution<> dis(0.0, 1.0);
-  double r;
-  for (int i = 0; i < k; ++i) {
-    // Generate a random number in the range [0, 1)
-    r = dis(gen);
-    double d_prob = (double)D[i].second;
-    if (R.find(D[i].first) != R.end()) {
-      double r_prob = (double)R[D[i].first];
-      if (r < d_prob / d_prob + 1e-6) {
-        return {i, D[i].first, true};
-      }
-    }
-    // else, r_prob = 0.0, reject the token
-    renormalize(D, R, D[i].first);
-  }
-  std::vector<double> r_probs;
-  std::vector<BatchConfig::TokenId> r_tokens;
-  for (auto &kv : R) {
-    r_probs.push_back(kv.second);
-    r_tokens.push_back(kv.first);
-  }
-  std::discrete_distribution<> r_dist(r_probs.begin(), r_probs.end());
-  int sampled_index = r_dist(gen);
-  return {-1, r_tokens[sampled_index], false};
-}
-
-void RequestManager::get_verify_results_sample(
-    InferenceResult const &llm_verify_result) {
-  // This function maintain the generated token list of the request and the
-  // committed tokens.
-  for (int request_index = 0; request_index < get_max_requests_per_batch();
-       ++request_index) {
-    if (!request_available[request_index]) {
-      continue;
-    }
-    RequestGuid guid = guid_of_requests[request_index];
-    Request &request = all_requests[guid];
-    assert(request.status == Request::RUNNING);
-
-    int llm_result_offset =
-        request.first_token_offset_in_batch * BatchConfig::MAX_K_LOGITS;
-    int llm_input_offset = request.first_token_offset_in_batch;
-    int committed_token_index = request.tokens.size() - 1;
-
-    TokenTree &token_tree = request.speculative_token_trees[0];
-    // First add the root to the committed tokens
-    request.committed_tokens.push_back(Request::CommittedToken(
-        llm_input_offset, committed_token_index, request.tokens.back()));
-    committed_token_index++;
-    // Don't add it to request.tokens because it has already been added.
-
-    // The position of the last accepted token in its tree layer (includeing
-    // the pruned tokens)
-    int last_accepted_token_index_in_layer = 0;
-    // The index of the last accepted token in the entire tree (excluding the
-    // pruned tokens)
-    int last_accepted_token_index = 0;
-    float last_accepted_token_accumulated_log_prob = 0.0f;
-    int current_token_index = 1; // Because we skip the root
-    bool rejected = false;
-
-    auto layer_it = token_tree.tree_layers.begin();
-    ++layer_it;
-    for (; layer_it != token_tree.tree_layers.end(); ++layer_it) {
-      // We skip the first layer
-      std::list<std::shared_ptr<TokenTreeNode>> const &tree_layer = *layer_it;
-      std::vector<std::pair<TokenId, float>> D;
-      std::unordered_map<TokenId, float> R;
-      // Data format: <current_token_index, current_token_index_in_layer,
-      // acc_log_prob>
-      std::unordered_map<TokenId, std::tuple<int, int, float>> d_token_info;
-
-      int current_token_index_in_layer = 0;
-
-      // Iterate through the tokens in the current layer to find the candidate
-      // tokens whose parent is the last accepted token
-      for (auto const &node_ptr : tree_layer) {
-        if (!node_ptr->included) {
-          // Don't increase current_token_index here
-          current_token_index_in_layer++;
-          continue;
-        }
-        if (node_ptr->parent_pos != last_accepted_token_index_in_layer) {
-          // The token's parent is not accepted
-          current_token_index++;
-          current_token_index_in_layer++;
-          continue;
-        } else {
-          // The token's parent is accepted
-          float prob = std::exp(node_ptr->log_accumulated_prob -
-                                last_accepted_token_accumulated_log_prob);
-          D.push_back({node_ptr->id, prob});
-          d_token_info[node_ptr->id] = {current_token_index,
-                                        current_token_index_in_layer,
-                                        node_ptr->log_accumulated_prob};
-          current_token_index++;
-          current_token_index_in_layer++;
-        }
-      }
-
-      int result_offset = llm_result_offset +
-                          last_accepted_token_index * BatchConfig::MAX_K_LOGITS;
-      for (int i = 0; i < BatchConfig::MAX_K_LOGITS; ++i) {
-        TokenId token_id = llm_verify_result.token_ids[result_offset + i];
-        R[token_id] = llm_verify_result.probs[result_offset + i];
-      }
-
-      auto [sampled_index, token_id, accepted] =
-          reject_sampling(D, R, D.size());
-      if (accepted) {
-        // The token's parent is accepted, and this token's id equals the
-        // llm's sample at its parent's position. We accept this token.
-        // from_index: the index of the token in the tree (excluding the
-        // pruned tokens)
-        // to_index: the committed token index in the request
-        request.committed_tokens.push_back(Request::CommittedToken(
-            llm_input_offset + std::get<0>(d_token_info[token_id]),
-            committed_token_index,
-            token_id));
-        request.tokens.push_back(token_id);
-
-        last_accepted_token_index = std::get<0>(d_token_info[token_id]);
-        last_accepted_token_index_in_layer =
-            std::get<1>(d_token_info[token_id]);
-        last_accepted_token_accumulated_log_prob =
-            std::get<2>(d_token_info[token_id]);
-        committed_token_index++;
-      } else {
+          request.committed_tokens.push_back(
+              Request::CommittedToken(-1, committed_token_index, token_id));
+          rejected = true;
+          break;
+        }
+      }
+
+      // Add the last token (that is not in the cache of the LLM) if the
+      // sampling procedure succeed in the last layer from_index: since this
+      // token is not in the token tree, the llm doesn't have its KV cache, so
+      // the from_index should be a place holder, which is -1
+      if (!rejected) {
+        std::unordered_map<TokenId, float> R;
+        std::vector<std::pair<TokenId, float>> D;
+        int result_offset = llm_result_offset + last_accepted_token_index *
+                                                    BatchConfig::MAX_K_LOGITS;
+        for (int i = 0; i < BatchConfig::MAX_K_LOGITS; ++i) {
+          TokenId token_id = llm_verify_result.token_ids[result_offset + i];
+          R[token_id] = llm_verify_result.probs[result_offset + i];
+        }
+        auto [sampled_index, token_id, accepted] =
+            reject_sampling(D, R, D.size());
         request.committed_tokens.push_back(
             Request::CommittedToken(-1, committed_token_index, token_id));
-        rejected = true;
-        break;
-      }
-    }
-
-    // Add the last token (that is not in the cache of the LLM) if the sampling
-    // procedure succeed in the last layer
-    // from_index: since this token is not in the token tree, the llm doesn't
-    // have its KV cache, so the from_index should be a place holder, which is
-    // -1
-    if (!rejected) {
-      std::unordered_map<TokenId, float> R;
-      std::vector<std::pair<TokenId, float>> D;
-      int result_offset = llm_result_offset +
-                          last_accepted_token_index * BatchConfig::MAX_K_LOGITS;
-      for (int i = 0; i < BatchConfig::MAX_K_LOGITS; ++i) {
-        TokenId token_id = llm_verify_result.token_ids[result_offset + i];
-        R[token_id] = llm_verify_result.probs[result_offset + i];
-      }
-      auto [sampled_index, token_id, accepted] =
-          reject_sampling(D, R, D.size());
-      request.committed_tokens.push_back(
-          Request::CommittedToken(-1, committed_token_index, token_id));
-      request.tokens.push_back(token_id);
-    }
-
-    if (verbose) {
-      std::cout << "Request " << request.guid << " committed tokens: ";
-      for (auto const &committed_token : request.committed_tokens) {
-        std::cout << committed_token.token_id << " ("
-                  << tokenizer_->Decode({committed_token.token_id}) << ") ";
-      }
-      std::cout << std::endl;
-      std::string output = this->tokenizer_->Decode(request.tokens);
-      std::cout << "Output sequence: " << output << std::endl;
-    }
-  }
-}
-
-void RequestManager::get_verify_results_greedy(
-    InferenceResult const &llm_verify_result) {
-  // This function maintain the generated token list of the request and the
-  // committed tokens.
-  int total_nb_generated_tokens = 0;
-  for (int request_index = 0; request_index < get_max_requests_per_batch();
-       ++request_index) {
-    if (!request_available[request_index]) {
-      continue;
-    }
-    RequestGuid guid = guid_of_requests[request_index];
-    Request &request = all_requests[guid];
-    assert(request.status == Request::RUNNING);
-
-    int llm_result_offset = request.first_token_offset_in_batch;
-    int llm_cache_size = request.tokens.size() - 1;
-    int committed_token_index = request.tokens.size() - 1;
-
-    TokenTree &token_tree = request.speculative_token_trees[0];
-    // First add the root to the committed tokens
-    request.committed_tokens.push_back(Request::CommittedToken(
-        llm_cache_size, committed_token_index, request.tokens.back()));
-    committed_token_index++;
-    // Don't add it to request.tokens because it has already been added.
-
-    // The position of the last accepted token in its tree layer (includeing
-    // the pruned tokens)
-    int last_accepted_token_index_in_layer = 0;
-    // The index of the last accepted token in the entire tree (excluding the
-    // pruned tokens)
-    int last_accepted_token_index = 0;
-
-    int current_token_index = 1; // Because we skip the root
-    auto layer_it = token_tree.tree_layers.begin();
-    ++layer_it;
-    for (; layer_it != token_tree.tree_layers.end(); ++layer_it) {
-      // We skip the first layer
-      std::list<std::shared_ptr<TokenTreeNode>> const &tree_layer = *layer_it;
-
-      bool token_accepted_this_layer = false;
-      int current_token_index_in_layer = 0;
-
-      for (auto const &node_ptr : tree_layer) {
-        if (!node_ptr->included) {
-          current_token_index_in_layer++;
-          continue;
-        }
-        if ((node_ptr->parent_pos != last_accepted_token_index_in_layer) ||
-            token_accepted_this_layer) {
-          // The token's parent is not accepted, or there is already another
-          // token accepted in this layer
-          current_token_index++;
-          current_token_index_in_layer++;
-          continue;
-        } else {
-          // The token's parent is accepted, and no token has been accepted in
-          // this layer yet
-          if (node_ptr->id ==
-              llm_verify_result
-                  .token_ids[llm_result_offset + last_accepted_token_index]) {
-            // The token's parent is accepted, and this token's id equals the
-            // llm's sample at its parent's position. We accept this token.
-
-            // from_index: the index of the token in the tree (excluding the
-            // pruned tokens)
-            // to_index: the committed token index in the request
-            request.committed_tokens.push_back(
-                Request::CommittedToken(llm_cache_size + current_token_index,
-                                        committed_token_index,
-                                        node_ptr->id));
-            request.tokens.push_back(node_ptr->id);
-
-            token_accepted_this_layer = true;
-            last_accepted_token_index = current_token_index;
-            last_accepted_token_index_in_layer = current_token_index_in_layer;
-            committed_token_index++;
+        request.tokens.push_back(token_id);
+      }
+
+      if (verbose) {
+        std::cout << "Request " << request.guid << " committed tokens: ";
+        for (auto const &committed_token : request.committed_tokens) {
+          std::cout << committed_token.token_id << " ("
+                    << tokenizer_->Decode({committed_token.token_id}) << ") ";
+        }
+        std::cout << std::endl;
+        std::string output = this->tokenizer_->Decode(request.tokens);
+        std::cout << "Output sequence: " << output << std::endl;
+      }
+    }
+  }
+
+  void RequestManager::get_verify_results_greedy(
+      InferenceResult const &llm_verify_result) {
+    // This function maintain the generated token list of the request and the
+    // committed tokens.
+    int total_nb_generated_tokens = 0;
+    for (int request_index = 0; request_index < get_max_requests_per_batch();
+         ++request_index) {
+      if (!request_available[request_index]) {
+        continue;
+      }
+      RequestGuid guid = guid_of_requests[request_index];
+      Request &request = all_requests[guid];
+      assert(request.status == Request::RUNNING);
+
+      int llm_result_offset = request.first_token_offset_in_batch;
+      int llm_cache_size = request.tokens.size() - 1;
+      int committed_token_index = request.tokens.size() - 1;
+
+      TokenTree &token_tree = request.speculative_token_trees[0];
+      // First add the root to the committed tokens
+      request.committed_tokens.push_back(Request::CommittedToken(
+          llm_cache_size, committed_token_index, request.tokens.back()));
+      committed_token_index++;
+      // Don't add it to request.tokens because it has already been added.
+
+      // The position of the last accepted token in its tree layer (includeing
+      // the pruned tokens)
+      int last_accepted_token_index_in_layer = 0;
+      // The index of the last accepted token in the entire tree (excluding the
+      // pruned tokens)
+      int last_accepted_token_index = 0;
+
+      int current_token_index = 1; // Because we skip the root
+      auto layer_it = token_tree.tree_layers.begin();
+      ++layer_it;
+      for (; layer_it != token_tree.tree_layers.end(); ++layer_it) {
+        // We skip the first layer
+        std::list<std::shared_ptr<TokenTreeNode>> const &tree_layer = *layer_it;
+
+        bool token_accepted_this_layer = false;
+        int current_token_index_in_layer = 0;
+
+        for (auto const &node_ptr : tree_layer) {
+          if (!node_ptr->included) {
+            current_token_index_in_layer++;
+            continue;
           }
-          current_token_index++;
-          current_token_index_in_layer++;
-        }
-      }
-      if (!token_accepted_this_layer) {
-        // No token is accepted in this layer, we should stop the traversal
-        break;
-      }
-    }
-
-    // Add the last token (that is not verified by the LLM)
-    // from_index: since this token is not in the token tree, the llm
-    // doesn't have its KV cache, so the from_index should be a place
-    // holder, which is -1
-    request.committed_tokens.push_back(Request::CommittedToken(
-        -1,
-        committed_token_index,
-        llm_verify_result
-            .token_ids[llm_result_offset + last_accepted_token_index]));
-    request.tokens.push_back(
-        llm_verify_result
-            .token_ids[llm_result_offset + last_accepted_token_index]);
-
-    total_nb_generated_tokens += request.committed_tokens.size() - 1;
-    if (verbose) {
-      std::cout << "Request " << request.guid << " committed tokens: ";
-      for (auto const &committed_token : request.committed_tokens) {
-        std::cout << committed_token.token_id << " ("
-                  << tokenizer_->Decode({committed_token.token_id}) << ") ";
-      }
-      std::cout << std::endl;
-      std::string output = this->tokenizer_->Decode(request.tokens);
-      std::cout << "Output sequence: " << output << std::endl;
-    }
-  }
-  profiling.generated_tokens_per_step.push_back(total_nb_generated_tokens);
-}
-
-// TODO: the max_seq_length is not used in the current implementation
-std::vector<GenerationResult>
-    FFModel::generate(std::vector<std::string> &prompts, int max_seq_length) {
-  RequestManager *rm = RequestManager::get_request_manager();
-  std::vector<RequestManager::RequestGuid> guids;
-  for (int i = 0; i < prompts.size(); i++) {
-    RequestManager::RequestGuid guid = rm->register_new_request(prompts.at(i));
-    if (guid != RequestManager::INVALID_GUID) {
-      guids.push_back(guid);
-    }
-  }
-  std::vector<GenerationResult> results;
-  for (int i = 0; i < guids.size(); i++) {
-    results.push_back(rm->get_generation_result(guids[i]));
-  }
-  return results;
-}
-
-void RequestManager::start_background_server(FFModel *model) {
-  assert(background_server_status == INITIALIZED);
-  background_server_status = SERVING;
-  // Start background task
-  Runtime *runtime = Runtime::get_runtime();
-  Context ctx = Runtime::get_context();
-  TaskLauncher launcher(RM_BACKGROUND_SERVING_TASK_ID,
-                        TaskArgument(&model, sizeof(FFModel *)));
-  background_server_handler = runtime->execute_task(ctx, launcher);
-  // Register callbacks for normal exit
-  {
-    int ret = std::atexit(RequestManager::terminate_background_server_at_exit);
-    assert(ret == 0); // make sure the callback is successfully registered
-  }
-  // Register callbacks for termination
-  {
-    std::set_terminate([]() {
-      RequestManager::terminate_background_server_at_exit();
-      std::abort();
-    });
-  }
-}
-
-void RequestManager::background_serving_task(
-    Task const *task,
-    std::vector<PhysicalRegion> const &regions,
-    Context ctx,
-    Runtime *runtime) {
-  RequestManager *rm = RequestManager::get_request_manager();
-  FFModel *llm = *(FFModel **)task->args;
-  {
-    // Update FFModel's lg_hlr and lg_ctx to the current
-    // task's runtime and ctx, since all future legion tasks are
-    // launched in this task
-    llm->config.lg_hlr = runtime;
-    llm->config.lg_ctx = ctx;
-    // Update the lg_hlr and lg_ctx of all SSMs' FFConfig
-    // since all future legion tasks are launched in this task
-    for (size_t i = 0; i < rm->get_num_ssms(); i++) {
-      FFModel *ssm = rm->get_ssm_model(i);
-      ssm->config.lg_hlr = runtime;
-      ssm->config.lg_ctx = ctx;
-    }
-  }
-  if (rm->decoding_mode == INCREMENTAL_DECODING) {
-    // No SSMs: perform incremental decoding
-    rm->serve_decoding(llm);
-  } else {
-    // Registered SSMs: perform speculative inference
-    rm->serve_spec_infer(llm);
-  }
-}
-
-/*static*/
-void RequestManager::serve_decoding(FFModel *llm) {
-  Context ctx = llm->config.lg_ctx;
-  Runtime *runtime = llm->config.lg_hlr;
-  // Compile the llm
-  InferenceManager *im = InferenceManager::get_inference_manager();
-  im->compile_model_and_allocate_buffer(llm);
-  assert(im->model_weights_loaders.find(llm) !=
-         im->model_weights_loaders.end());
-  // Load model weights
-  im->model_weights_loaders[llm]->load_weights(llm);
-  // init operators
-  im->init_operators_inference(llm);
-  // Legion futures for inc_decoding and spec_infer
-  InferenceResultFuture last_irf;
-  {
-    // Initialize futures for incr decoding
-    InferenceResult ir;
-    last_irf = Future::from_value<InferenceResult>(ir);
-  }
-
-  std::queue<InferenceResultFuture> batch_pipeline;
-  { batch_pipeline.push(last_irf); }
-
-  reset_profiling_statistics();
-  while (!is_background_server_terminated()) {
-
-    if (batch_pipeline.size() >= 4) {
-      // Block here to avoid launching too many batches
-      auto const &ir = batch_pipeline.front();
-      ir.get_void_result();
-    }
-    // deque finished batches
-    while (batch_pipeline.size() > 1) {
-      auto const &ir = batch_pipeline.front();
-      if (ir.is_ready()) {
-        batch_pipeline.pop();
-      } else {
-        break;
-      }
-    }
-    runtime->begin_trace(ctx, 12346 /*trace_id*/);
-    InferenceResultFuture next_ir = batch_pipeline.back();
-    BatchConfigFuture bcf = get_next_batch_config(next_ir, ctx, runtime);
-    FutureMap fm = im->inference(llm, 0, bcf);
-    assert(fm.get_future_map_domain().get_volume() == 1);
-    InferenceResultFuture irf = fm.get_future(0);
-    batch_pipeline.push(irf);
-    runtime->end_trace(ctx, 12346 /*trace_id*/);
-  }
-}
-
-/*static*/
-void RequestManager::serve_spec_infer(FFModel *llm) {
-  Context ctx = llm->config.lg_ctx;
-  Runtime *runtime = llm->config.lg_hlr;
-  InferenceManager *im = InferenceManager::get_inference_manager();
-  {
+          if ((node_ptr->parent_pos != last_accepted_token_index_in_layer) ||
+              token_accepted_this_layer) {
+            // The token's parent is not accepted, or there is already another
+            // token accepted in this layer
+            current_token_index++;
+            current_token_index_in_layer++;
+            continue;
+          } else {
+            // The token's parent is accepted, and no token has been accepted in
+            // this layer yet
+            if (node_ptr->id ==
+                llm_verify_result
+                    .token_ids[llm_result_offset + last_accepted_token_index]) {
+              // The token's parent is accepted, and this token's id equals the
+              // llm's sample at its parent's position. We accept this token.
+
+              // from_index: the index of the token in the tree (excluding the
+              // pruned tokens)
+              // to_index: the committed token index in the request
+              request.committed_tokens.push_back(
+                  Request::CommittedToken(llm_cache_size + current_token_index,
+                                          committed_token_index,
+                                          node_ptr->id));
+              request.tokens.push_back(node_ptr->id);
+
+              token_accepted_this_layer = true;
+              last_accepted_token_index = current_token_index;
+              last_accepted_token_index_in_layer = current_token_index_in_layer;
+              committed_token_index++;
+            }
+            current_token_index++;
+            current_token_index_in_layer++;
+          }
+        }
+        if (!token_accepted_this_layer) {
+          // No token is accepted in this layer, we should stop the traversal
+          break;
+        }
+      }
+
+      // Add the last token (that is not verified by the LLM)
+      // from_index: since this token is not in the token tree, the llm
+      // doesn't have its KV cache, so the from_index should be a place
+      // holder, which is -1
+      request.committed_tokens.push_back(Request::CommittedToken(
+          -1,
+          committed_token_index,
+          llm_verify_result
+              .token_ids[llm_result_offset + last_accepted_token_index]));
+      request.tokens.push_back(
+          llm_verify_result
+              .token_ids[llm_result_offset + last_accepted_token_index]);
+
+      total_nb_generated_tokens += request.committed_tokens.size() - 1;
+      if (verbose) {
+        std::cout << "Request " << request.guid << " committed tokens: ";
+        for (auto const &committed_token : request.committed_tokens) {
+          std::cout << committed_token.token_id << " ("
+                    << tokenizer_->Decode({committed_token.token_id}) << ") ";
+        }
+        std::cout << std::endl;
+        std::string output = this->tokenizer_->Decode(request.tokens);
+        std::cout << "Output sequence: " << output << std::endl;
+      }
+    }
+    profiling.generated_tokens_per_step.push_back(total_nb_generated_tokens);
+  }
+
+  // TODO: the max_seq_length is not used in the current implementation
+  std::vector<GenerationResult> FFModel::generate(
+      std::vector<std::string> & prompts, int max_seq_length) {
+    RequestManager *rm = RequestManager::get_request_manager();
+    std::vector<RequestManager::RequestGuid> guids;
+    for (int i = 0; i < prompts.size(); i++) {
+      RequestManager::RequestGuid guid =
+          rm->register_new_request(prompts.at(i));
+      if (guid != RequestManager::INVALID_GUID) {
+        guids.push_back(guid);
+      }
+    }
+    std::vector<GenerationResult> results;
+    for (int i = 0; i < guids.size(); i++) {
+      results.push_back(rm->get_generation_result(guids[i]));
+    }
+    return results;
+  }
+
+  void RequestManager::start_background_server(FFModel * model) {
+    assert(background_server_status == INITIALIZED);
+    background_server_status = SERVING;
+    // Start background task
+    Runtime *runtime = Runtime::get_runtime();
+    Context ctx = Runtime::get_context();
+    TaskLauncher launcher(RM_BACKGROUND_SERVING_TASK_ID,
+                          TaskArgument(&model, sizeof(FFModel *)));
+    background_server_handler = runtime->execute_task(ctx, launcher);
+    // Register callbacks for normal exit
+    {
+      int ret =
+          std::atexit(RequestManager::terminate_background_server_at_exit);
+      assert(ret == 0); // make sure the callback is successfully registered
+    }
+    // Register callbacks for termination
+    {
+      std::set_terminate([]() {
+        RequestManager::terminate_background_server_at_exit();
+        std::abort();
+      });
+    }
+  }
+
+  void RequestManager::background_serving_task(
+      Task const *task,
+      std::vector<PhysicalRegion> const &regions,
+      Context ctx,
+      Runtime *runtime) {
+    RequestManager *rm = RequestManager::get_request_manager();
+    FFModel *llm = *(FFModel **)task->args;
+    {
+      // Update FFModel's lg_hlr and lg_ctx to the current
+      // task's runtime and ctx, since all future legion tasks are
+      // launched in this task
+      llm->config.lg_hlr = runtime;
+      llm->config.lg_ctx = ctx;
+      // Update the lg_hlr and lg_ctx of all SSMs' FFConfig
+      // since all future legion tasks are launched in this task
+      for (size_t i = 0; i < rm->get_num_ssms(); i++) {
+        FFModel *ssm = rm->get_ssm_model(i);
+        ssm->config.lg_hlr = runtime;
+        ssm->config.lg_ctx = ctx;
+      }
+    }
+    if (rm->decoding_mode == INCREMENTAL_DECODING) {
+      // No SSMs: perform incremental decoding
+      rm->serve_decoding(llm);
+    } else {
+      // Registered SSMs: perform speculative inference
+      rm->serve_spec_infer(llm);
+    }
+  }
+
+  /*static*/
+  void RequestManager::serve_decoding(FFModel * llm) {
+    Context ctx = llm->config.lg_ctx;
+    Runtime *runtime = llm->config.lg_hlr;
     // Compile the llm
+    InferenceManager *im = InferenceManager::get_inference_manager();
     im->compile_model_and_allocate_buffer(llm);
     assert(im->model_weights_loaders.find(llm) !=
            im->model_weights_loaders.end());
@@ -2192,550 +2155,606 @@
     im->model_weights_loaders[llm]->load_weights(llm);
     // init operators
     im->init_operators_inference(llm);
-  }
-  for (size_t i = 0; i < get_num_ssms(); i++) {
-    // Compile the i-th ssm
-    FFModel *ssm = get_ssm_model(i);
-    im->compile_model_and_allocate_buffer(ssm);
-    assert(im->model_weights_loaders.find(ssm) !=
-           im->model_weights_loaders.end());
-    // Load model weights
-    im->model_weights_loaders[ssm]->load_weights(ssm);
-    // init operators
-    im->init_operators_inference(ssm);
-  }
-
-  InferenceResultFuture irf_0;
-  {
-    // Initialize futures for incr decoding
-    InferenceResult ir_0;
-    irf_0 = Future::from_value<InferenceResult>(ir_0);
-  }
-
-  request_manager_status = PREFILLING;
-  prefill_model = SSM;
-
-  std::queue<InferenceResultFuture> infer_result_future_pipeline;
-  infer_result_future_pipeline.push(irf_0);
-
-  reset_profiling_statistics();
-  while (!is_background_server_terminated()) {
-    if (infer_result_future_pipeline.size() >= 4) {
-      // Block here to avoid launching too many batches
-      auto const &ir = infer_result_future_pipeline.front();
-      ir.get_void_result();
-    }
-    // deque finished batches
-    while (infer_result_future_pipeline.size() > 1) {
-      auto const &ir = infer_result_future_pipeline.front();
-      if (ir.is_ready()) {
-        infer_result_future_pipeline.pop();
-      } else {
-        break;
-      }
-    }
-
-    runtime->begin_trace(ctx, 12345 /*trace_id*/);
-    for (int ssm_step_i = 0; ssm_step_i < get_max_tree_depth(); ssm_step_i++) {
+    // Legion futures for inc_decoding and spec_infer
+    InferenceResultFuture last_irf;
+    {
+      // Initialize futures for incr decoding
+      InferenceResult ir;
+      last_irf = Future::from_value<InferenceResult>(ir);
+    }
+
+    std::queue<InferenceResultFuture> batch_pipeline;
+    { batch_pipeline.push(last_irf); }
+
+    reset_profiling_statistics();
+    while (!is_background_server_terminated()) {
+
+      if (batch_pipeline.size() >= 4) {
+        // Block here to avoid launching too many batches
+        auto const &ir = batch_pipeline.front();
+        ir.get_void_result();
+      }
+      // deque finished batches
+      while (batch_pipeline.size() > 1) {
+        auto const &ir = batch_pipeline.front();
+        if (ir.is_ready()) {
+          batch_pipeline.pop();
+        } else {
+          break;
+        }
+      }
+      runtime->begin_trace(ctx, 12346 /*trace_id*/);
+      InferenceResultFuture next_ir = batch_pipeline.back();
+      BatchConfigFuture bcf = get_next_batch_config(next_ir, ctx, runtime);
+      FutureMap fm = im->inference(llm, 0, bcf);
+      assert(fm.get_future_map_domain().get_volume() == 1);
+      InferenceResultFuture irf = fm.get_future(0);
+      batch_pipeline.push(irf);
+      runtime->end_trace(ctx, 12346 /*trace_id*/);
+    }
+  }
+
+  /*static*/
+  void RequestManager::serve_spec_infer(FFModel * llm) {
+    Context ctx = llm->config.lg_ctx;
+    Runtime *runtime = llm->config.lg_hlr;
+    InferenceManager *im = InferenceManager::get_inference_manager();
+    {
+      // Compile the llm
+      im->compile_model_and_allocate_buffer(llm);
+      assert(im->model_weights_loaders.find(llm) !=
+             im->model_weights_loaders.end());
+      // Load model weights
+      im->model_weights_loaders[llm]->load_weights(llm);
+      // init operators
+      im->init_operators_inference(llm);
+    }
+    for (size_t i = 0; i < get_num_ssms(); i++) {
+      // Compile the i-th ssm
+      FFModel *ssm = get_ssm_model(i);
+      im->compile_model_and_allocate_buffer(ssm);
+      assert(im->model_weights_loaders.find(ssm) !=
+             im->model_weights_loaders.end());
+      // Load model weights
+      im->model_weights_loaders[ssm]->load_weights(ssm);
+      // init operators
+      im->init_operators_inference(ssm);
+    }
+
+    InferenceResultFuture irf_0;
+    {
+      // Initialize futures for incr decoding
+      InferenceResult ir_0;
+      irf_0 = Future::from_value<InferenceResult>(ir_0);
+    }
+
+    request_manager_status = PREFILLING;
+    prefill_model = SSM;
+
+    std::queue<InferenceResultFuture> infer_result_future_pipeline;
+    infer_result_future_pipeline.push(irf_0);
+
+    reset_profiling_statistics();
+    while (!is_background_server_terminated()) {
+      if (infer_result_future_pipeline.size() >= 4) {
+        // Block here to avoid launching too many batches
+        auto const &ir = infer_result_future_pipeline.front();
+        ir.get_void_result();
+      }
+      // deque finished batches
+      while (infer_result_future_pipeline.size() > 1) {
+        auto const &ir = infer_result_future_pipeline.front();
+        if (ir.is_ready()) {
+          infer_result_future_pipeline.pop();
+        } else {
+          break;
+        }
+      }
+
+      runtime->begin_trace(ctx, 12345 /*trace_id*/);
+      for (int ssm_step_i = 0; ssm_step_i < get_max_tree_depth();
+           ssm_step_i++) {
+        InferenceResultFuture irf = infer_result_future_pipeline.back();
+        BatchConfigFuture bcf = get_next_batch_config(irf, ctx, runtime);
+        FutureMap fm = im->inference(get_ssm_model(0), 0, bcf);
+        infer_result_future_pipeline.push(fm.get_future(0));
+      }
       InferenceResultFuture irf = infer_result_future_pipeline.back();
       BatchConfigFuture bcf = get_next_batch_config(irf, ctx, runtime);
-      FutureMap fm = im->inference(get_ssm_model(0), 0, bcf);
+      FutureMap fm = im->inference(llm, 0, bcf);
       infer_result_future_pipeline.push(fm.get_future(0));
-    }
-    InferenceResultFuture irf = infer_result_future_pipeline.back();
-    BatchConfigFuture bcf = get_next_batch_config(irf, ctx, runtime);
-    FutureMap fm = im->inference(llm, 0, bcf);
-    infer_result_future_pipeline.push(fm.get_future(0));
-    runtime->end_trace(ctx, 12345 /*trace_id*/);
-  }
-}
-
-/*static*/
-void RequestManager::serve_spec_infer_sync(FFModel *llm) {
-  Context ctx = llm->config.lg_ctx;
-  Runtime *runtime = llm->config.lg_hlr;
-  InferenceManager *im = InferenceManager::get_inference_manager();
-  {
-    // Compile the llm
-    im->compile_model_and_allocate_buffer(llm);
-    assert(im->model_weights_loaders.find(llm) !=
-           im->model_weights_loaders.end());
-    // Load model weights
-    im->model_weights_loaders[llm]->load_weights(llm);
-    // init operators
-    im->init_operators_inference(llm);
-  }
-  for (size_t i = 0; i < get_num_ssms(); i++) {
-    // Compile the i-th ssm
-    FFModel *ssm = get_ssm_model(i);
-    im->compile_model_and_allocate_buffer(ssm);
-    assert(im->model_weights_loaders.find(ssm) !=
-           im->model_weights_loaders.end());
-    // Load model weights
-    im->model_weights_loaders[ssm]->load_weights(ssm);
-    // init operators
-    im->init_operators_inference(ssm);
-  }
-
-  InferenceResultFuture irf_0;
-  {
-    // Initialize futures for incr decoding
-    InferenceResult ir_0;
-    irf_0 = Future::from_value<InferenceResult>(ir_0);
-  }
-
-  request_manager_status = PREFILLING;
-  prefill_model = SSM;
-
-  while (!is_background_server_terminated()) {
-    BatchConfigFuture bcf = get_next_batch_config(irf_0, ctx, runtime);
-    bcf.get_void_result();
-    if ((request_manager_status == PREFILLING and prefill_model == LLM) or
-        request_manager_status == LLM_VERIFY) {
-      runtime->begin_trace(ctx, 12345 /*trace_id*/);
-      FutureMap fm = im->inference(llm, 0, bcf);
-      irf_0 = fm.get_future(0);
       runtime->end_trace(ctx, 12345 /*trace_id*/);
-    } else if ((request_manager_status == PREFILLING and
-                prefill_model == SSM) or
-               request_manager_status == SSM_SPEC) {
-      runtime->begin_trace(ctx, 23456 /*trace_id*/);
-      FutureMap fm = im->inference(get_ssm_model(0), 0, bcf);
-      irf_0 = fm.get_future(0);
-      runtime->end_trace(ctx, 23456 /*trace_id*/);
-    } else {
-      assert(false && "Invalid request manager status");
-    }
-  }
-}
-
-void RequestManager::trigger_request_completion_future(
-    RequestGuid const &guid) {
-  std::lock_guard<std::mutex> const lock(request_to_promise_mutex);
-  assert(request_to_promise.find(guid) != request_to_promise.end());
-  // Set the completion promise in case other threads are waiting
-  request_to_promise[guid]->set_value();
-}
-
-/*static*/
-void RequestManager::terminate_background_server_at_exit() {
-  RequestManager *rm = RequestManager::get_request_manager();
-  rm->terminate_background_server();
-}
-
-void RequestManager::terminate_background_server() {
-  if (background_server_status == SERVING) {
-    assert(profiling.llm_step_times.size() ==
-           profiling.requests_per_step.size());
-    // Write the last profiling statistics to output file
-    std::string str = "[Profiling Statistics]";
-
-    long long total_time = Realm::Clock::current_time_in_microseconds() -
-                           profiling.server_start_time;
-    int total_requests = profiling_requests.size();
-    int total_tokens = 0;
-    for (int num_tokens : profiling.generated_tokens_per_step) {
-      total_tokens += num_tokens;
-    }
-    str += "\n total_time_ms(" + std::to_string(total_time / 1000.0) + ")";
-    str += "\n total_tokens(" + std::to_string(total_tokens) + ")";
-    // throughput
-    str += "\n throughput_requests_per_sec(" +
-           std::to_string(total_requests / (total_time / 1e6)) + ")";
-    str += "\n throughput_tokens_per_sec(" +
-           std::to_string(total_tokens / (total_time / 1e6)) + ")";
-
-    double average_latency_per_request = 0;
-    std::string latency_per_request_ms = "\n latency_per_request_ms( ";
-    for (auto const &profiling_info : profiling_requests) {
-      double latency_ms = (profiling_info.second.finish_time -
-                           profiling_info.second.start_time) /
-                          1000.0;
-      // latency_per_request_ms += "[" + std::to_string(profiling_info.first) +
-      // ","; latency_per_request_ms += std::to_string(latency_ms) + "] ";
-      latency_per_request_ms += std::to_string(latency_ms) + " ";
-      average_latency_per_request += latency_ms;
-    }
-    latency_per_request_ms += ")";
-    str += latency_per_request_ms;
-    average_latency_per_request /= total_requests;
-    str += "\n average_latency_per_request_ms(" +
-           std::to_string(average_latency_per_request) + ")";
-
-    std::string req_per_step = "\n requests_per_step( ";
-    for (int nb : profiling.requests_per_step) {
-      req_per_step += std::to_string(nb) + " ";
-    }
-    req_per_step += ")";
-    str += req_per_step;
-
-    if (profiling.ssm_step_times.size() > 0) {
-      // assert(profiling.ssm_step_times.size() ==
-      //        profiling.llm_step_times.size());
-      std::string ssm_step_times_ms = "\n ssm_step_times_ms( ";
-      for (double time : profiling.ssm_step_times) {
-        ssm_step_times_ms += std::to_string(time) + " ";
-      }
-      ssm_step_times_ms += ")";
-      str += ssm_step_times_ms;
-    }
-
-    if (profiling.ssm_steps.size() > 0) {
-      std::string ssm_steps = "\n ssm_steps( ";
-      for (int nb : profiling.ssm_steps) {
-        ssm_steps += std::to_string(nb) + " ";
-      }
-      ssm_steps += ")";
-      str += ssm_steps;
-    }
-
-    std::string llm_step_times_ms = "\n llm_step_times_ms( ";
-    for (double time : profiling.llm_step_times) {
-      llm_step_times_ms += std::to_string(time) + " ";
-    }
-    llm_step_times_ms += ")";
-    str += llm_step_times_ms;
-
-    std::string generated_tokens_per_step = "\n generated_tokens_per_step( ";
-    for (int nb : profiling.generated_tokens_per_step) {
-      generated_tokens_per_step += std::to_string(nb) + " ";
-    }
-    generated_tokens_per_step += ")";
-    str += generated_tokens_per_step;
-
-    write_to_output_file("", str);
-    background_server_status = TERMINATED;
-    // Wait for the background server to terminate
-    Runtime *runtime = Runtime::get_runtime();
-    Context ctx = Runtime::get_context();
-    background_server_handler.get_void_result();
-  }
-}
-
-bool RequestManager::is_background_server_terminated() {
-  return background_server_status == TERMINATED;
-}
-
-RequestManager *request_manager_singleton = nullptr;
-
-/*static*/
-RequestManager *RequestManager::get_request_manager() {
-  if (request_manager_singleton == nullptr) {
-    request_manager_singleton = new RequestManager();
-  }
-  return request_manager_singleton;
-}
-
-/* --------- Request Token Tree Related Functions --------- */
-void RequestManager::init_token_tree(RequestGuid guid) {
-  Request &request = all_requests[guid];
-  request.speculative_token_trees.clear();
-  // Assume we only use one small model for speculation
-  request.speculative_token_trees.emplace_back();
-}
-
-void RequestManager::add_root_to_spec_token_tree(
-    RequestGuid guid, BatchConfig::TokenId token_id) {
-  // This method is called by update_llm_verify_results()
-  // The last token in the accepted sequence should be the root of the next
-  // speculation tree. The reason is that the KV cache of this token is not
-  // computed yet, and we need the large model to decode the logit of this
-  // token to verify its childs (the tokens in the first layer). This method
-  // should: construct and add the root token to the empty speculative token
-  // tree, with parent_pos being -1 and log_accumulated_prob being 0.0
-  Request &request = all_requests[guid];
-  TokenTree &speculative_token_tree = request.speculative_token_trees[0];
-  speculative_token_tree.add_layer();
-  auto node_ptr = std::make_shared<TokenTreeNode>(token_id, 0.0, -1);
-  if (speculative_sampling) {
-    node_ptr->gumbel = true;
-  }
-  speculative_token_tree.tree_layers.front().push_back(node_ptr);
-  request.token_tree_nodes_pq.push(node_ptr);
-}
-
-void RequestManager::add_tokens_to_spec_token_tree(
-    InferenceResult const &ssm_inference_result) {
-
-  for (int request_index = 0; request_index < get_max_requests_per_batch();
-       ++request_index) {
-    if (!request_available[request_index]) {
-      // Request in this slot is unavailable
-      continue;
-    }
-    RequestGuid guid = guid_of_requests[request_index];
+    }
+  }
+
+  /*static*/
+  void RequestManager::serve_spec_infer_sync(FFModel * llm) {
+    Context ctx = llm->config.lg_ctx;
+    Runtime *runtime = llm->config.lg_hlr;
+    InferenceManager *im = InferenceManager::get_inference_manager();
+    {
+      // Compile the llm
+      im->compile_model_and_allocate_buffer(llm);
+      assert(im->model_weights_loaders.find(llm) !=
+             im->model_weights_loaders.end());
+      // Load model weights
+      im->model_weights_loaders[llm]->load_weights(llm);
+      // init operators
+      im->init_operators_inference(llm);
+    }
+    for (size_t i = 0; i < get_num_ssms(); i++) {
+      // Compile the i-th ssm
+      FFModel *ssm = get_ssm_model(i);
+      im->compile_model_and_allocate_buffer(ssm);
+      assert(im->model_weights_loaders.find(ssm) !=
+             im->model_weights_loaders.end());
+      // Load model weights
+      im->model_weights_loaders[ssm]->load_weights(ssm);
+      // init operators
+      im->init_operators_inference(ssm);
+    }
+
+    InferenceResultFuture irf_0;
+    {
+      // Initialize futures for incr decoding
+      InferenceResult ir_0;
+      irf_0 = Future::from_value<InferenceResult>(ir_0);
+    }
+
+    request_manager_status = PREFILLING;
+    prefill_model = SSM;
+
+    while (!is_background_server_terminated()) {
+      BatchConfigFuture bcf = get_next_batch_config(irf_0, ctx, runtime);
+      bcf.get_void_result();
+      if ((request_manager_status == PREFILLING and prefill_model == LLM) or
+          request_manager_status == LLM_VERIFY) {
+        runtime->begin_trace(ctx, 12345 /*trace_id*/);
+        FutureMap fm = im->inference(llm, 0, bcf);
+        irf_0 = fm.get_future(0);
+        runtime->end_trace(ctx, 12345 /*trace_id*/);
+      } else if ((request_manager_status == PREFILLING and
+                  prefill_model == SSM) or
+                 request_manager_status == SSM_SPEC) {
+        runtime->begin_trace(ctx, 23456 /*trace_id*/);
+        FutureMap fm = im->inference(get_ssm_model(0), 0, bcf);
+        irf_0 = fm.get_future(0);
+        runtime->end_trace(ctx, 23456 /*trace_id*/);
+      } else {
+        assert(false && "Invalid request manager status");
+      }
+    }
+  }
+
+  void RequestManager::trigger_request_completion_future(
+      RequestGuid const &guid) {
+    std::lock_guard<std::mutex> const lock(request_to_promise_mutex);
+    assert(request_to_promise.find(guid) != request_to_promise.end());
+    // Set the completion promise in case other threads are waiting
+    request_to_promise[guid]->set_value();
+  }
+
+  /*static*/
+  void RequestManager::terminate_background_server_at_exit() {
+    RequestManager *rm = RequestManager::get_request_manager();
+    rm->terminate_background_server();
+  }
+
+  void RequestManager::terminate_background_server() {
+    if (background_server_status == SERVING) {
+      assert(profiling.llm_step_times.size() ==
+             profiling.requests_per_step.size());
+      // Write the last profiling statistics to output file
+      std::string str = "[Profiling Statistics]";
+
+      long long total_time = Realm::Clock::current_time_in_microseconds() -
+                             profiling.server_start_time;
+      int total_requests = profiling_requests.size();
+      int total_tokens = 0;
+      for (int num_tokens : profiling.generated_tokens_per_step) {
+        total_tokens += num_tokens;
+      }
+      str += "\n total_time_ms(" + std::to_string(total_time / 1000.0) + ")";
+      str += "\n total_tokens(" + std::to_string(total_tokens) + ")";
+      // throughput
+      str += "\n throughput_requests_per_sec(" +
+             std::to_string(total_requests / (total_time / 1e6)) + ")";
+      str += "\n throughput_tokens_per_sec(" +
+             std::to_string(total_tokens / (total_time / 1e6)) + ")";
+
+      double average_latency_per_request = 0;
+      std::string latency_per_request_ms = "\n latency_per_request_ms( ";
+      for (auto const &profiling_info : profiling_requests) {
+        double latency_ms = (profiling_info.second.finish_time -
+                             profiling_info.second.start_time) /
+                            1000.0;
+        // latency_per_request_ms += "[" + std::to_string(profiling_info.first)
+        // +
+        // ","; latency_per_request_ms += std::to_string(latency_ms) + "] ";
+        latency_per_request_ms += std::to_string(latency_ms) + " ";
+        average_latency_per_request += latency_ms;
+      }
+      latency_per_request_ms += ")";
+      str += latency_per_request_ms;
+      average_latency_per_request /= total_requests;
+      str += "\n average_latency_per_request_ms(" +
+             std::to_string(average_latency_per_request) + ")";
+
+      std::string req_per_step = "\n requests_per_step( ";
+      for (int nb : profiling.requests_per_step) {
+        req_per_step += std::to_string(nb) + " ";
+      }
+      req_per_step += ")";
+      str += req_per_step;
+
+      if (profiling.ssm_step_times.size() > 0) {
+        // assert(profiling.ssm_step_times.size() ==
+        //        profiling.llm_step_times.size());
+        std::string ssm_step_times_ms = "\n ssm_step_times_ms( ";
+        for (double time : profiling.ssm_step_times) {
+          ssm_step_times_ms += std::to_string(time) + " ";
+        }
+        ssm_step_times_ms += ")";
+        str += ssm_step_times_ms;
+      }
+
+      if (profiling.ssm_steps.size() > 0) {
+        std::string ssm_steps = "\n ssm_steps( ";
+        for (int nb : profiling.ssm_steps) {
+          ssm_steps += std::to_string(nb) + " ";
+        }
+        ssm_steps += ")";
+        str += ssm_steps;
+      }
+
+      std::string llm_step_times_ms = "\n llm_step_times_ms( ";
+      for (double time : profiling.llm_step_times) {
+        llm_step_times_ms += std::to_string(time) + " ";
+      }
+      llm_step_times_ms += ")";
+      str += llm_step_times_ms;
+
+      std::string generated_tokens_per_step = "\n generated_tokens_per_step( ";
+      for (int nb : profiling.generated_tokens_per_step) {
+        generated_tokens_per_step += std::to_string(nb) + " ";
+      }
+      generated_tokens_per_step += ")";
+      str += generated_tokens_per_step;
+
+      write_to_output_file("", str);
+      background_server_status = TERMINATED;
+      // Wait for the background server to terminate
+      Runtime *runtime = Runtime::get_runtime();
+      Context ctx = Runtime::get_context();
+      background_server_handler.get_void_result();
+    }
+  }
+
+  bool RequestManager::is_background_server_terminated() {
+    return background_server_status == TERMINATED;
+  }
+
+  RequestManager *request_manager_singleton = nullptr;
+
+  /*static*/
+  RequestManager *RequestManager::get_request_manager() {
+    if (request_manager_singleton == nullptr) {
+      request_manager_singleton = new RequestManager();
+    }
+    return request_manager_singleton;
+  }
+
+  /* --------- Request Token Tree Related Functions --------- */
+  void RequestManager::init_token_tree(RequestGuid guid) {
     Request &request = all_requests[guid];
-    assert(request.status == Request::RUNNING);
-
-    int parent_num = request.num_tokens_in_batch;
-    if (parent_num == 0) {
-      continue;
-    }
-    int result_offset = request.first_token_offset_in_batch *
-                        BatchConfig::MAX_SPECULATIVE_TREE_BRANCHES;
-    TokenTree &spec_token_tree = request.speculative_token_trees[0];
-    std::list<std::shared_ptr<TokenTreeNode>> &last_layer =
-        spec_token_tree.tree_layers.back();
-    std::set<std::shared_ptr<TokenTreeNode>, SharedTokenTreeNodePtrLess> tokens;
-    int parent_pos = 0;
-    for (auto const &parent_ptr : last_layer) {
-      // TODO: parameterize MAX_SPECULATIVE_TREE_BRANCHES
-      float parent_log_prob = parent_ptr->log_accumulated_prob;
-      int child_start_idx =
-          result_offset +
-          parent_pos * BatchConfig::MAX_SPECULATIVE_TREE_BRANCHES;
-      // TODO: rename child_probs to child_logits after change the output of
-      // argmax from prob to logprob
-      std::vector<std::pair<float, int>> child_probs(
-          BatchConfig::MAX_SPECULATIVE_TREE_BRANCHES);
-      for (int child_pos = 0;
-           child_pos < BatchConfig::MAX_SPECULATIVE_TREE_BRANCHES;
-           child_pos++) {
-        int result_idx = child_start_idx + child_pos;
-        if (!speculative_sampling) {
-          // TODO: the argmax will return log prob instead of prob
-          if (log(ssm_inference_result.probs[result_idx]) !=
-              -std::numeric_limits<float>::infinity()) {
+    request.speculative_token_trees.clear();
+    // Assume we only use one small model for speculation
+    request.speculative_token_trees.emplace_back();
+  }
+
+  void RequestManager::add_root_to_spec_token_tree(
+      RequestGuid guid, BatchConfig::TokenId token_id) {
+    // This method is called by update_llm_verify_results()
+    // The last token in the accepted sequence should be the root of the next
+    // speculation tree. The reason is that the KV cache of this token is not
+    // computed yet, and we need the large model to decode the logit of this
+    // token to verify its childs (the tokens in the first layer). This method
+    // should: construct and add the root token to the empty speculative token
+    // tree, with parent_pos being -1 and log_accumulated_prob being 0.0
+    Request &request = all_requests[guid];
+    TokenTree &speculative_token_tree = request.speculative_token_trees[0];
+    speculative_token_tree.add_layer();
+    auto node_ptr = std::make_shared<TokenTreeNode>(token_id, 0.0, -1);
+    if (speculative_sampling) {
+      node_ptr->gumbel = true;
+    }
+    speculative_token_tree.tree_layers.front().push_back(node_ptr);
+    request.token_tree_nodes_pq.push(node_ptr);
+  }
+
+  void RequestManager::add_tokens_to_spec_token_tree(
+      InferenceResult const &ssm_inference_result) {
+
+    for (int request_index = 0; request_index < get_max_requests_per_batch();
+         ++request_index) {
+      if (!request_available[request_index]) {
+        // Request in this slot is unavailable
+        continue;
+      }
+      RequestGuid guid = guid_of_requests[request_index];
+      Request &request = all_requests[guid];
+      assert(request.status == Request::RUNNING);
+
+      int parent_num = request.num_tokens_in_batch;
+      if (parent_num == 0) {
+        continue;
+      }
+      int result_offset = request.first_token_offset_in_batch *
+                          BatchConfig::MAX_SPECULATIVE_TREE_BRANCHES;
+      TokenTree &spec_token_tree = request.speculative_token_trees[0];
+      std::list<std::shared_ptr<TokenTreeNode>> &last_layer =
+          spec_token_tree.tree_layers.back();
+      std::set<std::shared_ptr<TokenTreeNode>, SharedTokenTreeNodePtrLess>
+          tokens;
+      int parent_pos = 0;
+      for (auto const &parent_ptr : last_layer) {
+        // TODO: parameterize MAX_SPECULATIVE_TREE_BRANCHES
+        float parent_log_prob = parent_ptr->log_accumulated_prob;
+        int child_start_idx =
+            result_offset +
+            parent_pos * BatchConfig::MAX_SPECULATIVE_TREE_BRANCHES;
+        // TODO: rename child_probs to child_logits after change the output of
+        // argmax from prob to logprob
+        std::vector<std::pair<float, int>> child_probs(
+            BatchConfig::MAX_SPECULATIVE_TREE_BRANCHES);
+        for (int child_pos = 0;
+             child_pos < BatchConfig::MAX_SPECULATIVE_TREE_BRANCHES;
+             child_pos++) {
+          int result_idx = child_start_idx + child_pos;
+          if (!speculative_sampling) {
+            // TODO: the argmax will return log prob instead of prob
+            if (log(ssm_inference_result.probs[result_idx]) !=
+                -std::numeric_limits<float>::infinity()) {
+              child_probs[child_pos] = std::make_pair(
+                  log(ssm_inference_result.probs[result_idx]), result_idx);
+            }
+          } else {
+            // Use gumbel perturbed logits here
+            // TODO: handle the case when the child logit is -inf
+            // TODO: this branch is not tested
             child_probs[child_pos] = std::make_pair(
-                log(ssm_inference_result.probs[result_idx]), result_idx);
+                ssm_inference_result.gumbel_logits[result_idx], result_idx);
           }
-        } else {
-          // Use gumbel perturbed logits here
-          // TODO: handle the case when the child logit is -inf
+        }
+        // Sort in descending order
+        std::sort(child_probs.begin(),
+                  child_probs.end(),
+                  std::greater<std::pair<float, int>>());
+        if (speculative_sampling) {
           // TODO: this branch is not tested
-          child_probs[child_pos] = std::make_pair(
-              ssm_inference_result.gumbel_logits[result_idx], result_idx);
-        }
-      }
-      // Sort in descending order
-      std::sort(child_probs.begin(),
-                child_probs.end(),
-                std::greater<std::pair<float, int>>());
-      if (speculative_sampling) {
-        // TODO: this branch is not tested
-        // Condition the gumbel perturbed logits on the maximum
-        gumbel_conditioned_on_max(parent_ptr->gumbel_logit, child_probs);
-      }
-
-      for (auto const &child_prob : child_probs) {
-        float logit = child_prob.first;
-        // The value used to compare between tokens
-        float accumulated_log_prob = logit + parent_log_prob;
-        float gumbel_logit = 0.0f;
-        float cmp_value;
-        if (speculative_sampling) {
-          cmp_value = gumbel_logit = logit;
-        } else {
-          cmp_value = accumulated_log_prob;
-        }
-        int result_idx = child_prob.second;
-
-        //   std::cout << "Probability at result index " << result_idx << ":
-        //   "
-        //             << ssm_inference_result.probs[result_idx] << "\t";
-        //   std::cout << "Token id: "
-        //             << ssm_inference_result.token_ids[result_idx] <<
-        //             std::endl;
-        assert(logit != -std::numeric_limits<float>::infinity() &&
-               "Child log probability should not be -inf.");
-
-        if (tokens.size() == max_tree_width and
-            cmp_value <= (speculative_sampling
-                              ? (*tokens.begin())->gumbel_logit
-                              : (*tokens.begin())->log_accumulated_prob)) {
-          // The current layer is full, and the new token has a lower compare
-          // value than the minimum node in tokens, we don't need to add the
-          // new token and the following tokens belong to the same parent to
-          // it, because the tokens are sorted by their compare value
-          break;
-        } else {
-          std::shared_ptr<TokenTreeNode> node_ptr(nullptr);
+          // Condition the gumbel perturbed logits on the maximum
+          gumbel_conditioned_on_max(parent_ptr->gumbel_logit, child_probs);
+        }
+
+        for (auto const &child_prob : child_probs) {
+          float logit = child_prob.first;
+          // The value used to compare between tokens
+          float accumulated_log_prob = logit + parent_log_prob;
+          float gumbel_logit = 0.0f;
+          float cmp_value;
           if (speculative_sampling) {
-            node_ptr = std::make_shared<TokenTreeNode>(
-                ssm_inference_result.token_ids[result_idx],
-                accumulated_log_prob,
-                parent_pos,
-                true,
-                gumbel_logit);
+            cmp_value = gumbel_logit = logit;
           } else {
-            node_ptr = std::make_shared<TokenTreeNode>(
-                ssm_inference_result.token_ids[result_idx],
-                accumulated_log_prob,
-                parent_pos);
+            cmp_value = accumulated_log_prob;
           }
-          if (tokens.size() == max_tree_width) {
-            // The current layer is full, and the new token has a higher compare
-            // value than the minimum node in tokens, we need to remove the
-            // minimum node from tokens and add the new token to it
-            tokens.erase(tokens.begin());
+          int result_idx = child_prob.second;
+
+          //   std::cout << "Probability at result index " << result_idx << ":
+          //   "
+          //             << ssm_inference_result.probs[result_idx] << "\t";
+          //   std::cout << "Token id: "
+          //             << ssm_inference_result.token_ids[result_idx] <<
+          //             std::endl;
+          assert(logit != -std::numeric_limits<float>::infinity() &&
+                 "Child log probability should not be -inf.");
+
+          if (tokens.size() == max_tree_width and
+              cmp_value <= (speculative_sampling
+                                ? (*tokens.begin())->gumbel_logit
+                                : (*tokens.begin())->log_accumulated_prob)) {
+            // The current layer is full, and the new token has a lower compare
+            // value than the minimum node in tokens, we don't need to add the
+            // new token and the following tokens belong to the same parent to
+            // it, because the tokens are sorted by their compare value
+            break;
+          } else {
+            std::shared_ptr<TokenTreeNode> node_ptr(nullptr);
+            if (speculative_sampling) {
+              node_ptr = std::make_shared<TokenTreeNode>(
+                  ssm_inference_result.token_ids[result_idx],
+                  accumulated_log_prob,
+                  parent_pos,
+                  true,
+                  gumbel_logit);
+            } else {
+              node_ptr = std::make_shared<TokenTreeNode>(
+                  ssm_inference_result.token_ids[result_idx],
+                  accumulated_log_prob,
+                  parent_pos);
+            }
+            if (tokens.size() == max_tree_width) {
+              // The current layer is full, and the new token has a higher
+              // compare value than the minimum node in tokens, we need to
+              // remove the minimum node from tokens and add the new token to it
+              tokens.erase(tokens.begin());
+            }
+            tokens.insert(node_ptr);
           }
-          tokens.insert(node_ptr);
-        }
-      }
-      parent_pos++;
-    }
-
-    // Now add all tokens in the set to the token tree
-    spec_token_tree.add_layer();
-    for (auto token_it = tokens.cbegin(); token_it != tokens.cend();
-         token_it++) {
-      spec_token_tree.tree_layers.back().push_back((*token_it));
-      request.token_tree_nodes_pq.push((*token_it));
-    }
-  }
-}
-
-void RequestManager::prune_token_tree() {
-  // Each reqeust has at least one token
-  int budget = get_max_tokens_per_batch() - num_available_requests;
-  assert(budget >= 0);
-
-  std::vector<std::pair<double, int>> spare_latency_2_request_index;
-  for (int request_index = 0; request_index < get_max_requests_per_batch();
-       ++request_index) {
-    if (!request_available[request_index]) {
-      continue;
-    }
-    RequestGuid guid = guid_of_requests[request_index];
+        }
+        parent_pos++;
+      }
+
+      // Now add all tokens in the set to the token tree
+      spec_token_tree.add_layer();
+      for (auto token_it = tokens.cbegin(); token_it != tokens.cend();
+           token_it++) {
+        spec_token_tree.tree_layers.back().push_back((*token_it));
+        request.token_tree_nodes_pq.push((*token_it));
+      }
+    }
+  }
+
+  void RequestManager::prune_token_tree() {
+    // Each reqeust has at least one token
+    int budget = get_max_tokens_per_batch() - num_available_requests;
+    assert(budget >= 0);
+
+    std::vector<std::pair<double, int>> spare_latency_2_request_index;
+    for (int request_index = 0; request_index < get_max_requests_per_batch();
+         ++request_index) {
+      if (!request_available[request_index]) {
+        continue;
+      }
+      RequestGuid guid = guid_of_requests[request_index];
+      Request &request = all_requests[guid];
+      assert(request.status == Request::RUNNING);
+      double spare_latency = request.get_slo_ratio() * baseline_latency_ms *
+                                 request.tokens.size() -
+                             request.decode_latency_ms;
+      assert(spare_latency >= 0.0);
+      spare_latency_2_request_index.push_back(
+          std::make_pair(spare_latency, request_index));
+    }
+
+    // Sort the requests by spare latency in ascending order
+    std::sort(spare_latency_2_request_index.begin(),
+              spare_latency_2_request_index.end(),
+              std::less<std::pair<double, int>>());
+
+    for (auto const &spare_latency_request_index_pair :
+         spare_latency_2_request_index) {
+      int request_index = spare_latency_request_index_pair.second;
+      RequestGuid guid = guid_of_requests[request_index];
+      add_tokens_toward_slo(guid, budget);
+    }
+
+    assert(budget >= 0);
+    if (budget > 0) {
+    }
+  }
+
+  void RequestManager::add_tokens_toward_slo(RequestGuid guid, int &budget) {
     Request &request = all_requests[guid];
-    assert(request.status == Request::RUNNING);
-    double spare_latency =
-        request.get_slo_ratio() * baseline_latency_ms * request.tokens.size() -
-        request.decode_latency_ms;
-    assert(spare_latency >= 0.0);
-    spare_latency_2_request_index.push_back(
-        std::make_pair(spare_latency, request_index));
-  }
-
-  // Sort the requests by spare latency in ascending order
-  std::sort(spare_latency_2_request_index.begin(),
-            spare_latency_2_request_index.end(),
-            std::less<std::pair<double, int>>());
-
-  for (auto const &spare_latency_request_index_pair :
-       spare_latency_2_request_index) {
-    int request_index = spare_latency_request_index_pair.second;
-    RequestGuid guid = guid_of_requests[request_index];
-    add_tokens_toward_slo(guid, budget);
-  }
-
-  assert(budget >= 0);
-  if (budget > 0) {
-  }
-}
-
-void RequestManager::add_tokens_toward_slo(RequestGuid guid, int &budget) {
-  Request &request = all_requests[guid];
-  double num_tokens_to_decode = (ssm_spec_latency_ms + llm_verify_latency_ms) *
-                                correction_factor /
-                                (baseline_latency_ms * request.get_slo_ratio());
-
-  double current_added = 1.0;
-  // Include the root of every token tree
-  request.token_tree_nodes_pq.top()->included = true;
-  request.token_tree_nodes_pq.pop();
-
-  while (budget > 0 and current_added < num_tokens_to_decode) {
-    if (request.token_tree_nodes_pq.empty()) {
-      break;
-    }
-    auto node_ptr = request.token_tree_nodes_pq.top();
+    double num_tokens_to_decode =
+        (ssm_spec_latency_ms + llm_verify_latency_ms) * correction_factor /
+        (baseline_latency_ms * request.get_slo_ratio());
+
+    double current_added = 1.0;
+    // Include the root of every token tree
+    request.token_tree_nodes_pq.top()->included = true;
     request.token_tree_nodes_pq.pop();
-    node_ptr->included = true;
-    current_added += node_ptr->log_accumulated_prob;
-    budget--;
-  }
-}
-
-void RequestManager::add_tokens_toward_memory_occupancy(int budget) {
-  // This is a helper data structure to store help the pruning of the token
-  // trees across different requests.
-  std::priority_queue<
-      std::pair<std::shared_ptr<TokenTreeNode>, Request &>,
-      std::vector<std::pair<std::shared_ptr<TokenTreeNode>, Request &>>,
-      SharedTokenTreeNodePtrRequestGreater>
-      global_token_tree_node_pq;
-
-  // Initialie the priority queue with the top element in each request's token
-  // tree
-  for (int request_index = 0; request_index < get_max_requests_per_batch();
-       ++request_index) {
-    if (!request_available[request_index]) {
-      continue;
-    }
-    RequestGuid guid = guid_of_requests[request_index];
-    Request &request = all_requests[guid];
-    assert(request.status == Request::RUNNING);
-    if (request.token_tree_nodes_pq.empty()) {
-      continue;
-    }
-    if (!request.token_tree_nodes_pq.empty()) {
-      global_token_tree_node_pq.push(
-          {request.token_tree_nodes_pq.top(), request});
+
+    while (budget > 0 and current_added < num_tokens_to_decode) {
+      if (request.token_tree_nodes_pq.empty()) {
+        break;
+      }
+      auto node_ptr = request.token_tree_nodes_pq.top();
       request.token_tree_nodes_pq.pop();
-    }
-  }
-
-  // Perform dequeue and enqueue until the budget is used up
-  while (budget > 0 and !global_token_tree_node_pq.empty()) {
-    auto [node_ptr, request] = global_token_tree_node_pq.top();
-    global_token_tree_node_pq.pop();
-    node_ptr->included = true;
-    if (!request.token_tree_nodes_pq.empty()) {
-      global_token_tree_node_pq.push(
-          {request.token_tree_nodes_pq.top(), request});
-      request.token_tree_nodes_pq.pop();
-    }
-    budget--;
-  }
-
-  // Clear the priority queue in each requests
-  for (int request_index = 0; request_index < get_max_requests_per_batch();
-       ++request_index) {
-    if (!request_available[request_index]) {
-      continue;
-    }
-    RequestGuid guid = guid_of_requests[request_index];
-    Request &request = all_requests[guid];
-    assert(request.status == Request::RUNNING);
-    std::priority_queue<std::shared_ptr<TokenTreeNode>,
-                        std::vector<std::shared_ptr<TokenTreeNode>>,
-                        SharedTokenTreeNodePtrLess>()
-        .swap(request.token_tree_nodes_pq);
-  }
-}
-
-std::ostream &operator<<(std::ostream &os, TokenTree const &token_tree) {
-  os << "Token tree: " << std::endl;
-  int layer_idx = 0;
-  for (auto const &layer : token_tree.tree_layers) {
-    os << "Layer: " << layer_idx << std::endl;
-    int token_pos = 0;
-    for (auto const &node : layer) {
-      if (node->included) {
-        os << "token pos: " << token_pos << "\ttoken id: " << node->id
-           << "\tparent pos: " << node->parent_pos
-           << "\tlog prob: " << node->log_accumulated_prob << std::endl;
-      }
-      token_pos++;
-    }
-    layer_idx++;
-  }
-  return os;
-}
-
-/* --------- Request Token Tree Related Functions --------- */
-
-/* --------- Profiling Related Functions --------- */
-void RequestManager::reset_profiling_statistics() {
-  profiling.llm_step_times.clear();
-  profiling.requests_per_step.clear();
-  profiling.ssm_step_times.clear();
-  profiling.ssm_steps.clear();
-  profiling.generated_tokens_per_step.clear();
-  profiling.llm_step_start = 0;
-  profiling.ssm_step_start = 0;
-  profiling.server_start_time = Realm::Clock::current_time_in_microseconds();
-}
-/* --------- Profiling Related Functions --------- */
+      node_ptr->included = true;
+      current_added += node_ptr->log_accumulated_prob;
+      budget--;
+    }
+  }
+
+  void RequestManager::add_tokens_toward_memory_occupancy(int budget) {
+    // This is a helper data structure to store help the pruning of the token
+    // trees across different requests.
+    std::priority_queue<
+        std::pair<std::shared_ptr<TokenTreeNode>, Request &>,
+        std::vector<std::pair<std::shared_ptr<TokenTreeNode>, Request &>>,
+        SharedTokenTreeNodePtrRequestGreater>
+        global_token_tree_node_pq;
+
+    // Initialie the priority queue with the top element in each request's token
+    // tree
+    for (int request_index = 0; request_index < get_max_requests_per_batch();
+         ++request_index) {
+      if (!request_available[request_index]) {
+        continue;
+      }
+      RequestGuid guid = guid_of_requests[request_index];
+      Request &request = all_requests[guid];
+      assert(request.status == Request::RUNNING);
+      if (request.token_tree_nodes_pq.empty()) {
+        continue;
+      }
+      if (!request.token_tree_nodes_pq.empty()) {
+        global_token_tree_node_pq.push(
+            {request.token_tree_nodes_pq.top(), request});
+        request.token_tree_nodes_pq.pop();
+      }
+    }
+
+    // Perform dequeue and enqueue until the budget is used up
+    while (budget > 0 and !global_token_tree_node_pq.empty()) {
+      auto [node_ptr, request] = global_token_tree_node_pq.top();
+      global_token_tree_node_pq.pop();
+      node_ptr->included = true;
+      if (!request.token_tree_nodes_pq.empty()) {
+        global_token_tree_node_pq.push(
+            {request.token_tree_nodes_pq.top(), request});
+        request.token_tree_nodes_pq.pop();
+      }
+      budget--;
+    }
+
+    // Clear the priority queue in each requests
+    for (int request_index = 0; request_index < get_max_requests_per_batch();
+         ++request_index) {
+      if (!request_available[request_index]) {
+        continue;
+      }
+      RequestGuid guid = guid_of_requests[request_index];
+      Request &request = all_requests[guid];
+      assert(request.status == Request::RUNNING);
+      std::priority_queue<std::shared_ptr<TokenTreeNode>,
+                          std::vector<std::shared_ptr<TokenTreeNode>>,
+                          SharedTokenTreeNodePtrLess>()
+          .swap(request.token_tree_nodes_pq);
+    }
+  }
+
+  std::ostream &operator<<(std::ostream &os, TokenTree const &token_tree) {
+    os << "Token tree: " << std::endl;
+    int layer_idx = 0;
+    for (auto const &layer : token_tree.tree_layers) {
+      os << "Layer: " << layer_idx << std::endl;
+      int token_pos = 0;
+      for (auto const &node : layer) {
+        if (node->included) {
+          os << "token pos: " << token_pos << "\ttoken id: " << node->id
+             << "\tparent pos: " << node->parent_pos
+             << "\tlog prob: " << node->log_accumulated_prob << std::endl;
+        }
+        token_pos++;
+      }
+      layer_idx++;
+    }
+    return os;
+  }
+
+  /* --------- Request Token Tree Related Functions --------- */
+
+  /* --------- Profiling Related Functions --------- */
+  void RequestManager::reset_profiling_statistics() {
+    profiling.llm_step_times.clear();
+    profiling.requests_per_step.clear();
+    profiling.ssm_step_times.clear();
+    profiling.ssm_steps.clear();
+    profiling.generated_tokens_per_step.clear();
+    profiling.llm_step_start = 0;
+    profiling.ssm_step_start = 0;
+    profiling.server_start_time = Realm::Clock::current_time_in_microseconds();
+  }
+  /* --------- Profiling Related Functions --------- */
 }; // namespace FlexFlow