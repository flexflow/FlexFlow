--- conflicted
+++ resolved
@@ -186,18 +186,8 @@
   if (tokens.size() >= get_max_sequence_length()) {
     std::cout << "Warning: too many tokens in prompt, only load up to "
               << get_max_sequence_length() << " tokens, but got "
-              << request_.tokens.size() << ".\n";
-
-<<<<<<< HEAD
-    printf("tokens size: %zu\n", tokens.size());
-    return 0;
-=======
-    printf("tokens size: %zu\n", request.tokens.size());
+              << tokens.size() << ".\n";
     return INVALID_GUID;
-  } else {
-    request.initial_len = prompt.size();
-    request.tokens = prompt;
->>>>>>> be28d718
   }
   for (int i = 0; i < tokens.size(); i++) {
     std::cout << "[" << i << "]" << tokens.at(i) << "\n";
@@ -220,17 +210,13 @@
   pending_infr_request_queue.push(request);
   all_requests[request.guid] = request;
   {
-<<<<<<< HEAD
+    const std::lock_guard<std::mutex> lock(request_to_promise_mutex);
+    request_to_promise[request.guid] = new std::promise<void>();
+  }
+
+  {
     std::string output = "New request tokens:";
     output = "[" + std::to_string(request.guid) + "]" + output;
-=======
-    const std::lock_guard<std::mutex> lock(request_to_promise_mutex);
-    request_to_promise[request.guid] = new std::promise<void>();
-  }
-
-  if (verbose) {
-    std::cout << "new req: " << request.tokens.size() << std::endl;
->>>>>>> be28d718
     for (int i = 0; i < request.tokens.size(); i++) {
       output = output + " " + std::to_string(request.tokens[i]);
     }
@@ -254,7 +240,6 @@
   Request request;
   request.status = Request::PENDING;
   request.guid = next_available_guid++;
-<<<<<<< HEAD
   request.max_sequence_length = request_.max_sequence_length;
   request.peft_model_id = request_.peft_model_id;
   request.req_type = Request::REQ_FINETUNING;
@@ -273,27 +258,10 @@
       std::cout << "Warning: too many tokens in sample, only load up to "
                 << get_max_sequence_length() << " tokens, but got "
                 << input_tokens.size() + output_tokens.size() << ".\n";
-      return 0;
+      return INVALID_GUID;
     } else {
       request.dataset.push_back(std::make_pair(input_tokens, output_tokens));
     }
-=======
-  request.max_sequence_length = max_sequence_length;
-  if (bos_token_id >= 0 && model_type != ModelType::FALCON) {
-    request.tokens.push_back(bos_token_id);
-  }
-  std::vector<int32_t> tokens = this->tokenizer_->Encode(prompt);
-  if (tokens.size() >= get_max_sequence_length()) {
-    std::cout << "Warning: too many tokens in prompt, only load up to "
-              << get_max_sequence_length() << " tokens, but got "
-              << tokens.size() << ".\n";
-
-    printf("tokens size: %zu\n", tokens.size());
-    return INVALID_GUID;
-  }
-  for (int i = 0; i < tokens.size(); i++) {
-    std::cout << "[" << i << "]" << tokens.at(i) << "\n";
->>>>>>> be28d718
   }
 
   // Currently don't support speculative inference for PEFT
@@ -313,30 +281,21 @@
   pending_peft_request_queue.push(request);
   all_requests[request.guid] = request;
   {
-<<<<<<< HEAD
-    for (size_t r = 0; r < request.dataset.size(); r++) {
-      std::string input = "[" + std::to_string(r) + "] input:";
-      std::string output = "[" + std::to_string(r) + "] output:";
-      for (size_t i = 0; i < request.dataset[r].first.size(); i++) {
-        input = input + " " + std::to_string(request.dataset[r].first[i]);
-      }
-      for (size_t i = 0; i < request.dataset[r].second.size(); i++) {
-        output = output + " " + std::to_string(request.dataset[r].second[i]);
-      }
-      log_req_mgr.print("%s", input.c_str());
-      log_req_mgr.print("%s", output.c_str());
-=======
     const std::lock_guard<std::mutex> lock(request_to_promise_mutex);
     request_to_promise[request.guid] = new std::promise<void>();
   }
 
-  {
-    std::string output = "New request tokens:";
-    output = "[" + std::to_string(request.guid) + "]" + output;
-    for (int i = 0; i < request.tokens.size(); i++) {
-      output = output + " " + std::to_string(request.tokens[i]);
->>>>>>> be28d718
-    }
+  for (size_t r = 0; r < request.dataset.size(); r++) {
+    std::string input = "[" + std::to_string(r) + "] input:";
+    std::string output = "[" + std::to_string(r) + "] output:";
+    for (size_t i = 0; i < request.dataset[r].first.size(); i++) {
+      input = input + " " + std::to_string(request.dataset[r].first[i]);
+    }
+    for (size_t i = 0; i < request.dataset[r].second.size(); i++) {
+      output = output + " " + std::to_string(request.dataset[r].second[i]);
+    }
+    log_req_mgr.print("%s", input.c_str());
+    log_req_mgr.print("%s", output.c_str());
   }
 
   GenerationResult gr;
@@ -443,7 +402,7 @@
     } else {
       assert(old_bc.requestsInfo[i].num_tokens_in_batch > 0);
       Request &request = all_requests[old_bc.requestsInfo[i].request_guid];
-<<<<<<< HEAD
+
       if (request.req_type == Request::REQ_FINETUNING) {
         // fine-tuning requests don't automatically carry over to the next
         // batch, we only do so if there is space left after adding new
@@ -456,30 +415,6 @@
           log_req_mgr.print("[Done] guid(%zu) completed_training_steps(%d)",
                             old_bc.requestsInfo[i].request_guid,
                             request.completed_training_steps);
-=======
-      int processed_tokens =
-          old_bc.requestsInfo[i].first_token_depth_in_request +
-          old_bc.requestsInfo[i].num_tokens_in_batch;
-      assert(processed_tokens < request.tokens.size());
-      bool request_completed = false;
-      // printf("model_type = %d\n", this->model_type);
-      if (request.tokens.size() >= old_bc.requestsInfo[i].max_sequence_length) {
-        request_completed = true;
-      } else if (request.tokens.back() == eos_token_id) {
-        // Encounter EOS token id
-        request_completed = true;
-      }
-      if (request_completed) {
-        std::string output = this->tokenizer_->Decode(request.tokens);
-        // Unlike Huggingface, the sentencepiece C++ library automatically
-        // removes the BOS token
-        if (model_type == ModelType::LLAMA &&
-            request.tokens.at(0) == bos_token_id) {
-          output = "<s> " + output;
-        }
-        {
-          // update generation result
->>>>>>> be28d718
           GenerationResult &gr = request_generation_results[request.guid];
           assert(gr.guid == request.guid);
           num_processed_requests++;
@@ -498,26 +433,20 @@
               profile_info.finish_time,
               profile_info.finish_time - profile_info.start_time);
         }
-<<<<<<< HEAD
       } else {
         int processed_tokens =
-            old_bc.requestsInfo[i].first_token_depth_in_request +
-            old_bc.requestsInfo[i].num_tokens_in_batch;
+          old_bc.requestsInfo[i].first_token_depth_in_request +
+          old_bc.requestsInfo[i].num_tokens_in_batch;
         assert(processed_tokens < request.tokens.size());
         bool request_completed = false;
         // printf("model_type = %d\n", this->model_type);
-        if (request.tokens.size() >=
-            old_bc.requestsInfo[i].max_sequence_length) {
+        if (request.tokens.size() >= old_bc.requestsInfo[i].max_sequence_length) {
           request_completed = true;
         } else if (request.tokens.back() == eos_token_id) {
           // Encounter EOS token id
           request_completed = true;
         }
         if (request_completed) {
-          request.status = Request::COMPLETED;
-          log_req_mgr.print("[Done] guid(%zu) final_length(%zu)",
-                            old_bc.requestsInfo[i].request_guid,
-                            request.tokens.size());
           std::string output = this->tokenizer_->Decode(request.tokens);
           // Unlike Huggingface, the sentencepiece C++ library automatically
           // removes the BOS token
@@ -525,27 +454,30 @@
               request.tokens.at(0) == bos_token_id) {
             output = "<s> " + output;
           }
-
           {
-            // update generation result and trigger future
+            // update generation result
             GenerationResult &gr = request_generation_results[request.guid];
             assert(gr.guid == request.guid);
             gr.output_tokens = request.tokens;
             gr.output_text = output;
           }
+          request.status = Request::COMPLETED;
+          trigger_request_completion_future(request.guid);
+          log_req_mgr.print("[Done] guid(%zu) final_length(%zu)",
+                            old_bc.requestsInfo[i].request_guid,
+                            request.tokens.size());
           log_req_mgr.print("Final output: %s", output.c_str());
           num_processed_requests++;
           ProfileInfo profile_info = profiling_requests[request.guid];
-          profile_info.finish_time =
-              Realm::Clock::current_time_in_microseconds();
+          profile_info.finish_time = Realm::Clock::current_time_in_microseconds();
           total_request_run_time +=
               profile_info.finish_time - profile_info.start_time;
           profiling_requests[request.guid] = profile_info;
           log_req_mgr.print(
-              "[Profile] guid(%zu) decoding_steps(%d) start(%.1lf) "
+              "[Profile] guid(%zu) llm_decoding_steps(%d) start(%.1lf) "
               "finish(%.1lf) latency(%.1lf)",
               request.guid,
-              profile_info.decoding_steps,
+              profile_info.llm_decoding_steps,
               profile_info.start_time,
               profile_info.finish_time,
               profile_info.finish_time - profile_info.start_time);
@@ -554,52 +486,16 @@
             std::ofstream outputFile(output_filepath, std::ios::app);
             if (outputFile.is_open()) {
               outputFile << "end-to-end latency: " << std::fixed
-                         << std::setprecision(3) << total_request_run_time
-                         << std::endl;
+                        << std::setprecision(3) << total_request_run_time
+                        << std::endl;
               outputFile << "num decoding steps: "
-                         << profile_info.decoding_steps << std::endl;
+                        << profile_info.llm_decoding_steps << std::endl;
               outputFile << "token IDs: ";
               for (int i = 0; i < request.tokens.size(); i++) {
                 outputFile << request.tokens[i];
                 if (i < request.tokens.size() - 1) {
                   outputFile << ",";
                 }
-=======
-        request.status = Request::COMPLETED;
-        trigger_request_completion_future(request.guid);
-        log_req_mgr.print("[Done] guid(%zu) final_length(%zu)",
-                          old_bc.requestsInfo[i].request_guid,
-                          request.tokens.size());
-        log_req_mgr.print("Final output: %s", output.c_str());
-        num_processed_requests++;
-        ProfileInfo profile_info = profiling_requests[request.guid];
-        profile_info.finish_time = Realm::Clock::current_time_in_microseconds();
-        total_request_run_time +=
-            profile_info.finish_time - profile_info.start_time;
-        profiling_requests[request.guid] = profile_info;
-        log_req_mgr.print(
-            "[Profile] guid(%zu) llm_decoding_steps(%d) start(%.1lf) "
-            "finish(%.1lf) latency(%.1lf)",
-            request.guid,
-            profile_info.llm_decoding_steps,
-            profile_info.start_time,
-            profile_info.finish_time,
-            profile_info.finish_time - profile_info.start_time);
-        // Write output to file if needed:
-        if (!output_filepath.empty()) {
-          std::ofstream outputFile(output_filepath, std::ios::app);
-          if (outputFile.is_open()) {
-            outputFile << "end-to-end latency: " << std::fixed
-                       << std::setprecision(3) << total_request_run_time
-                       << std::endl;
-            outputFile << "num decoding steps: "
-                       << profile_info.llm_decoding_steps << std::endl;
-            outputFile << "token IDs: ";
-            for (int i = 0; i < request.tokens.size(); i++) {
-              outputFile << request.tokens[i];
-              if (i < request.tokens.size() - 1) {
-                outputFile << ",";
->>>>>>> be28d718
               }
               outputFile << std::endl;
               outputFile << output;
@@ -611,82 +507,44 @@
             }
           }
 
-<<<<<<< HEAD
         } else {
           new_bc.request_completed[i] = false;
-          new_bc.requestsInfo[i].first_token_depth_in_request =
-              processed_tokens;
-          new_bc.requestsInfo[i].first_token_offset_in_batch =
-              new_bc.num_tokens;
+          new_bc.requestsInfo[i].first_token_depth_in_request = processed_tokens;
+          new_bc.requestsInfo[i].first_token_offset_in_batch = new_bc.num_tokens;
           new_bc.requestsInfo[i].request_guid =
               old_bc.requestsInfo[i].request_guid;
-          new_bc.requestsInfo[i].peft_model_id =
-              old_bc.requestsInfo[i].peft_model_id;
+          new_bc.requestsInfo[i].peft_model_id = old_bc.requestsInfo[i].peft_model_id;
           new_bc.requestsInfo[i].peft_bwd = old_bc.requestsInfo[i].peft_bwd;
           new_bc.requestsInfo[i].max_sequence_length =
               old_bc.requestsInfo[i].max_sequence_length;
+          num_active_req++;
+          new_bc.requestsInfo[num_active_req].batch_config_request_id = i;
           if (new_bc.requestsInfo[i].first_token_depth_in_request + 1 ==
               request.tokens.size()) {
             // Incremental phase
             new_bc.requestsInfo[i].num_tokens_in_batch = 1;
             num_generation_tokens++;
+            new_bc.requestsInfo[i].prompt_phase = false;
           } else {
             // Prompt phase
-            new_bc.requestsInfo[i].num_tokens_in_batch = std::min(
-                get_max_tokens_per_batch() - new_bc.num_tokens,
-                (int)request.tokens.size() -
-                    new_bc.requestsInfo[i].first_token_depth_in_request);
+            new_bc.requestsInfo[i].num_tokens_in_batch =
+                std::min(get_max_tokens_per_batch() - new_bc.num_tokens,
+                        (int)request.tokens.size() -
+                            new_bc.requestsInfo[i].first_token_depth_in_request);
+            new_bc.requestsInfo[i].prompt_phase = true;
           }
           for (int j = 0; j < new_bc.requestsInfo[i].num_tokens_in_batch; j++) {
             int depth = new_bc.requestsInfo[i].first_token_depth_in_request + j;
             new_bc.tokensInfo[new_bc.num_tokens].request_index = i;
             new_bc.tokensInfo[new_bc.num_tokens].abs_depth_in_request = depth;
             assert(depth < request.tokens.size());
-            new_bc.tokensInfo[new_bc.num_tokens].token_id =
-                request.tokens[depth];
+            new_bc.tokensInfo[new_bc.num_tokens].token_id = request.tokens[depth];
             new_bc.num_tokens++;
           }
           // Update profiling
           profiling_requests[new_bc.requestsInfo[i].request_guid]
-              .decoding_steps++;
-        }
-=======
-      } else {
-        new_bc.request_completed[i] = false;
-        new_bc.requestsInfo[i].first_token_depth_in_request = processed_tokens;
-        new_bc.requestsInfo[i].first_token_offset_in_batch = new_bc.num_tokens;
-        new_bc.requestsInfo[i].request_guid =
-            old_bc.requestsInfo[i].request_guid;
-        new_bc.requestsInfo[i].max_sequence_length =
-            old_bc.requestsInfo[i].max_sequence_length;
-        num_active_req++;
-        new_bc.requestsInfo[num_active_req].batch_config_request_id = i;
-        if (new_bc.requestsInfo[i].first_token_depth_in_request + 1 ==
-            request.tokens.size()) {
-          // Incremental phase
-          new_bc.requestsInfo[i].num_tokens_in_batch = 1;
-          num_generation_tokens++;
-          new_bc.requestsInfo[i].prompt_phase = false;
-        } else {
-          // Prompt phase
-          new_bc.requestsInfo[i].num_tokens_in_batch =
-              std::min(get_max_tokens_per_batch() - new_bc.num_tokens,
-                       (int)request.tokens.size() -
-                           new_bc.requestsInfo[i].first_token_depth_in_request);
-          new_bc.requestsInfo[i].prompt_phase = true;
-        }
-        for (int j = 0; j < new_bc.requestsInfo[i].num_tokens_in_batch; j++) {
-          int depth = new_bc.requestsInfo[i].first_token_depth_in_request + j;
-          new_bc.tokensInfo[new_bc.num_tokens].request_index = i;
-          new_bc.tokensInfo[new_bc.num_tokens].abs_depth_in_request = depth;
-          assert(depth < request.tokens.size());
-          new_bc.tokensInfo[new_bc.num_tokens].token_id = request.tokens[depth];
-          new_bc.num_tokens++;
-        }
-        // Update profiling
-        profiling_requests[new_bc.requestsInfo[i].request_guid]
-            .llm_decoding_steps++;
->>>>>>> be28d718
+              .llm_decoding_steps++;
+        }
       }
     }
   }
@@ -2541,23 +2399,11 @@
   return merged_tree;
 }
 
-<<<<<<< HEAD
-GenerationResult FFModel::generate(Request const &request) {
-  std::vector<Request> requests;
-  requests.push_back(request);
-  return generate(requests);
-}
-
-GenerationResult FFModel::generate(std::vector<Request> const &requests) {
-=======
-std::vector<GenerationResult>
-    FFModel::generate(std::vector<std::string> &prompts, int max_seq_length) {
->>>>>>> be28d718
+std::vector<GenerationResult> FFModel::generate(std::vector<Request> const &requests) {
   RequestManager *rm = RequestManager::get_request_manager();
   std::vector<RequestManager::RequestGuid> guids;
-  for (int i = 0; i < prompts.size(); i++) {
-    RequestManager::RequestGuid guid =
-        rm->register_new_request(prompts.at(i), max_seq_length);
+  for (int i = 0; i < requests.size(); i++) {
+    RequestManager::RequestGuid guid = rm->register_new_request(requests.at(i));
     if (guid != RequestManager::INVALID_GUID) {
       guids.push_back(guid);
     }
@@ -2615,11 +2461,10 @@
   }
   if (rm->get_num_ssms() == 0) {
     // No SSMs: perform incremental decoding
-<<<<<<< HEAD
-    return rm->generate_incr_decoding(this, requests);
+    rm->serve_incr_decoding(llm);
   } else {
     // Registered SSMs: perform speculative inference
-    return rm->generate_spec_infer(this, requests);
+    rm->serve_spec_infer(llm);
   }
 }
 
@@ -2641,12 +2486,6 @@
       return true;
     default:
       return false;
-=======
-    rm->serve_incr_decoding(llm);
-  } else {
-    // Registered SSMs: perform speculative inference
-    rm->serve_spec_infer(llm);
->>>>>>> be28d718
   }
 }
 
@@ -2741,29 +2580,6 @@
 }
 
 /*static*/
-<<<<<<< HEAD
-GenerationResult RequestManager::generate_incr_decoding(
-    FFModel *llm, std::vector<Request> const &requests) {
-  InferenceManager *im = InferenceManager::get_inference_manager();
-  RequestGuid guid;
-  for (int i = 0; i < requests.size(); i++) {
-    if (requests.at(i).req_type == Request::REQ_INFERENCE) {
-      guid = register_new_request(requests.at(i));
-    } else {
-      guid = register_new_peft_request(requests.at(i));
-    }
-  }
-
-  if (guid == 0) {
-    std::cout
-        << "=========== Discard request exceed prompt maximum... ==========="
-        << std::endl;
-    return GenerationResult();
-  }
-
-  int tokens_to_generate =
-      all_requests[guid].max_sequence_length - all_requests[guid].tokens.size();
-=======
 void RequestManager::serve_incr_decoding(FFModel *llm) {
   Context ctx = llm->config.lg_ctx;
   Runtime *runtime = llm->config.lg_hlr;
@@ -2787,7 +2603,6 @@
     last_irf = Future::from_value<InferenceResult>(ir);
   }
 
->>>>>>> be28d718
   std::queue<std::pair<BatchConfigFuture, InferenceResultFuture>>
       batch_pipeline;
   { batch_pipeline.push(std::make_pair(last_bcf, last_irf)); }
@@ -2826,19 +2641,6 @@
 }
 
 /*static*/
-<<<<<<< HEAD
-GenerationResult
-    RequestManager::generate_spec_infer(FFModel *llm,
-                                        std::vector<Request> const &requests) {
-  InferenceManager *im = InferenceManager::get_inference_manager();
-  RequestGuid guid;
-  for (int i = 0; i < requests.size(); i++) {
-    if (requests.at(i).req_type == Request::REQ_INFERENCE) {
-      guid = register_new_request(requests.at(i));
-    } else {
-      guid = register_new_peft_request(requests.at(i));
-    }
-=======
 void RequestManager::serve_spec_infer(FFModel *llm) {
   Context ctx = llm->config.lg_ctx;
   Runtime *runtime = llm->config.lg_hlr;
@@ -2852,7 +2654,6 @@
     im->model_weights_loaders[llm]->load_weights(llm);
     // init operators
     im->init_operators_inference(llm);
->>>>>>> be28d718
   }
   for (size_t i = 0; i < get_num_ssms(); i++) {
     // Compile the i-th ssm
