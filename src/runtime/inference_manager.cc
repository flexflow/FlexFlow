--- conflicted
+++ resolved
@@ -388,12 +388,8 @@
         found_input_operator = true;
         assert(op->numOutputs == 1);
         ParallelTensor pt = tensor_buffer[op->outputs[0]][batch_index];
-<<<<<<< HEAD
-        load_input_tokens_from_batch_config(model, bc, pt);
-=======
-        load_input_tokens_from_batch_config(bc, pt, model->handlers);
+        load_input_tokens_from_batch_config(model, bc, pt, model->handlers);
         load_inference_metadata_batch_config(bc, model->handlers);
->>>>>>> 7b00e81e
       }
     }
 
@@ -423,17 +419,12 @@
 };
 
 void InferenceManager::load_input_tokens_from_batch_config(
-<<<<<<< HEAD
-    FFModel *model, BatchConfigFuture const &bc, ParallelTensor const input) {
-  Context ctx = model->config.lg_ctx;
-  Runtime *runtime = model->config.lg_hlr;
-=======
+    FFModel *model,
     BatchConfigFuture const &bc,
     ParallelTensor const input,
     FFHandler *handlers) {
-  Context ctx = ff_config.lg_ctx;
-  Runtime *runtime = ff_config.lg_hlr;
->>>>>>> 7b00e81e
+  Context ctx = model->config.lg_ctx;
+  Runtime *runtime = model->config.lg_hlr;
   size_t machine_view_hash = input->machine_view.hash();
   ArgumentMap argmap;
   Domain domain = runtime->get_index_space_domain(ctx, input->parallel_is);
@@ -472,10 +463,6 @@
   runtime->execute_index_space(ctx, launcher);
 }
 
-<<<<<<< HEAD
-void InferenceManager::load_positions(FFModel *model,
-                                      BatchConfigFuture const &bc,
-=======
 void InferenceManager::load_inference_metadata_batch_config(
     BatchConfigFuture const &bc, FFHandler *handlers) {
   Context ctx = ff_config.lg_ctx;
@@ -504,8 +491,8 @@
   runtime->execute_index_space(ctx, launcher);
 }
 
-void InferenceManager::load_positions(BatchConfigFuture const &bc,
->>>>>>> 7b00e81e
+void InferenceManager::load_positions(FFModel *model,
+                                      BatchConfigFuture const &bc,
                                       ParallelTensor position_input,
                                       int offset) {
   Context ctx = model->config.lg_ctx;
