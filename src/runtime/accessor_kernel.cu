--- conflicted
+++ resolved
@@ -14,163 +14,4 @@
   }
 }
 
-<<<<<<< HEAD
-}; // namespace FlexFlow
-=======
-template<typename DT, int dim>
-TensorAccessorW<DT, dim>::TensorAccessorW(PhysicalRegion region,
-                                          RegionRequirement req,
-                                          FieldID fid,
-                                          Context ctx,
-                                          Runtime* runtime,
-                                          bool readOutput)
-{
-  rect = runtime->get_index_space_domain(
-      ctx, req.region.get_index_space());
-  if (readOutput) {
-    const AccessorRW<DT, dim> acc(region, fid);
-    assert(acc.accessor.is_dense_arbitrary(rect));
-    ptr = acc.ptr(rect);
-  } else {
-    const AccessorWO<DT, dim> acc(region, fid);
-    assert(acc.accessor.is_dense_arbitrary(rect));
-    ptr = acc.ptr(rect);
-    // FIXME: currently we zero init the region if not read output
-    //assign_kernel<DT><<<GET_BLOCKS(rect.volume()), CUDA_NUM_THREADS>>>(
-    //    ptr, rect.volume(), 0.0f);
-    //checkCUDA(cudaDeviceSynchronize());
-  }
-}
-
-template<typename DT, int dim>
-TensorAccessorW<DT, dim>::TensorAccessorW()
-{
-}
-
-template<typename DT>
-const DT* helperGetTensorPointerRO(PhysicalRegion region,
-                                   RegionRequirement req,
-                                   FieldID fid,
-                                   Context ctx,
-                                   Runtime* runtime)
-{
-  Domain domain = runtime->get_index_space_domain(
-      ctx, req.region.get_index_space());
-  switch (domain.get_dim()) {
-#define DIMFUNC(DIM) \
-    case DIM: \
-    { \
-      TensorAccessorR<DT, DIM> acc(region, req, fid, ctx, runtime); \
-      return acc.ptr; \
-    }
-    LEGION_FOREACH_N(DIMFUNC)
-#undef DIMFUNC
-    default:
-    {
-      fprintf(stderr, "Unsupported accessor dimension");
-      assert(false);
-      return NULL;
-    }
-  }
-}
-
-template<typename DT>
-DT* helperGetTensorPointerRW(PhysicalRegion region,
-                             RegionRequirement req,
-                             FieldID fid,
-                             Context ctx,
-                             Runtime* runtime)
-{
-  Domain domain = runtime->get_index_space_domain(
-      ctx, req.region.get_index_space());
-  switch (domain.get_dim()) {
-#define DIMFUNC(DIM) \
-    case DIM: \
-    { \
-      TensorAccessorW<DT, DIM> acc(region, req, fid, ctx, runtime, true/*readOutput*/); \
-      return acc.ptr; \
-    }
-    LEGION_FOREACH_N(DIMFUNC)
-#undef DIMFUNC
-    default:
-    {
-      fprintf(stderr, "Unsupported accessor dimension");
-      assert(false);
-      return NULL;
-    }
-  }
-}
-
-template<typename DT>
-DT* helperGetTensorPointerWO(PhysicalRegion region,
-                             RegionRequirement req,
-                             FieldID fid,
-                             Context ctx,
-                             Runtime* runtime)
-{
-  Domain domain = runtime->get_index_space_domain(
-      ctx, req.region.get_index_space());
-  switch (domain.get_dim()) {
-#define DIMFUNC(DIM) \
-    case DIM: \
-    { \
-      TensorAccessorW<DT, DIM> acc(region, req, fid, ctx, runtime, false/*readOutput*/); \
-      return acc.ptr; \
-    }
-    LEGION_FOREACH_N(DIMFUNC)
-#undef DIMFUNC
-    default:
-    {
-      fprintf(stderr, "Unsupported accessor dimension");
-      assert(false);
-      return NULL;
-    }
-  }
-}
-
-#define DIMFUNC(DIM) \
-  template class TensorAccessorR<float, DIM>; \
-  template class TensorAccessorR<int32_t, DIM>; \
-  template class TensorAccessorR<int64_t, DIM>; \
-  template class TensorAccessorW<float, DIM>; \
-  template class TensorAccessorW<int32_t, DIM>; \
-  template class TensorAccessorW<int64_t, DIM>;
-  LEGION_FOREACH_N(DIMFUNC)
-#undef DIMFUNC
-
-template const float* helperGetTensorPointerRO(
-  PhysicalRegion region, RegionRequirement req, FieldID fid, Context ctx, Runtime* runtime);
-
-template float* helperGetTensorPointerRW(
-  PhysicalRegion region, RegionRequirement req, FieldID fid, Context ctx, Runtime* runtime);
-
-template float* helperGetTensorPointerWO(
-  PhysicalRegion region, RegionRequirement req, FieldID fid, Context ctx, Runtime* runtime);
-
-template const double* helperGetTensorPointerRO(
-  PhysicalRegion region, RegionRequirement req, FieldID fid, Context ctx, Runtime* runtime);
-
-template double* helperGetTensorPointerRW(
-  PhysicalRegion region, RegionRequirement req, FieldID fid, Context ctx, Runtime* runtime);
-
-template double* helperGetTensorPointerWO(
-  PhysicalRegion region, RegionRequirement req, FieldID fid, Context ctx, Runtime* runtime);
-
-template const int32_t* helperGetTensorPointerRO(
-  PhysicalRegion region, RegionRequirement req, FieldID fid, Context ctx, Runtime* runtime);
-
-template int32_t* helperGetTensorPointerRW(
-  PhysicalRegion region, RegionRequirement req, FieldID fid, Context ctx, Runtime* runtime);
-
-template int32_t* helperGetTensorPointerWO(
-  PhysicalRegion region, RegionRequirement req, FieldID fid, Context ctx, Runtime* runtime);
-
-template const int64_t* helperGetTensorPointerRO(
-  PhysicalRegion region, RegionRequirement req, FieldID fid, Context ctx, Runtime* runtime);
-
-template int64_t* helperGetTensorPointerRW(
-  PhysicalRegion region, RegionRequirement req, FieldID fid, Context ctx, Runtime* runtime);
-
-template int64_t* helperGetTensorPointerWO(
-  PhysicalRegion region, RegionRequirement req, FieldID fid, Context ctx, Runtime* runtime);
->>>>>>> d7025ce1
+}; // namespace FlexFlow