--- conflicted
+++ resolved
@@ -1191,19 +1191,10 @@
         dot.add_node(node, {{"label", node.to_string()}});
       }
     } else {
-<<<<<<< HEAD
-      RecordFormatter rf, meta_row, machine_view_row, runtime_cost_row,
-          memory_cost_row;
-      MachineView mv = strategy.at(node);
-      std::ostringstream oss;
-      CostMetrics op_cost =
-          this->model->simulator->measure_operator_cost(node.ptr, mv);
-=======
       RecordFormatter rf, meta_row, machine_view_row, runtime_code, memory_code, runtime_cost_row, memory_cost_row;
       MachineView mv = strategy.at(node);
       std::ostringstream oss;
       CostMetrics op_cost = this->model->simulator->measure_operator_cost(node.ptr, mv);
->>>>>>> cdf8a9e4
       switch (node.ptr->op_type) {
         case OP_REPARTITION: {
           Repartition *rp = (Repartition *)node.ptr;
@@ -1242,51 +1233,6 @@
       for (int device_id : mv.device_ids()) {
         machine_view_row << std::to_string(device_id);
       }
-<<<<<<< HEAD
-
-      // get memory cost
-      size_t input_mem = op_cost.inputs_memory;
-      if (node.ptr->numInputs > 0) {
-        input_mem /= (*node.ptr->inputs)->get_total_num_parts();
-      }
-      size_t output_mem = op_cost.outputs_memory;
-      if (node.ptr->numOutputs > 0) {
-        output_mem /= (*node.ptr->outputs)->get_total_num_parts();
-      }
-      size_t weight_mem = op_cost.weights_memory;
-      if (node.ptr->numWeights > 0) {
-        weight_mem /= (*node.ptr->weights)->get_total_num_parts();
-      }
-
-      std::string sum_str = std::to_string(op_cost.total_memory());
-      std::string im_str = std::to_string(input_mem);
-      std::string om_str = std::to_string(output_mem);
-      std::string wm_str = std::to_string(weight_mem);
-
-      // convert to scientific notation
-      int const NUM_COSTS = 4;
-      std::string costs[NUM_COSTS] = {sum_str, im_str, om_str, wm_str};
-      for (int i = 0; i < NUM_COSTS; i++) {
-        int const PRECISION = 4;
-        int dec_index = 1;
-        std::string cost = costs[i];
-        if (cost[0] == '-')
-          dec_index++;
-        costs[i] = cost.substr(0, dec_index) + '.' +
-                   cost.substr(dec_index, PRECISION) + 'e' +
-                   std::to_string(cost.length() - dec_index);
-      }
-
-      runtime_cost_row << "ft" + std::to_string(op_cost.forward_time)
-                       << "bt" + std::to_string(op_cost.backward_time)
-                       << "st" + std::to_string(op_cost.sync_time);
-      memory_cost_row << "sum" + costs[0] << "im" + costs[1] << "om" + costs[2]
-                      << "wm" + costs[3];
-
-      rf << node.to_string() << std::to_string(node.guid) << meta_row
-         << machine_view_row << runtime_cost_row << memory_cost_row;
-=======
-      
       rf << node.to_string() << std::to_string(node.guid) << meta_row
          << machine_view_row;
 
@@ -1312,7 +1258,6 @@
         rf << runtime_code << runtime_cost_row << memory_code << memory_cost_row;
       }
        
->>>>>>> cdf8a9e4
       dot.add_record_node(node, rf);
     }
 
