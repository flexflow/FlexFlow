/* Copyright 2021 CMU, Facebook, LANL, MIT, and Stanford (alphabetical)
 *
 * Licensed under the Apache License, Version 2.0 (the "License");
 * you may not use this file except in compliance with the License.
 * You may obtain a copy of the License at
 *
 *     http://www.apache.org/licenses/LICENSE-2.0
 *
 * Unless required by applicable law or agreed to in writing, software
 * distributed under the License is distributed on an "AS IS" BASIS,
 * WITHOUT WARRANTIES OR CONDITIONS OF ANY KIND, either express or implied.
 * See the License for the specific language governing permissions and
 * limitations under the License.
 */

#include "flexflow/substitution.h"
#include "flexflow/dominators.h"
#include "flexflow/ffconst_utils.h"
#include "flexflow/graph.h"
#include "flexflow/graph_structures.h"
#include "flexflow/ops/attention.h"
#include "flexflow/ops/concat.h"
#include "flexflow/ops/conv_2d.h"
#include "flexflow/ops/dropout.h"
#include "flexflow/ops/element_binary.h"
#include "flexflow/ops/embedding.h"
#include "flexflow/ops/flat.h"
#include "flexflow/ops/linear.h"
#include "flexflow/ops/noop.h"
#include "flexflow/ops/pool_2d.h"
#include "flexflow/ops/softmax.h"
#include "flexflow/ops/split.h"
#include "flexflow/parallel_ops/combine.h"
#include "flexflow/parallel_ops/fused_parallel_op.h"
#include "flexflow/parallel_ops/partition.h"
#include "flexflow/parallel_ops/reduction.h"
#include "flexflow/parallel_ops/replicate.h"
#include "flexflow/utils/dot/dot_file.h"
#include <chrono>
#include <iomanip>

namespace FlexFlow::PCG {

using namespace Legion;

LegionRuntime::Logger::Category log_xfers("xfers");
LegionRuntime::Logger::Category log_xfer_matches("xfer_matches");

const TensorX TensorX::NO_TX = TensorX();

bool TensorX::operator==(TensorX const &other) const {
  return this->op == other.op && this->idx == other.idx;
}

bool TensorX::operator!=(TensorX const &other) const {
  return !this->operator==(other);
}

GraphXfer *create_combine_inception(FFModel *model,
                                    int num_convs,
                                    int num_dims,
                                    int num_parts);

GraphXfer *create_combine_concat(FFModel *model,
                                 int num_inputs,
                                 int num_dims,
                                 int num_parts);

GraphXfer *create_replicate_linear_combine(FFModel *model,
                                           int num_dims,
                                           int num_parts,
                                           ActiMode activation,
                                           bool use_bias);

GraphXfer *create_partition_linear_combine(FFModel *model,
                                           int num_dims,
                                           int num_parts,
                                           ActiMode activation,
                                           bool use_bias);

GraphXfer *create_partition_conv2d_combine(FFModel *model,
                                           int num_dims,
                                           int num_parts);

GraphXfer *create_partition_attention_combine(FFModel *model,
                                              int num_heads,
                                              int num_parts);

GraphXfer *create_replicate_attention_reduce(FFModel *model,
                                             int num_heads,
                                             int num_parts);

GraphXfer *create_partition_add_combine(FFModel *model,
                                        int parallel_dim,
                                        int num_parts);
GraphXfer *create_partition_relu_combine(FFModel *model,
                                         int parallel_dim,
                                         int num_parts);

GraphXfer *create_partition_concat_combine(FFModel *model,
                                           int num_inputs,
                                           int concat_dim,
                                           int parallel_dim,
                                           int num_parts);

GraphXfer *create_partition_softmax_combine(FFModel *model,
                                            int softmax_dim,
                                            int part_dim,
                                            int num_parts);
GraphXfer *leading_relu_branch_combine(FFModel *model,
                                       int parallel_dim,
                                       int num_parts,
                                       int num_combines);
GraphXfer *leading_relu_branch_partition(FFModel *model,
                                         int parallel_dim,
                                         int num_parts,
                                         int num_partitions);
GraphXfer *
    create_linear_relu_merge(FFModel *model, int num_dims, bool use_bias);

PMConstraint::PMConstraint(Compare c, PMParameter p, int v)
    : comp(c), para(p), value(v) {}

TNConstraint::TNConstraint(Compare c, TNParameter p, DIMParameter d, int v)
    : singlePara(true), comp(c), para1(p), dim1(d), value(v) {}

TNConstraint::TNConstraint(
    Compare c, TNParameter p1, DIMParameter d1, TNParameter p2, DIMParameter d2)
    : singlePara(false), comp(c), para1(p1), para2(p2), dim1(d1), dim2(d2) {}

tl::optional<ParallelTensor> TensorX::to_tensor(GraphXfer const *xfer) const {
  if (op != NULL) {
    assert(op->mapOp.ptr != NULL);
    return op->mapOp.ptr->outputs[idx];
  } else {
    auto const &it = xfer->mappedInputs.find(idx);
    if (it == xfer->mappedInputs.end()) {
      return tl::nullopt;
    }
    assert(it != xfer->mappedInputs.end());
    Node op = it->second.first;
    int outIdx = it->second.second;
    return op.ptr->outputs[outIdx];
  }
}

OpX::OpX(const OperatorType _type,
         int num_inputs,
         int num_outputs,
         TensorX const &input0,
         TensorX const &input1,
         TensorX const &input2,
         TensorX const &input3)
    : type(_type), mapOp(Node::INVALID_NODE), matchOpX(NULL) {
  TensorX all_inputs[MAX_NUM_INPUTS];
  all_inputs[0] = input0;
  all_inputs[1] = input1;
  all_inputs[2] = input2;
  all_inputs[3] = input3;
  for (int i = 0; i < num_inputs; i++) {
    inputs.push_back(all_inputs[i]);
  }
  for (int i = 0; i < num_outputs; i++) {
    TensorX out(this, i);
    outputs.push_back(out);
  }
}

OpX::OpX(const OperatorType _type,
         int num_inputs,
         int num_outputs,
         TensorX const *input_array)
    : type(_type), mapOp(Node::INVALID_NODE), matchOpX(NULL) {
  for (int i = 0; i < num_inputs; i++) {
    inputs.push_back(input_array[i]);
  }
  for (int i = 0; i < num_outputs; i++) {
    TensorX out(this, i);
    outputs.push_back(out);
  }
}

bool OpX::add_pm_constraint(Compare comp, PMParameter para, int value) {
  PMConstraint pmc(comp, para, value);
  pmConstraints.push_back(pmc);
  return true;
}

bool OpX::add_input_constraint(Compare comp,
                               TNParameter para,
                               DIMParameter dim,
                               int value) {
  TNConstraint tnc(comp, para, dim, value);
  tnConstraints.push_back(tnc);
  return true;
}

bool OpX::add_input_constraint(Compare comp,
                               TNParameter para1,
                               DIMParameter dim1,
                               TNParameter para2,
                               DIMParameter dim2) {
  TNConstraint tnc(comp, para1, dim1, para2, dim2);
  tnConstraints.push_back(tnc);
  return true;
}

bool OpX::get_pm_constraint(PMParameter para, int &value) const {
  for (size_t i = 0; i < pmConstraints.size(); i++)
    if ((pmConstraints[i].comp == COMPARE_EQ) &&
        (pmConstraints[i].para == para)) {
      value = pmConstraints[i].value;
      return true;
    }
  return false;
}

GraphXfer::GraphXfer(FFModel *_model) : model(_model), tensorId(10) {}

TensorX GraphXfer::new_tensor(void) {
  TensorX t;
  t.op = NULL;
  t.idx = tensorId++;
  return t;
}

bool GraphXfer::map_output(TensorX const &src, TensorX const &dst) {
  mappedOutputs[src] = dst;
  return true;
}

bool GraphXfer::can_match(OpX *srcOp, Node const &op, Graph const *graph) {
  if (srcOp->type != op.ptr->op_type)
    return false;
  // check num input tensors
  if ((int)srcOp->inputs.size() != op.ptr->numInputs)
    return false;
  // check pmConstraints
  for (size_t i = 0; i < srcOp->pmConstraints.size(); i++) {
    PMConstraint pmc = srcOp->pmConstraints[i];
    int actValue = 0;
    assert(op.ptr->get_int_parameter(pmc.para, &actValue));
    // printf("pmc[%d] para(%d) comp(%d) value(%d) actValue(%d)\n",
    //        i, pmc.para, pmc.comp, pmc.value, actValue);
    switch (pmc.comp) {
      case COMPARE_EQ: {
        if (actValue != pmc.value)
          return false;
        break;
      }
      case COMPARE_NE: {
        if (actValue == pmc.value)
          return false;
        break;
      }
      case COMPARE_LT: {
        if (actValue >= pmc.value)
          return false;
        break;
      }
      case COMPARE_LE: {
        if (actValue > pmc.value)
          return false;
        break;
      }
      case COMPARE_GT: {
        if (actValue <= pmc.value)
          return false;
        break;
      }
      case COMPARE_GE: {
        if (actValue < pmc.value)
          return false;
        break;
      }
      default:
        assert(false);
    }
  }
  // check inputs
  std::map<int, std::pair<Node, int>> newMapInputs;
  for (size_t i = 0; i < srcOp->inputs.size(); i++) {
    TensorX in = srcOp->inputs[i];
    if (in.op == NULL) {
      // input tensor
      std::multimap<int, std::pair<Node, int>>::const_iterator it;
      it = mappedInputs.find(in.idx);
      if (it != mappedInputs.end()) {
        Node mappedOp = it->second.first;
        int mappedIdx = it->second.second;
        if (!(graph->has_edge(mappedOp, op, mappedIdx, i)))
          return false;
      } else {
        std::map<int, std::pair<Node, int>>::const_iterator newit;
        newit = newMapInputs.find(in.idx);
        if (newit != newMapInputs.end()) {
          Node mappedOp = newit->second.first;
          int mappedIdx = newit->second.second;
          if (!(graph->has_edge(mappedOp, op, mappedIdx, i)))
            return false;
        } else {
          auto const &list = graph->inEdges.find(op)->second;
          for (auto const &e : list) {
            if (e.dstIdx == (int)i) {
              newMapInputs.insert(
                  std::make_pair(in.idx, std::make_pair(e.srcOp, e.srcIdx)));
            }
          }
        }
        // Do nothing when we check the match
        /* mapped in.idx to an op
        std::set<Edge, EdgeCompare> list = graph->inEdges.find(op)->second;
        std::set<Edge, EdgeCompare>::const_iterator it2;
        for (it2 = list.begin(); it2 != list.end(); it2++) {
          Edge e = *it2;
          if (e.dstIdx == i)
            mappedInputs[in.idx] = std::make_pair(e.srcOp, e.srcIdx);
        }*/
      }
    } else {
      // intermediate tensor
      assert(in.op->mapOp != Node::INVALID_NODE);
      if (!(graph->has_edge(in.op->mapOp, op, in.idx, i)))
        return false;
    }
  }
  // check tnConstraints
  for (size_t i = 0; i < srcOp->tnConstraints.size(); i++) {
    TNConstraint tnc = srcOp->tnConstraints[i];
    int actValue = 0, expValue = 0;
    if (tnc.singlePara) {
      assert(op.ptr->get_tensor_parameter(tnc.para1, tnc.dim1, &actValue));
      expValue = tnc.value;
    } else {
      assert(op.ptr->get_tensor_parameter(tnc.para1, tnc.dim1, &actValue));
      assert(op.ptr->get_tensor_parameter(tnc.para2, tnc.dim2, &expValue));
    }
    switch (tnc.comp) {
      case COMPARE_EQ: {
        if (actValue != expValue)
          return false;
        break;
      }
      case COMPARE_NE: {
        if (actValue == expValue)
          return false;
        break;
      }
      case COMPARE_LT: {
        if (actValue >= expValue)
          return false;
        break;
      }
      case COMPARE_LE: {
        if (actValue > expValue)
          return false;
        break;
      }
      case COMPARE_GT: {
        if (actValue <= expValue)
          return false;
        break;
      }
      case COMPARE_GE: {
        if (actValue < expValue)
          return false;
        break;
      }
      default:
        assert(false);
    }
  }
  return true;
}

void GraphXfer::match(OpX *srcOp, Node const &op, Graph const *graph) {
  for (size_t i = 0; i < srcOp->inputs.size(); i++) {
    TensorX in = srcOp->inputs[i];
    if (in.op == NULL) {
      // Update mappedInputs
      auto const &list = graph->inEdges.find(op)->second;
      for (auto const &e : list) {
        if (e.dstIdx == (int)i) {
          mappedInputs.insert(
              std::make_pair(in.idx, std::make_pair(e.srcOp, e.srcIdx)));
        }
      }
    }
  }
  // Map srcOp to Op
  srcOp->mapOp = op;
  mappedOps[op] = srcOp;
}

void GraphXfer::unmatch(OpX *srcOp, Node const &op, Graph const *graph) {
  for (size_t i = 0; i < srcOp->inputs.size(); i++) {
    log_xfer_matches.spew() << "umatch iteration " << i;
    TensorX in = srcOp->inputs[i];
    if (in.op == NULL) {
      // Update mappedInputsa
      std::multimap<int, std::pair<Node, int>>::iterator it;
      log_xfer_matches.spew() << "Starting find";
      it = mappedInputs.find(in.idx);
      log_xfer_matches.spew() << "Finished find";
      if (it != mappedInputs.end()) {
        mappedInputs.erase(it);
      }
    }
  }
  log_xfer_matches.spew() << "Finished the unmatch loop";
  // Unmap op
  mappedOps.erase(op);
  srcOp->mapOp.guid = 0;
  srcOp->mapOp.ptr = NULL;
  log_xfer_matches.spew() << "Returning from unmatch";
}

GraphXferMatch::GraphXferMatch(GraphXfer const *xfer) : xfer(xfer) {}

void GraphXferMatch::add_mapping(Node const &node, OpX *opx) {
  this->nodeToOpX[node] = opx;
  this->opXToNode[opx] = node;
}

void GraphXferMatch::add_mapping(OpX *opx, Node const &node) {
  this->add_mapping(node, opx);
}

void GraphXferMatch::add_output_mapping(TensorX const &src,
                                        TensorX const &dst) {
  this->mappedOutputs[src] = dst;
}

OpX *GraphXferMatch::at(Node const &n) const {
  return this->nodeToOpX.at(n);
}

Node GraphXferMatch::at(OpX *opx) const {
  return this->opXToNode.at(opx);
}

void GraphXferMatch::set_graph(Graph const *g) {
  this->graph_hash = g->hash();
}

bool GraphXferMatch::containsNode(Graph const *g, Node const &n) const {
  assert(g->hash() == this->graph_hash);

  return this->nodeToOpX.find(n) != this->nodeToOpX.end();
}

bool GraphXferMatch::containsEdge(Graph const *g, Edge const &e) const {
  assert(g->hash() == this->graph_hash);

  bool contains_src = this->containsNode(g, e.srcOp);
  bool contains_dst = this->containsNode(g, e.dstOp);

  return contains_src && contains_dst;
}

GraphXfer const *GraphXferMatch::get_xfer() const {
  return this->xfer;
}

std::unordered_set<Node> GraphXferMatch::get_nodes() const {
  std::unordered_set<Node> nodes;
  for (auto const &kv : nodeToOpX) {
    nodes.insert(kv.first);
  }

  return nodes;
}

GraphXferMatch GraphXfer::get_match_record(Graph const *g) const {
  GraphXferMatch match(this);

  for (auto const &kv : this->mappedOps) {
    match.add_mapping(kv.first, kv.second);
  }

  for (auto const &kv : this->mappedOutputs) {
    match.add_output_mapping(kv.first, kv.second);
  }

  match.set_graph(g);

  return match;
}

void GraphXfer::find_matches(Graph const *graph,
                             std::vector<GraphXferMatch> &matches) {
  this->find_matches(0, graph, matches);
}

void GraphXfer::find_matches(int depth,
                             Graph const *graph,
                             std::vector<GraphXferMatch> &matches) {
  log_xfer_matches.spew() << "find_matches at depth: " << depth;
  if (depth >= (int)srcOps.size()) {
    log_xfer_matches.spew() << "Achieved adequate depth";
    // Create dst operators
    bool pass = true;
    for (OpX *dstOp : this->dstOps) {
      pass &= create_new_operator(dstOp, dstOp->mapOp);
      if (!pass) {
        break;
      }
    }
    log_xfer_matches.spew() << "Completed create dst operators";
    if (!pass) {
      log_xfer_matches.spew() << "Did not pass. Returning.";
      return;
    }
    log_xfer_matches.spew() << "Checking external edges";
    // Check that output tensors with external edges are mapped
    for (auto const &opIt : mappedOps) {
      auto const &list = graph->outEdges.at(opIt.first);
      for (auto const &e : list) {
        if (mappedOps.find(e.dstOp) == mappedOps.end()) {
          // dstOp is external, (srcOp, srcIdx) must be in mappedOutputs
          TensorX srcTen;
          srcTen.op = opIt.second;
          srcTen.idx = e.srcIdx;
          if (mappedOutputs.find(srcTen) == mappedOutputs.end()) {
            pass = false;
            return;
          }
        }
      }
    }
    log_xfer_matches.spew() << "Completed checking external edges";
    // Generate a new graph by applying xfer rule
    log_xfer_matches.spew() << "Creating new graph";
    SimplificationSettings
        settings; // leave everything disabeld since we don't care about cost
    Graph *newGraph = this->create_new_graph(graph, settings);
    log_xfer_matches.spew() << "Completed creating new graph";

    // Check that the new graph should not have any loop
    log_xfer_matches.spew() << "Checking for loop";
    if (newGraph->has_loop()) {
      printf("Found a new graph with LOOP!!!!\n");
      newGraph->print();
      delete newGraph;
      return;
    }
    log_xfer_matches.spew() << "Finished checking for loop";
    // TODO: remove me for better performance
    log_xfer_matches.spew() << "Checking correctness";
    assert(newGraph->check_correctness());
    log_xfer_matches.spew() << "Finished checking correctness";
    log_xfer_matches.spew() << "Getting match record";
    GraphXferMatch match_record = this->get_match_record(graph);
    log_xfer_matches.spew() << "Finished getting match record";
    matches.push_back(match_record);
  } else {
    OpX *srcOp = srcOps[depth];
    for (auto const &it : graph->inEdges) {
      log_xfer_matches.spew() << "Exploring node " << it.first.to_string();
      // printf("can_match(%d)\n", can_match(srcOp, it->first, graph));
      if (can_match(srcOp, it.first, graph) &&
          (mappedOps.find(it.first) == mappedOps.end())) {
        Node op = it.first;
        // Check mapOutput
        this->match(srcOp, op, graph);
        this->find_matches(depth + 1, graph, matches);
        log_xfer_matches.spew() << "Completed find matches. Unmatching";
        this->unmatch(srcOp, op, graph);
        log_xfer_matches.spew() << "Finished unmatching";
      }
    }
  }
}

<<<<<<< HEAD
template<typename GraphComp>
void GraphXfer::run(int depth, Graph* graph,
                    std::priority_queue<Graph*, std::vector<Graph*>, GraphComp>& candidates,
                    std::unordered_set<size_t>& hashmap, float threshold, int maxNumOps, 
                    SimplificationSettings const &simplification_settings,
                    int& num_matches_found, int& num_matches_rejected)
{
  //printf("run: depth(%d) srcOps.size(%zu) graph.size(%zu) candidates(%zu)\n", depth, srcOps.size(), graph->inEdges.size(), candidates.size());
=======
void GraphXfer::run(
    int depth,
    Graph *graph,
    std::priority_queue<Graph *, std::vector<Graph *>, GraphCompare>
        &candidates,
    std::unordered_set<size_t> &hashmap,
    float threshold,
    int maxNumOps,
    SimplificationSettings const &simplification_settings,
    int &num_matches_found,
    int &num_matches_rejected) {
  // printf("run: depth(%d) srcOps.size(%zu) graph.size(%zu) candidates(%zu)\n",
  // depth, srcOps.size(), graph->inEdges.size(), candidates.size());
>>>>>>> 31b9d3a3
  if (depth >= (int)srcOps.size()) {
    // Create dst operators
    bool pass = true;
    for (OpX *dstOp : this->dstOps) {
      if (pass) {
        pass &= create_new_operator(dstOp, dstOp->mapOp);
      }
    }
    if (!pass)
      return;
    // Check that output tensors with external edges are mapped
    for (auto const &opIt : mappedOps) {
      auto const &list = graph->outEdges[opIt.first];
      for (auto const &e : list) {
        if (mappedOps.find(e.dstOp) == mappedOps.end()) {
          // dstOp is external, (srcOp, srcIdx) must be in mappedOutputs
          TensorX srcTen;
          srcTen.op = opIt.second;
          srcTen.idx = e.srcIdx;
          if (mappedOutputs.find(srcTen) == mappedOutputs.end()) {
            pass = false;
            return;
          }
        }
      }
    }
    // Generate a new graph by applying xfer rule
    log_xfers.spew() << "Found a match for xfer: " << this->get_name();
    num_matches_found++;
    Graph *newGraph = this->create_new_graph(graph, simplification_settings);
    // Check that the new graph should not have any loop
    if (newGraph->has_loop()) {
      printf("Found a new graph with LOOP!!!!\n");
      newGraph->print();
      delete newGraph;
      return;
    }
    // TODO: remove me for better performance
    assert(newGraph->check_correctness());
    if (newGraph->optimal_cost() < threshold &&
        (int)newGraph->inEdges.size() < maxNumOps) {
      if (hashmap.find(newGraph->hash()) == hashmap.end()) {
        hashmap.insert(newGraph->hash());
        log_xfers.spew() << "Found new candidate";
        // newGraph->print_dot();
        candidates.push(newGraph);
      }
    } else {
      num_matches_rejected++;
      delete newGraph;
    }
  } else {
    OpX *srcOp = srcOps[depth];
    for (auto const &it : graph->inEdges) {
      // printf("can_match(%d)\n", can_match(srcOp, it->first, graph));
      if (can_match(srcOp, it.first, graph) &&
          (mappedOps.find(it.first) == mappedOps.end())) {
        Node op = it.first;
        // Check mapOutput
        match(srcOp, op, graph);
        run(depth + 1,
            graph,
            candidates,
            hashmap,
            threshold,
            maxNumOps,
            simplification_settings,
            num_matches_found,
            num_matches_rejected);
        unmatch(srcOp, op, graph);
      }
    }
  }
}

Node Graph::find_source_node() const {
  using FlexFlow::PCG::Utils::roots;

  std::unordered_set<Node> source_nodes = roots(*this);
  assert(source_nodes.size() == 1);

  return *source_nodes.begin();
}

Node Graph::find_sink_node() const {
  using FlexFlow::PCG::Utils::leaves;

  std::unordered_set<Node> sink_nodes = leaves(*this);
  assert(sink_nodes.size() == 1);

  return *sink_nodes.begin();
}

void Graph::reshape_output_tensor(ParallelTensorShape const &desired_shape) {
  Node output_node = this->find_sink_node();

  assert(output_node.ptr->numOutputs == 1);
  ParallelTensor output_tensor = output_node.ptr->outputs[0];

  assert(output_tensor->num_dims == desired_shape.num_dims);

  for (int i = 0; i < output_tensor->num_dims; i++) {
    int current_size = output_tensor->dims[i].size;
    int current_degree = output_tensor->dims[i].degree;

    int desired_size = desired_shape.dims[i].size;
    int desired_degree = desired_shape.dims[i].degree;

    assert(current_size == desired_size);

    if (current_degree < desired_degree) {
      // we need to partition
      assert(desired_degree % current_degree == 0);
      int partition_factor = desired_degree / current_degree;

      Node partition_node = model->get_or_create_repartition_node(
          output_tensor, i, partition_factor);
      this->add_edge(output_node, partition_node, 0, 0);

      output_node = partition_node;
      output_tensor = partition_node.ptr->outputs[0];
      current_degree *= partition_factor;

    } else if (current_degree > desired_degree) {
      // we need to combine
      assert(current_degree % desired_degree == 0);
      int combine_factor = current_degree / desired_degree;

      Node combine_node =
          model->get_or_create_combine_node(output_tensor, i, combine_factor);
      this->add_edge(output_node, combine_node, 0, 0);

      output_node = combine_node;
      output_tensor = combine_node.ptr->outputs[0];
      current_degree /= combine_factor;
    }

    assert(current_degree == desired_degree);
  }

  assert(output_tensor == output_node.ptr->outputs[0]);
  assert(output_tensor->num_dims == desired_shape.num_dims);
  for (int i = 0; i < desired_shape.num_dims; i++) {
    assert(output_tensor->dims[i].size == desired_shape.dims[i].size);
    assert(output_tensor->dims[i].degree == desired_shape.dims[i].degree);
  }
}

std::unique_ptr<Graph> Graph::with_output_tensor_reshaped_to(
    ParallelTensorShape const &shape) const {
  auto g = std::unique_ptr<Graph>(new Graph(*this));
  g->reshape_output_tensor(shape);
  return g;
}

/* Graph::Graph(Graph const &graph) */
/*   : Graph(&graph) */
/* { } */

/* Graph::Graph(Graph const *graph) */
/*   : Graph(graph->model) */
/* { */
/*   for (auto const &kv : graph->inEdges) { */
/*     Node const &node = kv.first; */
/*     std::unordered_set<Edge> const &edge_set = kv.second; */

/*     for (auto const &edge : edge_set) { */
/*       this->add_edge(edge.srcOp, edge.dstOp, edge.srcIdx) */
/*     } */
/*   } */
/* } */

Graph *GraphXfer::create_new_graph(
    Graph const *graph, SimplificationSettings const &simplification_settings) {
  Graph *newGraph = new Graph(model);
  // Step 1: map dst ops
  std::vector<OpX *>::const_iterator dstIt;
  // Step 2: add edges to the graph
  for (auto const &opIt : graph->inEdges)
    if (mappedOps.find(opIt.first) == mappedOps.end()) {
      // Unmapped ops
      auto const &list = opIt.second;
      for (auto const &it : list)
        if (mappedOps.find(it.srcOp) != mappedOps.end()) {
          // mapped src -> unmapped dst
          TensorX srcTen;
          srcTen.op = mappedOps[it.srcOp];
          srcTen.idx = it.srcIdx;
          assert(mappedOutputs.find(srcTen) != mappedOutputs.end());
          TensorX dstTen = mappedOutputs[srcTen];
          newGraph->add_edge(dstTen.op->mapOp, it.dstOp, dstTen.idx, it.dstIdx);
        } else {
          // unmapped src -> unmmaped dst
          newGraph->add_edge(it.srcOp, it.dstOp, it.srcIdx, it.dstIdx);
        }
    }
  // Step 3: add edges for mapped ops
  for (dstIt = dstOps.begin(); dstIt != dstOps.end(); dstIt++) {
    OpX *dstOp = *dstIt;
    for (size_t i = 0; i < dstOp->inputs.size(); i++)
      if (dstOp->inputs[i].op == NULL) {
        // unmapped src -> mapped dst
        std::multimap<int, std::pair<Node, int>>::const_iterator it =
            mappedInputs.find(dstOp->inputs[i].idx);
        assert(it != mappedInputs.end());
        std::pair<Node, int> const &srcEdge = it->second;
        newGraph->add_edge(srcEdge.first, dstOp->mapOp, srcEdge.second, i);
      } else {
        // mapped src -> mapped dst
        OpX *srcOp = dstOp->inputs[i].op;
        int srcIdx = dstOp->inputs[i].idx;
        newGraph->add_edge(srcOp->mapOp, dstOp->mapOp, srcIdx, i);
      }
  }
  newGraph->simplify(simplification_settings);

  return newGraph;
}

bool GraphXfer::create_new_operator(OpX const *opx, Node &op) {
  ParallelTensor inputs[MAX_NUM_INPUTS];
  for (size_t i = 0; i < opx->inputs.size(); i++) {
    tl::optional<ParallelTensor> mapped = opx->inputs[i].to_tensor(this);
    if (!mapped.has_value()) {
      return false;
    }
    inputs[i] = mapped.value();
  }
  // Check that the total degree of inputs[0] does not exceed available
  // resources
  if (opx->inputs.size() > 0) {
    int degree = 1;
    for (int i = 0; i < inputs[0]->num_dims; i++)
      degree *= inputs[0]->dims[i].degree;
    if (degree > model->config.workersPerNode * model->config.numNodes &&
        (degree > model->config.cpusPerNode * model->config.numNodes))
      return false;
  }
  int num_inputs;
  if (opx->get_pm_constraint(PM_NUM_INPUTS, num_inputs) &&
      opx->inputs.size() != num_inputs) {
    return false;
  }
  int num_outputs;
  if (opx->get_pm_constraint(PM_NUM_OUTPUTS, num_outputs) &&
      opx->outputs.size() != num_outputs) {
    return false;
  }
  switch (opx->type) {
    case OP_NOOP: {
      op = model->get_or_create_noop_node(inputs[0]);
      break;
    }
    case OP_CONCAT: {
      int axis;
      assert(opx->get_pm_constraint(PM_AXIS, axis));
      op = model->get_or_create_concat_node(opx->inputs.size(), inputs, axis);
      break;
    }
    case OP_SPLIT: {
      int axis;
      assert(opx->get_pm_constraint(PM_AXIS, axis));
      int num_outputs = opx->outputs.size();
      int input_size = inputs[0]->dims[axis].size;

      if (input_size % num_outputs != 0) {
        op = Node::INVALID_NODE;
        // std::ostringstream oss;
        // oss << "Cannot create Split node. Failed check input_size %
        // num_outputs
        // == 0 ("
        //     << input_size << " % " << num_outputs << " == 0)";
        // throw std::runtime_error(oss.str());
      } else {
        int split_size = input_size / num_outputs;
        std::vector<int> split_sizes(num_outputs, split_size);
        assert(split_sizes.size() == num_outputs);
        op = model->get_or_create_split_node(inputs[0], split_sizes, axis);
      }
      break;
    }
    case OP_EW_ADD:
    case OP_EW_SUB:
    case OP_EW_MUL: {
      op = model->get_or_create_element_binary_node(
          inputs[0], inputs[1], opx->type);
      break;
    }
    case OP_RELU: {
      op = model->get_or_create_element_unary_node(
          inputs[0], opx->type, false, 0.0f);
      break;
    }
    case OP_CONV2D: {
      Conv2D *conv = (Conv2D *)opx->matchOpX->mapOp.ptr;
      Conv2DParams params = conv->get_params();
      op = model->get_or_create_node<Conv2D>(inputs[0], params);
      break;
    }
    case OP_POOL2D: {
      Pool2D *pool = (Pool2D *)opx->matchOpX->mapOp.ptr;
      Pool2DParams params = pool->get_params();
      op = model->get_or_create_node<Pool2D>(inputs[0], params);
      break;
    }
    case OP_FLAT: {
      op = model->get_or_create_flat_node(inputs[0]);
      break;
    }
    case OP_LINEAR: {
      int activation;
      assert(opx->matchOpX != NULL);
      assert(opx->matchOpX->mapOp.ptr != NULL);
      Linear *linear = (Linear *)opx->matchOpX->mapOp.ptr;
      // assert(opx->get_pm_constraint(PM_OUTPUT_CHANNELS, output_channels));
      assert(opx->get_pm_constraint(PM_ACTI, activation));
      op = model->get_or_create_linear_node(linear->layer_guid,
                                            inputs[0],
                                            linear->out_channels,
                                            (ActiMode)activation,
                                            linear->use_bias);
      break;
    }
    case OP_MULTIHEAD_ATTENTION: {
      int num_heads;
      assert(opx->matchOpX != NULL);
      assert(opx->matchOpX->mapOp.ptr != NULL);
      MultiHeadAttention *attn = (MultiHeadAttention *)opx->matchOpX->mapOp.ptr;
      assert(opx->get_pm_constraint(PM_NUM_HEADS, num_heads));
      op = model->get_or_create_multihead_attn_node(attn->layer_guid,
                                                    inputs[0],
                                                    inputs[1],
                                                    inputs[2],
                                                    attn->oProjSize,
                                                    num_heads,
                                                    attn->qProjSize,
                                                    attn->vProjSize,
                                                    attn->dropout,
                                                    attn->bias,
                                                    attn->add_bias_kv,
                                                    attn->add_zero_attn);
      break;
    }
    case OP_SOFTMAX: {
      int softmax_dim;
      assert(opx->get_pm_constraint(PM_SOFTMAX_DIM, softmax_dim));
      op = model->get_or_create_softmax_node(inputs[0], softmax_dim);
      break;
    }
    case OP_REPARTITION: {
      int repartition_dim, repartition_degree;
      assert(opx->get_pm_constraint(PM_REPARTITION_DIM, repartition_dim));
      assert(opx->get_pm_constraint(PM_REPARTITION_DEGREE, repartition_degree));
      op = model->get_or_create_repartition_node(
          inputs[0], repartition_dim, repartition_degree);
      break;
    }
    case OP_REPLICATE: {
      int replicate_dim, replicate_degree;
      assert(opx->get_pm_constraint(PM_REPLICATE_DIM, replicate_dim));
      assert(opx->get_pm_constraint(PM_REPLICATE_DEGREE, replicate_degree));
      op = model->get_or_create_replicate_node(
          inputs[0], replicate_dim, replicate_degree);
      break;
    }
    case OP_REDUCTION: {
      int reduction_dim, reduction_degree;
      assert(opx->get_pm_constraint(PM_REDUCTION_DIM, reduction_dim));
      assert(opx->get_pm_constraint(PM_REDUCTION_DEGREE, reduction_degree));
      op = model->get_or_create_reduction_node(
          inputs[0], reduction_dim, reduction_degree);
      break;
    }
    case OP_COMBINE: {
      int combine_dim, combine_degree;
      assert(opx->get_pm_constraint(PM_COMBINE_DIM, combine_dim));
      assert(opx->get_pm_constraint(PM_COMBINE_DEGREE, combine_degree));
      op = model->get_or_create_combine_node(
          inputs[0], combine_dim, combine_degree);
      break;
    }
    default: {
      std::cout << "opx->type = " << get_operator_type_name(opx->type)
                << std::endl;
      assert(false);
    }
  }
  // Check operator validness
  if (op == Node::INVALID_NODE)
    return false;
  // Check tnConstraints
  for (size_t i = 0; i < opx->tnConstraints.size(); i++) {
    TNConstraint tnc = opx->tnConstraints[i];
    int actValue = 0, expValue = 0;
    if (tnc.singlePara) {
      assert(op.ptr->get_tensor_parameter(tnc.para1, tnc.dim1, &actValue));
      expValue = tnc.value;
    } else {
      assert(op.ptr->get_tensor_parameter(tnc.para1, tnc.dim1, &actValue));
      assert(op.ptr->get_tensor_parameter(tnc.para2, tnc.dim2, &expValue));
    }
    switch (tnc.comp) {
      case COMPARE_EQ:
        if (actValue != expValue)
          return false;
        break;
      case COMPARE_NE:
        if (actValue == expValue)
          return false;
        break;
      case COMPARE_LT:
        if (actValue >= expValue)
          return false;
        break;
      case COMPARE_LE:
        if (actValue > expValue)
          return false;
        break;
      case COMPARE_GT:
        if (actValue <= expValue)
          return false;
        break;
      case COMPARE_GE:
        if (actValue < expValue)
          return false;
        break;
      default:
        assert(false);
    }
  }
  return true;
}

OpX *GraphXfer::create_noop(TensorX const &input) {
  OpX *noop = new OpX(OP_NOOP, 1, 1, input);
  return noop;
}

OpX *GraphXfer::create_concat(TensorX const *inputs,
                              int num_inputs,
                              OpX const *_matchOpX,
                              int concat_dim) {
  OpX *concat = new OpX(OP_CONCAT, num_inputs, 1 /*outputs*/, inputs);
  concat->matchOpX = _matchOpX;
  concat->add_pm_constraint(COMPARE_EQ, PM_AXIS, concat_dim);
  return concat;
}

OpX *GraphXfer::create_element_unary(TensorX const &input,
                                     OperatorType op_type) {
  OpX *eu = new OpX(op_type, 1 /*numInputs*/, 1, input);
  return eu;
}

OpX *GraphXfer::create_relu(TensorX const &input) {
  return this->create_element_unary(input, OP_RELU);
}

OpX *GraphXfer::create_element_binary(TensorX const &input1,
                                      TensorX const &input2,
                                      OperatorType op_type) {
  OpX *eb = new OpX(op_type, 2 /*numInputs*/, 1, input1, input2);
  return eb;
}

OpX *GraphXfer::create_linear(TensorX const &input,
                              OpX const *_matchOpX,
                              int num_dims,
                              ActiMode acti_mode,
                              bool use_bias) {
  // TODO FIXME @lockshaw @zhihao use_bias is completely unused
  OpX *li = new OpX(OP_LINEAR, 1, 1, input);
  li->matchOpX = _matchOpX;
  // li->add_pm_constraint(COMPARE_EQ, PM_OUTPUT_CHANNELS, out_channels);
  li->add_pm_constraint(COMPARE_EQ, PM_ACTI, acti_mode);
  li->add_input_constraint(COMPARE_EQ, INPUT_0, DIM_ND, num_dims);
  return li;
}

OpX *GraphXfer::create_conv2d(TensorX const &input, OpX const *matchOpX) {
  OpX *conv = new OpX(OP_CONV2D, 1, 1, input);
  conv->matchOpX = matchOpX;
  return conv;
}

OpX *GraphXfer::create_pool2d(TensorX const &input, OpX const *matchOpX) {
  OpX *pool = new OpX(OP_POOL2D, 1, 1, input);
  pool->matchOpX = matchOpX;
  return pool;
}

OpX *GraphXfer::create_attention(TensorX const &query,
                                 TensorX const &key,
                                 TensorX const &value,
                                 OpX const *_matchOpX,
                                 int num_heads) {
  OpX *attn = new OpX(OP_MULTIHEAD_ATTENTION, 3, 1, query, key, value);
  attn->matchOpX = _matchOpX;
  attn->add_pm_constraint(COMPARE_EQ, PM_NUM_HEADS, num_heads);
  attn->add_input_constraint(COMPARE_EQ, INPUT_0, DIM_ND, 4);
  attn->add_input_constraint(COMPARE_EQ, INPUT_1, DIM_ND, 4);
  attn->add_input_constraint(COMPARE_EQ, INPUT_2, DIM_ND, 4);
  return attn;
}

OpX *GraphXfer::create_softmax(TensorX const &input, int softmax_dim) {
  OpX *softmax = new OpX(OP_SOFTMAX, 1, 1, input);
  softmax->add_pm_constraint(COMPARE_EQ, PM_SOFTMAX_DIM, softmax_dim);
  return softmax;
}

OpX *GraphXfer::create_repartition(TensorX const &input,
                                   int repartition_dim,
                                   int num_parts) {
  OpX *part = new OpX(OP_REPARTITION, 1, 1, input);
  part->add_pm_constraint(COMPARE_EQ, PM_REPARTITION_DIM, repartition_dim);
  part->add_pm_constraint(COMPARE_EQ, PM_REPARTITION_DEGREE, num_parts);
  return part;
}

OpX *GraphXfer::create_replicate(TensorX const &input,
                                 int replicate_dim,
                                 int num_parts) {
  OpX *replicate = new OpX(OP_REPLICATE, 1, 1, input);
  replicate->add_pm_constraint(COMPARE_EQ, PM_REPLICATE_DIM, replicate_dim);
  replicate->add_pm_constraint(COMPARE_EQ, PM_REPLICATE_DEGREE, num_parts);
  return replicate;
}

OpX *GraphXfer::create_reduction(TensorX const &input,
                                 int reduction_dim,
                                 int num_parts) {
  OpX *reduction = new OpX(OP_REDUCTION, 1, 1, input);
  reduction->add_pm_constraint(COMPARE_EQ, PM_REDUCTION_DIM, reduction_dim);
  reduction->add_pm_constraint(COMPARE_EQ, PM_REDUCTION_DEGREE, num_parts);
  return reduction;
}

OpX *GraphXfer::create_combine(TensorX const &input,
                               int combine_dim,
                               int num_parts) {
  OpX *part = new OpX(OP_COMBINE, 1, 1, input);
  part->add_pm_constraint(COMPARE_EQ, PM_COMBINE_DIM, combine_dim);
  part->add_pm_constraint(COMPARE_EQ, PM_COMBINE_DEGREE, num_parts);
  return part;
}

/* std::vector<Device> MachineView::get_devices() const { */
/*   std::vector<Device> devices; */

/* } */

void Graph::print_strategy_computation_graph(
    std::unordered_map<Node, MachineView> const &strategy) const {
  DotFile<Node> dot(std::cout);
  this->export_strategy_computation_graph(strategy, dot);
}

void Graph::export_strategy_computation_graph(
    std::unordered_map<Node, MachineView> const &strategy,
    std::string const &out_filename) const {
  DotFile<Node> dot(out_filename);

  this->export_strategy_computation_graph(strategy, dot);
}

void Graph::export_strategy_computation_graph(
    std::unordered_map<Node, MachineView> const &strategy,
    DotFile<Node> &dot) const {
  using FlexFlow::PCG::Utils::GraphStructure;

  GraphStructure<Graph> s;

  for (auto const &node : s.get_nodes(*this)) {
    if (strategy.find(node) == strategy.end()) {
      dot.add_node(node, {{"label", node.to_string()}});
    } else {
      RecordFormatter rf, meta_row, machine_view_row;
      MachineView mv = strategy.at(node);
      std::ostringstream oss;
      switch (node.ptr->op_type) {
        case OP_REPARTITION: {
          Repartition *rp = (Repartition *)node.ptr;
          meta_row << std::to_string(rp->repartition_dim)
                   << std::to_string(rp->repartition_degree);
          break;
        }
        case OP_COMBINE: {
          Combine *c = (Combine *)node.ptr;
          meta_row << std::to_string(c->combine_dim)
                   << std::to_string(c->combine_degree);
          break;
        }
        case OP_REPLICATE: {
          Replicate *r = (Replicate *)node.ptr;
          meta_row << std::to_string(r->replicate_dim)
                   << std::to_string(r->replicate_degree);
          break;
        }
        case OP_REDUCTION: {
          Reduction *r = (Reduction *)node.ptr;
          meta_row << std::to_string(r->reduction_dim)
                   << std::to_string(r->reduction_degree);
          break;
        }
        default: {
          if (mv.ndims == 0) {
            meta_row << "N/A";
          } else {
            for (int i = 0; i < mv.ndims; i++) {
              meta_row << std::to_string(mv.dim[i]);
            }
          }
        }
      }
      for (int device_id : mv.device_ids()) {
        machine_view_row << std::to_string(device_id);
      }
      rf << node.to_string() << std::to_string(node.guid) << meta_row
         << machine_view_row;
      dot.add_record_node(node, rf);
    }

    for (auto const &edge : s.get_incoming_edges(*this, node)) {
      dot.add_edge(s.get_src(*this, edge), s.get_dst(*this, edge));
    }
  }

  dot.close();
}

template <typename T>
void create_mapping_xfers(
    FFModel *model,
    int degree,
    std::vector<GraphXfer *> &xfers,
    tl::optional<std::unordered_set<int>> dims = tl::nullopt) {
  std::vector<ParallelDimMappingRecord> records;
  T::construct_output_mappings(records);
  std::unordered_map<int, ParallelDimMappingRecord> output_mappings;

  std::unordered_set<int> all_dims;
  for (ParallelDimMappingRecord const &record : records) {
    assert(record.input_idx == 0);
    assert(record.get_type() == MappingRecordType::INPUT_OUTPUT);
    assert(record.output_idx == 0);
    assert(record.operation.has_value());

    all_dims.insert(record.input_dim);
    output_mappings.insert({record.input_dim, record});
  }

  if (dims.has_value()) {
    all_dims = dims.value();
  }

  for (int const input_dim : all_dims) {
    int output_dim = output_mappings.at(input_dim).output_dim;
    GraphXfer *subst = new GraphXfer(model);
    TensorX input = subst->new_tensor();

    OpX *original_op = subst->create_opx<T>(input, NULL /*matchOpX*/);
    subst->srcOps.push_back(original_op);

    OpX *pre;
    std::string pre_name;
    switch (output_mappings.at(input_dim).operation.value()) {
      case MappingOperation::PARTITION:
        pre = subst->create_repartition(input, input_dim, degree);
        pre_name = "partition";
        break;
      case MappingOperation::REPLICATE:
        pre = subst->create_replicate(input, input_dim, degree);
        pre_name = "replicate";
        break;
    }
    subst->dstOps.push_back(pre);

    OpX *new_op =
        subst->create_opx<T>(pre->outputs[0], original_op /*matchOpX*/);
    subst->dstOps.push_back(new_op);

    OpX *post;
    std::string post_name;
    switch (output_mappings.at(input_dim).operation.value()) {
      case MappingOperation::PARTITION:
        post = subst->create_combine(new_op->outputs[0], output_dim, degree);
        post_name = "combine";
        break;
      case MappingOperation::REPLICATE:
        post = subst->create_reduction(new_op->outputs[0], output_dim, degree);
        post_name = "reduce";
        break;
    }
    subst->dstOps.push_back(post);

    subst->map_output(original_op->outputs[0], post->outputs[0]);

    std::ostringstream oss;
    std::string op_type_name = get_operator_type_name(new_op->type);
    std::transform(op_type_name.begin(),
                   op_type_name.end(),
                   op_type_name.begin(),
                   [](unsigned char c) { return std::tolower(c); });
    oss << "mapping::" << pre_name << "_" << op_type_name << "_" << post_name
        << "["
        << "input_dim=" << input_dim << ",degree=" << degree << "]";
    subst->name = oss.str();

    xfers.push_back(subst);
  }
}

std::string GraphXfer::get_name() const {
  if (this->name.has_value()) {
    return this->name.value();
  } else {
    std::ostringstream oss;
    oss << "unknown_xfer(" << this << ")";
    return oss.str();
  }
}

int get_num_outputs(sl::Operator const &op) {
  switch (op.op_type) {
    case OP_SPLIT:
      return op.at(PM_NUM_OUTPUTS).value();
    default:
      return 1;
  }
}

int get_num_inputs(sl::Operator const &op) {
  switch (op.op_type) {
    case OP_EW_ADD: // binary ops
    case OP_EW_SUB:
    case OP_EW_MUL:
    case OP_EW_DIV:
    case OP_EW_EQUAL:
    case OP_EW_GREATER:
    case OP_EW_LESS:
    case OP_EW_MAX:
    case OP_EW_MIN:
      return 2;
    case OP_SPLIT:
      return 1;
    case OP_LINEAR:
      return 1;
    case OP_CONV2D:
      return 1;
    case OP_RELU:
    case OP_IDENTITY:
    case OP_SIGMOID:
    case OP_TANH:
    case OP_ELU:
      return 1;
    case OP_CONCAT:
      return op.at(PM_NUM_INPUTS).value();
    case OP_INPUT:
      return 0;
    case OP_REPARTITION:
    case OP_COMBINE:
    case OP_REPLICATE:
    case OP_REDUCTION:
    case OP_PIPELINE:
      return 1;
    default:
      throw std::runtime_error("Unknown num_inputs for operator " +
                               get_operator_type_name(op.op_type));
  }
}

OpX *create_opx(sl::Operator const &op,
                int parallel_degree,
                TensorX const &input1,
                TensorX const &input2,
                TensorX const &input3,
                TensorX const &input4) {
  int num_inputs = get_num_inputs(op);
  int num_outputs = get_num_outputs(op);

  OpX *opx = new OpX(
      op.op_type, num_inputs, num_outputs, input1, input2, input3, input4);
  for (sl::Parameter const &p : op.para) {
    if (p.key == PM_PARALLEL_DEGREE) {
      tl::optional<PMParameter> degree_key = tl::nullopt;
      switch (op.op_type) {
        case OP_REPARTITION:
          degree_key = PM_REPARTITION_DEGREE;
          break;
        case OP_COMBINE:
          degree_key = PM_COMBINE_DEGREE;
          break;
        case OP_REDUCTION:
          degree_key = PM_REDUCTION_DEGREE;
          break;
        case OP_REPLICATE:
          degree_key = PM_REPLICATE_DEGREE;
          break;
      }

      if (degree_key.has_value()) {
        // Assume the generator only consider a parallel degree of 2
        assert(p.value == 2);
        opx->add_pm_constraint(COMPARE_EQ, degree_key.value(), parallel_degree);
      }
    } else if (p.key == PM_PARALLEL_DIM) {
      tl::optional<PMParameter> dim_key = tl::nullopt;
      switch (op.op_type) {
        case OP_REPARTITION:
          dim_key = PM_REPARTITION_DIM;
          break;
        case OP_COMBINE:
          dim_key = PM_COMBINE_DIM;
          break;
        case OP_REDUCTION:
          dim_key = PM_REDUCTION_DIM;
          break;
        case OP_REPLICATE:
          dim_key = PM_REPLICATE_DIM;
          break;
      }

      if (dim_key.has_value()) {
        opx->add_pm_constraint(COMPARE_EQ, dim_key.value(), p.value);
      }
    } else if (p.key == PM_PAD) {
      opx->add_pm_constraint(COMPARE_EQ, PM_PADDING_H, p.value);
      opx->add_pm_constraint(COMPARE_EQ, PM_PADDING_W, p.value);
    } else {
      opx->add_pm_constraint(COMPARE_EQ, p.key, p.value);
    }
  }

  return opx;
}

OpX *find_opx_with_type(std::vector<OpX *> const &src_ops,
                        OperatorType op_type) {
  OpX *matchOpX = nullptr;
  for (size_t k = 0; k < src_ops.size(); k++) {
    if (src_ops[k]->type == op_type) {
      assert(matchOpX == nullptr);
      matchOpX = src_ops[k];
    }
  }
  assert(matchOpX != nullptr);
  return matchOpX;
}

std::vector<OpX *>
    create_rule_graph(GraphXfer &xfer,
                      std::vector<sl::Operator> const &ops,
                      std::function<TensorX(int, int)> const &get_input_tensor,
                      std::vector<OpX *> *const src_ops,
                      int parallel_degree) {
  std::vector<OpX *> rule_graph;

  for (int i = 0; i < ops.size(); i++) {
    sl::Operator const &op = ops[i];
    std::array<TensorX, 4> inputs;
    std::fill(inputs.begin(), inputs.end(), TensorX::NO_TX);

    for (int j = 0; j < op.input.size(); j++) {
      int opId = op.input[j].opId;
      int tsId = op.input[j].tsId;
      if (opId < 0) {
        inputs[j] = get_input_tensor(opId, tsId);
      } else {
        inputs[j] = rule_graph[opId]->outputs[tsId];
      }
    }

    // We need the matched OpX for constructing conv2d/pool2d/linear
    OpX *opx = nullptr;
    switch (ops[i].op_type) {
      case OP_CONV2D: {
        OpX *matchOpX = src_ops == nullptr
                            ? nullptr
                            : find_opx_with_type(*src_ops, ops[i].op_type);
        opx = xfer.create_conv2d(inputs[0], matchOpX);
        break;
      }
      case OP_POOL2D: {
        OpX *matchOpX = src_ops == nullptr
                            ? nullptr
                            : find_opx_with_type(*src_ops, ops[i].op_type);
        opx = xfer.create_pool2d(inputs[0], matchOpX);
        break;
      }
      default:
        opx = create_opx(ops[i],
                         parallel_degree,
                         inputs[0],
                         inputs[1],
                         inputs[2],
                         inputs[3]);
    }
    rule_graph.push_back(opx);
  }

  return rule_graph;
}

void create_xfer(GraphXfer &xfer, sl::Rule const &r, int parallel_degree) {
  std::unordered_map<std::pair<int, int>, TensorX> input_tensors;
  std::function<TensorX(int, int)> get_input_tensor =
      [&xfer, &input_tensors](int opId, int tsId) -> TensorX {
    if (input_tensors.find({opId, tsId}) == input_tensors.end()) {
      input_tensors[{opId, tsId}] = xfer.new_tensor();
    }
    return input_tensors.at({opId, tsId});
  };

  xfer.srcOps = create_rule_graph(
      xfer, r.srcOp, get_input_tensor, nullptr, parallel_degree);
  xfer.dstOps = create_rule_graph(
      xfer, r.dstOp, get_input_tensor, &xfer.srcOps, parallel_degree);
  xfer.name = r.name;
  if (xfer.srcOps.size() == 1) {
    printf("Here!\n");
  }

  for (sl::MapOutput const &m : r.mappedOutput) {
    TensorX srcTensorX = xfer.srcOps[m.srcOpId]->outputs[m.srcTsId];
    TensorX dstTensorX = xfer.dstOps[m.dstOpId]->outputs[m.dstTsId];
    xfer.map_output(srcTensorX, dstTensorX);
  }
}

bool check_opxes_have_same_type_and_constraints(OpX const &src_opx,
                                                OpX const &dst_opx) {
  if (src_opx.type != dst_opx.type)
    return false;
  if (src_opx.pmConstraints.size() != dst_opx.pmConstraints.size())
    return false;
  if (src_opx.tnConstraints.size() != dst_opx.tnConstraints.size())
    return false;
  for (auto const &c1 : src_opx.pmConstraints) {
    bool found_same = false;
    for (auto const &c2 : dst_opx.pmConstraints) {
      if (c1.comp == c2.comp && c1.para == c2.para && c1.value == c2.value)
        found_same = true;
    }
    if (!found_same)
      return false;
  }
  for (auto const &c1 : src_opx.tnConstraints) {
    bool found_same = false;
    for (auto const &c2 : dst_opx.tnConstraints) {
      if (c1.singlePara && c2.singlePara) {
        if (c1.comp == c2.comp && c1.para1 == c2.para1 && c1.dim1 == c2.dim1 &&
            c1.value == c2.value)
          found_same = true;
      } else if ((!c1.singlePara) && (!c2.singlePara)) {
        if (c1.comp == c2.comp && c1.para1 == c2.para1 &&
            c1.para2 == c2.para2 && c1.dim1 == c2.dim1 && c1.dim2 == c2.dim2)
          found_same = true;
      }
    }
    if (!found_same)
      return false;
  }

  return true;
}

std::vector<GraphXfer *> create_xfers(FFModel *model,
                                      sl::RuleCollection const &rules,
                                      int parallel_degree) {
  std::vector<GraphXfer *> xfers;
  for (sl::Rule const &r : rules.rules) {
    GraphXfer *xfer = new GraphXfer(model);
    create_xfer(*xfer, r, parallel_degree);
    if (xfer->srcOps.size() == 1 && xfer->dstOps.size() == 1) {
      delete xfer;
      continue;
    }
    // Pruning redundant xfer
    bool found_same_xfer = false;
    for (auto const &old_xfer : xfers) {
      bool same = true;
      if (old_xfer->srcOps.size() != xfer->srcOps.size()) {
        same = false;
        continue;
      }
      for (size_t i = 0; i < old_xfer->srcOps.size(); i++)
        if (!check_opxes_have_same_type_and_constraints(*old_xfer->srcOps[i],
                                                        *xfer->srcOps[i]))
          same = false;
      if (!same)
        continue;
      if (old_xfer->dstOps.size() != xfer->dstOps.size()) {
        same = false;
        continue;
      }
      for (size_t i = 0; i < old_xfer->dstOps.size(); i++)
        if (!check_opxes_have_same_type_and_constraints(*old_xfer->dstOps[i],
                                                        *xfer->dstOps[i]))
          same = false;
      if (same) {
        found_same_xfer = true;
        break;
      }
    }
    if (!found_same_xfer && xfer->srcOps.size() == 1)
      xfers.push_back(xfer);
    else
      delete (xfer);
  }
  return xfers;
}

<<<<<<< HEAD
// Experimental: change this mem_config to control run time cost factor
GraphSearchHelper::GraphSearchHelper(FFModel *model) 
  : model(model), config(model->config), mem_config(0.9)
{ 
=======
GraphSearchHelper::GraphSearchHelper(FFModel *model)
    : model(model), config(model->config) {
>>>>>>> 31b9d3a3
  this->logger = std::unique_ptr<RecursiveLogger>(new RecursiveLogger("gs"));
  generate_all_pcg_xfers();
}

void GraphSearchHelper::load_graph_substitutions(
    std::vector<GraphXfer *> &xfers) const {
  xfers = all_pcg_xfers;
}

void GraphSearchHelper::generate_all_pcg_xfers() {
  std::vector<int> all_parallel_degrees, single_node_parallel_degrees;
  auto const &config = this->model->config;
  int workersPerNode =
      config.search_num_workers.value_or(config.workersPerNode);
  int numNodes = config.search_num_nodes.value_or(config.numNodes);
  log_xfers.debug() << "Generating parallel degrees for workersPerNode "
                    << workersPerNode << " and numNodes " << numNodes;
  for (int i = 2; i <= workersPerNode; i++) {
    if (workersPerNode % i == 0) {
      single_node_parallel_degrees.push_back(i);
      all_parallel_degrees.push_back(i);
    }
  }
  for (int i = 2; i <= numNodes; i++) {
    if (numNodes % i == 0) {
      all_parallel_degrees.push_back(i * workersPerNode);
    }
  }
  {
    std::ostringstream oss;
    oss << "Generating all_pcg_xfers for all parallel degrees: ";
    for (int parallel_degree : all_parallel_degrees) {
      oss << parallel_degree << " ";
    }

    log_xfers.debug() << oss.str();
  }

  for (auto const &it : single_node_parallel_degrees) {
    all_pcg_xfers.push_back(create_replicate_linear_combine(
        this->model, 3, it, AC_MODE_RELU, false));
    all_pcg_xfers.push_back(create_replicate_linear_combine(
        this->model, 3, it, AC_MODE_SIGMOID, false));
    all_pcg_xfers.push_back(create_replicate_linear_combine(
        this->model, 3, it, AC_MODE_NONE, false));
    if (16 % it == 0) {
      all_pcg_xfers.push_back(
          create_replicate_attention_reduce(this->model, 16 /*num_heads*/, it));
    }
  }
  for (auto const &it : all_parallel_degrees) {
    all_pcg_xfers.push_back(
        create_partition_attention_combine(this->model, 16 /*num_heads*/, it));
  }

  if (config.substitution_json_path.has_value()) {
    // Currently only consider a subset of all_parallel_degrees
    std::vector<int> considered_parallel_degrees;
    considered_parallel_degrees.push_back(workersPerNode);
    if (numNodes > 1)
      considered_parallel_degrees.push_back(numNodes * workersPerNode);
    sl::RuleCollection rule_collection = sl::load_rule_collection_from_path(
        config.substitution_json_path.value());
    for (int degree : considered_parallel_degrees) {
      std::vector<GraphXfer *> xfers =
          create_xfers(this->model, rule_collection, degree);
      all_pcg_xfers.insert(all_pcg_xfers.end(), xfers.begin(), xfers.end());
    }
  } else {
    // Manual substitutions
    for (int num_dims = 3; num_dims <= 4; num_dims++) {
      all_pcg_xfers.push_back(
          create_linear_relu_merge(this->model, num_dims, true));
      all_pcg_xfers.push_back(
          create_linear_relu_merge(this->model, num_dims, false));
    }
    for (int const degree : all_parallel_degrees) {
      create_mapping_xfers<Conv2D>(this->model, degree, all_pcg_xfers);
      create_mapping_xfers<Pool2D>(this->model, degree, all_pcg_xfers);
      create_mapping_xfers<Flat>(this->model, degree, all_pcg_xfers);
    }
    for (auto const &it : all_parallel_degrees) {
      // rewrites for the inception model
      for (int i = 3; i <= 6; i++) {
        all_pcg_xfers.push_back(create_combine_inception(
            this->model, i - 1 /*num_convs*/, 5 /*num_dims*/, it));
        all_pcg_xfers.push_back(create_combine_concat(
            this->model, i /*num_inputs*/, 5 /*num_dims*/, it));
      }
      // all_pcg_xfers.push_back(create_partition_conv2d_combine(this->model,
      // 5/*num_dims*/, it));
      all_pcg_xfers.push_back(create_partition_linear_combine(
          this->model, 3 /*num_dims*/, it, AC_MODE_RELU, false));
      all_pcg_xfers.push_back(create_partition_linear_combine(
          this->model, 3 /*num_dims*/, it, AC_MODE_SIGMOID, false));
      all_pcg_xfers.push_back(create_partition_linear_combine(
          this->model, 3 /*num_dims*/, it, AC_MODE_NONE, false));
      all_pcg_xfers.push_back(create_partition_linear_combine(
          this->model, 4 /*num_dims*/, it, AC_MODE_RELU, false));
      all_pcg_xfers.push_back(create_partition_linear_combine(
          this->model, 4 /*num_dims*/, it, AC_MODE_SIGMOID, false));
      all_pcg_xfers.push_back(create_partition_linear_combine(
          this->model, 4 /*num_dims*/, it, AC_MODE_NONE, false));
      all_pcg_xfers.push_back(create_partition_add_combine(
          this->model, 1 /*parallel_dims*/, it /*num_parts*/));
      all_pcg_xfers.push_back(create_partition_add_combine(
          this->model, 2 /*parallel_dims*/, it /*num_parts*/));
      all_pcg_xfers.push_back(create_partition_add_combine(
          this->model, 3 /*parallel_dims*/, it /*num_parts*/));
      all_pcg_xfers.push_back(create_partition_add_combine(
          this->model, 4 /*parallel_dims*/, it /*num_parts*/));
      all_pcg_xfers.push_back(create_partition_relu_combine(
          this->model, 3 /*parallel_dims*/, it /*num_parts*/));
      all_pcg_xfers.push_back(create_partition_relu_combine(
          this->model, 4 /*parallel_dims*/, it /*num_parts*/));
      all_pcg_xfers.push_back(
          create_partition_softmax_combine(this->model,
                                           0 /*softmax_dim*/,
                                           1 /*parallel_dims*/,
                                           it /*num_parts*/));
      for (int num_combines = 1; num_combines < 5; num_combines++) {
        all_pcg_xfers.push_back(leading_relu_branch_combine(
            this->model, 3 /*parallel_dim*/, it /*num_parts*/, num_combines));
        all_pcg_xfers.push_back(leading_relu_branch_partition(
            this->model, 3 /*parallel_dim*/, it /*num_parts*/, num_combines));
      }
      {
        std::unordered_set<int> concat_num_inputs;
        for (size_t i = 0; i < this->model->operators.size(); i++)
          if (this->model->operators[i]->op_type == OP_CONCAT)
            concat_num_inputs.insert(this->model->operators[i]->numInputs);
        for (auto const &it2 : concat_num_inputs) {
          all_pcg_xfers.push_back(
              create_partition_concat_combine(this->model,
                                              it2 /*num_inputs*/,
                                              0 /*concat_dim*/,
                                              1 /*parallel_dims*/,
                                              it /*num_parts*/));
          all_pcg_xfers.push_back(
              create_partition_concat_combine(this->model,
                                              it2 /*num_inputs*/,
                                              2 /*concat_dim*/,
                                              3 /*parallel_dims*/,
                                              it /*num_parts*/));
        }
      }
    }
  }
}

Graph *GraphSearchHelper::construct_graph() {
  Graph *graph = new Graph(this->model);
  std::unordered_map<FlexFlow::Op const *, Node> op_to_node_map;
  for (FlexFlow::Op const *dstOp : this->model->operators) {
    Node dstNode;
    dstNode.ptr = dstOp;
    dstNode.guid = this->model->node_global_guid++;
    op_to_node_map[dstOp] = dstNode;
    for (int j = 0; j < dstOp->numInputs; j++) {
      FlexFlow::Op const *srcOp = dstOp->inputs[j]->owner_op;
      assert(op_to_node_map.find(srcOp) != op_to_node_map.end());
      Node srcNode = op_to_node_map[srcOp];
      graph->add_edge(srcNode, dstNode, dstOp->inputs[j]->owner_idx, j);
    }
  }

  return graph;
}

<<<<<<< HEAD
/**
 * @brief Unity search algorithm main entrance.
 * 
 * @param[in] budget Not used
 * @param[in] only_data_parallel Not used
 * @param[out] best_graph The best possible PCG after optimization
 * @param[out] optimal_views The corresponding device placement views of the best graph
 */
void GraphSearchHelper::graph_optimize(size_t budget,
                             bool only_data_parallel,
                             std::unique_ptr<Graph>& best_graph,
                             std::unordered_map<Node, MachineView>& optimal_views)
{
=======
void GraphSearchHelper::graph_optimize(
    size_t budget,
    bool only_data_parallel,
    std::unique_ptr<Graph> &best_graph,
    std::unordered_map<Node, MachineView> &optimal_views) {
>>>>>>> 31b9d3a3
  // Construct graph structure
  this->logger->debug() << "Starting graph optimization";

  Graph *graph = this->construct_graph();
  graph->duplicate_input_nodes();
  std::unordered_map<Node, MachineView> empty_strategy;
  if (!this->config.export_strategy_computation_graph_file.empty()) {
    graph->export_strategy_computation_graph(
        empty_strategy, this->config.export_strategy_computation_graph_file);
  }

  Node sink_node = graph->find_sink_node();
  GraphOptimizeResult optimal =
      this->generic_sequence_optimize<GraphOptimizeResult>(
          graph,
          sink_node,
          tl::nullopt /*output_shape*/,
          tl::nullopt /*input_shape*/);
  this->logger->debug() << "Total cache size: "
                        << this->cached_optimized_graphs.size();
  std::cout << "Optimal cost: " << optimal.cost << std::endl;
  SimplificationSettings settings;
  settings.fuse_parallel_ops = true;
  settings.remove_noops = true;
  settings.remove_trailing_parallel_ops = true;
  settings.simplify_parallel_ops = true;
  best_graph = std::unique_ptr<Graph>(new Graph(optimal.graph.value()));
  best_graph->simplify(settings);
  std::unordered_map<Node, MachineView> duplicated_optimal_views =
      best_graph->optimal_views();
  std::unordered_map<Node, Node> deduplication_map =
      best_graph->deduplicate_input_nodes();
  std::unordered_map<Node, MachineView> real_optimal_views;
  for (auto const &kv : duplicated_optimal_views) {
    if (deduplication_map.find(kv.first) != deduplication_map.end()) {
      real_optimal_views[deduplication_map.at(kv.first)] = kv.second;
    } else {
      real_optimal_views[kv.first] = kv.second;
    }
  }
  best_graph->print_strategy_computation_graph(optimal.views);
  optimal_views = real_optimal_views;
}

/**
 * @brief Experimental DP algorithm to optimize PCG with the consideration of
 * memory usage. This is to avoid polluting the current Unity search algorithm
 * above. And this should be merged to GraphSearchHelper::graph_optimize
 * eventually.
 *
 * @param[in] budget Not used
 * @param[in] only_data_parallel Not used
 * @param[out] best_graph The best possible PCG after optimization
 * @param[out] optimal_views The corresponding device placement views of the
 * best graph
 */
void GraphSearchHelper::graph_optimize_with_memory(
    size_t budget, bool only_data_parallel, std::unique_ptr<Graph>& best_graph,
    std::unordered_map<Node, MachineView>& optimal_views) {
  this->logger->debug() << "Starting graph optimization with memory consideration";

  // Construct graph structure
  Graph* graph = this->construct_graph();

  // The input nodes may need to be duplicated because the PCG was constructed
  // to have one input node for one input, but the actual execution graph should
  // have the distributed version of inputs (i.e. multiple nodes).
  graph->duplicate_input_nodes();

  // Export an empty schedule if needed.
  std::unordered_map<Node, MachineView> empty_strategy;
  if (!this->config.export_strategy_computation_graph_file.empty()) {
    graph->export_strategy_computation_graph(empty_strategy,
                                             this->config.export_strategy_computation_graph_file);
  }

  Node sink_node = graph->find_sink_node();

  // Main step to find the optimal graph.
  // GraphOptimizeResult optimal =
  //     this->generic_sequence_optimize<GraphOptimizeResult>(
  //         graph, sink_node, tl::nullopt /*output_shape*/,
  //         tl::nullopt /*input_shape*/);

  GraphOptimizeResultWithMemory optimal =
      this->generic_sequence_optimize_with_memory<GraphOptimizeResultWithMemory>(
          graph, sink_node, tl::nullopt, tl::nullopt);

  this->logger->debug() << "Total cache size: " << this->cached_optimized_graphs.size();
  std::cout << "Optimal run time cost: " << optimal.cost << ", memory usage: " << optimal.mem_cost
            << std::endl;

  // Further simplify the "optimal" graph/schedule to have a more efficient
  // graph and more accurate cost.
  SimplificationSettings settings;
  settings.fuse_parallel_ops = true;
  settings.remove_noops = true;
  settings.remove_trailing_parallel_ops = true;
  settings.simplify_parallel_ops = true;
  best_graph = std::unique_ptr<Graph>(new Graph(optimal.graph.value()));
  best_graph->simplify(settings);

  // Get the real optimal machine views.
  std::unordered_map<Node, MachineView> duplicated_optimal_views = best_graph->optimal_views();
  std::unordered_map<Node, Node> deduplication_map = best_graph->deduplicate_input_nodes();
  std::unordered_map<Node, MachineView> real_optimal_views;
  for (auto const& kv : duplicated_optimal_views) {
    if (deduplication_map.find(kv.first) != deduplication_map.end()) {
      real_optimal_views[deduplication_map.at(kv.first)] = kv.second;
    } else {
      real_optimal_views[kv.first] = kv.second;
    }
  }
  best_graph->print_strategy_computation_graph(optimal.views);
  optimal_views = real_optimal_views;
}

void GraphSearchHelper::graph_optimize_no_split(
    size_t budget,
    bool only_data_parallel,
    std::unique_ptr<Graph> &best_graph,
    std::unordered_map<Node, MachineView> &optimal_views) {
  // Construct graph structure
  this->logger->debug() << "Starting graph optimization without split";

  Graph *graph = this->construct_graph();
  std::unordered_map<Node, MachineView> empty_strategy;
  if (!this->config.export_strategy_computation_graph_file.empty()) {
    graph->export_strategy_computation_graph(
        empty_strategy, this->config.export_strategy_computation_graph_file);
  }

  SimplificationSettings settings;
  settings.simplify_parallel_ops = true;
  best_graph = this->base_optimize(graph, settings);
  optimal_views = best_graph->optimal_views();

  this->logger->debug() << "Total cache size: "
                        << this->cached_optimized_graphs.size();
  std::cout << "Optimal cost: " << best_graph->optimal_cost() << std::endl;
}

static void graph_log_representation(Graph const *graph,
                                     RecursiveLogger &logger) {
  using FlexFlow::PCG::Utils::topo_sort;

  std::vector<Node> topo_sorted;
  topo_sort(*graph, &topo_sorted);
  std::ostringstream oss;
  for (Node const &n : topo_sorted) {
    logger.spew() << n.to_string();
  }
}

void GraphSearchHelper::find_rewrite_matches(
    Graph const *graph, std::vector<GraphXferMatch> &matches) const {
  std::vector<GraphXfer *> xfers;
  this->load_graph_substitutions(xfers);

  for (GraphXfer *xfer : xfers) {
    log_xfer_matches.debug()
        << "Finding matches for xfer: " << xfer->get_name();
    xfer->find_matches(graph, matches);
  }
  log_xfer_matches.debug() << "Finished finding xfer matches";
}

tl::optional<Node>
    GraphSearchHelper::find_split_node(Graph const *graph,
                                       int base_optimize_threshold) const {
  using FlexFlow::PCG::Utils::get_edges;
  using FlexFlow::PCG::Utils::MultisourceGraphStructure;
  using FlexFlow::PCG::Utils::nodes;
  using FlexFlow::PCG::Utils::post_dominators;
  using FlexFlow::PCG::Utils::roots;

  TAG_ENTER(this->logger);

  int graph_size = nodes(*graph).size();
  this->logger->debug() << "Finding split node for graph (size " << graph_size
                        << ") with threshold " << base_optimize_threshold;

  if (graph_size <= base_optimize_threshold) {
    this->logger->debug()
        << "Graph size underneath threshold. Returning nullopt";
    return tl::nullopt;
  }

  std::vector<Edge> edges = get_edges(*graph);
  std::unordered_map<Edge, int> edge_scores;

  for (Edge const &e : edges) {
    edge_scores[e] = 0;
  }

  std::vector<GraphXferMatch> matches;
  this->find_rewrite_matches(graph, matches);
  this->logger->debug() << "Found " << matches.size() << " rewrite matches";
  {
    TAG_ENTER(this->logger);
    for (GraphXferMatch const &match : matches) {
      auto msg = this->logger->spew();
      msg << match.get_xfer()->get_name() << " : ";
      std::unordered_set<Node> nodes = match.get_nodes();
      for (Node const &node : nodes) {
        msg << node.to_string() << " ";
      }
    }
  }

  for (GraphXferMatch const &match : matches) {
    for (Edge const &e : edges) {
      if (match.containsEdge(graph, e)) {
        edge_scores[e]++;
      }
    }
  }

  this->logger->debug() << "Edge weights: ";

  {
    TAG_ENTER(this->logger);
    for (Edge const &e : edges) {
      this->logger->debug() << e.srcOp.to_string() << "/" << e.srcIdx << " -> "
                            << e.dstOp.to_string() << "/" << e.dstIdx << " : "
                            << edge_scores.at(e);
    }
  }

  std::unordered_map<Node, std::unordered_set<Node>> post_dominator_map =
      post_dominators<Graph, MultisourceGraphStructure<Graph>>(*graph);
  Node source_node;
  {
    std::unordered_set<Node> source_nodes = roots<Graph>(*graph);
    if (source_nodes.size() != 1) {
      source_nodes = roots<Graph, MultisourceGraphStructure<Graph>>(*graph);
    }
    assert(source_nodes.size() == 1);
    source_node = *source_nodes.begin();
  }
  std::unordered_set<Node> possible_bottlenecks =
      post_dominator_map.at(source_node);
  Node sink_node = graph->find_sink_node();

  int best_weight = 0;
  tl::optional<Node> best = tl::nullopt;
  int best_size = graph_size;
  {
    TAG_ENTER(this->logger);

    for (Node const &possible_bottleneck : possible_bottlenecks) {
      if (possible_bottleneck == sink_node ||
          possible_bottleneck == source_node) {
        continue;
      }

      int weight = 0;
      for (Edge const &e : graph->outEdges.at(possible_bottleneck)) {
        weight += edge_scores.at(e);
      }
      this->logger->debug()
          << "Potential bottleneck node " << possible_bottleneck.to_string()
          << " has weight " << weight;
      if (weight < best_weight) {
        best_weight = weight;
        best = possible_bottleneck;
      } else if (weight == best_weight) {
        // break ties by trying to choosing the split that produces the
        // pre_graph with size closest to the threshold, favoring everything
        // with smaller size over everything with larger size
        std::unique_ptr<Graph> pre_graph, post_graph;
        std::tie(pre_graph, post_graph) =
            graph->split_at_node(possible_bottleneck);
        int current_size = nodes(*pre_graph).size();

        bool best_is_under = best_size <= base_optimize_threshold;
        bool current_is_under = current_size <= base_optimize_threshold;

        bool condition1 = current_is_under && !best_is_under;
        bool condition2 =
            current_is_under && best_is_under && current_size > best_size;
        bool condition3 =
            !current_is_under && !best_is_under && current_size < best_size;

        if (condition1 || condition2 || condition3) {
          best_weight = weight;
          best = possible_bottleneck;
          best_size = current_size;
        }
      }
    }
  }

  return best;
}

<<<<<<< HEAD
/**
 * @brief Smallest sub-problem of Unity's DP search algorithm.
 * 
 * @param r_graph Graph to be optimized
 * @param simplification_settings Settings to simplify the PCG
 * @return std::unique_ptr<Graph> Optimized PCG
 */
std::unique_ptr<Graph> GraphSearchHelper::base_optimize(Graph const *r_graph, SimplificationSettings const &simplification_settings) {
=======
std::unique_ptr<Graph> GraphSearchHelper::base_optimize(
    Graph const *r_graph,
    SimplificationSettings const &simplification_settings) {
>>>>>>> 31b9d3a3
  // Construct graph substitutions
  TAG_ENTER(this->logger);

  this->logger->debug() << "Optimizing base graph: ";
  {
    TAG_ENTER(this->logger);
    /* graph_log_representation(r_graph, *this->logger); */
    // r_graph->print_dot();
  }
  this->logger->debug() << "Starting cost: " << r_graph->optimal_cost();

  std::vector<GraphXfer *> xfers;
  this->load_graph_substitutions(xfers);

  Graph *graph = new Graph(*r_graph);

  std::priority_queue<Graph *, std::vector<Graph *>, GraphCompare> candidates;
  std::unordered_set<size_t> hashmap;
  candidates.push(graph);
  hashmap.insert(graph->hash());
  Graph *best_graph = new Graph(*graph);
  float best_cost = best_graph->optimal_cost();
  int counter = 0;
  float const alpha = this->model->config.search_alpha;

  int budget = model->config.search_budget;
  if (budget == 0) {
    log_xfers.warning()
        << "Base search budget is set to 0. This is probably not what you want "
           "(use the --budget flag to set the base search budget)";
  }
  for (int iter = 0; iter < budget || budget == -1; iter++) {
    log_xfers.spew() << "Considering " << candidates.size() << " candidates";
    if (candidates.empty()) {
      break;
    }

    Graph *cur_graph = candidates.top();
    candidates.pop();
    if (cur_graph->optimal_cost() < best_graph->optimal_cost()) {
      delete best_graph;
      best_graph = cur_graph;
      best_cost = cur_graph->optimal_cost();
    } else if (cur_graph->optimal_cost() > best_cost * alpha) {
      continue;
    }

    log_xfers.info("[%d] cur_cost(%.4lf) best_cost(%.4lf) candidates.size(%zu)",
                   counter,
                   cur_graph->optimal_cost(),
                   best_cost,
                   candidates.size());

    log_xfers.debug() << "Considering " << xfers.size() << " possible xfers";
    for (size_t i = 0; i < xfers.size(); i++) {
      int num_matches_found = 0, num_matches_rejected = 0;
      log_xfers.debug() << "Considering xfer: " << xfers[i]->get_name();
      xfers[i]->run(0,
                    cur_graph,
                    candidates,
                    hashmap,
                    best_cost * alpha,
                    1000,
                    simplification_settings,
                    num_matches_found,
                    num_matches_rejected);
      log_xfers.debug() << "Rejected [ " << num_matches_rejected << " / "
                        << num_matches_found << " ] matches";
      /* std::cout << "." << std::flush; */
    }
    /* std::cout << std::endl; */
    if (best_graph != cur_graph) {
      delete cur_graph;
    }
  }

  this->logger->debug() << "Optimized cost: " << best_graph->optimal_cost();
  // best_graph->print_dot();
  return std::unique_ptr<Graph>(best_graph);
}

<<<<<<< HEAD
/**
 * @brief Experimental. Smallest sub-problem of Unity's DP search algorithm with memory
 * consideration.
 *
 * @param r_graph Graph to be optimized
 * @param simplification_settings Settings to simplify the PCG
 * @return std::unique_ptr<Graph> Optimized PCG
 */
std::unique_ptr<Graph> GraphSearchHelper::base_optimize_with_memory(
    Graph const* r_graph, SimplificationSettings const& simplification_settings) {
  TAG_ENTER(this->logger);
  this->logger->debug() << "Optimizing base graph with memory: ";
  {
    TAG_ENTER(this->logger);
    /* graph_log_representation(r_graph, *this->logger); */
    // r_graph->print_dot();
  }
  this->logger->debug() << "Starting cost: "
                        << r_graph->optimal_cost_with_memory(mem_config.run_time_cost_factor);

  // Construct graph substitutions
  std::vector<GraphXfer*> xfers;
  this->load_graph_substitutions(xfers);

  // Prepare for the search
  std::priority_queue<Graph*, std::vector<Graph*>, GraphCompareWithMemory> candidates(
      GraphCompareWithMemory{mem_config.run_time_cost_factor});
  std::unordered_set<size_t> hashmap;

  Graph* graph = new Graph(*r_graph);
  candidates.push(graph);
  hashmap.insert(graph->hash());

  Graph* best_graph = new Graph(*graph);
  float best_cost = best_graph->optimal_cost_with_memory(mem_config.run_time_cost_factor);

  int counter = 0;
  const float alpha = this->model->config.search_alpha;
  int budget = model->config.search_budget;
  if (budget == 0) {
    log_xfers.warning() << "Base search budget is set to 0. This is probably not what you want "
                           "(use the --budget flag to set the base search budget)";
  }

  // Actual exploration
  for (int iter = 0; iter < budget || budget == -1; iter++) {
    log_xfers.spew() << "Considering " << candidates.size() << " candidates";
    if (candidates.empty()) {
      break;
    }

    Graph* cur_graph = candidates.top();
    candidates.pop();
    if (cur_graph->optimal_cost_with_memory(mem_config.run_time_cost_factor) <
        best_graph->optimal_cost_with_memory(mem_config.run_time_cost_factor)) {
      delete best_graph;
      best_graph = cur_graph;
      best_cost = cur_graph->optimal_cost_with_memory(mem_config.run_time_cost_factor);
    } else if (cur_graph->optimal_cost_with_memory(mem_config.run_time_cost_factor) >
               best_cost * alpha) {
      continue;
    }
    log_xfers.info("[%d] cur_cost(%.4lf) best_cost(%.4lf) candidates.size(%zu)", counter,
                   cur_graph->optimal_cost_with_memory(mem_config.run_time_cost_factor), best_cost,
                   candidates.size());

    log_xfers.debug() << "Considering " << xfers.size() << " possible xfers";
    for (size_t i = 0; i < xfers.size(); i++) {
      int num_matches_found = 0, num_matches_rejected = 0;
      log_xfers.debug() << "Considering xfer: " << xfers[i]->get_name();
      xfers[i]->run(0, cur_graph, candidates, hashmap, best_cost * alpha, 1000,
                    simplification_settings, num_matches_found, num_matches_rejected);
      log_xfers.debug() << "Rejected [ " << num_matches_rejected << " / " << num_matches_found
                        << " ] matches";
    }

    if (best_graph != cur_graph) {
      delete cur_graph;
    }
  }

  this->logger->debug() << "Optimized cost: "
                        << best_graph->optimal_cost_with_memory(mem_config.run_time_cost_factor);

  return std::unique_ptr<Graph>(best_graph);
}

size_t gs_dp_state_hash(Graph const *graph, 
=======
size_t gs_dp_state_hash(Graph const *graph,
>>>>>>> 31b9d3a3
                        Node const &sink_node,
                        tl::optional<ParallelTensorShape> const &output_shape,
                        tl::optional<ParallelTensorShape> const &input_shape) {
  size_t key = graph->hash();
  hash_combine(key, sink_node.ptr);
  hash_combine(key, output_shape);
  hash_combine(key, input_shape);
  return key;
}

float GraphSearchHelper::sequence_optimize(
    Graph const *graph,
    Node const &sink_node,
    tl::optional<ParallelTensorShape> const &output_shape,
    tl::optional<ParallelTensorShape> const &input_shape) {
  return this->generic_sequence_optimize<float>(
      graph, sink_node, output_shape, input_shape);
}

template <>
tl::optional<float>
    GraphSearchHelper::try_get_cost_from_cache<float>(size_t hash) const {
  if (this->cached_optimized_graphs.find(hash) ==
      this->cached_optimized_graphs.end()) {
    return tl::nullopt;
  } else {
    return this->cached_optimized_graphs.at(hash);
  }
}

// TODO: how to handle this? -> Handle this by handling graph_cost<float> but consider memory usage.
template <>
float GraphSearchHelper::get_optimal_cost<float>(
    std::unique_ptr<Graph> optimized) const {
  return optimized->generic_optimal_cost<float>();
}

template <>
GraphCostResult GraphSearchHelper::get_optimal_cost<GraphCostResult>(
    std::unique_ptr<Graph> optimized) const {
  return optimized->generic_optimal_cost<GraphCostResult>();
}

template <>
GraphOptimizeResult GraphSearchHelper::get_optimal_cost<GraphOptimizeResult>(
    std::unique_ptr<Graph> optimized) const {
  GraphOptimizeResult result;
  result.graph = *optimized;
  GraphCostResult gcr = optimized->generic_optimal_cost<GraphCostResult>();
  result.cost = gcr.cost;
  result.views = gcr.views;
  return result;
}

/**
 * @brief Experimental. To be merged with other versions eventually.
 */
template <>
GraphOptimizeResultWithMemory GraphSearchHelper::get_optimal_cost<GraphOptimizeResultWithMemory>(std::unique_ptr<Graph> optimized) const {
  GraphOptimizeResultWithMemory result;
  result.graph = *optimized;
  GraphCostResultWithMemory gcr = optimized->generic_optimal_cost<GraphCostResultWithMemory>();
  result.cost = gcr.cost;
  result.views = gcr.views;
  result.mem_cost = gcr.mem_cost;
  return result;
}

template <>
tl::optional<GraphCostResult>
    GraphSearchHelper::try_get_cost_from_cache<GraphCostResult>(
        size_t hash) const {
  return tl::nullopt;
}

template <>
tl::optional<GraphOptimizeResult>
    GraphSearchHelper::try_get_cost_from_cache<GraphOptimizeResult>(
        size_t hash) const {
  return tl::nullopt;
}

template <>
<<<<<<< HEAD
tl::optional<GraphOptimizeResultWithMemory> GraphSearchHelper::try_get_cost_from_cache<GraphOptimizeResultWithMemory>(size_t hash) const {
  return tl::nullopt;
}

template <>
void GraphSearchHelper::try_cache_result<float>(size_t hash, float const &value) {
=======
void GraphSearchHelper::try_cache_result<float>(size_t hash,
                                                float const &value) {
>>>>>>> 31b9d3a3
  this->cached_optimized_graphs[hash] = value;
}

template <>
void GraphSearchHelper::try_cache_result<GraphCostResult>(
    size_t hash, GraphCostResult const &value) {}

template <>
void GraphSearchHelper::try_cache_result<GraphOptimizeResult>(
    size_t hash, GraphOptimizeResult const &value) {}

template <>
void GraphSearchHelper::try_cache_result<GraphOptimizeResultWithMemory>(size_t hash, GraphOptimizeResultWithMemory const &value) { }

/**
 * @brief Get the cost/result of PCG if sequentially split it.
 *
 * @details This function is to combine the search results from DP sub-problems. The sub-problems
 * are solved by generic_sequence_optimize().
 */
template <typename T>
T GraphSearchHelper::execute_sequence_split(
    std::unique_ptr<Graph> const &pre_graph,
    std::unique_ptr<Graph> const &post_graph,
    tl::optional<ParallelTensorShape> const &output_shape,
    tl::optional<ParallelTensorShape> const &input_shape,
    Node const &sink_node,
    Node const &bottleneck,
    ParallelTensorShape const &bottleneck_output_shape) {
  return sequence_cost<T>(
      this->generic_sequence_optimize<T>(
          pre_graph.get(), bottleneck, bottleneck_output_shape, input_shape),
      this->generic_sequence_optimize<T>(
          post_graph.get(), sink_node, output_shape, bottleneck_output_shape));
}

/**
 * @brief Experimental. Consider memory usage when spliting the PCG during the DP search. This
 * should be merged with execute_sequence_split().
 */
template <typename T>
T GraphSearchHelper::execute_sequence_split_with_memory(
    std::unique_ptr<Graph> const &pre_graph,
    std::unique_ptr<Graph> const &post_graph,
    tl::optional<ParallelTensorShape> const &output_shape,
    tl::optional<ParallelTensorShape> const &input_shape,
    Node const &sink_node,
    Node const &bottleneck, 
    ParallelTensorShape const &bottleneck_output_shape)
{
  return sequence_cost<T>(
    this->generic_sequence_optimize_with_memory<T>(pre_graph.get(), bottleneck, bottleneck_output_shape, input_shape),
    this->generic_sequence_optimize_with_memory<T>(post_graph.get(), sink_node, output_shape, bottleneck_output_shape)
  );
}

/**
 * @brief Top level DP search procedure for Unity.
 */
template <typename T>
T GraphSearchHelper::generic_sequence_optimize(
    Graph const *graph,
    Node const &sink_node,
    tl::optional<ParallelTensorShape> const &output_shape,
    tl::optional<ParallelTensorShape> const &input_shape) {
  /* int starting_depth = this->logger->get_depth(); */

  TAG_ENTER(this->logger);

  size_t hash = gs_dp_state_hash(graph, sink_node, output_shape, input_shape);
  tl::optional<T> cached = this->try_get_cost_from_cache<T>(hash);
  if (cached.has_value()) {
    this->logger->spew() << "Optimizing graph with " << graph->inEdges.size()
                         << " nodes";
    {
      TAG_ENTER(this->logger);
      this->logger->spew() << "Nodes: ";
      {
        TAG_ENTER(this->logger);
        graph_log_representation(graph, *this->logger);
      }
      this->logger->spew() << "Retrieved value from cache: " << cached.value();
    }

    /* this->logger->check_same_as(starting_depth); */
    return cached.value();
  }

  this->logger->debug() << "Optimizing graph with " << graph->inEdges.size()
                        << " nodes";
  T return_value;
  {
    TAG_ENTER(this->logger);
    this->logger->spew() << "Nodes: ";
    {
      TAG_ENTER(this->logger);
      graph_log_representation(graph, *this->logger);
    }
    this->logger->debug() << "Graph hash: " << std::setw(32)
                          << std::setfill('0') << graph->hash();
    if (input_shape.has_value()) {
      this->logger->debug() << "Input shape: " << input_shape.value();
    } else {
      this->logger->debug() << "Input shape: <none>";
    }
    if (output_shape.has_value()) {
      this->logger->debug() << "Output shape: " << output_shape.value();
    } else {
      this->logger->debug() << "Output shape: <none>";
    }

    tl::optional<Node> bottleneck =
        this->find_split_node(graph, this->config.base_optimize_threshold);

    if (!bottleneck.has_value()) {
      this->logger->debug() << "Applying base case";
      Graph to_optimize(*graph);
      if (input_shape.has_value()) {
        Node input_node =
            this->model->get_or_create_input_node(input_shape.value());
        Node noop_node =
            this->model->get_or_create_noop_node(input_node.ptr->outputs[0]);
        Graph input_graph(this->model);
        Edge e(input_node, noop_node, 0, 0);
        input_graph.add_edge(e);

        Node old_source_node = graph->find_source_node();
        ParallelTensorShape old_source_output_shape =
            old_source_node.ptr->outputs[0]->get_shape();
        input_graph.reshape_output_tensor(old_source_output_shape);

        Node new_sink_node = input_graph.find_sink_node();
        assert(new_sink_node.ptr->numOutputs == 1);
        assert(new_sink_node.ptr->outputs[0]->get_shape() ==
               old_source_output_shape);

        to_optimize.replace_subgraph({old_source_node}, input_graph);
      }
      SimplificationSettings settings;
      if (output_shape.has_value()) {
        to_optimize.reshape_output_tensor(output_shape.value());
        Node sink_node = to_optimize.find_sink_node();
        Node noop_node =
            this->model->get_or_create_noop_node(sink_node.ptr->outputs[0]);
        to_optimize.add_edge(sink_node, noop_node, 0, 0);
      } else {
        settings.remove_trailing_parallel_ops = true;
      }
      settings.simplify_parallel_ops = true;
      std::unique_ptr<Graph> optimized =
          this->base_optimize(&to_optimize, settings);
      return_value = get_optimal_cost<T>(
          std::move(optimized)); // optimized->generic_optimal_cost<T>();
    } else {
      this->logger->debug() << "Applying recursive case on bottleneck "
                            << bottleneck.value().guid;
      std::unique_ptr<Graph> pre_graph, post_graph;
      std::tie(pre_graph, post_graph) =
          graph->split_at_node(bottleneck.value());

      MachineResource resources(this->model->config);
      std::vector<MachineView> valid_machine_views =
          this->model->search->get_valid_machine_views(bottleneck.value().ptr,
                                                       resources);

      float best_cost = std::numeric_limits<float>::infinity();
      tl::optional<ParallelTensorShape> best_shape = tl::nullopt;
      {
        TAG_ENTER(this->logger);
        for (ParallelTensorShape const &bottleneck_output_shape :
             this->possible_split_output_tensor_shapes(bottleneck.value())) {
          this->logger->debug()
              << "Considering boundary shape " << bottleneck_output_shape;
          float current_cost;
          {
            TAG_ENTER(this->logger);
            // TODO @lockshaw we really should create the merged graph here
            // since it's possible though unlikely for there to be hidden
            // transfer costs between modules due to device assignment changes
            // across the boundaries

            // We wait to add the communication nodes between boundaries so we
            // don't accidentally split on them and keep processing the pure
            // computation graph The bottleneck node is kept in the postgraph
            // purely as a placeholder and will be replaced with an Input/NoOp
            // sequence before any rewrites are actually performed
            // this->logger->debug() << "Finding cost of pre_graph (" <<
            // bottleneck_output_shape << ")"; float pre_cost =
            // this->generic_sequence_optimize<float>(pre_graph.get(),
            // bottleneck.value(), bottleneck_output_shape, input_shape);
            // this->logger->debug() << "Cost of pre_graph (" <<
            // bottleneck_output_shape << "): " << pre_cost;
            // this->logger->debug() << "Finding cost of post_graph (" <<
            // bottleneck_output_shape << ")"; float post_cost =
            // this->generic_sequence_optimize<float>(post_graph.get(),
            // sink_node, output_shape, bottleneck_output_shape);
            // this->logger->debug() << "Cost of post_graph (" <<
            // bottleneck_output_shape << "): " << post_cost; float current_cost
            // = pre_cost + post_cost;
            current_cost =
                this->execute_sequence_split<float>(pre_graph,
                                                    post_graph,
                                                    output_shape,
                                                    input_shape,
                                                    sink_node,
                                                    bottleneck.value(),
                                                    bottleneck_output_shape);

            if (current_cost < best_cost) {
              best_cost = current_cost;
              best_shape = bottleneck_output_shape;
            }
          }
          this->logger->debug() << "Boundary shape " << bottleneck_output_shape
                                << " has cost: " << current_cost;
        }
      }

      if (best_shape.has_value()) {
        this->logger->debug()
            << "Best intermediate shape found: " << best_shape.value();
      } else {
        this->logger->debug() << "No valid intermediate shapes found";
      }

      if (best_cost != std::numeric_limits<float>::infinity()) {
        return_value = this->execute_sequence_split<T>(pre_graph,
                                                       post_graph,
                                                       output_shape,
                                                       input_shape,
                                                       sink_node,
                                                       bottleneck.value(),
                                                       best_shape.value());
      }
    }

    this->try_cache_result<T>(hash, return_value);
  }
  return return_value;
}

<<<<<<< HEAD
/**
 * @brief Experimental. To be merged into generic_sequence_optimize(). Top level
 * DP search procedure for Unity with the consideration of memory usage.
 *
 * @tparam T Returned type
 * @param graph Pre-optimization PCG
 * @param sink_node Sink node of the PCG
 * @param output_shape ???
 * @param input_shape ???
 * @return T Optimal result
 */
template <typename T>
T GraphSearchHelper::generic_sequence_optimize_with_memory(
    Graph const* graph, Node const& sink_node,
    tl::optional<ParallelTensorShape> const& output_shape,
    tl::optional<ParallelTensorShape> const& input_shape) {
  TAG_ENTER(this->logger);

  // Try to find the result from cache first. But this will only get the cached result if the
  // returned type is float. The float number means the best run time cost with only machine
  // quantity (without distinguishing machine identities).
  size_t hash = gs_dp_state_hash(graph, sink_node, output_shape, input_shape);
  tl::optional<T> cached = this->try_get_cost_from_cache<T>(hash);
  if (cached.has_value()) {
    this->logger->spew() << "Optimizing graph with " << graph->inEdges.size() << " nodes";
    {
      TAG_ENTER(this->logger);
      this->logger->spew() << "Nodes: ";
      {
        TAG_ENTER(this->logger);
        graph_log_representation(graph, *this->logger);
      }
      this->logger->spew() << "Retrieved value from cache: " << cached.value();
    }
    return cached.value();
  }

  // Couldn't find the result from cache. Try to optimize and get one.
  this->logger->debug() << "Optimizing graph with " << graph->inEdges.size() << " nodes";
  T return_value;
  {
    // Print out debug information
    TAG_ENTER(this->logger);
    this->logger->spew() << "Nodes: ";
    {
      TAG_ENTER(this->logger);
      graph_log_representation(graph, *this->logger);
    }
    this->logger->debug() << "Graph hash: " << std::setw(32) << std::setfill('0') << graph->hash();
    if (input_shape.has_value()) {
      this->logger->debug() << "Input shape: " << input_shape.value();
    } else {
      this->logger->debug() << "Input shape: <none>";
    }
    if (output_shape.has_value()) {
      this->logger->debug() << "Output shape: " << output_shape.value();
    } else {
      this->logger->debug() << "Output shape: <none>";
    }

    // Find the node to sequentially split the PCG.
    // Decide if the search reaches the base condition by this.
    tl::optional<Node> bottleneck =
        this->find_split_node(graph, this->config.base_optimize_threshold);

    if (!bottleneck.has_value()) {
      this->logger->debug() << "Applying base case";

      // Construct the PCG to optimize based on input_shape and output_shape information.
      Graph to_optimize(*graph);
      if (input_shape.has_value()) {
        Node input_node = this->model->get_or_create_input_node(input_shape.value());
        Node noop_node = this->model->get_or_create_noop_node(input_node.ptr->outputs[0]);
        Graph input_graph(this->model);
        Edge e(input_node, noop_node, 0, 0);
        input_graph.add_edge(e);

        Node old_source_node = graph->find_source_node();
        ParallelTensorShape old_source_output_shape = old_source_node.ptr->outputs[0]->get_shape();
        input_graph.reshape_output_tensor(old_source_output_shape);

        Node new_sink_node = input_graph.find_sink_node();
        assert(new_sink_node.ptr->numOutputs == 1);
        assert(new_sink_node.ptr->outputs[0]->get_shape() == old_source_output_shape);

        to_optimize.replace_subgraph({old_source_node}, input_graph);
      }
      SimplificationSettings settings;
      if (output_shape.has_value()) {
        to_optimize.reshape_output_tensor(output_shape.value());
        Node sink_node = to_optimize.find_sink_node();
        Node noop_node = this->model->get_or_create_noop_node(sink_node.ptr->outputs[0]);
        to_optimize.add_edge(sink_node, noop_node, 0, 0);
      } else {
        settings.remove_trailing_parallel_ops = true;
      }
      settings.simplify_parallel_ops = true;

      // Call base optimization to perform graph substitution.
      std::unique_ptr<Graph> optimized = this->base_optimize_with_memory(&to_optimize, settings);
      return_value = get_optimal_cost<T>(std::move(optimized));
    } else {
      this->logger->debug() << "Applying recursive case on bottleneck " << bottleneck.value().guid;

      std::unique_ptr<Graph> pre_graph, post_graph;
      std::tie(pre_graph, post_graph) = graph->split_at_node(bottleneck.value());

      MachineResource resources(this->model->config);
      std::vector<MachineView> valid_machine_views =
          this->model->search->get_valid_machine_views(bottleneck.value().ptr, resources);

      // Try to find the best cost and corresponding best bottleneck shape.
      // This search process is based on the float version of execute_sequence_split_with_memory().
      float best_cost = std::numeric_limits<float>::infinity();
      tl::optional<ParallelTensorShape> best_shape = tl::nullopt;
      {
        TAG_ENTER(this->logger);
        for (const auto& bottleneck_output_shape :
             this->possible_split_output_tensor_shapes(bottleneck.value())) {
          this->logger->debug() << "Considering boundary shape " << bottleneck_output_shape;
          float current_cost;
          {
            TAG_ENTER(this->logger);
            // Get the cost from execute_sequence_split_with_memory<float> by only changing
            // bottleneck_output_shape.
            current_cost = this->execute_sequence_split_with_memory<float>(
                pre_graph, post_graph, output_shape, input_shape, sink_node, bottleneck.value(),
                bottleneck_output_shape);

            if (current_cost < best_cost) {
              best_cost = current_cost;
              best_shape = bottleneck_output_shape;
            }
          }
          this->logger->debug() << "Boundary shape " << bottleneck_output_shape
                                << " has cost: " << current_cost;
        }
      }

      if (best_shape.has_value()) {
        this->logger->debug() << "Best intermediate shape found: " << best_shape.value();
      } else {
        this->logger->debug() << "No valid intermediate shapes found";
      }

      // ? What if best_cost is infinity ?
      if (best_cost != std::numeric_limits<float>::infinity()) {
        // Get the return value of correct type with previously found best_shape.
        return_value = this->execute_sequence_split_with_memory<T>(
            pre_graph, post_graph, output_shape, input_shape, sink_node, bottleneck.value(),
            best_shape.value());
      }
    }
    // Try to cache the float result
    this->try_cache_result<T>(hash, return_value);
  }
  return return_value;
}

std::vector<ParallelTensorShape> GraphSearchHelper::possible_split_output_tensor_shapes(Node const &source_node) const {
=======
std::vector<ParallelTensorShape>
    GraphSearchHelper::possible_split_output_tensor_shapes(
        Node const &source_node) const {
>>>>>>> 31b9d3a3
  TAG_ENTER(this->logger);

  this->logger->debug() << "Finding possible output tensor shapes for node "
                        << source_node.guid;
  assert(source_node.ptr->numOutputs == 1);
  ParallelTensor output_tensor = source_node.ptr->outputs[0];
  for (int i = 0; i < output_tensor->num_dims; i++) {
    assert(output_tensor->dims[i].degree == 1);
  }

  std::vector<ParallelTensorShape> without_replicas;

  int num_devices = this->config.numNodes * this->config.workersPerNode;
  int degrees[MAX_TENSOR_DIM];
  std::fill_n(degrees, MAX_TENSOR_DIM, 1);

  ParallelTensorShape base_shape;
  base_shape.num_dims = output_tensor->num_dims;
  for (int i = 0; i < output_tensor->num_dims; i++) {
    base_shape.dims[i].degree = 1;
    base_shape.dims[i].size = output_tensor->dims[i].size;
  }
  without_replicas.push_back(base_shape);

  {
    TAG_ENTER(this->logger);
    while (true) {
      bool is_done = true;
      for (int i = 0; i < output_tensor->num_dims; i++) {
        degrees[i] *= 2;
        if (degrees[i] > num_devices) {
          degrees[i] = 1;
        } else {
          is_done = false;
          break;
        }
      }
      std::ostringstream oss;
      for (int i = 0; i < output_tensor->num_dims; i++) {
        oss << degrees[i] << " ";
      }
      this->logger->spew() << "Considering: " << oss.str();
      if (is_done) {
        break;
      }

      bool is_valid = true;
      int total_degree = 1;
      ParallelTensorShape shape;
      shape.num_dims = output_tensor->num_dims;
      for (int i = 0; i < output_tensor->num_dims; i++) {
        total_degree *= degrees[i];
        shape.dims[i].degree = degrees[i];
        shape.dims[i].size = output_tensor->dims[i].size;
        if (shape.dims[i].size % shape.dims[i].degree != 0) {
          is_valid = false;
        }
      }
      if (total_degree <= num_devices && is_valid) {
        without_replicas.push_back(shape);
      }
    }
  }

  this->logger->debug() << "Found " << without_replicas.size()
                        << " possible tensor output shapes without replicas";
  this->logger->debug() << "They are:";
  {
    TAG_ENTER(this->logger);
    for (auto const &shape : without_replicas) {
      this->logger->debug() << shape;
    }
  }
  return without_replicas;
}

void GraphSearchHelper::subgraph_optimize(Graph *subgraph) {}

template <>
OpX *GraphXfer::create_opx<Conv2D>(TensorX const &input, OpX const *matchOpX) {
  return this->create_conv2d(input, matchOpX);
}

template <>
OpX *GraphXfer::create_opx<Pool2D>(TensorX const &input, OpX const *matchOpX) {
  OpX *pool = new OpX(OP_POOL2D, 1, 1, input);
  pool->matchOpX = matchOpX;
  return pool;
}

template <>
OpX *GraphXfer::create_opx<Flat>(TensorX const &input, OpX const *matchOpX) {
  OpX *flat = new OpX(OP_FLAT, 1, 1, input);
  flat->matchOpX = matchOpX;
  return flat;
}

GraphXfer *create_partition_linear_combine(FFModel *model,
                                           int num_dims,
                                           int num_parts,
                                           ActiMode activation,
                                           bool use_bias) {
  GraphXfer *subst = new GraphXfer(model);
  TensorX input = subst->new_tensor();
  OpX *linear1 = subst->create_linear(
      input, NULL /*matchOpX*/, num_dims, activation, use_bias);
  OpX *repartition = subst->create_repartition(input, num_dims - 2, num_parts);
  OpX *linear2 = subst->create_linear(repartition->outputs[0],
                                      linear1 /*matchOpX*/,
                                      num_dims,
                                      activation,
                                      use_bias);
  OpX *combine =
      subst->create_combine(linear2->outputs[0], num_dims - 2, num_parts);
  subst->map_output(linear1->outputs[0], combine->outputs[0]);
  subst->srcOps.push_back(linear1);
  subst->dstOps.push_back(repartition);
  subst->dstOps.push_back(linear2);
  subst->dstOps.push_back(combine);

  std::ostringstream oss;
  oss << "partition_linear_combine["
      << "num_dims=" << num_dims << ",num_parts=" << num_parts
      << ",activation=" << activation << ",use_bias=" << use_bias << "]";
  subst->name = oss.str();

  return subst;
}

GraphXfer *create_partition_conv2d_combine(FFModel *model,
                                           int num_dims,
                                           int num_parts) {
  assert(num_dims == 5);
  GraphXfer *subst = new GraphXfer(model);
  TensorX input = subst->new_tensor();
  OpX *conv1 = subst->create_conv2d(input, NULL /*matchOpX*/);
  OpX *repartition = subst->create_repartition(input, num_dims - 2, num_parts);
  OpX *conv2 =
      subst->create_conv2d(repartition->outputs[0], conv1 /*matchOpX*/);
  OpX *combine =
      subst->create_combine(conv2->outputs[0], num_dims - 2, num_parts);
  subst->map_output(conv1->outputs[0], combine->outputs[0]);
  subst->srcOps.push_back(conv1);
  subst->dstOps.push_back(repartition);
  subst->dstOps.push_back(conv2);
  subst->dstOps.push_back(combine);

  std::ostringstream oss;
  oss << "partition_conv2d_combine["
      << "num_dims=" << num_dims << ",num_parts=" << num_parts << "]";
  subst->name = oss.str();

  return subst;
}

GraphXfer *create_combine_inception(FFModel *model,
                                    int num_convs,
                                    int num_dims,
                                    int num_parts) {
  // 3 convs and 1 pool2d
  assert(num_dims == 5);
  GraphXfer *subst = new GraphXfer(model);
  TensorX input = subst->new_tensor();
  OpX *src_combine = subst->create_combine(input, num_dims - 2, num_parts);
  subst->srcOps.push_back(src_combine);
  std::vector<OpX *> src_convs;
  for (int i = 0; i < num_convs; i++) {
    OpX *conv =
        subst->create_conv2d(src_combine->outputs[0], NULL /*matchOpX*/);
    src_convs.push_back(conv);
    subst->srcOps.push_back(conv);
  }
  OpX *src_pool =
      subst->create_pool2d(src_combine->outputs[0], NULL /*matchOpX*/);
  subst->srcOps.push_back(src_pool);
  // dst ops
  std::vector<OpX *> dst_convs;
  for (int i = 0; i < num_convs; i++) {
    OpX *conv = subst->create_conv2d(input, src_convs[i] /*matchOpX*/);
    OpX *comb =
        subst->create_combine(conv->outputs[0], num_dims - 2, num_parts);
    subst->dstOps.push_back(conv);
    subst->dstOps.push_back(comb);
    subst->map_output(src_convs[i]->outputs[0], comb->outputs[0]);
  }
  OpX *dst_pool = subst->create_pool2d(input, src_pool /*matchOpX*/);
  OpX *dst_comb =
      subst->create_combine(dst_pool->outputs[0], num_dims - 2, num_parts);
  subst->dstOps.push_back(dst_pool);
  subst->dstOps.push_back(dst_comb);
  subst->map_output(src_pool->outputs[0], dst_comb->outputs[0]);
  subst->name = "create_combine_inceptionA";
  return subst;
}

GraphXfer *create_combine_concat(FFModel *model,
                                 int num_inputs,
                                 int num_dims,
                                 int num_parts) {
  // assert 5D
  assert(num_dims == 5);
  GraphXfer *subst = new GraphXfer(model);
  std::vector<TensorX> inputs, concat_inputs;
  std::vector<OpX *> combines;
  for (int i = 0; i < num_inputs; i++) {
    inputs.push_back(subst->new_tensor());
    combines.push_back(
        subst->create_combine(inputs[i], num_dims - 2, num_parts));
    concat_inputs.push_back(combines[i]->outputs[0]);
    subst->srcOps.push_back(combines[i]);
  }
  OpX *concat1 = subst->create_concat(
      concat_inputs.data(), num_inputs, NULL /*matchOpX*/, 2);
  subst->srcOps.push_back(concat1);
  OpX *concat2 =
      subst->create_concat(inputs.data(), num_inputs, concat1 /*matchOpX*/, 2);
  OpX *combine =
      subst->create_combine(concat2->outputs[0], num_dims - 2, num_parts);
  subst->dstOps.push_back(concat2);
  subst->dstOps.push_back(combine);
  subst->map_output(concat1->outputs[0], combine->outputs[0]);
  subst->name = "create_combine_concat";
  return subst;
}

GraphXfer *create_partition_attention_combine(FFModel *model,
                                              int num_heads,
                                              int num_parts) {
  GraphXfer *subst = new GraphXfer(model);
  TensorX input = subst->new_tensor();
  OpX *attn1 = subst->create_attention(
      input, input, input, NULL /*matchOpX*/, num_heads);
  OpX *repart = subst->create_repartition(input, 2, num_parts);
  OpX *attn2 = subst->create_attention(repart->outputs[0],
                                       repart->outputs[0],
                                       repart->outputs[0],
                                       attn1 /*matchOpX*/,
                                       num_heads);
  OpX *combine = subst->create_combine(attn2->outputs[0], 2, num_parts);
  subst->map_output(attn1->outputs[0], combine->outputs[0]);
  subst->srcOps.push_back(attn1);
  subst->dstOps.push_back(repart);
  subst->dstOps.push_back(attn2);
  subst->dstOps.push_back(combine);

  std::ostringstream oss;
  oss << "partition_attention_combine["
      << "num_heads=" << num_heads << ",num_parts=" << num_parts << "]";
  subst->name = oss.str();

  return subst;
}

GraphXfer *create_replicate_attention_reduce(FFModel *model,
                                             int num_heads,
                                             int num_parts) {
  assert(num_heads % num_parts == 0);
  GraphXfer *subst = new GraphXfer(model);
  TensorX input = subst->new_tensor();
  OpX *attn1 = subst->create_attention(
      input, input, input, NULL /*matchOpX*/, num_heads);
  OpX *repl = subst->create_replicate(input, 3, num_parts);
  OpX *attn2 = subst->create_attention(repl->outputs[0],
                                       repl->outputs[0],
                                       repl->outputs[0],
                                       attn1 /*matchOpX*/,
                                       num_heads / num_parts);
  OpX *reduce = subst->create_reduction(attn2->outputs[0], 3, num_parts);
  subst->map_output(attn1->outputs[0], reduce->outputs[0]);
  subst->srcOps.push_back(attn1);
  subst->dstOps.push_back(repl);
  subst->dstOps.push_back(attn2);
  subst->dstOps.push_back(reduce);

  std::ostringstream oss;
  oss << "replicate_attention_reduce["
      << "num_heads=" << num_heads << ",num_parts=" << num_parts << "]";
  subst->name = oss.str();

  return subst;
}

GraphXfer *create_replicate_linear_combine(FFModel *model,
                                           int num_dims,
                                           int num_parts,
                                           ActiMode activation,
                                           bool use_bias) {
  GraphXfer *subst = new GraphXfer(model);
  TensorX input = subst->new_tensor();
  OpX *linear1 = subst->create_linear(
      input, NULL /*matchOpX*/, num_dims, activation, use_bias);
  OpX *replicate = subst->create_replicate(input, num_dims - 1, num_parts);
  OpX *linear2 = subst->create_linear(replicate->outputs[0],
                                      linear1 /*matchOpX*/,
                                      num_dims,
                                      activation,
                                      use_bias);
  OpX *combine = subst->create_combine(linear2->outputs[0], 0, num_parts);
  subst->map_output(linear1->outputs[0], combine->outputs[0]);
  subst->srcOps.push_back(linear1);
  subst->dstOps.push_back(replicate);
  subst->dstOps.push_back(linear2);
  subst->dstOps.push_back(combine);

  std::ostringstream oss;
  oss << "replicate_linear_combine["
      << "num_dims=" << num_dims << ",num_parts=" << num_parts
      << ",activation=" << activation << ",use_bias=" << use_bias << "]";
  subst->name = oss.str();

  return subst;
}

GraphXfer *create_partition_add_combine(FFModel *model,
                                        int parallel_dim,
                                        int num_parts) {
  GraphXfer *subst = new GraphXfer(model);
  TensorX input1 = subst->new_tensor();
  TensorX input2 = subst->new_tensor();
  OpX *add1 = subst->create_element_binary(input1, input2, OP_EW_ADD);
  OpX *repartition1 =
      subst->create_repartition(input1, parallel_dim, num_parts);
  OpX *repartition2 =
      subst->create_repartition(input2, parallel_dim, num_parts);
  OpX *add2 = subst->create_element_binary(
      repartition1->outputs[0], repartition2->outputs[0], OP_EW_ADD);
  OpX *combine =
      subst->create_combine(add2->outputs[0], parallel_dim, num_parts);
  subst->map_output(add1->outputs[0], combine->outputs[0]);
  subst->srcOps.push_back(add1);
  subst->dstOps.push_back(repartition1);
  subst->dstOps.push_back(repartition2);
  subst->dstOps.push_back(add2);
  subst->dstOps.push_back(combine);

  std::ostringstream oss;
  oss << "partition_add_combine["
      << "parallel_dim=" << parallel_dim << ",num_parts=" << num_parts << "]";
  subst->name = oss.str();

  return subst;
}

GraphXfer *create_combine_add_partition(FFModel *model,
                                        int parallel_dim,
                                        int num_parts) {
  GraphXfer *subst = new GraphXfer(model);
  TensorX input1 = subst->new_tensor();
  TensorX input2 = subst->new_tensor();
  OpX *add1 = subst->create_element_binary(input1, input2, OP_EW_ADD);

  OpX *combine1 = subst->create_combine(input1, parallel_dim, num_parts);
  OpX *combine2 = subst->create_combine(input2, parallel_dim, num_parts);
  OpX *add2 = subst->create_element_binary(
      combine1->outputs[0], combine2->outputs[0], OP_EW_ADD);
  OpX *repartition =
      subst->create_repartition(add2->outputs[0], parallel_dim, num_parts);
  subst->map_output(add1->outputs[0], repartition->outputs[0]);
  subst->srcOps.push_back(add1);
  subst->dstOps.push_back(combine1);
  subst->dstOps.push_back(combine2);
  subst->dstOps.push_back(add2);
  subst->dstOps.push_back(repartition);

  std::ostringstream oss;
  oss << "combine_add_partition["
      << "parallel_dim=" << parallel_dim << ",num_parts=" << num_parts << "]";
  subst->name = oss.str();

  return subst;
}

GraphXfer *create_partition_relu_combine(FFModel *model,
                                         int parallel_dim,
                                         int num_parts) {
  GraphXfer *subst = new GraphXfer(model);
  TensorX input = subst->new_tensor();
  OpX *relu1 = subst->create_element_unary(input, OP_RELU);

  OpX *partition = subst->create_repartition(input, parallel_dim, num_parts);
  OpX *relu2 = subst->create_element_unary(partition->outputs[0], OP_RELU);
  OpX *combine =
      subst->create_combine(relu2->outputs[0], parallel_dim, num_parts);

  subst->map_output(relu1->outputs[0], combine->outputs[0]);

  subst->srcOps.push_back(relu1);

  subst->dstOps.push_back(partition);
  subst->dstOps.push_back(relu2);
  subst->dstOps.push_back(combine);

  std::ostringstream oss;
  oss << "partition_relu_combine["
      << "parallel_dim=" << parallel_dim << ",num_parts=" << num_parts << "]";
  subst->name = oss.str();

  return subst;
}

GraphXfer *create_combine_relu_partition(FFModel *model,
                                         int parallel_dim,
                                         int num_parts) {
  GraphXfer *subst = new GraphXfer(model);
  TensorX input = subst->new_tensor();
  OpX *relu1 = subst->create_element_unary(input, OP_RELU);

  OpX *combine = subst->create_combine(input, parallel_dim, num_parts);
  OpX *relu2 = subst->create_element_unary(combine->outputs[0], OP_RELU);
  OpX *partition =
      subst->create_repartition(relu2->outputs[0], parallel_dim, num_parts);

  subst->map_output(relu1->outputs[0], partition->outputs[0]);

  subst->srcOps.push_back(relu1);

  subst->dstOps.push_back(combine);
  subst->dstOps.push_back(relu2);
  subst->dstOps.push_back(partition);

  std::ostringstream oss;
  oss << "combine_relu_partition["
      << "parallel_dim=" << parallel_dim << ",num_parts=" << num_parts << "]";
  subst->name = oss.str();

  return subst;
}

GraphXfer *create_partition_concat_combine(FFModel *model,
                                           int num_inputs,
                                           int concat_dim,
                                           int parallel_dim,
                                           int num_parts) {
  GraphXfer *subst = new GraphXfer(model);
  assert(num_inputs <= MAX_NUM_INPUTS);
  TensorX inputs[MAX_NUM_INPUTS];
  for (int i = 0; i < num_inputs; i++)
    inputs[i] = subst->new_tensor();
  OpX *concat =
      subst->create_concat(inputs, num_inputs, NULL /*matchOpX*/, concat_dim);
  subst->srcOps.push_back(concat);
  TensorX new_inputs[MAX_NUM_INPUTS];
  for (int i = 0; i < num_inputs; i++) {
    OpX *repartition =
        subst->create_repartition(inputs[i], parallel_dim, num_parts);
    new_inputs[i] = repartition->outputs[0];
    subst->dstOps.push_back(repartition);
  }
  OpX *concat2 = subst->create_concat(
      new_inputs, num_inputs, concat /*matchOpX*/, concat_dim);
  subst->dstOps.push_back(concat2);
  OpX *combine =
      subst->create_combine(concat2->outputs[0], parallel_dim, num_parts);
  subst->dstOps.push_back(combine);
  subst->map_output(concat->outputs[0], combine->outputs[0]);

  std::ostringstream oss;
  oss << "partition_concat_combine["
      << "num_inputs=" << num_inputs << ",concat_dim=" << concat_dim
      << ",parallel_dim=" << parallel_dim << ",num_parts=" << num_parts << "]";
  subst->name = oss.str();

  return subst;
}

GraphXfer *create_partition_softmax_combine(FFModel *model,
                                            int softmax_dim,
                                            int parallel_dim,
                                            int num_parts) {
  assert(parallel_dim != softmax_dim);
  GraphXfer *subst = new GraphXfer(model);
  TensorX input = subst->new_tensor();
  OpX *softmax1 = subst->create_softmax(input, softmax_dim);
  OpX *repartition = subst->create_repartition(input, parallel_dim, num_parts);
  OpX *softmax2 = subst->create_softmax(repartition->outputs[0], softmax_dim);
  OpX *combine =
      subst->create_combine(softmax2->outputs[0], parallel_dim, num_parts);
  subst->map_output(softmax1->outputs[0], combine->outputs[0]);
  subst->srcOps.push_back(softmax1);
  subst->dstOps.push_back(repartition);
  subst->dstOps.push_back(softmax2);
  subst->dstOps.push_back(combine);

  std::ostringstream oss;
  oss << "partition_softmax_combine["
      << "softmax_dim=" << softmax_dim << ",parallel_dim=" << parallel_dim
      << ",num_parts=" << num_parts << "]";
  subst->name = oss.str();

  return subst;
}

GraphXfer *create_combine_softmax_partition(FFModel *model,
                                            int softmax_dim,
                                            int parallel_dim,
                                            int num_parts) {
  assert(parallel_dim != softmax_dim);
  GraphXfer *subst = new GraphXfer(model);
  TensorX input = subst->new_tensor();
  OpX *softmax1 = subst->create_softmax(input, softmax_dim);
  OpX *combine = subst->create_combine(input, parallel_dim, num_parts);
  OpX *softmax2 = subst->create_softmax(combine->outputs[0], softmax_dim);
  OpX *repartition =
      subst->create_repartition(softmax2->outputs[0], parallel_dim, num_parts);
  subst->map_output(softmax1->outputs[0], repartition->outputs[0]);
  subst->srcOps.push_back(softmax1);
  subst->dstOps.push_back(combine);
  subst->dstOps.push_back(softmax2);
  subst->dstOps.push_back(repartition);

  std::ostringstream oss;
  oss << "combine_softmax_partition["
      << "softmax_dim=" << softmax_dim << ",parallel_dim=" << parallel_dim
      << ",num_parts=" << num_parts << "]";
  subst->name = oss.str();

  return subst;
}

GraphXfer *leading_relu_branch_combine(FFModel *model,
                                       int parallel_dim,
                                       int num_parts,
                                       int num_combines) {
  GraphXfer *subst = new GraphXfer(model);
  TensorX input = subst->new_tensor();
  OpX *old_partition =
      subst->create_repartition(input, parallel_dim, num_parts);
  std::vector<OpX *> old_combines;
  for (int i = 0; i < num_combines; i++) {
    old_combines.push_back(
        subst->create_combine(input, parallel_dim, num_parts));
  }

  OpX *new_partition =
      subst->create_repartition(input, parallel_dim, num_parts);
  std::vector<OpX *> new_noops;
  for (int i = 0; i < num_combines; i++) {
    new_noops.push_back(subst->create_noop(input));
  }

  subst->map_output(old_partition->outputs[0], new_partition->outputs[0]);
  for (int i = 0; i < num_combines; i++) {
    subst->map_output(old_combines[i]->outputs[0], new_noops[i]->outputs[0]);
  }

  subst->srcOps.push_back(old_partition);
  subst->srcOps.insert(
      subst->srcOps.end(), old_combines.begin(), old_combines.end());
  subst->dstOps.push_back(new_partition);
  subst->dstOps.insert(subst->dstOps.end(), new_noops.begin(), new_noops.end());

  std::ostringstream oss;
  oss << "leading_relu_branch_combine["
      << "parallel_dim=" << parallel_dim << ",num_parts=" << num_parts
      << ",num_combines=" << num_combines << "]";
  subst->name = oss.str();

  return subst;
}

GraphXfer *leading_relu_branch_partition(FFModel *model,
                                         int parallel_dim,
                                         int num_parts,
                                         int num_partitions) {
  GraphXfer *subst = new GraphXfer(model);
  TensorX input = subst->new_tensor();
  OpX *old_combine = subst->create_combine(input, parallel_dim, num_parts);
  std::vector<OpX *> old_partitions;
  for (int i = 0; i < num_partitions; i++) {
    old_partitions.push_back(
        subst->create_repartition(input, parallel_dim, num_parts));
  }

  OpX *new_combine = subst->create_combine(input, parallel_dim, num_parts);
  std::vector<OpX *> new_noops;
  for (int i = 0; i < num_partitions; i++) {
    new_noops.push_back(subst->create_noop(input));
  }

  subst->map_output(old_combine->outputs[0], new_combine->outputs[0]);
  for (int i = 0; i < num_partitions; i++) {
    subst->map_output(old_partitions[i]->outputs[0], new_noops[i]->outputs[0]);
  }

  subst->srcOps.push_back(old_combine);
  subst->srcOps.insert(
      subst->srcOps.end(), old_partitions.begin(), old_partitions.end());
  subst->dstOps.push_back(new_combine);
  subst->dstOps.insert(subst->dstOps.end(), new_noops.begin(), new_noops.end());

  std::ostringstream oss;
  oss << "leading_relu_branch_partition["
      << "parallel_dim=" << parallel_dim << ",num_parts=" << num_parts
      << ",num_partitions=" << num_partitions << "]";
  subst->name = oss.str();

  return subst;
}

GraphXfer *
    create_linear_relu_merge(FFModel *model, int num_dims, bool use_bias) {
  GraphXfer *subst = new GraphXfer(model);
  TensorX input = subst->new_tensor();
  OpX *old_linear =
      subst->create_linear(input, nullptr, num_dims, AC_MODE_NONE, use_bias);
  OpX *old_relu = subst->create_relu(old_linear->outputs[0]);

  OpX *new_linear =
      subst->create_linear(input, old_linear, num_dims, AC_MODE_RELU, use_bias);

  subst->map_output(old_relu->outputs[0], new_linear->outputs[0]);
  subst->srcOps.push_back(old_linear);
  subst->srcOps.push_back(old_relu);
  subst->dstOps.push_back(new_linear);

  std::ostringstream oss;
  oss << "linear_relu_merge["
      << "num_dims=" << num_dims << ",use_bias=" << use_bias << "]";
  subst->name = oss.str();

  return subst;
}

}; // namespace FlexFlow::PCG

namespace FlexFlow {

using PCG::Edge;
using PCG::Graph;
using PCG::Node;

<<<<<<< HEAD
void FFModel::graph_optimize(size_t budget,
                             bool only_data_parallel,
                             std::unique_ptr<Graph>& best_graph,
                             std::unordered_map<Node, MachineView>& optimal_views)
{
  // this->graph_search->graph_optimize(budget, only_data_parallel, best_graph, optimal_views);

  // Experimental. Change the function call above to this line to search with memory consideration.
  this->graph_search->graph_optimize_with_memory(budget, only_data_parallel, best_graph, optimal_views);
=======
void FFModel::graph_optimize(
    size_t budget,
    bool only_data_parallel,
    std::unique_ptr<Graph> &best_graph,
    std::unordered_map<Node, MachineView> &optimal_views) {
  this->graph_search->graph_optimize(
      budget, only_data_parallel, best_graph, optimal_views);
>>>>>>> 31b9d3a3
}

bool FFModel::convert_graph_to_operators(
    Graph const *graph,
    std::unordered_map<Node, MachineView> const &optimal_views) {
  // Clear operators
  operators.clear();
  std::unordered_map<Node, int> todos;
  std::unordered_map<Node, Op *> node_to_op;
  std::vector<Node> queue;
  for (auto const &it : graph->inEdges) {
    auto const &inList = it.second;
    if (inList.size() == 0) {
      queue.push_back(it.first);
    } else {
      todos[it.first] = (int)inList.size();
    }
  }
  size_t index = 0;
  while (index < queue.size()) {
    Node node = queue[index++];
    assert(node.ptr != NULL);
    auto const &inList = graph->inEdges.find(node)->second;
    ParallelTensor inputs[MAX_NUM_INPUTS];
    int num_inputs = 0;
    for (auto const &e : inList) {
      inputs[e.dstIdx] = node_to_op[e.srcOp]->outputs[e.srcIdx];
      assert(e.dstIdx < (int)inList.size());
      num_inputs++;
    }
    Op *new_op = NULL;
    switch (node.ptr->op_type) {
      case OP_INPUT: {
        NoOp *noop = (NoOp *)node.ptr;
        new_op = new NoOp(
            *this, OP_INPUT, noop->input_tensor_guid, node.ptr->outputs[0]);
        break;
      }
      case OP_CONCAT: {
        Concat *concat = (Concat *)node.ptr;
        new_op = new Concat(
            *this, (int)inList.size(), inputs, concat->legion_axis, NULL);
        break;
      }
      case OP_SPLIT: {
        Split *split = (Split *)node.ptr;
        std::vector<int> splits;
        for (int i = 0; i < split->numOutputs; i++)
          splits.push_back(split->outputs[i]->dims[split->legion_axis].size);
        new_op = new Split(*this, inputs[0], splits, split->legion_axis, NULL);
        break;
      }
      case OP_EMBEDDING: {
        new_op = new Embedding(*this, *(Embedding *)node.ptr, inputs[0], true);
        break;
      }
      case OP_EW_ADD:
      case OP_EW_SUB:
      case OP_EW_MUL: {
        assert(inList.size() == 2);
        ElementBinary *eb = (ElementBinary *)node.ptr;
        new_op = new ElementBinary(
            *this, eb->op_type, inputs[0], inputs[1], eb->inplace_a, NULL);
        break;
      }
      case OP_POOL2D: {
        new_op = new Pool2D(*this, *(Pool2D *)node.ptr, inputs[0]);
        break;
      }
      case OP_CONV2D: {
        new_op = new Conv2D(*this, *(Conv2D *)node.ptr, inputs[0], true);
        break;
      }
      case OP_DROPOUT: {
        new_op = new Dropout(*this, *(Dropout *)node.ptr, inputs[0]);
        break;
      }
      case OP_LINEAR: {
        new_op = new Linear(*this, *(Linear *)node.ptr, inputs[0], true);
        break;
      }
      case OP_MULTIHEAD_ATTENTION: {
        assert(inList.size() == 3);
        MultiHeadAttention *attn = (MultiHeadAttention *)node.ptr;
        new_op = new MultiHeadAttention(
            *this, *attn, inputs[0], inputs[1], inputs[2], true);
        break;
        break;
      }
      case OP_SOFTMAX: {
        assert(inList.size() == 1);
        Softmax *softmax = (Softmax *)node.ptr;
        new_op = new Softmax(*this, inputs[0], softmax->dim, NULL);
        break;
      }
      case OP_COMBINE: {
        assert(inList.size() == 1);
        Combine *combine = (Combine *)node.ptr;
        new_op = new Combine(
            *this, inputs[0], combine->combine_dim, combine->combine_degree);
        break;
      }
      case OP_REPARTITION: {
        assert(inList.size() == 1);
        Repartition *repart = (Repartition *)node.ptr;
        new_op = new Repartition(*this,
                                 inputs[0],
                                 repart->repartition_dim,
                                 repart->repartition_degree);
        break;
      }
      case OP_REPLICATE: {
        assert(inList.size() == 1);
        Replicate *replicate = (Replicate *)node.ptr;
        new_op = new Replicate(*this,
                               inputs[0],
                               replicate->replicate_dim,
                               replicate->replicate_degree);
        break;
      }
      case OP_REDUCTION: {
        assert(inList.size() == 1);
        Reduction *reduction = (Reduction *)node.ptr;
        new_op = new Reduction(*this,
                               inputs[0],
                               reduction->reduction_dim,
                               reduction->reduction_degree);
        break;
      }
      case OP_FUSED_PARALLEL: {
        assert(inList.size() == 1);
        FusedParallelOp *fused = (FusedParallelOp *)node.ptr;
        std::vector<ParallelOpInfo> parallel_ops;
        for (int i = 0; i < fused->num_parallel_ops; i++)
          parallel_ops.push_back(fused->parallel_ops[i]);
        new_op = new FusedParallelOp(*this, inputs[0], parallel_ops);
        break;
      }
      default: {
        new_op = node.ptr->materialize(*this, inputs, num_inputs);
        break;
      }
    }
    // Set machine view for the output tensors of this operator
    assert(optimal_views.find(node) != optimal_views.end());
    MachineView view = optimal_views.find(node)->second;
    for (int i = 0; i < new_op->numOutputs; i++) {
      new_op->outputs[i]->machine_view = view;
    }
    // Set machine view for the weight tensors of this operator
    for (int i = 0; i < new_op->numWeights; i++) {
      new_op->weights[i]->machine_view = view;
    }
    node_to_op[node] = new_op;
    operators.push_back(new_op);
    // Decrease the todos
    auto const &outList = graph->outEdges.find(node)->second;
    for (auto const &it : outList) {
      todos[it.dstOp] -= 1;
      if (todos[it.dstOp] == 0) {
        queue.push_back(it.dstOp);
      }
    }
  }
  assert(queue.size() == graph->inEdges.size());
  // Remove the final parallel operators
  while (operators[operators.size() - 1]->is_parallel_op()) {
    Op *op = operators[operators.size() - 1];
    if (op->op_type == OP_REDUCTION)
      break;
    if (op->op_type == OP_FUSED_PARALLEL) {
      FusedParallelOp *fused_op = (FusedParallelOp *)op;
      bool has_reduction = false;
      for (int i = 0; i < fused_op->num_parallel_ops; i++) {
        if (fused_op->parallel_ops[i].op_type == OP_REDUCTION)
          has_reduction = true;
      }
      if (has_reduction)
        break;
    }
    operators.pop_back();
  }
  return true;
}

}; // namespace FlexFlow<|MERGE_RESOLUTION|>--- conflicted
+++ resolved
@@ -572,16 +572,6 @@
   }
 }
 
-<<<<<<< HEAD
-template<typename GraphComp>
-void GraphXfer::run(int depth, Graph* graph,
-                    std::priority_queue<Graph*, std::vector<Graph*>, GraphComp>& candidates,
-                    std::unordered_set<size_t>& hashmap, float threshold, int maxNumOps, 
-                    SimplificationSettings const &simplification_settings,
-                    int& num_matches_found, int& num_matches_rejected)
-{
-  //printf("run: depth(%d) srcOps.size(%zu) graph.size(%zu) candidates(%zu)\n", depth, srcOps.size(), graph->inEdges.size(), candidates.size());
-=======
 void GraphXfer::run(
     int depth,
     Graph *graph,
@@ -595,7 +585,6 @@
     int &num_matches_rejected) {
   // printf("run: depth(%d) srcOps.size(%zu) graph.size(%zu) candidates(%zu)\n",
   // depth, srcOps.size(), graph->inEdges.size(), candidates.size());
->>>>>>> 31b9d3a3
   if (depth >= (int)srcOps.size()) {
     // Create dst operators
     bool pass = true;
@@ -1609,15 +1598,9 @@
   return xfers;
 }
 
-<<<<<<< HEAD
 // Experimental: change this mem_config to control run time cost factor
-GraphSearchHelper::GraphSearchHelper(FFModel *model) 
-  : model(model), config(model->config), mem_config(0.9)
-{ 
-=======
 GraphSearchHelper::GraphSearchHelper(FFModel *model)
-    : model(model), config(model->config) {
->>>>>>> 31b9d3a3
+    : model(model), config(model->config), mem_config(0.9) {
   this->logger = std::unique_ptr<RecursiveLogger>(new RecursiveLogger("gs"));
   generate_all_pcg_xfers();
 }
@@ -1787,27 +1770,20 @@
   return graph;
 }
 
-<<<<<<< HEAD
 /**
  * @brief Unity search algorithm main entrance.
- * 
+ *
  * @param[in] budget Not used
  * @param[in] only_data_parallel Not used
  * @param[out] best_graph The best possible PCG after optimization
- * @param[out] optimal_views The corresponding device placement views of the best graph
+ * @param[out] optimal_views The corresponding device placement views of the
+ * best graph
  */
-void GraphSearchHelper::graph_optimize(size_t budget,
-                             bool only_data_parallel,
-                             std::unique_ptr<Graph>& best_graph,
-                             std::unordered_map<Node, MachineView>& optimal_views)
-{
-=======
 void GraphSearchHelper::graph_optimize(
     size_t budget,
     bool only_data_parallel,
     std::unique_ptr<Graph> &best_graph,
     std::unordered_map<Node, MachineView> &optimal_views) {
->>>>>>> 31b9d3a3
   // Construct graph structure
   this->logger->debug() << "Starting graph optimization";
 
@@ -1865,12 +1841,15 @@
  * best graph
  */
 void GraphSearchHelper::graph_optimize_with_memory(
-    size_t budget, bool only_data_parallel, std::unique_ptr<Graph>& best_graph,
-    std::unordered_map<Node, MachineView>& optimal_views) {
-  this->logger->debug() << "Starting graph optimization with memory consideration";
+    size_t budget,
+    bool only_data_parallel,
+    std::unique_ptr<Graph> &best_graph,
+    std::unordered_map<Node, MachineView> &optimal_views) {
+  this->logger->debug()
+      << "Starting graph optimization with memory consideration";
 
   // Construct graph structure
-  Graph* graph = this->construct_graph();
+  Graph *graph = this->construct_graph();
 
   // The input nodes may need to be duplicated because the PCG was constructed
   // to have one input node for one input, but the actual execution graph should
@@ -1880,8 +1859,8 @@
   // Export an empty schedule if needed.
   std::unordered_map<Node, MachineView> empty_strategy;
   if (!this->config.export_strategy_computation_graph_file.empty()) {
-    graph->export_strategy_computation_graph(empty_strategy,
-                                             this->config.export_strategy_computation_graph_file);
+    graph->export_strategy_computation_graph(
+        empty_strategy, this->config.export_strategy_computation_graph_file);
   }
 
   Node sink_node = graph->find_sink_node();
@@ -1893,12 +1872,14 @@
   //         tl::nullopt /*input_shape*/);
 
   GraphOptimizeResultWithMemory optimal =
-      this->generic_sequence_optimize_with_memory<GraphOptimizeResultWithMemory>(
+      this->generic_sequence_optimize_with_memory<
+          GraphOptimizeResultWithMemory>(
           graph, sink_node, tl::nullopt, tl::nullopt);
 
-  this->logger->debug() << "Total cache size: " << this->cached_optimized_graphs.size();
-  std::cout << "Optimal run time cost: " << optimal.cost << ", memory usage: " << optimal.mem_cost
-            << std::endl;
+  this->logger->debug() << "Total cache size: "
+                        << this->cached_optimized_graphs.size();
+  std::cout << "Optimal run time cost: " << optimal.cost
+            << ", memory usage: " << optimal.mem_cost << std::endl;
 
   // Further simplify the "optimal" graph/schedule to have a more efficient
   // graph and more accurate cost.
@@ -1911,10 +1892,12 @@
   best_graph->simplify(settings);
 
   // Get the real optimal machine views.
-  std::unordered_map<Node, MachineView> duplicated_optimal_views = best_graph->optimal_views();
-  std::unordered_map<Node, Node> deduplication_map = best_graph->deduplicate_input_nodes();
+  std::unordered_map<Node, MachineView> duplicated_optimal_views =
+      best_graph->optimal_views();
+  std::unordered_map<Node, Node> deduplication_map =
+      best_graph->deduplicate_input_nodes();
   std::unordered_map<Node, MachineView> real_optimal_views;
-  for (auto const& kv : duplicated_optimal_views) {
+  for (auto const &kv : duplicated_optimal_views) {
     if (deduplication_map.find(kv.first) != deduplication_map.end()) {
       real_optimal_views[deduplication_map.at(kv.first)] = kv.second;
     } else {
@@ -2104,20 +2087,16 @@
   return best;
 }
 
-<<<<<<< HEAD
 /**
  * @brief Smallest sub-problem of Unity's DP search algorithm.
- * 
+ *
  * @param r_graph Graph to be optimized
  * @param simplification_settings Settings to simplify the PCG
  * @return std::unique_ptr<Graph> Optimized PCG
  */
-std::unique_ptr<Graph> GraphSearchHelper::base_optimize(Graph const *r_graph, SimplificationSettings const &simplification_settings) {
-=======
 std::unique_ptr<Graph> GraphSearchHelper::base_optimize(
     Graph const *r_graph,
     SimplificationSettings const &simplification_settings) {
->>>>>>> 31b9d3a3
   // Construct graph substitutions
   TAG_ENTER(this->logger);
 
@@ -2199,17 +2178,17 @@
   return std::unique_ptr<Graph>(best_graph);
 }
 
-<<<<<<< HEAD
 /**
- * @brief Experimental. Smallest sub-problem of Unity's DP search algorithm with memory
- * consideration.
+ * @brief Experimental. Smallest sub-problem of Unity's DP search algorithm with
+ * memory consideration.
  *
  * @param r_graph Graph to be optimized
  * @param simplification_settings Settings to simplify the PCG
  * @return std::unique_ptr<Graph> Optimized PCG
  */
 std::unique_ptr<Graph> GraphSearchHelper::base_optimize_with_memory(
-    Graph const* r_graph, SimplificationSettings const& simplification_settings) {
+    Graph const *r_graph,
+    SimplificationSettings const &simplification_settings) {
   TAG_ENTER(this->logger);
   this->logger->debug() << "Optimizing base graph with memory: ";
   {
@@ -2218,30 +2197,33 @@
     // r_graph->print_dot();
   }
   this->logger->debug() << "Starting cost: "
-                        << r_graph->optimal_cost_with_memory(mem_config.run_time_cost_factor);
+                        << r_graph->optimal_cost_with_memory(
+                               mem_config.run_time_cost_factor);
 
   // Construct graph substitutions
-  std::vector<GraphXfer*> xfers;
+  std::vector<GraphXfer *> xfers;
   this->load_graph_substitutions(xfers);
 
   // Prepare for the search
-  std::priority_queue<Graph*, std::vector<Graph*>, GraphCompareWithMemory> candidates(
-      GraphCompareWithMemory{mem_config.run_time_cost_factor});
+  std::priority_queue<Graph *, std::vector<Graph *>, GraphCompareWithMemory>
+      candidates(GraphCompareWithMemory{mem_config.run_time_cost_factor});
   std::unordered_set<size_t> hashmap;
 
-  Graph* graph = new Graph(*r_graph);
+  Graph *graph = new Graph(*r_graph);
   candidates.push(graph);
   hashmap.insert(graph->hash());
 
-  Graph* best_graph = new Graph(*graph);
-  float best_cost = best_graph->optimal_cost_with_memory(mem_config.run_time_cost_factor);
+  Graph *best_graph = new Graph(*graph);
+  float best_cost =
+      best_graph->optimal_cost_with_memory(mem_config.run_time_cost_factor);
 
   int counter = 0;
-  const float alpha = this->model->config.search_alpha;
+  float const alpha = this->model->config.search_alpha;
   int budget = model->config.search_budget;
   if (budget == 0) {
-    log_xfers.warning() << "Base search budget is set to 0. This is probably not what you want "
-                           "(use the --budget flag to set the base search budget)";
+    log_xfers.warning()
+        << "Base search budget is set to 0. This is probably not what you want "
+           "(use the --budget flag to set the base search budget)";
   }
 
   // Actual exploration
@@ -2251,29 +2233,40 @@
       break;
     }
 
-    Graph* cur_graph = candidates.top();
+    Graph *cur_graph = candidates.top();
     candidates.pop();
     if (cur_graph->optimal_cost_with_memory(mem_config.run_time_cost_factor) <
         best_graph->optimal_cost_with_memory(mem_config.run_time_cost_factor)) {
       delete best_graph;
       best_graph = cur_graph;
-      best_cost = cur_graph->optimal_cost_with_memory(mem_config.run_time_cost_factor);
-    } else if (cur_graph->optimal_cost_with_memory(mem_config.run_time_cost_factor) >
-               best_cost * alpha) {
+      best_cost =
+          cur_graph->optimal_cost_with_memory(mem_config.run_time_cost_factor);
+    } else if (cur_graph->optimal_cost_with_memory(
+                   mem_config.run_time_cost_factor) > best_cost * alpha) {
       continue;
     }
-    log_xfers.info("[%d] cur_cost(%.4lf) best_cost(%.4lf) candidates.size(%zu)", counter,
-                   cur_graph->optimal_cost_with_memory(mem_config.run_time_cost_factor), best_cost,
-                   candidates.size());
+    log_xfers.info(
+        "[%d] cur_cost(%.4lf) best_cost(%.4lf) candidates.size(%zu)",
+        counter,
+        cur_graph->optimal_cost_with_memory(mem_config.run_time_cost_factor),
+        best_cost,
+        candidates.size());
 
     log_xfers.debug() << "Considering " << xfers.size() << " possible xfers";
     for (size_t i = 0; i < xfers.size(); i++) {
       int num_matches_found = 0, num_matches_rejected = 0;
       log_xfers.debug() << "Considering xfer: " << xfers[i]->get_name();
-      xfers[i]->run(0, cur_graph, candidates, hashmap, best_cost * alpha, 1000,
-                    simplification_settings, num_matches_found, num_matches_rejected);
-      log_xfers.debug() << "Rejected [ " << num_matches_rejected << " / " << num_matches_found
-                        << " ] matches";
+      xfers[i]->run(0,
+                    cur_graph,
+                    candidates,
+                    hashmap,
+                    best_cost * alpha,
+                    1000,
+                    simplification_settings,
+                    num_matches_found,
+                    num_matches_rejected);
+      log_xfers.debug() << "Rejected [ " << num_matches_rejected << " / "
+                        << num_matches_found << " ] matches";
     }
 
     if (best_graph != cur_graph) {
@@ -2282,15 +2275,13 @@
   }
 
   this->logger->debug() << "Optimized cost: "
-                        << best_graph->optimal_cost_with_memory(mem_config.run_time_cost_factor);
+                        << best_graph->optimal_cost_with_memory(
+                               mem_config.run_time_cost_factor);
 
   return std::unique_ptr<Graph>(best_graph);
 }
 
-size_t gs_dp_state_hash(Graph const *graph, 
-=======
 size_t gs_dp_state_hash(Graph const *graph,
->>>>>>> 31b9d3a3
                         Node const &sink_node,
                         tl::optional<ParallelTensorShape> const &output_shape,
                         tl::optional<ParallelTensorShape> const &input_shape) {
@@ -2321,7 +2312,8 @@
   }
 }
 
-// TODO: how to handle this? -> Handle this by handling graph_cost<float> but consider memory usage.
+// TODO: how to handle this? -> Handle this by handling graph_cost<float> but
+// consider memory usage.
 template <>
 float GraphSearchHelper::get_optimal_cost<float>(
     std::unique_ptr<Graph> optimized) const {
@@ -2349,10 +2341,13 @@
  * @brief Experimental. To be merged with other versions eventually.
  */
 template <>
-GraphOptimizeResultWithMemory GraphSearchHelper::get_optimal_cost<GraphOptimizeResultWithMemory>(std::unique_ptr<Graph> optimized) const {
+GraphOptimizeResultWithMemory
+    GraphSearchHelper::get_optimal_cost<GraphOptimizeResultWithMemory>(
+        std::unique_ptr<Graph> optimized) const {
   GraphOptimizeResultWithMemory result;
   result.graph = *optimized;
-  GraphCostResultWithMemory gcr = optimized->generic_optimal_cost<GraphCostResultWithMemory>();
+  GraphCostResultWithMemory gcr =
+      optimized->generic_optimal_cost<GraphCostResultWithMemory>();
   result.cost = gcr.cost;
   result.views = gcr.views;
   result.mem_cost = gcr.mem_cost;
@@ -2374,17 +2369,15 @@
 }
 
 template <>
-<<<<<<< HEAD
-tl::optional<GraphOptimizeResultWithMemory> GraphSearchHelper::try_get_cost_from_cache<GraphOptimizeResultWithMemory>(size_t hash) const {
+tl::optional<GraphOptimizeResultWithMemory>
+    GraphSearchHelper::try_get_cost_from_cache<GraphOptimizeResultWithMemory>(
+        size_t hash) const {
   return tl::nullopt;
 }
 
 template <>
-void GraphSearchHelper::try_cache_result<float>(size_t hash, float const &value) {
-=======
 void GraphSearchHelper::try_cache_result<float>(size_t hash,
                                                 float const &value) {
->>>>>>> 31b9d3a3
   this->cached_optimized_graphs[hash] = value;
 }
 
@@ -2397,13 +2390,14 @@
     size_t hash, GraphOptimizeResult const &value) {}
 
 template <>
-void GraphSearchHelper::try_cache_result<GraphOptimizeResultWithMemory>(size_t hash, GraphOptimizeResultWithMemory const &value) { }
+void GraphSearchHelper::try_cache_result<GraphOptimizeResultWithMemory>(
+    size_t hash, GraphOptimizeResultWithMemory const &value) {}
 
 /**
  * @brief Get the cost/result of PCG if sequentially split it.
  *
- * @details This function is to combine the search results from DP sub-problems. The sub-problems
- * are solved by generic_sequence_optimize().
+ * @details This function is to combine the search results from DP sub-problems.
+ * The sub-problems are solved by generic_sequence_optimize().
  */
 template <typename T>
 T GraphSearchHelper::execute_sequence_split(
@@ -2422,8 +2416,8 @@
 }
 
 /**
- * @brief Experimental. Consider memory usage when spliting the PCG during the DP search. This
- * should be merged with execute_sequence_split().
+ * @brief Experimental. Consider memory usage when spliting the PCG during the
+ * DP search. This should be merged with execute_sequence_split().
  */
 template <typename T>
 T GraphSearchHelper::execute_sequence_split_with_memory(
@@ -2432,13 +2426,13 @@
     tl::optional<ParallelTensorShape> const &output_shape,
     tl::optional<ParallelTensorShape> const &input_shape,
     Node const &sink_node,
-    Node const &bottleneck, 
-    ParallelTensorShape const &bottleneck_output_shape)
-{
+    Node const &bottleneck,
+    ParallelTensorShape const &bottleneck_output_shape) {
   return sequence_cost<T>(
-    this->generic_sequence_optimize_with_memory<T>(pre_graph.get(), bottleneck, bottleneck_output_shape, input_shape),
-    this->generic_sequence_optimize_with_memory<T>(post_graph.get(), sink_node, output_shape, bottleneck_output_shape)
-  );
+      this->generic_sequence_optimize_with_memory<T>(
+          pre_graph.get(), bottleneck, bottleneck_output_shape, input_shape),
+      this->generic_sequence_optimize_with_memory<T>(
+          post_graph.get(), sink_node, output_shape, bottleneck_output_shape));
 }
 
 /**
@@ -2626,7 +2620,6 @@
   return return_value;
 }
 
-<<<<<<< HEAD
 /**
  * @brief Experimental. To be merged into generic_sequence_optimize(). Top level
  * DP search procedure for Unity with the consideration of memory usage.
@@ -2640,18 +2633,21 @@
  */
 template <typename T>
 T GraphSearchHelper::generic_sequence_optimize_with_memory(
-    Graph const* graph, Node const& sink_node,
-    tl::optional<ParallelTensorShape> const& output_shape,
-    tl::optional<ParallelTensorShape> const& input_shape) {
+    Graph const *graph,
+    Node const &sink_node,
+    tl::optional<ParallelTensorShape> const &output_shape,
+    tl::optional<ParallelTensorShape> const &input_shape) {
   TAG_ENTER(this->logger);
 
-  // Try to find the result from cache first. But this will only get the cached result if the
-  // returned type is float. The float number means the best run time cost with only machine
-  // quantity (without distinguishing machine identities).
+  // Try to find the result from cache first. But this will only get the cached
+  // result if the returned type is float. The float number means the best run
+  // time cost with only machine quantity (without distinguishing machine
+  // identities).
   size_t hash = gs_dp_state_hash(graph, sink_node, output_shape, input_shape);
   tl::optional<T> cached = this->try_get_cost_from_cache<T>(hash);
   if (cached.has_value()) {
-    this->logger->spew() << "Optimizing graph with " << graph->inEdges.size() << " nodes";
+    this->logger->spew() << "Optimizing graph with " << graph->inEdges.size()
+                         << " nodes";
     {
       TAG_ENTER(this->logger);
       this->logger->spew() << "Nodes: ";
@@ -2665,7 +2661,8 @@
   }
 
   // Couldn't find the result from cache. Try to optimize and get one.
-  this->logger->debug() << "Optimizing graph with " << graph->inEdges.size() << " nodes";
+  this->logger->debug() << "Optimizing graph with " << graph->inEdges.size()
+                        << " nodes";
   T return_value;
   {
     // Print out debug information
@@ -2675,7 +2672,8 @@
       TAG_ENTER(this->logger);
       graph_log_representation(graph, *this->logger);
     }
-    this->logger->debug() << "Graph hash: " << std::setw(32) << std::setfill('0') << graph->hash();
+    this->logger->debug() << "Graph hash: " << std::setw(32)
+                          << std::setfill('0') << graph->hash();
     if (input_shape.has_value()) {
       this->logger->debug() << "Input shape: " << input_shape.value();
     } else {
@@ -2695,22 +2693,27 @@
     if (!bottleneck.has_value()) {
       this->logger->debug() << "Applying base case";
 
-      // Construct the PCG to optimize based on input_shape and output_shape information.
+      // Construct the PCG to optimize based on input_shape and output_shape
+      // information.
       Graph to_optimize(*graph);
       if (input_shape.has_value()) {
-        Node input_node = this->model->get_or_create_input_node(input_shape.value());
-        Node noop_node = this->model->get_or_create_noop_node(input_node.ptr->outputs[0]);
+        Node input_node =
+            this->model->get_or_create_input_node(input_shape.value());
+        Node noop_node =
+            this->model->get_or_create_noop_node(input_node.ptr->outputs[0]);
         Graph input_graph(this->model);
         Edge e(input_node, noop_node, 0, 0);
         input_graph.add_edge(e);
 
         Node old_source_node = graph->find_source_node();
-        ParallelTensorShape old_source_output_shape = old_source_node.ptr->outputs[0]->get_shape();
+        ParallelTensorShape old_source_output_shape =
+            old_source_node.ptr->outputs[0]->get_shape();
         input_graph.reshape_output_tensor(old_source_output_shape);
 
         Node new_sink_node = input_graph.find_sink_node();
         assert(new_sink_node.ptr->numOutputs == 1);
-        assert(new_sink_node.ptr->outputs[0]->get_shape() == old_source_output_shape);
+        assert(new_sink_node.ptr->outputs[0]->get_shape() ==
+               old_source_output_shape);
 
         to_optimize.replace_subgraph({old_source_node}, input_graph);
       }
@@ -2718,7 +2721,8 @@
       if (output_shape.has_value()) {
         to_optimize.reshape_output_tensor(output_shape.value());
         Node sink_node = to_optimize.find_sink_node();
-        Node noop_node = this->model->get_or_create_noop_node(sink_node.ptr->outputs[0]);
+        Node noop_node =
+            this->model->get_or_create_noop_node(sink_node.ptr->outputs[0]);
         to_optimize.add_edge(sink_node, noop_node, 0, 0);
       } else {
         settings.remove_trailing_parallel_ops = true;
@@ -2726,34 +2730,45 @@
       settings.simplify_parallel_ops = true;
 
       // Call base optimization to perform graph substitution.
-      std::unique_ptr<Graph> optimized = this->base_optimize_with_memory(&to_optimize, settings);
+      std::unique_ptr<Graph> optimized =
+          this->base_optimize_with_memory(&to_optimize, settings);
       return_value = get_optimal_cost<T>(std::move(optimized));
     } else {
-      this->logger->debug() << "Applying recursive case on bottleneck " << bottleneck.value().guid;
+      this->logger->debug() << "Applying recursive case on bottleneck "
+                            << bottleneck.value().guid;
 
       std::unique_ptr<Graph> pre_graph, post_graph;
-      std::tie(pre_graph, post_graph) = graph->split_at_node(bottleneck.value());
+      std::tie(pre_graph, post_graph) =
+          graph->split_at_node(bottleneck.value());
 
       MachineResource resources(this->model->config);
       std::vector<MachineView> valid_machine_views =
-          this->model->search->get_valid_machine_views(bottleneck.value().ptr, resources);
+          this->model->search->get_valid_machine_views(bottleneck.value().ptr,
+                                                       resources);
 
       // Try to find the best cost and corresponding best bottleneck shape.
-      // This search process is based on the float version of execute_sequence_split_with_memory().
+      // This search process is based on the float version of
+      // execute_sequence_split_with_memory().
       float best_cost = std::numeric_limits<float>::infinity();
       tl::optional<ParallelTensorShape> best_shape = tl::nullopt;
       {
         TAG_ENTER(this->logger);
-        for (const auto& bottleneck_output_shape :
+        for (auto const &bottleneck_output_shape :
              this->possible_split_output_tensor_shapes(bottleneck.value())) {
-          this->logger->debug() << "Considering boundary shape " << bottleneck_output_shape;
+          this->logger->debug()
+              << "Considering boundary shape " << bottleneck_output_shape;
           float current_cost;
           {
             TAG_ENTER(this->logger);
-            // Get the cost from execute_sequence_split_with_memory<float> by only changing
-            // bottleneck_output_shape.
+            // Get the cost from execute_sequence_split_with_memory<float> by
+            // only changing bottleneck_output_shape.
             current_cost = this->execute_sequence_split_with_memory<float>(
-                pre_graph, post_graph, output_shape, input_shape, sink_node, bottleneck.value(),
+                pre_graph,
+                post_graph,
+                output_shape,
+                input_shape,
+                sink_node,
+                bottleneck.value(),
                 bottleneck_output_shape);
 
             if (current_cost < best_cost) {
@@ -2767,17 +2782,24 @@
       }
 
       if (best_shape.has_value()) {
-        this->logger->debug() << "Best intermediate shape found: " << best_shape.value();
+        this->logger->debug()
+            << "Best intermediate shape found: " << best_shape.value();
       } else {
         this->logger->debug() << "No valid intermediate shapes found";
       }
 
       // ? What if best_cost is infinity ?
       if (best_cost != std::numeric_limits<float>::infinity()) {
-        // Get the return value of correct type with previously found best_shape.
-        return_value = this->execute_sequence_split_with_memory<T>(
-            pre_graph, post_graph, output_shape, input_shape, sink_node, bottleneck.value(),
-            best_shape.value());
+        // Get the return value of correct type with previously found
+        // best_shape.
+        return_value =
+            this->execute_sequence_split_with_memory<T>(pre_graph,
+                                                        post_graph,
+                                                        output_shape,
+                                                        input_shape,
+                                                        sink_node,
+                                                        bottleneck.value(),
+                                                        best_shape.value());
       }
     }
     // Try to cache the float result
@@ -2786,12 +2808,9 @@
   return return_value;
 }
 
-std::vector<ParallelTensorShape> GraphSearchHelper::possible_split_output_tensor_shapes(Node const &source_node) const {
-=======
 std::vector<ParallelTensorShape>
     GraphSearchHelper::possible_split_output_tensor_shapes(
         Node const &source_node) const {
->>>>>>> 31b9d3a3
   TAG_ENTER(this->logger);
 
   this->logger->debug() << "Finding possible output tensor shapes for node "
@@ -3423,25 +3442,18 @@
 using PCG::Graph;
 using PCG::Node;
 
-<<<<<<< HEAD
-void FFModel::graph_optimize(size_t budget,
-                             bool only_data_parallel,
-                             std::unique_ptr<Graph>& best_graph,
-                             std::unordered_map<Node, MachineView>& optimal_views)
-{
-  // this->graph_search->graph_optimize(budget, only_data_parallel, best_graph, optimal_views);
-
-  // Experimental. Change the function call above to this line to search with memory consideration.
-  this->graph_search->graph_optimize_with_memory(budget, only_data_parallel, best_graph, optimal_views);
-=======
 void FFModel::graph_optimize(
     size_t budget,
     bool only_data_parallel,
     std::unique_ptr<Graph> &best_graph,
     std::unordered_map<Node, MachineView> &optimal_views) {
-  this->graph_search->graph_optimize(
+  // this->graph_search->graph_optimize(budget, only_data_parallel, best_graph,
+  // optimal_views);
+
+  // Experimental. Change the function call above to this line to search with
+  // memory consideration.
+  this->graph_search->graph_optimize_with_memory(
       budget, only_data_parallel, best_graph, optimal_views);
->>>>>>> 31b9d3a3
 }
 
 bool FFModel::convert_graph_to_operators(
