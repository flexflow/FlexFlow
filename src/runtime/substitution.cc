--- conflicted
+++ resolved
@@ -1190,14 +1190,9 @@
       RecordFormatter rf, meta_row, machine_view_row, runtime_code, memory_code,
           runtime_cost_row, memory_cost_row;
       MachineView mv = strategy.at(node);
-<<<<<<< HEAD
-
-      // Fetch the meta information
-=======
       std::ostringstream oss;
       CostMetrics op_cost =
           this->model->simulator->measure_operator_cost(node.ptr, mv);
->>>>>>> d1c9836f
       switch (node.ptr->op_type) {
         case OP_REPARTITION: {
           Repartition *rp = (Repartition *)node.ptr;
@@ -1238,9 +1233,6 @@
       for (int device_id : mv.device_ids()) {
         machine_view_row << std::to_string(device_id);
       }
-<<<<<<< HEAD
-      rf << node.to_string() << meta_row << machine_view_row;
-=======
       rf << node.to_string() << std::to_string(node.guid) << meta_row
          << machine_view_row;
 
@@ -1274,7 +1266,6 @@
            << memory_cost_row;
       }
 
->>>>>>> d1c9836f
       dot.add_record_node(node, rf);
     }
 
