--- conflicted
+++ resolved
@@ -789,13 +789,8 @@
   std::unordered_set<size_t> hashmap;
   candidates.push(graph);
   hashmap.insert(graph->hash());
-<<<<<<< HEAD
   best_graph = new Graph(*graph);
   float best_cost = graph->optimal_cost();
-=======
-  best_graph = graph;
-  float best_cost = graph->total_cost();
->>>>>>> 0c66019b
   int counter = 0;
   while (!candidates.empty()) {
     Graph *cur_graph = candidates.top();
@@ -818,11 +813,7 @@
   // Run DP
   printf("best_cost = %.4lf\n", best_cost);
   best_graph->print();
-<<<<<<< HEAD
   optimal_views = best_graph->optimal_views();
-=======
-  best_graph->construct_optimal_view(best_cost, optimal_views);
->>>>>>> 0c66019b
   // Export results
   if (!this->config.export_strategy_computation_graph_file.empty()) {
     best_graph->export_strategy_computation_graph(optimal_views, this->config.export_strategy_computation_graph_file);
@@ -893,11 +884,7 @@
           dims[1].degree = 1;
           dims[1].parallel_idx = -1;
           dims[0].size = inputs[0]->dims[1].degree;
-<<<<<<< HEAD
-          dims[0].degree = dims[2].size;
-=======
           dims[0].degree = dims[0].size;
->>>>>>> 0c66019b
           if (dims[0].degree > 1)
             dims[0].parallel_idx = 0;
           else
