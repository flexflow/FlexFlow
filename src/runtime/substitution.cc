/* Copyright 2021 CMU, Facebook, LANL, MIT, and Stanford (alphabetical)
 *
 * Licensed under the Apache License, Version 2.0 (the "License");
 * you may not use this file except in compliance with the License.
 * You may obtain a copy of the License at
 *
 *     http://www.apache.org/licenses/LICENSE-2.0
 *
 * Unless required by applicable law or agreed to in writing, software
 * distributed under the License is distributed on an "AS IS" BASIS,
 * WITHOUT WARRANTIES OR CONDITIONS OF ANY KIND, either express or implied.
 * See the License for the specific language governing permissions and
 * limitations under the License.
 */

#include "flexflow/substitution.h"
#include "flexflow/dominators.h"
#include "flexflow/ffconst_utils.h"
#include "flexflow/graph.h"
#include "flexflow/graph_structures.h"
#include "flexflow/ops/attention.h"
#include "flexflow/ops/concat.h"
#include "flexflow/ops/conv_2d.h"
#include "flexflow/ops/dropout.h"
#include "flexflow/ops/element_binary.h"
#include "flexflow/ops/embedding.h"
#include "flexflow/ops/flat.h"
#include "flexflow/ops/linear.h"
#include "flexflow/ops/noop.h"
#include "flexflow/ops/pool_2d.h"
#include "flexflow/ops/softmax.h"
#include "flexflow/ops/split.h"
#include "flexflow/parallel_ops/combine.h"
#include "flexflow/parallel_ops/fused_parallel_op.h"
#include "flexflow/parallel_ops/partition.h"
#include "flexflow/parallel_ops/reduction.h"
#include "flexflow/parallel_ops/replicate.h"
#include "flexflow/utils/dot/dot_file.h"
#include <chrono>
#include <iomanip>

namespace FlexFlow::PCG {

using namespace Legion;

LegionRuntime::Logger::Category log_xfers("xfers");
LegionRuntime::Logger::Category log_xfer_matches("xfer_matches");

const TensorX TensorX::NO_TX = TensorX();

bool TensorX::operator==(TensorX const &other) const {
  return this->op == other.op && this->idx == other.idx;
}

bool TensorX::operator!=(TensorX const &other) const {
  return !this->operator==(other);
}

GraphXfer *create_combine_inception(FFModel *model,
                                    int num_convs,
                                    int num_dims,
                                    int num_parts);

GraphXfer *create_combine_concat(FFModel *model,
                                 int num_inputs,
                                 int num_dims,
                                 int num_parts);

GraphXfer *create_replicate_linear_combine(FFModel *model,
                                           int num_dims,
                                           int num_parts,
                                           ActiMode activation,
                                           bool use_bias);

GraphXfer *create_partition_linear_combine(FFModel *model,
                                           int num_dims,
                                           int num_parts,
                                           ActiMode activation,
                                           bool use_bias);

GraphXfer *create_partition_conv2d_combine(FFModel *model,
                                           int num_dims,
                                           int num_parts);

GraphXfer *create_partition_attention_combine(FFModel *model,
                                              int num_heads,
                                              int num_parts);

GraphXfer *create_replicate_attention_reduce(FFModel *model,
                                             int num_heads,
                                             int num_parts);

GraphXfer *create_partition_add_combine(FFModel *model,
                                        int parallel_dim,
                                        int num_parts);
GraphXfer *create_partition_relu_combine(FFModel *model,
                                         int parallel_dim,
                                         int num_parts);

GraphXfer *create_partition_concat_combine(FFModel *model,
                                           int num_inputs,
                                           int concat_dim,
                                           int parallel_dim,
                                           int num_parts);

GraphXfer *create_partition_softmax_combine(FFModel *model,
                                            int softmax_dim,
                                            int part_dim,
                                            int num_parts);
GraphXfer *leading_relu_branch_combine(FFModel *model,
                                       int parallel_dim,
                                       int num_parts,
                                       int num_combines);
GraphXfer *leading_relu_branch_partition(FFModel *model,
                                         int parallel_dim,
                                         int num_parts,
                                         int num_partitions);
GraphXfer *
    create_linear_relu_merge(FFModel *model, int num_dims, bool use_bias);

PMConstraint::PMConstraint(Compare c, PMParameter p, int v)
    : comp(c), para(p), value(v) {}

TNConstraint::TNConstraint(Compare c, TNParameter p, DIMParameter d, int v)
    : singlePara(true), comp(c), para1(p), dim1(d), value(v) {}

TNConstraint::TNConstraint(
    Compare c, TNParameter p1, DIMParameter d1, TNParameter p2, DIMParameter d2)
    : singlePara(false), comp(c), para1(p1), para2(p2), dim1(d1), dim2(d2) {}

tl::optional<ParallelTensor> TensorX::to_tensor(GraphXfer const *xfer) const {
  if (op != NULL) {
    assert(op->mapOp.ptr != NULL);
    return op->mapOp.ptr->outputs[idx];
  } else {
    auto const &it = xfer->mappedInputs.find(idx);
    if (it == xfer->mappedInputs.end()) {
      return tl::nullopt;
    }
    assert(it != xfer->mappedInputs.end());
    Node op = it->second.first;
    int outIdx = it->second.second;
    return op.ptr->outputs[outIdx];
  }
}

OpX::OpX(const OperatorType _type,
         int num_inputs,
         int num_outputs,
         TensorX const &input0,
         TensorX const &input1,
         TensorX const &input2,
         TensorX const &input3)
    : type(_type), mapOp(Node::INVALID_NODE), matchOpX(NULL) {
  TensorX all_inputs[MAX_NUM_INPUTS];
  all_inputs[0] = input0;
  all_inputs[1] = input1;
  all_inputs[2] = input2;
  all_inputs[3] = input3;
  for (int i = 0; i < num_inputs; i++) {
    inputs.push_back(all_inputs[i]);
  }
  for (int i = 0; i < num_outputs; i++) {
    TensorX out(this, i);
    outputs.push_back(out);
  }
}

OpX::OpX(const OperatorType _type,
         int num_inputs,
         int num_outputs,
         TensorX const *input_array)
    : type(_type), mapOp(Node::INVALID_NODE), matchOpX(NULL) {
  for (int i = 0; i < num_inputs; i++) {
    inputs.push_back(input_array[i]);
  }
  for (int i = 0; i < num_outputs; i++) {
    TensorX out(this, i);
    outputs.push_back(out);
  }
}

bool OpX::add_pm_constraint(Compare comp, PMParameter para, int value) {
  PMConstraint pmc(comp, para, value);
  pmConstraints.push_back(pmc);
  return true;
}

bool OpX::add_input_constraint(Compare comp,
                               TNParameter para,
                               DIMParameter dim,
                               int value) {
  TNConstraint tnc(comp, para, dim, value);
  tnConstraints.push_back(tnc);
  return true;
}

bool OpX::add_input_constraint(Compare comp,
                               TNParameter para1,
                               DIMParameter dim1,
                               TNParameter para2,
                               DIMParameter dim2) {
  TNConstraint tnc(comp, para1, dim1, para2, dim2);
  tnConstraints.push_back(tnc);
  return true;
}

bool OpX::get_pm_constraint(PMParameter para, int &value) const {
  for (size_t i = 0; i < pmConstraints.size(); i++)
    if ((pmConstraints[i].comp == COMPARE_EQ) &&
        (pmConstraints[i].para == para)) {
      value = pmConstraints[i].value;
      return true;
    }
  return false;
}

GraphXfer::GraphXfer(FFModel *_model) : model(_model), tensorId(10) {}

TensorX GraphXfer::new_tensor(void) {
  TensorX t;
  t.op = NULL;
  t.idx = tensorId++;
  return t;
}

bool GraphXfer::map_output(TensorX const &src, TensorX const &dst) {
  mappedOutputs[src] = dst;
  return true;
}

bool GraphXfer::can_match(OpX *srcOp, Node const &op, Graph const *graph) {
  if (srcOp->type != op.ptr->op_type)
    return false;
  // check num input tensors
  if ((int)srcOp->inputs.size() != op.ptr->numInputs)
    return false;
  // check pmConstraints
  for (size_t i = 0; i < srcOp->pmConstraints.size(); i++) {
    PMConstraint pmc = srcOp->pmConstraints[i];
    int actValue = 0;
    assert(op.ptr->get_int_parameter(pmc.para, &actValue));
    // printf("pmc[%d] para(%d) comp(%d) value(%d) actValue(%d)\n",
    //        i, pmc.para, pmc.comp, pmc.value, actValue);
    switch (pmc.comp) {
      case COMPARE_EQ: {
        if (actValue != pmc.value)
          return false;
        break;
      }
      case COMPARE_NE: {
        if (actValue == pmc.value)
          return false;
        break;
      }
      case COMPARE_LT: {
        if (actValue >= pmc.value)
          return false;
        break;
      }
      case COMPARE_LE: {
        if (actValue > pmc.value)
          return false;
        break;
      }
      case COMPARE_GT: {
        if (actValue <= pmc.value)
          return false;
        break;
      }
      case COMPARE_GE: {
        if (actValue < pmc.value)
          return false;
        break;
      }
      default:
        assert(false);
    }
  }
  // check inputs
  std::map<int, std::pair<Node, int>> newMapInputs;
  for (size_t i = 0; i < srcOp->inputs.size(); i++) {
    TensorX in = srcOp->inputs[i];
    if (in.op == NULL) {
      // input tensor
      std::multimap<int, std::pair<Node, int>>::const_iterator it;
      it = mappedInputs.find(in.idx);
      if (it != mappedInputs.end()) {
        Node mappedOp = it->second.first;
        int mappedIdx = it->second.second;
        if (!(graph->has_edge(mappedOp, op, mappedIdx, i)))
          return false;
      } else {
        std::map<int, std::pair<Node, int>>::const_iterator newit;
        newit = newMapInputs.find(in.idx);
        if (newit != newMapInputs.end()) {
          Node mappedOp = newit->second.first;
          int mappedIdx = newit->second.second;
          if (!(graph->has_edge(mappedOp, op, mappedIdx, i)))
            return false;
        } else {
          auto const &list = graph->inEdges.find(op)->second;
          for (auto const &e : list) {
            if (e.dstIdx == (int)i) {
              newMapInputs.insert(
                  std::make_pair(in.idx, std::make_pair(e.srcOp, e.srcIdx)));
            }
          }
        }
        // Do nothing when we check the match
        /* mapped in.idx to an op
        std::set<Edge, EdgeCompare> list = graph->inEdges.find(op)->second;
        std::set<Edge, EdgeCompare>::const_iterator it2;
        for (it2 = list.begin(); it2 != list.end(); it2++) {
          Edge e = *it2;
          if (e.dstIdx == i)
            mappedInputs[in.idx] = std::make_pair(e.srcOp, e.srcIdx);
        }*/
      }
    } else {
      // intermediate tensor
      assert(in.op->mapOp != Node::INVALID_NODE);
      if (!(graph->has_edge(in.op->mapOp, op, in.idx, i)))
        return false;
    }
  }
  // check tnConstraints
  for (size_t i = 0; i < srcOp->tnConstraints.size(); i++) {
    TNConstraint tnc = srcOp->tnConstraints[i];
    int actValue = 0, expValue = 0;
    if (tnc.singlePara) {
      assert(op.ptr->get_tensor_parameter(tnc.para1, tnc.dim1, &actValue));
      expValue = tnc.value;
    } else {
      assert(op.ptr->get_tensor_parameter(tnc.para1, tnc.dim1, &actValue));
      assert(op.ptr->get_tensor_parameter(tnc.para2, tnc.dim2, &expValue));
    }
    switch (tnc.comp) {
      case COMPARE_EQ: {
        if (actValue != expValue)
          return false;
        break;
      }
      case COMPARE_NE: {
        if (actValue == expValue)
          return false;
        break;
      }
      case COMPARE_LT: {
        if (actValue >= expValue)
          return false;
        break;
      }
      case COMPARE_LE: {
        if (actValue > expValue)
          return false;
        break;
      }
      case COMPARE_GT: {
        if (actValue <= expValue)
          return false;
        break;
      }
      case COMPARE_GE: {
        if (actValue < expValue)
          return false;
        break;
      }
      default:
        assert(false);
    }
  }
  return true;
}

void GraphXfer::match(OpX *srcOp, Node const &op, Graph const *graph) {
  for (size_t i = 0; i < srcOp->inputs.size(); i++) {
    TensorX in = srcOp->inputs[i];
    if (in.op == NULL) {
      // Update mappedInputs
      auto const &list = graph->inEdges.find(op)->second;
      for (auto const &e : list) {
        if (e.dstIdx == (int)i) {
          mappedInputs.insert(
              std::make_pair(in.idx, std::make_pair(e.srcOp, e.srcIdx)));
        }
      }
    }
  }
  // Map srcOp to Op
  srcOp->mapOp = op;
  mappedOps[op] = srcOp;
}

void GraphXfer::unmatch(OpX *srcOp, Node const &op, Graph const *graph) {
  for (size_t i = 0; i < srcOp->inputs.size(); i++) {
    log_xfer_matches.spew() << "umatch iteration " << i;
    TensorX in = srcOp->inputs[i];
    if (in.op == NULL) {
      // Update mappedInputsa
      std::multimap<int, std::pair<Node, int>>::iterator it;
      log_xfer_matches.spew() << "Starting find";
      it = mappedInputs.find(in.idx);
      log_xfer_matches.spew() << "Finished find";
      if (it != mappedInputs.end()) {
        mappedInputs.erase(it);
      }
    }
  }
  log_xfer_matches.spew() << "Finished the unmatch loop";
  // Unmap op
  mappedOps.erase(op);
  srcOp->mapOp.guid = 0;
  srcOp->mapOp.ptr = NULL;
  log_xfer_matches.spew() << "Returning from unmatch";
}

GraphXferMatch::GraphXferMatch(GraphXfer const *xfer) : xfer(xfer) {}

void GraphXferMatch::add_mapping(Node const &node, OpX *opx) {
  this->nodeToOpX[node] = opx;
  this->opXToNode[opx] = node;
}

void GraphXferMatch::add_mapping(OpX *opx, Node const &node) {
  this->add_mapping(node, opx);
}

void GraphXferMatch::add_output_mapping(TensorX const &src,
                                        TensorX const &dst) {
  this->mappedOutputs[src] = dst;
}

OpX *GraphXferMatch::at(Node const &n) const {
  return this->nodeToOpX.at(n);
}

Node GraphXferMatch::at(OpX *opx) const {
  return this->opXToNode.at(opx);
}

void GraphXferMatch::set_graph(Graph const *g) {
  this->graph_hash = g->hash();
}

bool GraphXferMatch::containsNode(Graph const *g, Node const &n) const {
  assert(g->hash() == this->graph_hash);

  return this->nodeToOpX.find(n) != this->nodeToOpX.end();
}

bool GraphXferMatch::containsEdge(Graph const *g, Edge const &e) const {
  assert(g->hash() == this->graph_hash);

  bool contains_src = this->containsNode(g, e.srcOp);
  bool contains_dst = this->containsNode(g, e.dstOp);

  return contains_src && contains_dst;
}

GraphXfer const *GraphXferMatch::get_xfer() const {
  return this->xfer;
}

std::unordered_set<Node> GraphXferMatch::get_nodes() const {
  std::unordered_set<Node> nodes;
  for (auto const &kv : nodeToOpX) {
    nodes.insert(kv.first);
  }

  return nodes;
}

GraphXferMatch GraphXfer::get_match_record(Graph const *g) const {
  GraphXferMatch match(this);

  for (auto const &kv : this->mappedOps) {
    match.add_mapping(kv.first, kv.second);
  }

  for (auto const &kv : this->mappedOutputs) {
    match.add_output_mapping(kv.first, kv.second);
  }

  match.set_graph(g);

  return match;
}

void GraphXfer::find_matches(Graph const *graph,
                             std::vector<GraphXferMatch> &matches) {
  this->find_matches(0, graph, matches);
}

void GraphXfer::find_matches(int depth,
                             Graph const *graph,
                             std::vector<GraphXferMatch> &matches) {
  log_xfer_matches.spew() << "find_matches at depth: " << depth;
  if (depth >= (int)srcOps.size()) {
    log_xfer_matches.spew() << "Achieved adequate depth";
    // Create dst operators
    bool pass = true;
    for (OpX *dstOp : this->dstOps) {
      pass &= create_new_operator(dstOp, dstOp->mapOp);
      if (!pass) {
        break;
      }
    }
    log_xfer_matches.spew() << "Completed create dst operators";
    if (!pass) {
      log_xfer_matches.spew() << "Did not pass. Returning.";
      return;
    }
    log_xfer_matches.spew() << "Checking external edges";
    // Check that output tensors with external edges are mapped
    for (auto const &opIt : mappedOps) {
      auto const &list = graph->outEdges.at(opIt.first);
      for (auto const &e : list) {
        if (mappedOps.find(e.dstOp) == mappedOps.end()) {
          // dstOp is external, (srcOp, srcIdx) must be in mappedOutputs
          TensorX srcTen;
          srcTen.op = opIt.second;
          srcTen.idx = e.srcIdx;
          if (mappedOutputs.find(srcTen) == mappedOutputs.end()) {
            pass = false;
            return;
          }
        }
      }
    }
    log_xfer_matches.spew() << "Completed checking external edges";
    // Generate a new graph by applying xfer rule
    log_xfer_matches.spew() << "Creating new graph";
    SimplificationSettings
        settings; // leave everything disabeld since we don't care about cost
    Graph *newGraph = this->create_new_graph(graph, settings);
    log_xfer_matches.spew() << "Completed creating new graph";

    // Check that the new graph should not have any loop
    log_xfer_matches.spew() << "Checking for loop";
    if (newGraph->has_loop()) {
      printf("Found a new graph with LOOP!!!!\n");
      newGraph->print();
      delete newGraph;
      return;
    }
    log_xfer_matches.spew() << "Finished checking for loop";
    // TODO: remove me for better performance
    log_xfer_matches.spew() << "Checking correctness";
    assert(newGraph->check_correctness());
    log_xfer_matches.spew() << "Finished checking correctness";
    log_xfer_matches.spew() << "Getting match record";
    GraphXferMatch match_record = this->get_match_record(graph);
    log_xfer_matches.spew() << "Finished getting match record";
    matches.push_back(match_record);
  } else {
    OpX *srcOp = srcOps[depth];
    for (auto const &it : graph->inEdges) {
      log_xfer_matches.spew() << "Exploring node " << it.first.to_string();
      // printf("can_match(%d)\n", can_match(srcOp, it->first, graph));
      if (can_match(srcOp, it.first, graph) &&
          (mappedOps.find(it.first) == mappedOps.end())) {
        Node op = it.first;
        // Check mapOutput
        this->match(srcOp, op, graph);
        this->find_matches(depth + 1, graph, matches);
        log_xfer_matches.spew() << "Completed find matches. Unmatching";
        this->unmatch(srcOp, op, graph);
        log_xfer_matches.spew() << "Finished unmatching";
      }
    }
  }
}

void GraphXfer::run(
    int depth,
    Graph *graph,
    std::priority_queue<Graph *, std::vector<Graph *>, GraphCompare>
        &candidates,
    std::unordered_set<size_t> &hashmap,
    float threshold,
    int maxNumOps,
    SimplificationSettings const &simplification_settings,
    int &num_matches_found,
    int &num_matches_rejected) {
  // printf("run: depth(%d) srcOps.size(%zu) graph.size(%zu) candidates(%zu)\n",
  // depth, srcOps.size(), graph->inEdges.size(), candidates.size());
  if (depth >= (int)srcOps.size()) {
    // Create dst operators
    bool pass = true;
    for (OpX *dstOp : this->dstOps) {
      if (pass) {
        pass &= create_new_operator(dstOp, dstOp->mapOp);
      }
    }
    if (!pass)
      return;
    // Check that output tensors with external edges are mapped
    for (auto const &opIt : mappedOps) {
      auto const &list = graph->outEdges[opIt.first];
      for (auto const &e : list) {
        if (mappedOps.find(e.dstOp) == mappedOps.end()) {
          // dstOp is external, (srcOp, srcIdx) must be in mappedOutputs
          TensorX srcTen;
          srcTen.op = opIt.second;
          srcTen.idx = e.srcIdx;
          if (mappedOutputs.find(srcTen) == mappedOutputs.end()) {
            pass = false;
            return;
          }
        }
      }
    }
    // Generate a new graph by applying xfer rule
    log_xfers.spew() << "Found a match for xfer: " << this->get_name();
    num_matches_found++;
    Graph *newGraph = this->create_new_graph(graph, simplification_settings);
    // Check that the new graph should not have any loop
    if (newGraph->has_loop()) {
      printf("Found a new graph with LOOP!!!!\n");
      newGraph->print();
      delete newGraph;
      return;
    }
    // TODO: remove me for better performance
    assert(newGraph->check_correctness());
    if (newGraph->optimal_cost() < threshold &&
        (int)newGraph->inEdges.size() < maxNumOps) {
      if (hashmap.find(newGraph->hash()) == hashmap.end()) {
        hashmap.insert(newGraph->hash());
        log_xfers.spew() << "Found new candidate";
        // newGraph->print_dot();
        candidates.push(newGraph);
      }
    } else {
      num_matches_rejected++;
      delete newGraph;
    }
  } else {
    OpX *srcOp = srcOps[depth];
    for (auto const &it : graph->inEdges) {
      // printf("can_match(%d)\n", can_match(srcOp, it->first, graph));
      if (can_match(srcOp, it.first, graph) &&
          (mappedOps.find(it.first) == mappedOps.end())) {
        Node op = it.first;
        // Check mapOutput
        match(srcOp, op, graph);
        run(depth + 1,
            graph,
            candidates,
            hashmap,
            threshold,
            maxNumOps,
            simplification_settings,
            num_matches_found,
            num_matches_rejected);
        unmatch(srcOp, op, graph);
      }
    }
  }
}

Node Graph::find_source_node() const {
  using FlexFlow::PCG::Utils::roots;

  std::unordered_set<Node> source_nodes = roots(*this);
  assert(source_nodes.size() == 1);

  return *source_nodes.begin();
}

Node Graph::find_sink_node() const {
  using FlexFlow::PCG::Utils::leaves;

  std::unordered_set<Node> sink_nodes = leaves(*this);
  assert(sink_nodes.size() == 1);

  return *sink_nodes.begin();
}

void Graph::reshape_output_tensor(ParallelTensorShape const &desired_shape) {
  Node output_node = this->find_sink_node();

  assert(output_node.ptr->numOutputs == 1);
  ParallelTensor output_tensor = output_node.ptr->outputs[0];

  assert(output_tensor->num_dims == desired_shape.num_dims);

  for (int i = 0; i < output_tensor->num_dims; i++) {
    int current_size = output_tensor->dims[i].size;
    int current_degree = output_tensor->dims[i].degree;

    int desired_size = desired_shape.dims[i].size;
    int desired_degree = desired_shape.dims[i].degree;

    assert(current_size == desired_size);

    if (current_degree < desired_degree) {
      // we need to partition
      assert(desired_degree % current_degree == 0);
      int partition_factor = desired_degree / current_degree;

      Node partition_node = model->get_or_create_repartition_node(
          output_tensor, i, partition_factor);
      this->add_edge(output_node, partition_node, 0, 0);

      output_node = partition_node;
      output_tensor = partition_node.ptr->outputs[0];
      current_degree *= partition_factor;

    } else if (current_degree > desired_degree) {
      // we need to combine
      assert(current_degree % desired_degree == 0);
      int combine_factor = current_degree / desired_degree;

      Node combine_node =
          model->get_or_create_combine_node(output_tensor, i, combine_factor);
      this->add_edge(output_node, combine_node, 0, 0);

      output_node = combine_node;
      output_tensor = combine_node.ptr->outputs[0];
      current_degree /= combine_factor;
    }

    assert(current_degree == desired_degree);
  }

  assert(output_tensor == output_node.ptr->outputs[0]);
  assert(output_tensor->num_dims == desired_shape.num_dims);
  for (int i = 0; i < desired_shape.num_dims; i++) {
    assert(output_tensor->dims[i].size == desired_shape.dims[i].size);
    assert(output_tensor->dims[i].degree == desired_shape.dims[i].degree);
  }
}

std::unique_ptr<Graph> Graph::with_output_tensor_reshaped_to(
    ParallelTensorShape const &shape) const {
  auto g = std::unique_ptr<Graph>(new Graph(*this));
  g->reshape_output_tensor(shape);
  return g;
}

/* Graph::Graph(Graph const &graph) */
/*   : Graph(&graph) */
/* { } */

/* Graph::Graph(Graph const *graph) */
/*   : Graph(graph->model) */
/* { */
/*   for (auto const &kv : graph->inEdges) { */
/*     Node const &node = kv.first; */
/*     std::unordered_set<Edge> const &edge_set = kv.second; */

/*     for (auto const &edge : edge_set) { */
/*       this->add_edge(edge.srcOp, edge.dstOp, edge.srcIdx) */
/*     } */
/*   } */
/* } */

Graph *GraphXfer::create_new_graph(
    Graph const *graph, SimplificationSettings const &simplification_settings) {
  Graph *newGraph = new Graph(model);
  // Step 1: map dst ops
  std::vector<OpX *>::const_iterator dstIt;
  // Step 2: add edges to the graph
  for (auto const &opIt : graph->inEdges)
    if (mappedOps.find(opIt.first) == mappedOps.end()) {
      // Unmapped ops
      auto const &list = opIt.second;
      for (auto const &it : list)
        if (mappedOps.find(it.srcOp) != mappedOps.end()) {
          // mapped src -> unmapped dst
          TensorX srcTen;
          srcTen.op = mappedOps[it.srcOp];
          srcTen.idx = it.srcIdx;
          assert(mappedOutputs.find(srcTen) != mappedOutputs.end());
          TensorX dstTen = mappedOutputs[srcTen];
          newGraph->add_edge(dstTen.op->mapOp, it.dstOp, dstTen.idx, it.dstIdx);
        } else {
          // unmapped src -> unmmaped dst
          newGraph->add_edge(it.srcOp, it.dstOp, it.srcIdx, it.dstIdx);
        }
    }
  // Step 3: add edges for mapped ops
  for (dstIt = dstOps.begin(); dstIt != dstOps.end(); dstIt++) {
    OpX *dstOp = *dstIt;
    for (size_t i = 0; i < dstOp->inputs.size(); i++)
      if (dstOp->inputs[i].op == NULL) {
        // unmapped src -> mapped dst
        std::multimap<int, std::pair<Node, int>>::const_iterator it =
            mappedInputs.find(dstOp->inputs[i].idx);
        assert(it != mappedInputs.end());
        std::pair<Node, int> const &srcEdge = it->second;
        newGraph->add_edge(srcEdge.first, dstOp->mapOp, srcEdge.second, i);
      } else {
        // mapped src -> mapped dst
        OpX *srcOp = dstOp->inputs[i].op;
        int srcIdx = dstOp->inputs[i].idx;
        newGraph->add_edge(srcOp->mapOp, dstOp->mapOp, srcIdx, i);
      }
  }
  newGraph->simplify(simplification_settings);

  return newGraph;
}

bool GraphXfer::create_new_operator(OpX const *opx, Node &op) {
  ParallelTensor inputs[MAX_NUM_INPUTS];
  for (size_t i = 0; i < opx->inputs.size(); i++) {
    tl::optional<ParallelTensor> mapped = opx->inputs[i].to_tensor(this);
    if (!mapped.has_value()) {
      return false;
    }
    inputs[i] = mapped.value();
  }
  // Check that the total degree of inputs[0] does not exceed available
  // resources
  if (opx->inputs.size() > 0) {
    int degree = 1;
    for (int i = 0; i < inputs[0]->num_dims; i++)
      degree *= inputs[0]->dims[i].degree;
    if (degree > model->config.workersPerNode * model->config.numNodes &&
        (degree > model->config.cpusPerNode * model->config.numNodes))
      return false;
  }
  int num_inputs;
  if (opx->get_pm_constraint(PM_NUM_INPUTS, num_inputs) &&
      opx->inputs.size() != num_inputs) {
    return false;
  }
  int num_outputs;
  if (opx->get_pm_constraint(PM_NUM_OUTPUTS, num_outputs) &&
      opx->outputs.size() != num_outputs) {
    return false;
  }
  switch (opx->type) {
    case OP_NOOP: {
      op = model->get_or_create_noop_node(inputs[0]);
      break;
    }
    case OP_CONCAT: {
      int axis;
      assert(opx->get_pm_constraint(PM_AXIS, axis));
      op = model->get_or_create_concat_node(opx->inputs.size(), inputs, axis);
      break;
    }
    case OP_SPLIT: {
      int axis;
      assert(opx->get_pm_constraint(PM_AXIS, axis));
      int num_outputs = opx->outputs.size();
      int input_size = inputs[0]->dims[axis].size;

      if (input_size % num_outputs != 0) {
        op = Node::INVALID_NODE;
        // std::ostringstream oss;
        // oss << "Cannot create Split node. Failed check input_size %
        // num_outputs
        // == 0 ("
        //     << input_size << " % " << num_outputs << " == 0)";
        // throw std::runtime_error(oss.str());
      } else {
        int split_size = input_size / num_outputs;
        std::vector<int> split_sizes(num_outputs, split_size);
        assert(split_sizes.size() == num_outputs);
        op = model->get_or_create_split_node(inputs[0], split_sizes, axis);
      }
      break;
    }
    case OP_EW_ADD:
    case OP_EW_SUB:
    case OP_EW_MUL: {
      op = model->get_or_create_element_binary_node(
          inputs[0], inputs[1], opx->type);
      break;
    }
    case OP_RELU: {
      op = model->get_or_create_element_unary_node(
          inputs[0], opx->type, false, 0.0f);
      break;
    }
    case OP_CONV2D: {
      Conv2D *conv = (Conv2D *)opx->matchOpX->mapOp.ptr;
      Conv2DParams params = conv->get_params();
      op = model->get_or_create_node<Conv2D>(inputs[0], params);
      break;
    }
    case OP_POOL2D: {
      Pool2D *pool = (Pool2D *)opx->matchOpX->mapOp.ptr;
      Pool2DParams params = pool->get_params();
      op = model->get_or_create_node<Pool2D>(inputs[0], params);
      break;
    }
    case OP_FLAT: {
      op = model->get_or_create_flat_node(inputs[0]);
      break;
    }
    case OP_LINEAR: {
      int activation;
      assert(opx->matchOpX != NULL);
      assert(opx->matchOpX->mapOp.ptr != NULL);
      Linear *linear = (Linear *)opx->matchOpX->mapOp.ptr;
      // assert(opx->get_pm_constraint(PM_OUTPUT_CHANNELS, output_channels));
      assert(opx->get_pm_constraint(PM_ACTI, activation));
      op = model->get_or_create_linear_node(linear->layer_guid,
                                            inputs[0],
                                            linear->out_channels,
                                            (ActiMode)activation,
                                            linear->use_bias);
      break;
    }
    case OP_MULTIHEAD_ATTENTION: {
      int num_heads;
      assert(opx->matchOpX != NULL);
      assert(opx->matchOpX->mapOp.ptr != NULL);
      MultiHeadAttention *attn = (MultiHeadAttention *)opx->matchOpX->mapOp.ptr;
      assert(opx->get_pm_constraint(PM_NUM_HEADS, num_heads));
      op = model->get_or_create_multihead_attn_node(attn->layer_guid,
                                                    inputs[0],
                                                    inputs[1],
                                                    inputs[2],
                                                    attn->oProjSize,
                                                    num_heads,
                                                    attn->qProjSize,
                                                    attn->vProjSize,
                                                    attn->dropout,
                                                    attn->bias,
                                                    attn->add_bias_kv,
                                                    attn->add_zero_attn);
      break;
    }
    case OP_SOFTMAX: {
      int softmax_dim;
      assert(opx->get_pm_constraint(PM_SOFTMAX_DIM, softmax_dim));
      op = model->get_or_create_softmax_node(inputs[0], softmax_dim);
      break;
    }
    case OP_REPARTITION: {
      int repartition_dim, repartition_degree;
      assert(opx->get_pm_constraint(PM_REPARTITION_DIM, repartition_dim));
      assert(opx->get_pm_constraint(PM_REPARTITION_DEGREE, repartition_degree));
      op = model->get_or_create_repartition_node(
          inputs[0], repartition_dim, repartition_degree);
      break;
    }
    case OP_REPLICATE: {
      int replicate_dim, replicate_degree;
      assert(opx->get_pm_constraint(PM_REPLICATE_DIM, replicate_dim));
      assert(opx->get_pm_constraint(PM_REPLICATE_DEGREE, replicate_degree));
      op = model->get_or_create_replicate_node(
          inputs[0], replicate_dim, replicate_degree);
      break;
    }
    case OP_REDUCTION: {
      int reduction_dim, reduction_degree;
      assert(opx->get_pm_constraint(PM_REDUCTION_DIM, reduction_dim));
      assert(opx->get_pm_constraint(PM_REDUCTION_DEGREE, reduction_degree));
      op = model->get_or_create_reduction_node(
          inputs[0], reduction_dim, reduction_degree);
      break;
    }
    case OP_COMBINE: {
      int combine_dim, combine_degree;
      assert(opx->get_pm_constraint(PM_COMBINE_DIM, combine_dim));
      assert(opx->get_pm_constraint(PM_COMBINE_DEGREE, combine_degree));
      op = model->get_or_create_combine_node(
          inputs[0], combine_dim, combine_degree);
      break;
    }
    default: {
      std::cout << "opx->type = " << get_operator_type_name(opx->type)
                << std::endl;
      assert(false);
    }
  }
  // Check operator validness
  if (op == Node::INVALID_NODE)
    return false;
  // Check tnConstraints
  for (size_t i = 0; i < opx->tnConstraints.size(); i++) {
    TNConstraint tnc = opx->tnConstraints[i];
    int actValue = 0, expValue = 0;
    if (tnc.singlePara) {
      assert(op.ptr->get_tensor_parameter(tnc.para1, tnc.dim1, &actValue));
      expValue = tnc.value;
    } else {
      assert(op.ptr->get_tensor_parameter(tnc.para1, tnc.dim1, &actValue));
      assert(op.ptr->get_tensor_parameter(tnc.para2, tnc.dim2, &expValue));
    }
    switch (tnc.comp) {
      case COMPARE_EQ:
        if (actValue != expValue)
          return false;
        break;
      case COMPARE_NE:
        if (actValue == expValue)
          return false;
        break;
      case COMPARE_LT:
        if (actValue >= expValue)
          return false;
        break;
      case COMPARE_LE:
        if (actValue > expValue)
          return false;
        break;
      case COMPARE_GT:
        if (actValue <= expValue)
          return false;
        break;
      case COMPARE_GE:
        if (actValue < expValue)
          return false;
        break;
      default:
        assert(false);
    }
  }
  return true;
}

OpX *GraphXfer::create_noop(TensorX const &input) {
  OpX *noop = new OpX(OP_NOOP, 1, 1, input);
  return noop;
}

OpX *GraphXfer::create_concat(TensorX const *inputs,
                              int num_inputs,
                              OpX const *_matchOpX,
                              int concat_dim) {
  OpX *concat = new OpX(OP_CONCAT, num_inputs, 1 /*outputs*/, inputs);
  concat->matchOpX = _matchOpX;
  concat->add_pm_constraint(COMPARE_EQ, PM_AXIS, concat_dim);
  return concat;
}

OpX *GraphXfer::create_element_unary(TensorX const &input,
                                     OperatorType op_type) {
  OpX *eu = new OpX(op_type, 1 /*numInputs*/, 1, input);
  return eu;
}

OpX *GraphXfer::create_relu(TensorX const &input) {
  return this->create_element_unary(input, OP_RELU);
}

OpX *GraphXfer::create_element_binary(TensorX const &input1,
                                      TensorX const &input2,
                                      OperatorType op_type) {
  OpX *eb = new OpX(op_type, 2 /*numInputs*/, 1, input1, input2);
  return eb;
}

OpX *GraphXfer::create_linear(TensorX const &input,
                              OpX const *_matchOpX,
                              int num_dims,
                              ActiMode acti_mode,
                              bool use_bias) {
  // TODO FIXME @lockshaw @zhihao use_bias is completely unused
  OpX *li = new OpX(OP_LINEAR, 1, 1, input);
  li->matchOpX = _matchOpX;
  // li->add_pm_constraint(COMPARE_EQ, PM_OUTPUT_CHANNELS, out_channels);
  li->add_pm_constraint(COMPARE_EQ, PM_ACTI, acti_mode);
  li->add_input_constraint(COMPARE_EQ, INPUT_0, DIM_ND, num_dims);
  return li;
}

OpX *GraphXfer::create_conv2d(TensorX const &input, OpX const *matchOpX) {
  OpX *conv = new OpX(OP_CONV2D, 1, 1, input);
  conv->matchOpX = matchOpX;
  return conv;
}

OpX *GraphXfer::create_pool2d(TensorX const &input, OpX const *matchOpX) {
  OpX *pool = new OpX(OP_POOL2D, 1, 1, input);
  pool->matchOpX = matchOpX;
  return pool;
}

OpX *GraphXfer::create_attention(TensorX const &query,
                                 TensorX const &key,
                                 TensorX const &value,
                                 OpX const *_matchOpX,
                                 int num_heads) {
  OpX *attn = new OpX(OP_MULTIHEAD_ATTENTION, 3, 1, query, key, value);
  attn->matchOpX = _matchOpX;
  attn->add_pm_constraint(COMPARE_EQ, PM_NUM_HEADS, num_heads);
  attn->add_input_constraint(COMPARE_EQ, INPUT_0, DIM_ND, 4);
  attn->add_input_constraint(COMPARE_EQ, INPUT_1, DIM_ND, 4);
  attn->add_input_constraint(COMPARE_EQ, INPUT_2, DIM_ND, 4);
  return attn;
}

OpX *GraphXfer::create_softmax(TensorX const &input, int softmax_dim) {
  OpX *softmax = new OpX(OP_SOFTMAX, 1, 1, input);
  softmax->add_pm_constraint(COMPARE_EQ, PM_SOFTMAX_DIM, softmax_dim);
  return softmax;
}

OpX *GraphXfer::create_repartition(TensorX const &input,
                                   int repartition_dim,
                                   int num_parts) {
  OpX *part = new OpX(OP_REPARTITION, 1, 1, input);
  part->add_pm_constraint(COMPARE_EQ, PM_REPARTITION_DIM, repartition_dim);
  part->add_pm_constraint(COMPARE_EQ, PM_REPARTITION_DEGREE, num_parts);
  return part;
}

OpX *GraphXfer::create_replicate(TensorX const &input,
                                 int replicate_dim,
                                 int num_parts) {
  OpX *replicate = new OpX(OP_REPLICATE, 1, 1, input);
  replicate->add_pm_constraint(COMPARE_EQ, PM_REPLICATE_DIM, replicate_dim);
  replicate->add_pm_constraint(COMPARE_EQ, PM_REPLICATE_DEGREE, num_parts);
  return replicate;
}

OpX *GraphXfer::create_reduction(TensorX const &input,
                                 int reduction_dim,
                                 int num_parts) {
  OpX *reduction = new OpX(OP_REDUCTION, 1, 1, input);
  reduction->add_pm_constraint(COMPARE_EQ, PM_REDUCTION_DIM, reduction_dim);
  reduction->add_pm_constraint(COMPARE_EQ, PM_REDUCTION_DEGREE, num_parts);
  return reduction;
}

OpX *GraphXfer::create_combine(TensorX const &input,
                               int combine_dim,
                               int num_parts) {
  OpX *part = new OpX(OP_COMBINE, 1, 1, input);
  part->add_pm_constraint(COMPARE_EQ, PM_COMBINE_DIM, combine_dim);
  part->add_pm_constraint(COMPARE_EQ, PM_COMBINE_DEGREE, num_parts);
  return part;
}

/* std::vector<Device> MachineView::get_devices() const { */
/*   std::vector<Device> devices; */

/* } */

void Graph::print_strategy_computation_graph(
    std::unordered_map<Node, MachineView> const &strategy) const {
  DotFile<Node> dot(std::cout);
  this->export_strategy_computation_graph(strategy, dot);
}

void Graph::export_strategy_computation_graph(
    std::unordered_map<Node, MachineView> const &strategy,
    std::string const &out_filename) const {
  DotFile<Node> dot(out_filename);

  this->export_strategy_computation_graph(strategy, dot);
}

void Graph::export_strategy_computation_graph(
    std::unordered_map<Node, MachineView> const &strategy,
    DotFile<Node> &dot) const {
  using FlexFlow::PCG::Utils::GraphStructure;

  GraphStructure<Graph> s;

  for (auto const &node : s.get_nodes(*this)) {
    if (strategy.find(node) == strategy.end()) {
      dot.add_node(node, {{"label", node.to_string()}});
    } else {
      RecordFormatter rf, meta_row, machine_view_row;
      MachineView mv = strategy.at(node);
      std::ostringstream oss;
      switch (node.ptr->op_type) {
        case OP_REPARTITION: {
          Repartition *rp = (Repartition *)node.ptr;
          meta_row << std::to_string(rp->repartition_dim)
                   << std::to_string(rp->repartition_degree);
          break;
        }
        case OP_COMBINE: {
          Combine *c = (Combine *)node.ptr;
          meta_row << std::to_string(c->combine_dim)
                   << std::to_string(c->combine_degree);
          break;
        }
        case OP_REPLICATE: {
          Replicate *r = (Replicate *)node.ptr;
          meta_row << std::to_string(r->replicate_dim)
                   << std::to_string(r->replicate_degree);
          break;
        }
        case OP_REDUCTION: {
          Reduction *r = (Reduction *)node.ptr;
          meta_row << std::to_string(r->reduction_dim)
                   << std::to_string(r->reduction_degree);
          break;
        }
        default: {
          if (mv.ndims == 0) {
            meta_row << "N/A";
          } else {
            for (int i = 0; i < mv.ndims; i++) {
              meta_row << std::to_string(mv.dim[i]);
            }
          }
        }
      }
      for (int device_id : mv.device_ids()) {
        machine_view_row << std::to_string(device_id);
      }
      rf << node.to_string() << std::to_string(node.guid) << meta_row
         << machine_view_row;
      dot.add_record_node(node, rf);
    }

    for (auto const &edge : s.get_incoming_edges(*this, node)) {
      dot.add_edge(s.get_src(*this, edge), s.get_dst(*this, edge));
    }
  }

  dot.close();
}

template <typename T>
void create_mapping_xfers(
    FFModel *model,
    int degree,
    std::vector<GraphXfer *> &xfers,
    tl::optional<std::unordered_set<int>> dims = tl::nullopt) {
  std::vector<ParallelDimMappingRecord> records;
  T::construct_output_mappings(records);
  std::unordered_map<int, ParallelDimMappingRecord> output_mappings;

  std::unordered_set<int> all_dims;
  for (ParallelDimMappingRecord const &record : records) {
    assert(record.input_idx == 0);
    assert(record.get_type() == MappingRecordType::INPUT_OUTPUT);
    assert(record.output_idx == 0);
    assert(record.operation.has_value());

    all_dims.insert(record.input_dim);
    output_mappings.insert({record.input_dim, record});
  }

  if (dims.has_value()) {
    all_dims = dims.value();
  }

  for (int const input_dim : all_dims) {
    int output_dim = output_mappings.at(input_dim).output_dim;
    GraphXfer *subst = new GraphXfer(model);
    TensorX input = subst->new_tensor();

    OpX *original_op = subst->create_opx<T>(input, NULL /*matchOpX*/);
    subst->srcOps.push_back(original_op);

    OpX *pre;
    std::string pre_name;
    switch (output_mappings.at(input_dim).operation.value()) {
      case MappingOperation::PARTITION:
        pre = subst->create_repartition(input, input_dim, degree);
        pre_name = "partition";
        break;
      case MappingOperation::REPLICATE:
        pre = subst->create_replicate(input, input_dim, degree);
        pre_name = "replicate";
        break;
    }
    subst->dstOps.push_back(pre);

    OpX *new_op =
        subst->create_opx<T>(pre->outputs[0], original_op /*matchOpX*/);
    subst->dstOps.push_back(new_op);

    OpX *post;
    std::string post_name;
    switch (output_mappings.at(input_dim).operation.value()) {
      case MappingOperation::PARTITION:
        post = subst->create_combine(new_op->outputs[0], output_dim, degree);
        post_name = "combine";
        break;
      case MappingOperation::REPLICATE:
        post = subst->create_reduction(new_op->outputs[0], output_dim, degree);
        post_name = "reduce";
        break;
    }
    subst->dstOps.push_back(post);

    subst->map_output(original_op->outputs[0], post->outputs[0]);

    std::ostringstream oss;
    std::string op_type_name = get_operator_type_name(new_op->type);
    std::transform(op_type_name.begin(),
                   op_type_name.end(),
                   op_type_name.begin(),
                   [](unsigned char c) { return std::tolower(c); });
    oss << "mapping::" << pre_name << "_" << op_type_name << "_" << post_name
        << "["
        << "input_dim=" << input_dim << ",degree=" << degree << "]";
    subst->name = oss.str();

    xfers.push_back(subst);
  }
}

std::string GraphXfer::get_name() const {
  if (this->name.has_value()) {
    return this->name.value();
  } else {
    std::ostringstream oss;
    oss << "unknown_xfer(" << this << ")";
    return oss.str();
  }
}

int get_num_outputs(sl::Operator const &op) {
  switch (op.op_type) {
    case OP_SPLIT:
      return op.at(PM_NUM_OUTPUTS).value();
    default:
      return 1;
  }
}

int get_num_inputs(sl::Operator const &op) {
  switch (op.op_type) {
    case OP_EW_ADD: // binary ops
    case OP_EW_SUB:
    case OP_EW_MUL:
    case OP_EW_DIV:
    case OP_EW_EQUAL:
    case OP_EW_GREATER:
    case OP_EW_LESS:
    case OP_EW_MAX:
    case OP_EW_MIN:
      return 2;
    case OP_SPLIT:
      return 1;
    case OP_LINEAR:
      return 1;
    case OP_CONV2D:
      return 1;
    case OP_RELU:
    case OP_IDENTITY:
    case OP_SIGMOID:
    case OP_TANH:
    case OP_ELU:
      return 1;
    case OP_CONCAT:
      return op.at(PM_NUM_INPUTS).value();
    case OP_INPUT:
      return 0;
    case OP_REPARTITION:
    case OP_COMBINE:
    case OP_REPLICATE:
    case OP_REDUCTION:
    case OP_PIPELINE:
      return 1;
    default:
      throw std::runtime_error("Unknown num_inputs for operator " +
                               get_operator_type_name(op.op_type));
  }
}

OpX *create_opx(sl::Operator const &op,
                int parallel_degree,
                TensorX const &input1,
                TensorX const &input2,
                TensorX const &input3,
                TensorX const &input4) {
  int num_inputs = get_num_inputs(op);
  int num_outputs = get_num_outputs(op);

  OpX *opx = new OpX(
      op.op_type, num_inputs, num_outputs, input1, input2, input3, input4);
  for (sl::Parameter const &p : op.para) {
    if (p.key == PM_PARALLEL_DEGREE) {
      tl::optional<PMParameter> degree_key = tl::nullopt;
      switch (op.op_type) {
        case OP_REPARTITION:
          degree_key = PM_REPARTITION_DEGREE;
          break;
        case OP_COMBINE:
          degree_key = PM_COMBINE_DEGREE;
          break;
        case OP_REDUCTION:
          degree_key = PM_REDUCTION_DEGREE;
          break;
        case OP_REPLICATE:
          degree_key = PM_REPLICATE_DEGREE;
          break;
      }

      if (degree_key.has_value()) {
        // Assume the generator only consider a parallel degree of 2
        assert(p.value == 2);
        opx->add_pm_constraint(COMPARE_EQ, degree_key.value(), parallel_degree);
      }
    } else if (p.key == PM_PARALLEL_DIM) {
      tl::optional<PMParameter> dim_key = tl::nullopt;
      switch (op.op_type) {
        case OP_REPARTITION:
          dim_key = PM_REPARTITION_DIM;
          break;
        case OP_COMBINE:
          dim_key = PM_COMBINE_DIM;
          break;
        case OP_REDUCTION:
          dim_key = PM_REDUCTION_DIM;
          break;
        case OP_REPLICATE:
          dim_key = PM_REPLICATE_DIM;
          break;
      }

      if (dim_key.has_value()) {
        opx->add_pm_constraint(COMPARE_EQ, dim_key.value(), p.value);
      }
    } else if (p.key == PM_PAD) {
      opx->add_pm_constraint(COMPARE_EQ, PM_PADDING_H, p.value);
      opx->add_pm_constraint(COMPARE_EQ, PM_PADDING_W, p.value);
    } else {
      opx->add_pm_constraint(COMPARE_EQ, p.key, p.value);
    }
  }

  return opx;
}

OpX *find_opx_with_type(std::vector<OpX *> const &src_ops,
                        OperatorType op_type) {
  OpX *matchOpX = nullptr;
  for (size_t k = 0; k < src_ops.size(); k++) {
    if (src_ops[k]->type == op_type) {
      assert(matchOpX == nullptr);
      matchOpX = src_ops[k];
    }
  }
  assert(matchOpX != nullptr);
  return matchOpX;
}

std::vector<OpX *>
    create_rule_graph(GraphXfer &xfer,
                      std::vector<sl::Operator> const &ops,
                      std::function<TensorX(int, int)> const &get_input_tensor,
                      std::vector<OpX *> *const src_ops,
                      int parallel_degree) {
  std::vector<OpX *> rule_graph;

  for (int i = 0; i < ops.size(); i++) {
    sl::Operator const &op = ops[i];
    std::array<TensorX, 4> inputs;
    std::fill(inputs.begin(), inputs.end(), TensorX::NO_TX);

    for (int j = 0; j < op.input.size(); j++) {
      int opId = op.input[j].opId;
      int tsId = op.input[j].tsId;
      if (opId < 0) {
        inputs[j] = get_input_tensor(opId, tsId);
      } else {
        inputs[j] = rule_graph[opId]->outputs[tsId];
      }
    }

    // We need the matched OpX for constructing conv2d/pool2d/linear
    OpX *opx = nullptr;
    switch (ops[i].op_type) {
      case OP_CONV2D: {
        OpX *matchOpX = src_ops == nullptr
                            ? nullptr
                            : find_opx_with_type(*src_ops, ops[i].op_type);
        opx = xfer.create_conv2d(inputs[0], matchOpX);
        break;
      }
      case OP_POOL2D: {
        OpX *matchOpX = src_ops == nullptr
                            ? nullptr
                            : find_opx_with_type(*src_ops, ops[i].op_type);
        opx = xfer.create_pool2d(inputs[0], matchOpX);
        break;
      }
      default:
        opx = create_opx(ops[i],
                         parallel_degree,
                         inputs[0],
                         inputs[1],
                         inputs[2],
                         inputs[3]);
    }
    rule_graph.push_back(opx);
  }

  return rule_graph;
}

void create_xfer(GraphXfer &xfer, sl::Rule const &r, int parallel_degree) {
  std::unordered_map<std::pair<int, int>, TensorX> input_tensors;
  std::function<TensorX(int, int)> get_input_tensor =
      [&xfer, &input_tensors](int opId, int tsId) -> TensorX {
    if (input_tensors.find({opId, tsId}) == input_tensors.end()) {
      input_tensors[{opId, tsId}] = xfer.new_tensor();
    }
    return input_tensors.at({opId, tsId});
  };

  xfer.srcOps = create_rule_graph(
      xfer, r.srcOp, get_input_tensor, nullptr, parallel_degree);
  xfer.dstOps = create_rule_graph(
      xfer, r.dstOp, get_input_tensor, &xfer.srcOps, parallel_degree);
  xfer.name = r.name;
  if (xfer.srcOps.size() == 1) {
    printf("Here!\n");
  }

  for (sl::MapOutput const &m : r.mappedOutput) {
    TensorX srcTensorX = xfer.srcOps[m.srcOpId]->outputs[m.srcTsId];
    TensorX dstTensorX = xfer.dstOps[m.dstOpId]->outputs[m.dstTsId];
    xfer.map_output(srcTensorX, dstTensorX);
  }
}

bool check_opxes_have_same_type_and_constraints(OpX const &src_opx,
                                                OpX const &dst_opx) {
  if (src_opx.type != dst_opx.type)
    return false;
  if (src_opx.pmConstraints.size() != dst_opx.pmConstraints.size())
    return false;
  if (src_opx.tnConstraints.size() != dst_opx.tnConstraints.size())
    return false;
  for (auto const &c1 : src_opx.pmConstraints) {
    bool found_same = false;
    for (auto const &c2 : dst_opx.pmConstraints) {
      if (c1.comp == c2.comp && c1.para == c2.para && c1.value == c2.value)
        found_same = true;
    }
    if (!found_same)
      return false;
  }
  for (auto const &c1 : src_opx.tnConstraints) {
    bool found_same = false;
    for (auto const &c2 : dst_opx.tnConstraints) {
      if (c1.singlePara && c2.singlePara) {
        if (c1.comp == c2.comp && c1.para1 == c2.para1 && c1.dim1 == c2.dim1 &&
            c1.value == c2.value)
          found_same = true;
      } else if ((!c1.singlePara) && (!c2.singlePara)) {
        if (c1.comp == c2.comp && c1.para1 == c2.para1 &&
            c1.para2 == c2.para2 && c1.dim1 == c2.dim1 && c1.dim2 == c2.dim2)
          found_same = true;
      }
    }
    if (!found_same)
      return false;
  }

  return true;
}

std::vector<GraphXfer *> create_xfers(FFModel *model,
                                      sl::RuleCollection const &rules,
                                      int parallel_degree) {
  std::vector<GraphXfer *> xfers;
  for (sl::Rule const &r : rules.rules) {
    GraphXfer *xfer = new GraphXfer(model);
    create_xfer(*xfer, r, parallel_degree);
    if (xfer->srcOps.size() == 1 && xfer->dstOps.size() == 1) {
      delete xfer;
      continue;
    }
    // Pruning redundant xfer
    bool found_same_xfer = false;
    for (auto const &old_xfer : xfers) {
      bool same = true;
      if (old_xfer->srcOps.size() != xfer->srcOps.size()) {
        same = false;
        continue;
      }
      for (size_t i = 0; i < old_xfer->srcOps.size(); i++)
        if (!check_opxes_have_same_type_and_constraints(*old_xfer->srcOps[i],
                                                        *xfer->srcOps[i]))
          same = false;
      if (!same)
        continue;
      if (old_xfer->dstOps.size() != xfer->dstOps.size()) {
        same = false;
        continue;
      }
      for (size_t i = 0; i < old_xfer->dstOps.size(); i++)
        if (!check_opxes_have_same_type_and_constraints(*old_xfer->dstOps[i],
                                                        *xfer->dstOps[i]))
          same = false;
      if (same) {
        found_same_xfer = true;
        break;
      }
    }
    if (!found_same_xfer && xfer->srcOps.size() == 1)
      xfers.push_back(xfer);
    else
      delete (xfer);
  }
  return xfers;
}

GraphSearchHelper::GraphSearchHelper(FFModel *model)
    : model(model), config(model->config) {
  this->logger = std::unique_ptr<RecursiveLogger>(new RecursiveLogger("gs"));
  generate_all_pcg_xfers();
}

void GraphSearchHelper::load_graph_substitutions(
    std::vector<GraphXfer *> &xfers) const {
  xfers = all_pcg_xfers;
}

void GraphSearchHelper::generate_all_pcg_xfers() {
  std::vector<int> all_parallel_degrees, single_node_parallel_degrees;
  auto const &config = this->model->config;
  int workersPerNode =
      config.search_num_workers.value_or(config.workersPerNode);
  int numNodes = config.search_num_nodes.value_or(config.numNodes);
  log_xfers.debug() << "Generating parallel degrees for workersPerNode "
                    << workersPerNode << " and numNodes " << numNodes;
  for (int i = 2; i <= workersPerNode; i++) {
    if (workersPerNode % i == 0) {
      single_node_parallel_degrees.push_back(i);
      all_parallel_degrees.push_back(i);
    }
  }
  for (int i = 2; i <= numNodes; i++) {
    if (numNodes % i == 0) {
      all_parallel_degrees.push_back(i * workersPerNode);
    }
  }
  {
    std::ostringstream oss;
    oss << "Generating all_pcg_xfers for all parallel degrees: ";
    for (int parallel_degree : all_parallel_degrees) {
      oss << parallel_degree << " ";
    }

    log_xfers.debug() << oss.str();
  }

  for (auto const &it : single_node_parallel_degrees) {
    all_pcg_xfers.push_back(create_replicate_linear_combine(
        this->model, 3, it, AC_MODE_RELU, false));
    all_pcg_xfers.push_back(create_replicate_linear_combine(
        this->model, 3, it, AC_MODE_SIGMOID, false));
    all_pcg_xfers.push_back(create_replicate_linear_combine(
        this->model, 3, it, AC_MODE_NONE, false));
    if (16 % it == 0) {
      all_pcg_xfers.push_back(
          create_replicate_attention_reduce(this->model, 16 /*num_heads*/, it));
    }
  }
  for (auto const &it : all_parallel_degrees) {
    all_pcg_xfers.push_back(
        create_partition_attention_combine(this->model, 16 /*num_heads*/, it));
  }

  if (config.substitution_json_path.has_value()) {
    // Currently only consider a subset of all_parallel_degrees
    std::vector<int> considered_parallel_degrees;
    considered_parallel_degrees.push_back(workersPerNode);
    if (numNodes > 1)
      considered_parallel_degrees.push_back(numNodes * workersPerNode);
    sl::RuleCollection rule_collection = sl::load_rule_collection_from_path(
        config.substitution_json_path.value());
    for (int degree : considered_parallel_degrees) {
      std::vector<GraphXfer *> xfers =
          create_xfers(this->model, rule_collection, degree);
      all_pcg_xfers.insert(all_pcg_xfers.end(), xfers.begin(), xfers.end());
    }
  } else {
    // Manual substitutions
    for (int num_dims = 3; num_dims <= 4; num_dims++) {
      all_pcg_xfers.push_back(
          create_linear_relu_merge(this->model, num_dims, true));
      all_pcg_xfers.push_back(
          create_linear_relu_merge(this->model, num_dims, false));
    }
    for (int const degree : all_parallel_degrees) {
      create_mapping_xfers<Conv2D>(this->model, degree, all_pcg_xfers);
      create_mapping_xfers<Pool2D>(this->model, degree, all_pcg_xfers);
      create_mapping_xfers<Flat>(this->model, degree, all_pcg_xfers);
    }
    for (auto const &it : all_parallel_degrees) {
      // rewrites for the inception model
      for (int i = 3; i <= 6; i++) {
        all_pcg_xfers.push_back(create_combine_inception(
            this->model, i - 1 /*num_convs*/, 5 /*num_dims*/, it));
        all_pcg_xfers.push_back(create_combine_concat(
            this->model, i /*num_inputs*/, 5 /*num_dims*/, it));
      }
      // all_pcg_xfers.push_back(create_partition_conv2d_combine(this->model,
      // 5/*num_dims*/, it));
      all_pcg_xfers.push_back(create_partition_linear_combine(
          this->model, 3 /*num_dims*/, it, AC_MODE_RELU, false));
      all_pcg_xfers.push_back(create_partition_linear_combine(
          this->model, 3 /*num_dims*/, it, AC_MODE_SIGMOID, false));
      all_pcg_xfers.push_back(create_partition_linear_combine(
          this->model, 3 /*num_dims*/, it, AC_MODE_NONE, false));
      all_pcg_xfers.push_back(create_partition_linear_combine(
          this->model, 4 /*num_dims*/, it, AC_MODE_RELU, false));
      all_pcg_xfers.push_back(create_partition_linear_combine(
          this->model, 4 /*num_dims*/, it, AC_MODE_SIGMOID, false));
      all_pcg_xfers.push_back(create_partition_linear_combine(
          this->model, 4 /*num_dims*/, it, AC_MODE_NONE, false));
      all_pcg_xfers.push_back(create_partition_add_combine(
          this->model, 1 /*parallel_dims*/, it /*num_parts*/));
      all_pcg_xfers.push_back(create_partition_add_combine(
          this->model, 2 /*parallel_dims*/, it /*num_parts*/));
      all_pcg_xfers.push_back(create_partition_add_combine(
          this->model, 3 /*parallel_dims*/, it /*num_parts*/));
      all_pcg_xfers.push_back(create_partition_add_combine(
          this->model, 4 /*parallel_dims*/, it /*num_parts*/));
      all_pcg_xfers.push_back(create_partition_relu_combine(
          this->model, 3 /*parallel_dims*/, it /*num_parts*/));
      all_pcg_xfers.push_back(create_partition_relu_combine(
          this->model, 4 /*parallel_dims*/, it /*num_parts*/));
      all_pcg_xfers.push_back(
          create_partition_softmax_combine(this->model,
                                           0 /*softmax_dim*/,
                                           1 /*parallel_dims*/,
                                           it /*num_parts*/));
      for (int num_combines = 1; num_combines < 5; num_combines++) {
        all_pcg_xfers.push_back(leading_relu_branch_combine(
            this->model, 3 /*parallel_dim*/, it /*num_parts*/, num_combines));
        all_pcg_xfers.push_back(leading_relu_branch_partition(
            this->model, 3 /*parallel_dim*/, it /*num_parts*/, num_combines));
      }
      {
        std::unordered_set<int> concat_num_inputs;
        for (size_t i = 0; i < this->model->operators.size(); i++)
          if (this->model->operators[i]->op_type == OP_CONCAT)
            concat_num_inputs.insert(this->model->operators[i]->numInputs);
        for (auto const &it2 : concat_num_inputs) {
          all_pcg_xfers.push_back(
              create_partition_concat_combine(this->model,
                                              it2 /*num_inputs*/,
                                              0 /*concat_dim*/,
                                              1 /*parallel_dims*/,
                                              it /*num_parts*/));
          all_pcg_xfers.push_back(
              create_partition_concat_combine(this->model,
                                              it2 /*num_inputs*/,
                                              2 /*concat_dim*/,
                                              3 /*parallel_dims*/,
                                              it /*num_parts*/));
        }
      }
    }
  }
}

Graph *GraphSearchHelper::construct_graph() {
  Graph *graph = new Graph(this->model);
  std::unordered_map<FlexFlow::Op const *, Node> op_to_node_map;
  for (FlexFlow::Op const *dstOp : this->model->operators) {
    Node dstNode;
    dstNode.ptr = dstOp;
    dstNode.guid = this->model->node_global_guid++;
    op_to_node_map[dstOp] = dstNode;
    for (int j = 0; j < dstOp->numInputs; j++) {
      FlexFlow::Op const *srcOp = dstOp->inputs[j]->owner_op;
      assert(op_to_node_map.find(srcOp) != op_to_node_map.end());
      Node srcNode = op_to_node_map[srcOp];
      graph->add_edge(srcNode, dstNode, dstOp->inputs[j]->owner_idx, j);
    }
  }

  return graph;
}

void GraphSearchHelper::graph_optimize(
    size_t budget,
    bool only_data_parallel,
    std::unique_ptr<Graph> &best_graph,
    std::unordered_map<Node, MachineView> &optimal_views) {
  // Construct graph structure
  this->logger->debug() << "Starting graph optimization";

  Graph *graph = this->construct_graph();
  graph->duplicate_input_nodes();
  std::unordered_map<Node, MachineView> empty_strategy;
  if (!this->config.export_strategy_computation_graph_file.empty()) {
    graph->export_strategy_computation_graph(
        empty_strategy, this->config.export_strategy_computation_graph_file);
  }

  Node sink_node = graph->find_sink_node();
  GraphOptimizeResult optimal =
      this->generic_sequence_optimize<GraphOptimizeResult>(
          graph,
          sink_node,
          tl::nullopt /*output_shape*/,
          tl::nullopt /*input_shape*/);
  this->logger->debug() << "Total cache size: "
                        << this->cached_optimized_graphs.size();
  std::cout << "Optimal cost: " << optimal.cost << std::endl;
  SimplificationSettings settings;
  settings.fuse_parallel_ops = true;
  settings.remove_noops = true;
  settings.remove_trailing_parallel_ops = true;
  settings.simplify_parallel_ops = true;
  best_graph = std::unique_ptr<Graph>(new Graph(optimal.graph.value()));
  best_graph->simplify(settings);
  std::unordered_map<Node, MachineView> duplicated_optimal_views =
      best_graph->optimal_views();
  std::unordered_map<Node, Node> deduplication_map =
      best_graph->deduplicate_input_nodes();
  std::unordered_map<Node, MachineView> real_optimal_views;
  for (auto const &kv : duplicated_optimal_views) {
    if (deduplication_map.find(kv.first) != deduplication_map.end()) {
      real_optimal_views[deduplication_map.at(kv.first)] = kv.second;
    } else {
      real_optimal_views[kv.first] = kv.second;
    }
  }
  best_graph->print_strategy_computation_graph(optimal.views);
  optimal_views = real_optimal_views;
}

void GraphSearchHelper::graph_optimize_no_split(
    size_t budget,
    bool only_data_parallel,
    std::unique_ptr<Graph> &best_graph,
    std::unordered_map<Node, MachineView> &optimal_views) {
  // Construct graph structure
  this->logger->debug() << "Starting graph optimization without split";

  Graph *graph = this->construct_graph();
  std::unordered_map<Node, MachineView> empty_strategy;
  if (!this->config.export_strategy_computation_graph_file.empty()) {
    graph->export_strategy_computation_graph(
        empty_strategy, this->config.export_strategy_computation_graph_file);
  }

  SimplificationSettings settings;
  settings.simplify_parallel_ops = true;
  best_graph = this->base_optimize(graph, settings);
  optimal_views = best_graph->optimal_views();

  this->logger->debug() << "Total cache size: "
                        << this->cached_optimized_graphs.size();
  std::cout << "Optimal cost: " << best_graph->optimal_cost() << std::endl;
}

static void graph_log_representation(Graph const *graph,
                                     RecursiveLogger &logger) {
  using FlexFlow::PCG::Utils::topo_sort;

  std::vector<Node> topo_sorted;
  topo_sort(*graph, &topo_sorted);
  std::ostringstream oss;
  for (Node const &n : topo_sorted) {
    logger.spew() << n.to_string();
  }
}

void GraphSearchHelper::find_rewrite_matches(
    Graph const *graph, std::vector<GraphXferMatch> &matches) const {
  std::vector<GraphXfer *> xfers;
  this->load_graph_substitutions(xfers);

  for (GraphXfer *xfer : xfers) {
    log_xfer_matches.debug()
        << "Finding matches for xfer: " << xfer->get_name();
    xfer->find_matches(graph, matches);
  }
  log_xfer_matches.debug() << "Finished finding xfer matches";
}

tl::optional<Node>
    GraphSearchHelper::find_split_node(Graph const *graph,
                                       int base_optimize_threshold) const {
  using FlexFlow::PCG::Utils::get_edges;
  using FlexFlow::PCG::Utils::MultisourceGraphStructure;
  using FlexFlow::PCG::Utils::nodes;
  using FlexFlow::PCG::Utils::post_dominators;
  using FlexFlow::PCG::Utils::roots;

  TAG_ENTER(this->logger);

  int graph_size = nodes(*graph).size();
  this->logger->debug() << "Finding split node for graph (size " << graph_size
                        << ") with threshold " << base_optimize_threshold;

  if (graph_size <= base_optimize_threshold) {
    this->logger->debug()
        << "Graph size underneath threshold. Returning nullopt";
    return tl::nullopt;
  }

  std::vector<Edge> edges = get_edges(*graph);
  std::unordered_map<Edge, int> edge_scores;

  for (Edge const &e : edges) {
    edge_scores[e] = 0;
  }

  std::vector<GraphXferMatch> matches;
  this->find_rewrite_matches(graph, matches);
  this->logger->debug() << "Found " << matches.size() << " rewrite matches";
  {
    TAG_ENTER(this->logger);
    for (GraphXferMatch const &match : matches) {
      auto msg = this->logger->spew();
      msg << match.get_xfer()->get_name() << " : ";
      std::unordered_set<Node> nodes = match.get_nodes();
      for (Node const &node : nodes) {
        msg << node.to_string() << " ";
      }
    }
  }

  for (GraphXferMatch const &match : matches) {
    for (Edge const &e : edges) {
      if (match.containsEdge(graph, e)) {
        edge_scores[e]++;
      }
    }
  }

  this->logger->debug() << "Edge weights: ";

  {
    TAG_ENTER(this->logger);
    for (Edge const &e : edges) {
      this->logger->debug() << e.srcOp.to_string() << "/" << e.srcIdx << " -> "
                            << e.dstOp.to_string() << "/" << e.dstIdx << " : "
                            << edge_scores.at(e);
    }
  }

  std::unordered_map<Node, std::unordered_set<Node>> post_dominator_map =
      post_dominators<Graph, MultisourceGraphStructure<Graph>>(*graph);
  Node source_node;
  {
    std::unordered_set<Node> source_nodes = roots<Graph>(*graph);
    if (source_nodes.size() != 1) {
      source_nodes = roots<Graph, MultisourceGraphStructure<Graph>>(*graph);
    }
    assert(source_nodes.size() == 1);
    source_node = *source_nodes.begin();
  }
  std::unordered_set<Node> possible_bottlenecks =
      post_dominator_map.at(source_node);
  Node sink_node = graph->find_sink_node();

  int best_weight = 0;
  tl::optional<Node> best = tl::nullopt;
  int best_size = graph_size;
  {
    TAG_ENTER(this->logger);

    for (Node const &possible_bottleneck : possible_bottlenecks) {
      if (possible_bottleneck == sink_node ||
          possible_bottleneck == source_node) {
        continue;
      }

      int weight = 0;
      for (Edge const &e : graph->outEdges.at(possible_bottleneck)) {
        weight += edge_scores.at(e);
      }
      this->logger->debug()
          << "Potential bottleneck node " << possible_bottleneck.to_string()
          << " has weight " << weight;
      if (weight < best_weight) {
        best_weight = weight;
        best = possible_bottleneck;
      } else if (weight == best_weight) {
        // break ties by trying to choosing the split that produces the
        // pre_graph with size closest to the threshold, favoring everything
        // with smaller size over everything with larger size
        std::unique_ptr<Graph> pre_graph, post_graph;
        std::tie(pre_graph, post_graph) =
            graph->split_at_node(possible_bottleneck);
        int current_size = nodes(*pre_graph).size();

        bool best_is_under = best_size <= base_optimize_threshold;
        bool current_is_under = current_size <= base_optimize_threshold;

        bool condition1 = current_is_under && !best_is_under;
        bool condition2 =
            current_is_under && best_is_under && current_size > best_size;
        bool condition3 =
            !current_is_under && !best_is_under && current_size < best_size;

        if (condition1 || condition2 || condition3) {
          best_weight = weight;
          best = possible_bottleneck;
          best_size = current_size;
        }
      }
    }
  }

  return best;
}

std::unique_ptr<Graph> GraphSearchHelper::base_optimize(
    Graph const *r_graph,
    SimplificationSettings const &simplification_settings) {
  // Construct graph substitutions
  TAG_ENTER(this->logger);

  this->logger->debug() << "Optimizing base graph: ";
  {
    TAG_ENTER(this->logger);
    /* graph_log_representation(r_graph, *this->logger); */
    // r_graph->print_dot();
  }
  this->logger->debug() << "Starting cost: " << r_graph->optimal_cost();

  std::vector<GraphXfer *> xfers;
  this->load_graph_substitutions(xfers);

  Graph *graph = new Graph(*r_graph);

  std::priority_queue<Graph *, std::vector<Graph *>, GraphCompare> candidates;
  std::unordered_set<size_t> hashmap;
  candidates.push(graph);
  hashmap.insert(graph->hash());
  Graph *best_graph = new Graph(*graph);
  float best_cost = best_graph->optimal_cost();
  int counter = 0;
  float const alpha = this->model->config.search_alpha;

  int budget = model->config.search_budget;
  if (budget == 0) {
    log_xfers.warning()
        << "Base search budget is set to 0. This is probably not what you want "
           "(use the --budget flag to set the base search budget)";
  }
  for (int iter = 0; iter < budget || budget == -1; iter++) {
    log_xfers.spew() << "Considering " << candidates.size() << " candidates";
    if (candidates.empty()) {
      break;
    }

    Graph *cur_graph = candidates.top();
    candidates.pop();
    if (cur_graph->optimal_cost() < best_graph->optimal_cost()) {
      delete best_graph;
      best_graph = cur_graph;
      best_cost = cur_graph->optimal_cost();
    } else if (cur_graph->optimal_cost() > best_cost * alpha) {
      continue;
    }

    log_xfers.info("[%d] cur_cost(%.4lf) best_cost(%.4lf) candidates.size(%zu)",
                   counter,
                   cur_graph->optimal_cost(),
                   best_cost,
                   candidates.size());

    log_xfers.debug() << "Considering " << xfers.size() << " possible xfers";
    for (size_t i = 0; i < xfers.size(); i++) {
      int num_matches_found = 0, num_matches_rejected = 0;
      log_xfers.debug() << "Considering xfer: " << xfers[i]->get_name();
      xfers[i]->run(0,
                    cur_graph,
                    candidates,
                    hashmap,
                    best_cost * alpha,
                    1000,
                    simplification_settings,
                    num_matches_found,
                    num_matches_rejected);
      log_xfers.debug() << "Rejected [ " << num_matches_rejected << " / "
                        << num_matches_found << " ] matches";
      /* std::cout << "." << std::flush; */
    }
    /* std::cout << std::endl; */
    if (best_graph != cur_graph) {
      delete cur_graph;
    }
  }

  this->logger->debug() << "Optimized cost: " << best_graph->optimal_cost();
  // best_graph->print_dot();
  return std::unique_ptr<Graph>(best_graph);
}

size_t gs_dp_state_hash(Graph const *graph,
                        Node const &sink_node,
                        tl::optional<ParallelTensorShape> const &output_shape,
                        tl::optional<ParallelTensorShape> const &input_shape) {
  size_t key = graph->hash();
  hash_combine(key, sink_node.ptr);
  hash_combine(key, output_shape);
  hash_combine(key, input_shape);
  return key;
}

float GraphSearchHelper::sequence_optimize(
    Graph const *graph,
    Node const &sink_node,
    tl::optional<ParallelTensorShape> const &output_shape,
    tl::optional<ParallelTensorShape> const &input_shape) {
  return this->generic_sequence_optimize<float>(
      graph, sink_node, output_shape, input_shape);
}

template <>
tl::optional<float>
    GraphSearchHelper::try_get_cost_from_cache<float>(size_t hash) const {
  if (this->cached_optimized_graphs.find(hash) ==
      this->cached_optimized_graphs.end()) {
    return tl::nullopt;
  } else {
    return this->cached_optimized_graphs.at(hash);
  }
}

template <>
float GraphSearchHelper::get_optimal_cost<float>(
    std::unique_ptr<Graph> optimized) const {
  return optimized->generic_optimal_cost<float>();
}

template <>
GraphCostResult GraphSearchHelper::get_optimal_cost<GraphCostResult>(
    std::unique_ptr<Graph> optimized) const {
  return optimized->generic_optimal_cost<GraphCostResult>();
}

template <>
GraphOptimizeResult GraphSearchHelper::get_optimal_cost<GraphOptimizeResult>(
    std::unique_ptr<Graph> optimized) const {
  GraphOptimizeResult result;
  result.graph = *optimized;
  GraphCostResult gcr = optimized->generic_optimal_cost<GraphCostResult>();
  result.cost = gcr.cost;
  result.views = gcr.views;
  return result;
}

template <>
tl::optional<GraphCostResult>
    GraphSearchHelper::try_get_cost_from_cache<GraphCostResult>(
        size_t hash) const {
  return tl::nullopt;
}

template <>
tl::optional<GraphOptimizeResult>
    GraphSearchHelper::try_get_cost_from_cache<GraphOptimizeResult>(
        size_t hash) const {
  return tl::nullopt;
}

template <>
void GraphSearchHelper::try_cache_result<float>(size_t hash,
                                                float const &value) {
  this->cached_optimized_graphs[hash] = value;
}

template <>
void GraphSearchHelper::try_cache_result<GraphCostResult>(
    size_t hash, GraphCostResult const &value) {}

template <>
void GraphSearchHelper::try_cache_result<GraphOptimizeResult>(
    size_t hash, GraphOptimizeResult const &value) {}

template <typename T>
T GraphSearchHelper::execute_sequence_split(
    std::unique_ptr<Graph> const &pre_graph,
    std::unique_ptr<Graph> const &post_graph,
    tl::optional<ParallelTensorShape> const &output_shape,
    tl::optional<ParallelTensorShape> const &input_shape,
    Node const &sink_node,
    Node const &bottleneck,
    ParallelTensorShape const &bottleneck_output_shape) {
  return sequence_cost<T>(
      this->generic_sequence_optimize<T>(
          pre_graph.get(), bottleneck, bottleneck_output_shape, input_shape),
      this->generic_sequence_optimize<T>(
          post_graph.get(), sink_node, output_shape, bottleneck_output_shape));
}

template <typename T>
T GraphSearchHelper::generic_sequence_optimize(
    Graph const *graph,
    Node const &sink_node,
    tl::optional<ParallelTensorShape> const &output_shape,
    tl::optional<ParallelTensorShape> const &input_shape) {
  /* int starting_depth = this->logger->get_depth(); */

  TAG_ENTER(this->logger);

  size_t hash = gs_dp_state_hash(graph, sink_node, output_shape, input_shape);
  tl::optional<T> cached = this->try_get_cost_from_cache<T>(hash);
  if (cached.has_value()) {
    this->logger->spew() << "Optimizing graph with " << graph->inEdges.size()
                         << " nodes";
    {
      TAG_ENTER(this->logger);
      this->logger->spew() << "Nodes: ";
      {
        TAG_ENTER(this->logger);
        graph_log_representation(graph, *this->logger);
      }
      this->logger->spew() << "Retrieved value from cache: " << cached.value();
    }

    /* this->logger->check_same_as(starting_depth); */
    return cached.value();
  }

  this->logger->debug() << "Optimizing graph with " << graph->inEdges.size()
                        << " nodes";
  T return_value;
  {
    TAG_ENTER(this->logger);
    this->logger->spew() << "Nodes: ";
    {
      TAG_ENTER(this->logger);
      graph_log_representation(graph, *this->logger);
    }
    this->logger->debug() << "Graph hash: " << std::setw(32)
                          << std::setfill('0') << graph->hash();
    if (input_shape.has_value()) {
      this->logger->debug() << "Input shape: " << input_shape.value();
    } else {
      this->logger->debug() << "Input shape: <none>";
    }
    if (output_shape.has_value()) {
      this->logger->debug() << "Output shape: " << output_shape.value();
    } else {
      this->logger->debug() << "Output shape: <none>";
    }

    tl::optional<Node> bottleneck =
        this->find_split_node(graph, this->config.base_optimize_threshold);

    if (!bottleneck.has_value()) {
      this->logger->debug() << "Applying base case";
      Graph to_optimize(*graph);
      if (input_shape.has_value()) {
        Node input_node =
            this->model->get_or_create_input_node(input_shape.value());
        Node noop_node =
            this->model->get_or_create_noop_node(input_node.ptr->outputs[0]);
        Graph input_graph(this->model);
        Edge e(input_node, noop_node, 0, 0);
        input_graph.add_edge(e);

        Node old_source_node = graph->find_source_node();
        ParallelTensorShape old_source_output_shape =
            old_source_node.ptr->outputs[0]->get_shape();
        input_graph.reshape_output_tensor(old_source_output_shape);

        Node new_sink_node = input_graph.find_sink_node();
        assert(new_sink_node.ptr->numOutputs == 1);
        assert(new_sink_node.ptr->outputs[0]->get_shape() ==
               old_source_output_shape);

        to_optimize.replace_subgraph({old_source_node}, input_graph);
      }
      SimplificationSettings settings;
      if (output_shape.has_value()) {
        to_optimize.reshape_output_tensor(output_shape.value());
        Node sink_node = to_optimize.find_sink_node();
        Node noop_node =
            this->model->get_or_create_noop_node(sink_node.ptr->outputs[0]);
        to_optimize.add_edge(sink_node, noop_node, 0, 0);
      } else {
        settings.remove_trailing_parallel_ops = true;
      }
      settings.simplify_parallel_ops = true;
      std::unique_ptr<Graph> optimized =
          this->base_optimize(&to_optimize, settings);
      return_value = get_optimal_cost<T>(
          std::move(optimized)); // optimized->generic_optimal_cost<T>();
    } else {
      this->logger->debug() << "Applying recursive case on bottleneck "
                            << bottleneck.value().guid;
      std::unique_ptr<Graph> pre_graph, post_graph;
      std::tie(pre_graph, post_graph) =
          graph->split_at_node(bottleneck.value());

      MachineResource resources(this->model->config);
      std::vector<MachineView> valid_machine_views =
          this->model->search->get_valid_machine_views(bottleneck.value().ptr,
                                                       resources);

      float best_cost = std::numeric_limits<float>::infinity();
      tl::optional<ParallelTensorShape> best_shape = tl::nullopt;
      {
        TAG_ENTER(this->logger);
        for (ParallelTensorShape const &bottleneck_output_shape :
             this->possible_split_output_tensor_shapes(bottleneck.value())) {
          this->logger->debug()
              << "Considering boundary shape " << bottleneck_output_shape;
          float current_cost;
          {
            TAG_ENTER(this->logger);
            // TODO @lockshaw we really should create the merged graph here
            // since it's possible though unlikely for there to be hidden
            // transfer costs between modules due to device assignment changes
            // across the boundaries

            // We wait to add the communication nodes between boundaries so we
            // don't accidentally split on them and keep processing the pure
            // computation graph The bottleneck node is kept in the postgraph
            // purely as a placeholder and will be replaced with an Input/NoOp
            // sequence before any rewrites are actually performed
            // this->logger->debug() << "Finding cost of pre_graph (" <<
            // bottleneck_output_shape << ")"; float pre_cost =
            // this->generic_sequence_optimize<float>(pre_graph.get(),
            // bottleneck.value(), bottleneck_output_shape, input_shape);
            // this->logger->debug() << "Cost of pre_graph (" <<
            // bottleneck_output_shape << "): " << pre_cost;
            // this->logger->debug() << "Finding cost of post_graph (" <<
            // bottleneck_output_shape << ")"; float post_cost =
            // this->generic_sequence_optimize<float>(post_graph.get(),
            // sink_node, output_shape, bottleneck_output_shape);
            // this->logger->debug() << "Cost of post_graph (" <<
            // bottleneck_output_shape << "): " << post_cost; float current_cost
            // = pre_cost + post_cost;
            current_cost =
                this->execute_sequence_split<float>(pre_graph,
                                                    post_graph,
                                                    output_shape,
                                                    input_shape,
                                                    sink_node,
                                                    bottleneck.value(),
                                                    bottleneck_output_shape);

            if (current_cost < best_cost) {
              best_cost = current_cost;
              best_shape = bottleneck_output_shape;
            }
          }
          this->logger->debug() << "Boundary shape " << bottleneck_output_shape
                                << " has cost: " << current_cost;
        }
      }

      if (best_shape.has_value()) {
        this->logger->debug()
            << "Best intermediate shape found: " << best_shape.value();
      } else {
        this->logger->debug() << "No valid intermediate shapes found";
      }

      if (best_cost != std::numeric_limits<float>::infinity()) {
        return_value = this->execute_sequence_split<T>(pre_graph,
                                                       post_graph,
                                                       output_shape,
                                                       input_shape,
                                                       sink_node,
                                                       bottleneck.value(),
                                                       best_shape.value());
      }
    }

    this->try_cache_result<T>(hash, return_value);
  }
  return return_value;
}

std::vector<ParallelTensorShape>
    GraphSearchHelper::possible_split_output_tensor_shapes(
        Node const &source_node) const {
  TAG_ENTER(this->logger);

  this->logger->debug() << "Finding possible output tensor shapes for node "
                        << source_node.guid;
  assert(source_node.ptr->numOutputs == 1);
  ParallelTensor output_tensor = source_node.ptr->outputs[0];
  for (int i = 0; i < output_tensor->num_dims; i++) {
    assert(output_tensor->dims[i].degree == 1);
  }

  std::vector<ParallelTensorShape> without_replicas;

  int num_devices = this->config.numNodes * this->config.workersPerNode;
  int degrees[MAX_TENSOR_DIM];
  std::fill_n(degrees, MAX_TENSOR_DIM, 1);

  ParallelTensorShape base_shape;
  base_shape.num_dims = output_tensor->num_dims;
  for (int i = 0; i < output_tensor->num_dims; i++) {
    base_shape.dims[i].degree = 1;
    base_shape.dims[i].size = output_tensor->dims[i].size;
  }
  without_replicas.push_back(base_shape);

  {
    TAG_ENTER(this->logger);
    while (true) {
      bool is_done = true;
      for (int i = 0; i < output_tensor->num_dims; i++) {
        degrees[i] *= 2;
        if (degrees[i] > num_devices) {
          degrees[i] = 1;
        } else {
          is_done = false;
          break;
        }
      }
      std::ostringstream oss;
      for (int i = 0; i < output_tensor->num_dims; i++) {
        oss << degrees[i] << " ";
      }
      this->logger->spew() << "Considering: " << oss.str();
      if (is_done) {
        break;
      }

      bool is_valid = true;
      int total_degree = 1;
      ParallelTensorShape shape;
      shape.num_dims = output_tensor->num_dims;
      for (int i = 0; i < output_tensor->num_dims; i++) {
        total_degree *= degrees[i];
        shape.dims[i].degree = degrees[i];
        shape.dims[i].size = output_tensor->dims[i].size;
        if (shape.dims[i].size % shape.dims[i].degree != 0) {
          is_valid = false;
        }
      }
      if (total_degree <= num_devices && is_valid) {
        without_replicas.push_back(shape);
      }
    }
  }

  this->logger->debug() << "Found " << without_replicas.size()
                        << " possible tensor output shapes without replicas";
  this->logger->debug() << "They are:";
  {
    TAG_ENTER(this->logger);
    for (auto const &shape : without_replicas) {
      this->logger->debug() << shape;
    }
  }
  return without_replicas;
}

void GraphSearchHelper::subgraph_optimize(Graph *subgraph) {}

template <>
OpX *GraphXfer::create_opx<Conv2D>(TensorX const &input, OpX const *matchOpX) {
  return this->create_conv2d(input, matchOpX);
}

template <>
OpX *GraphXfer::create_opx<Pool2D>(TensorX const &input, OpX const *matchOpX) {
  OpX *pool = new OpX(OP_POOL2D, 1, 1, input);
  pool->matchOpX = matchOpX;
  return pool;
}

template <>
OpX *GraphXfer::create_opx<Flat>(TensorX const &input, OpX const *matchOpX) {
  OpX *flat = new OpX(OP_FLAT, 1, 1, input);
  flat->matchOpX = matchOpX;
  return flat;
}

GraphXfer *create_partition_linear_combine(FFModel *model,
                                           int num_dims,
                                           int num_parts,
                                           ActiMode activation,
                                           bool use_bias) {
  GraphXfer *subst = new GraphXfer(model);
  TensorX input = subst->new_tensor();
  OpX *linear1 = subst->create_linear(
      input, NULL /*matchOpX*/, num_dims, activation, use_bias);
  OpX *repartition = subst->create_repartition(input, num_dims - 2, num_parts);
  OpX *linear2 = subst->create_linear(repartition->outputs[0],
                                      linear1 /*matchOpX*/,
                                      num_dims,
                                      activation,
                                      use_bias);
  OpX *combine =
      subst->create_combine(linear2->outputs[0], num_dims - 2, num_parts);
  subst->map_output(linear1->outputs[0], combine->outputs[0]);
  subst->srcOps.push_back(linear1);
  subst->dstOps.push_back(repartition);
  subst->dstOps.push_back(linear2);
  subst->dstOps.push_back(combine);

  std::ostringstream oss;
  oss << "partition_linear_combine["
      << "num_dims=" << num_dims << ",num_parts=" << num_parts
      << ",activation=" << activation << ",use_bias=" << use_bias << "]";
  subst->name = oss.str();

  return subst;
}

GraphXfer *create_partition_conv2d_combine(FFModel *model,
                                           int num_dims,
                                           int num_parts) {
  assert(num_dims == 5);
  GraphXfer *subst = new GraphXfer(model);
  TensorX input = subst->new_tensor();
  OpX *conv1 = subst->create_conv2d(input, NULL /*matchOpX*/);
  OpX *repartition = subst->create_repartition(input, num_dims - 2, num_parts);
  OpX *conv2 =
      subst->create_conv2d(repartition->outputs[0], conv1 /*matchOpX*/);
  OpX *combine =
      subst->create_combine(conv2->outputs[0], num_dims - 2, num_parts);
  subst->map_output(conv1->outputs[0], combine->outputs[0]);
  subst->srcOps.push_back(conv1);
  subst->dstOps.push_back(repartition);
  subst->dstOps.push_back(conv2);
  subst->dstOps.push_back(combine);

  std::ostringstream oss;
  oss << "partition_conv2d_combine["
      << "num_dims=" << num_dims << ",num_parts=" << num_parts << "]";
  subst->name = oss.str();

  return subst;
}

GraphXfer *create_combine_inception(FFModel *model,
                                    int num_convs,
                                    int num_dims,
                                    int num_parts) {
  // 3 convs and 1 pool2d
  assert(num_dims == 5);
  GraphXfer *subst = new GraphXfer(model);
  TensorX input = subst->new_tensor();
  OpX *src_combine = subst->create_combine(input, num_dims - 2, num_parts);
  subst->srcOps.push_back(src_combine);
  std::vector<OpX *> src_convs;
  for (int i = 0; i < num_convs; i++) {
    OpX *conv =
        subst->create_conv2d(src_combine->outputs[0], NULL /*matchOpX*/);
    src_convs.push_back(conv);
    subst->srcOps.push_back(conv);
  }
  OpX *src_pool =
      subst->create_pool2d(src_combine->outputs[0], NULL /*matchOpX*/);
  subst->srcOps.push_back(src_pool);
  // dst ops
  std::vector<OpX *> dst_convs;
  for (int i = 0; i < num_convs; i++) {
    OpX *conv = subst->create_conv2d(input, src_convs[i] /*matchOpX*/);
    OpX *comb =
        subst->create_combine(conv->outputs[0], num_dims - 2, num_parts);
    subst->dstOps.push_back(conv);
    subst->dstOps.push_back(comb);
    subst->map_output(src_convs[i]->outputs[0], comb->outputs[0]);
  }
  OpX *dst_pool = subst->create_pool2d(input, src_pool /*matchOpX*/);
  OpX *dst_comb =
      subst->create_combine(dst_pool->outputs[0], num_dims - 2, num_parts);
  subst->dstOps.push_back(dst_pool);
  subst->dstOps.push_back(dst_comb);
  subst->map_output(src_pool->outputs[0], dst_comb->outputs[0]);
  subst->name = "create_combine_inceptionA";
  return subst;
}

GraphXfer *create_combine_concat(FFModel *model,
                                 int num_inputs,
                                 int num_dims,
                                 int num_parts) {
  // assert 5D
  assert(num_dims == 5);
  GraphXfer *subst = new GraphXfer(model);
  std::vector<TensorX> inputs, concat_inputs;
  std::vector<OpX *> combines;
  for (int i = 0; i < num_inputs; i++) {
    inputs.push_back(subst->new_tensor());
    combines.push_back(
        subst->create_combine(inputs[i], num_dims - 2, num_parts));
    concat_inputs.push_back(combines[i]->outputs[0]);
    subst->srcOps.push_back(combines[i]);
  }
  OpX *concat1 = subst->create_concat(
      concat_inputs.data(), num_inputs, NULL /*matchOpX*/, 2);
  subst->srcOps.push_back(concat1);
  OpX *concat2 =
      subst->create_concat(inputs.data(), num_inputs, concat1 /*matchOpX*/, 2);
  OpX *combine =
      subst->create_combine(concat2->outputs[0], num_dims - 2, num_parts);
  subst->dstOps.push_back(concat2);
  subst->dstOps.push_back(combine);
  subst->map_output(concat1->outputs[0], combine->outputs[0]);
  subst->name = "create_combine_concat";
  return subst;
}

GraphXfer *create_partition_attention_combine(FFModel *model,
                                              int num_heads,
                                              int num_parts) {
  GraphXfer *subst = new GraphXfer(model);
  TensorX input = subst->new_tensor();
  OpX *attn1 = subst->create_attention(
      input, input, input, NULL /*matchOpX*/, num_heads);
  OpX *repart = subst->create_repartition(input, 2, num_parts);
  OpX *attn2 = subst->create_attention(repart->outputs[0],
                                       repart->outputs[0],
                                       repart->outputs[0],
                                       attn1 /*matchOpX*/,
                                       num_heads);
  OpX *combine = subst->create_combine(attn2->outputs[0], 2, num_parts);
  subst->map_output(attn1->outputs[0], combine->outputs[0]);
  subst->srcOps.push_back(attn1);
  subst->dstOps.push_back(repart);
  subst->dstOps.push_back(attn2);
  subst->dstOps.push_back(combine);

  std::ostringstream oss;
  oss << "partition_attention_combine["
      << "num_heads=" << num_heads << ",num_parts=" << num_parts << "]";
  subst->name = oss.str();

  return subst;
}

GraphXfer *create_replicate_attention_reduce(FFModel *model,
                                             int num_heads,
                                             int num_parts) {
  assert(num_heads % num_parts == 0);
  GraphXfer *subst = new GraphXfer(model);
  TensorX input = subst->new_tensor();
  OpX *attn1 = subst->create_attention(
      input, input, input, NULL /*matchOpX*/, num_heads);
  OpX *repl = subst->create_replicate(input, 3, num_parts);
  OpX *attn2 = subst->create_attention(repl->outputs[0],
                                       repl->outputs[0],
                                       repl->outputs[0],
                                       attn1 /*matchOpX*/,
                                       num_heads / num_parts);
  OpX *reduce = subst->create_reduction(attn2->outputs[0], 3, num_parts);
  subst->map_output(attn1->outputs[0], reduce->outputs[0]);
  subst->srcOps.push_back(attn1);
  subst->dstOps.push_back(repl);
  subst->dstOps.push_back(attn2);
  subst->dstOps.push_back(reduce);

  std::ostringstream oss;
  oss << "replicate_attention_reduce["
      << "num_heads=" << num_heads << ",num_parts=" << num_parts << "]";
  subst->name = oss.str();

  return subst;
}

GraphXfer *create_replicate_linear_combine(FFModel *model,
                                           int num_dims,
                                           int num_parts,
                                           ActiMode activation,
                                           bool use_bias) {
  GraphXfer *subst = new GraphXfer(model);
  TensorX input = subst->new_tensor();
  OpX *linear1 = subst->create_linear(
      input, NULL /*matchOpX*/, num_dims, activation, use_bias);
  OpX *replicate = subst->create_replicate(input, num_dims - 1, num_parts);
  OpX *linear2 = subst->create_linear(replicate->outputs[0],
                                      linear1 /*matchOpX*/,
                                      num_dims,
                                      activation,
                                      use_bias);
  OpX *combine = subst->create_combine(linear2->outputs[0], 0, num_parts);
  subst->map_output(linear1->outputs[0], combine->outputs[0]);
  subst->srcOps.push_back(linear1);
  subst->dstOps.push_back(replicate);
  subst->dstOps.push_back(linear2);
  subst->dstOps.push_back(combine);

  std::ostringstream oss;
  oss << "replicate_linear_combine["
      << "num_dims=" << num_dims << ",num_parts=" << num_parts
      << ",activation=" << activation << ",use_bias=" << use_bias << "]";
  subst->name = oss.str();

  return subst;
}

GraphXfer *create_partition_add_combine(FFModel *model,
                                        int parallel_dim,
                                        int num_parts) {
  GraphXfer *subst = new GraphXfer(model);
  TensorX input1 = subst->new_tensor();
  TensorX input2 = subst->new_tensor();
  OpX *add1 = subst->create_element_binary(input1, input2, OP_EW_ADD);
  OpX *repartition1 =
      subst->create_repartition(input1, parallel_dim, num_parts);
  OpX *repartition2 =
      subst->create_repartition(input2, parallel_dim, num_parts);
  OpX *add2 = subst->create_element_binary(
      repartition1->outputs[0], repartition2->outputs[0], OP_EW_ADD);
  OpX *combine =
      subst->create_combine(add2->outputs[0], parallel_dim, num_parts);
  subst->map_output(add1->outputs[0], combine->outputs[0]);
  subst->srcOps.push_back(add1);
  subst->dstOps.push_back(repartition1);
  subst->dstOps.push_back(repartition2);
  subst->dstOps.push_back(add2);
  subst->dstOps.push_back(combine);

  std::ostringstream oss;
  oss << "partition_add_combine["
      << "parallel_dim=" << parallel_dim << ",num_parts=" << num_parts << "]";
  subst->name = oss.str();

  return subst;
}

GraphXfer *create_combine_add_partition(FFModel *model,
                                        int parallel_dim,
                                        int num_parts) {
  GraphXfer *subst = new GraphXfer(model);
  TensorX input1 = subst->new_tensor();
  TensorX input2 = subst->new_tensor();
  OpX *add1 = subst->create_element_binary(input1, input2, OP_EW_ADD);

  OpX *combine1 = subst->create_combine(input1, parallel_dim, num_parts);
  OpX *combine2 = subst->create_combine(input2, parallel_dim, num_parts);
  OpX *add2 = subst->create_element_binary(
      combine1->outputs[0], combine2->outputs[0], OP_EW_ADD);
  OpX *repartition =
      subst->create_repartition(add2->outputs[0], parallel_dim, num_parts);
  subst->map_output(add1->outputs[0], repartition->outputs[0]);
  subst->srcOps.push_back(add1);
  subst->dstOps.push_back(combine1);
  subst->dstOps.push_back(combine2);
  subst->dstOps.push_back(add2);
  subst->dstOps.push_back(repartition);

  std::ostringstream oss;
  oss << "combine_add_partition["
      << "parallel_dim=" << parallel_dim << ",num_parts=" << num_parts << "]";
  subst->name = oss.str();

  return subst;
}

GraphXfer *create_partition_relu_combine(FFModel *model,
                                         int parallel_dim,
                                         int num_parts) {
  GraphXfer *subst = new GraphXfer(model);
  TensorX input = subst->new_tensor();
  OpX *relu1 = subst->create_element_unary(input, OP_RELU);

  OpX *partition = subst->create_repartition(input, parallel_dim, num_parts);
  OpX *relu2 = subst->create_element_unary(partition->outputs[0], OP_RELU);
  OpX *combine =
      subst->create_combine(relu2->outputs[0], parallel_dim, num_parts);

  subst->map_output(relu1->outputs[0], combine->outputs[0]);

  subst->srcOps.push_back(relu1);

  subst->dstOps.push_back(partition);
  subst->dstOps.push_back(relu2);
  subst->dstOps.push_back(combine);

  std::ostringstream oss;
  oss << "partition_relu_combine["
      << "parallel_dim=" << parallel_dim << ",num_parts=" << num_parts << "]";
  subst->name = oss.str();

  return subst;
}

GraphXfer *create_combine_relu_partition(FFModel *model,
                                         int parallel_dim,
                                         int num_parts) {
  GraphXfer *subst = new GraphXfer(model);
  TensorX input = subst->new_tensor();
  OpX *relu1 = subst->create_element_unary(input, OP_RELU);

  OpX *combine = subst->create_combine(input, parallel_dim, num_parts);
  OpX *relu2 = subst->create_element_unary(combine->outputs[0], OP_RELU);
  OpX *partition =
      subst->create_repartition(relu2->outputs[0], parallel_dim, num_parts);

  subst->map_output(relu1->outputs[0], partition->outputs[0]);

  subst->srcOps.push_back(relu1);

  subst->dstOps.push_back(combine);
  subst->dstOps.push_back(relu2);
  subst->dstOps.push_back(partition);

  std::ostringstream oss;
  oss << "combine_relu_partition["
      << "parallel_dim=" << parallel_dim << ",num_parts=" << num_parts << "]";
  subst->name = oss.str();

  return subst;
}

GraphXfer *create_partition_concat_combine(FFModel *model,
                                           int num_inputs,
                                           int concat_dim,
                                           int parallel_dim,
                                           int num_parts) {
  GraphXfer *subst = new GraphXfer(model);
  assert(num_inputs <= MAX_NUM_INPUTS);
  TensorX inputs[MAX_NUM_INPUTS];
  for (int i = 0; i < num_inputs; i++)
    inputs[i] = subst->new_tensor();
  OpX *concat =
      subst->create_concat(inputs, num_inputs, NULL /*matchOpX*/, concat_dim);
  subst->srcOps.push_back(concat);
  TensorX new_inputs[MAX_NUM_INPUTS];
  for (int i = 0; i < num_inputs; i++) {
    OpX *repartition =
        subst->create_repartition(inputs[i], parallel_dim, num_parts);
    new_inputs[i] = repartition->outputs[0];
    subst->dstOps.push_back(repartition);
  }
  OpX *concat2 = subst->create_concat(
      new_inputs, num_inputs, concat /*matchOpX*/, concat_dim);
  subst->dstOps.push_back(concat2);
  OpX *combine =
      subst->create_combine(concat2->outputs[0], parallel_dim, num_parts);
  subst->dstOps.push_back(combine);
  subst->map_output(concat->outputs[0], combine->outputs[0]);

  std::ostringstream oss;
  oss << "partition_concat_combine["
      << "num_inputs=" << num_inputs << ",concat_dim=" << concat_dim
      << ",parallel_dim=" << parallel_dim << ",num_parts=" << num_parts << "]";
  subst->name = oss.str();

  return subst;
}

GraphXfer *create_partition_softmax_combine(FFModel *model,
                                            int softmax_dim,
                                            int parallel_dim,
                                            int num_parts) {
  assert(parallel_dim != softmax_dim);
  GraphXfer *subst = new GraphXfer(model);
  TensorX input = subst->new_tensor();
  OpX *softmax1 = subst->create_softmax(input, softmax_dim);
  OpX *repartition = subst->create_repartition(input, parallel_dim, num_parts);
  OpX *softmax2 = subst->create_softmax(repartition->outputs[0], softmax_dim);
  OpX *combine =
      subst->create_combine(softmax2->outputs[0], parallel_dim, num_parts);
  subst->map_output(softmax1->outputs[0], combine->outputs[0]);
  subst->srcOps.push_back(softmax1);
  subst->dstOps.push_back(repartition);
  subst->dstOps.push_back(softmax2);
  subst->dstOps.push_back(combine);

  std::ostringstream oss;
  oss << "partition_softmax_combine["
      << "softmax_dim=" << softmax_dim << ",parallel_dim=" << parallel_dim
      << ",num_parts=" << num_parts << "]";
  subst->name = oss.str();

  return subst;
}

GraphXfer *create_combine_softmax_partition(FFModel *model,
                                            int softmax_dim,
                                            int parallel_dim,
                                            int num_parts) {
  assert(parallel_dim != softmax_dim);
  GraphXfer *subst = new GraphXfer(model);
  TensorX input = subst->new_tensor();
  OpX *softmax1 = subst->create_softmax(input, softmax_dim);
  OpX *combine = subst->create_combine(input, parallel_dim, num_parts);
  OpX *softmax2 = subst->create_softmax(combine->outputs[0], softmax_dim);
  OpX *repartition =
      subst->create_repartition(softmax2->outputs[0], parallel_dim, num_parts);
  subst->map_output(softmax1->outputs[0], repartition->outputs[0]);
  subst->srcOps.push_back(softmax1);
  subst->dstOps.push_back(combine);
  subst->dstOps.push_back(softmax2);
  subst->dstOps.push_back(repartition);

  std::ostringstream oss;
  oss << "combine_softmax_partition["
      << "softmax_dim=" << softmax_dim << ",parallel_dim=" << parallel_dim
      << ",num_parts=" << num_parts << "]";
  subst->name = oss.str();

  return subst;
}

GraphXfer *leading_relu_branch_combine(FFModel *model,
                                       int parallel_dim,
                                       int num_parts,
                                       int num_combines) {
  GraphXfer *subst = new GraphXfer(model);
  TensorX input = subst->new_tensor();
  OpX *old_partition =
      subst->create_repartition(input, parallel_dim, num_parts);
  std::vector<OpX *> old_combines;
  for (int i = 0; i < num_combines; i++) {
    old_combines.push_back(
        subst->create_combine(input, parallel_dim, num_parts));
  }

  OpX *new_partition =
      subst->create_repartition(input, parallel_dim, num_parts);
  std::vector<OpX *> new_noops;
  for (int i = 0; i < num_combines; i++) {
    new_noops.push_back(subst->create_noop(input));
  }

  subst->map_output(old_partition->outputs[0], new_partition->outputs[0]);
  for (int i = 0; i < num_combines; i++) {
    subst->map_output(old_combines[i]->outputs[0], new_noops[i]->outputs[0]);
  }

  subst->srcOps.push_back(old_partition);
  subst->srcOps.insert(
      subst->srcOps.end(), old_combines.begin(), old_combines.end());
  subst->dstOps.push_back(new_partition);
  subst->dstOps.insert(subst->dstOps.end(), new_noops.begin(), new_noops.end());

  std::ostringstream oss;
  oss << "leading_relu_branch_combine["
      << "parallel_dim=" << parallel_dim << ",num_parts=" << num_parts
      << ",num_combines=" << num_combines << "]";
  subst->name = oss.str();

  return subst;
}

GraphXfer *leading_relu_branch_partition(FFModel *model,
                                         int parallel_dim,
                                         int num_parts,
                                         int num_partitions) {
  GraphXfer *subst = new GraphXfer(model);
  TensorX input = subst->new_tensor();
  OpX *old_combine = subst->create_combine(input, parallel_dim, num_parts);
  std::vector<OpX *> old_partitions;
  for (int i = 0; i < num_partitions; i++) {
    old_partitions.push_back(
        subst->create_repartition(input, parallel_dim, num_parts));
  }

  OpX *new_combine = subst->create_combine(input, parallel_dim, num_parts);
  std::vector<OpX *> new_noops;
  for (int i = 0; i < num_partitions; i++) {
    new_noops.push_back(subst->create_noop(input));
  }

  subst->map_output(old_combine->outputs[0], new_combine->outputs[0]);
  for (int i = 0; i < num_partitions; i++) {
    subst->map_output(old_partitions[i]->outputs[0], new_noops[i]->outputs[0]);
  }

  subst->srcOps.push_back(old_combine);
  subst->srcOps.insert(
      subst->srcOps.end(), old_partitions.begin(), old_partitions.end());
  subst->dstOps.push_back(new_combine);
  subst->dstOps.insert(subst->dstOps.end(), new_noops.begin(), new_noops.end());

  std::ostringstream oss;
  oss << "leading_relu_branch_partition["
      << "parallel_dim=" << parallel_dim << ",num_parts=" << num_parts
      << ",num_partitions=" << num_partitions << "]";
  subst->name = oss.str();

  return subst;
}

GraphXfer *
    create_linear_relu_merge(FFModel *model, int num_dims, bool use_bias) {
  GraphXfer *subst = new GraphXfer(model);
  TensorX input = subst->new_tensor();
  OpX *old_linear =
      subst->create_linear(input, nullptr, num_dims, AC_MODE_NONE, use_bias);
  OpX *old_relu = subst->create_relu(old_linear->outputs[0]);

  OpX *new_linear =
      subst->create_linear(input, old_linear, num_dims, AC_MODE_RELU, use_bias);

  subst->map_output(old_relu->outputs[0], new_linear->outputs[0]);
  subst->srcOps.push_back(old_linear);
  subst->srcOps.push_back(old_relu);
  subst->dstOps.push_back(new_linear);

  std::ostringstream oss;
  oss << "linear_relu_merge["
      << "num_dims=" << num_dims << ",use_bias=" << use_bias << "]";
  subst->name = oss.str();

  return subst;
}

}; // namespace FlexFlow::PCG

namespace FlexFlow {

using PCG::Edge;
using PCG::Graph;
using PCG::Node;

void FFModel::graph_optimize(
    size_t budget,
    bool only_data_parallel,
    std::unique_ptr<Graph> &best_graph,
    std::unordered_map<Node, MachineView> &optimal_views) {
  this->graph_search->graph_optimize(
      budget, only_data_parallel, best_graph, optimal_views);
}

<<<<<<< HEAD
bool FFModel::convert_graph_to_operators(const Graph* graph,
                                      const std::unordered_map<Node, MachineView>& optimal_views, const std::unordered_map<Node, StageInfo>& optimal_partition)
{
=======
bool FFModel::convert_graph_to_operators(
    Graph const *graph,
    std::unordered_map<Node, MachineView> const &optimal_views) {
>>>>>>> 0ece17b3
  // Clear operators
  operators.clear();
  std::unordered_map<Node, int> todos;
  std::unordered_map<Node, Op *> node_to_op;
  std::vector<Node> queue;
  for (auto const &it : graph->inEdges) {
    auto const &inList = it.second;
    if (inList.size() == 0) {
      queue.push_back(it.first);
    } else {
      todos[it.first] = (int)inList.size();
    }
  }
  size_t index = 0;
  while (index < queue.size()) {
    Node node = queue[index++];
    assert(node.ptr != NULL);
    auto const &inList = graph->inEdges.find(node)->second;
    ParallelTensor inputs[MAX_NUM_INPUTS];
    int num_inputs = 0;
    for (auto const &e : inList) {
      inputs[e.dstIdx] = node_to_op[e.srcOp]->outputs[e.srcIdx];
      assert(e.dstIdx < (int)inList.size());
      num_inputs++;
    }
    Op *new_op = NULL;
    switch (node.ptr->op_type) {
      case OP_INPUT: {
        NoOp *noop = (NoOp *)node.ptr;
        new_op = new NoOp(
            *this, OP_INPUT, noop->input_tensor_guid, node.ptr->outputs[0]);
        break;
      }
      case OP_CONCAT: {
        Concat *concat = (Concat *)node.ptr;
        new_op = new Concat(
            *this, (int)inList.size(), inputs, concat->legion_axis, NULL);
        break;
      }
      case OP_SPLIT: {
        Split *split = (Split *)node.ptr;
        std::vector<int> splits;
        for (int i = 0; i < split->numOutputs; i++)
          splits.push_back(split->outputs[i]->dims[split->legion_axis].size);
        new_op = new Split(*this, inputs[0], splits, split->legion_axis, NULL);
        break;
      }
      case OP_EMBEDDING: {
        new_op = new Embedding(*this, *(Embedding *)node.ptr, inputs[0], true);
        break;
      }
      case OP_EW_ADD:
      case OP_EW_SUB:
      case OP_EW_MUL: {
        assert(inList.size() == 2);
        ElementBinary *eb = (ElementBinary *)node.ptr;
        new_op = new ElementBinary(
            *this, eb->op_type, inputs[0], inputs[1], eb->inplace_a, NULL);
        break;
      }
      case OP_POOL2D: {
        new_op = new Pool2D(*this, *(Pool2D *)node.ptr, inputs[0]);
        break;
      }
      case OP_CONV2D: {
        new_op = new Conv2D(*this, *(Conv2D *)node.ptr, inputs[0], true);
        break;
      }
      case OP_DROPOUT: {
        new_op = new Dropout(*this, *(Dropout *)node.ptr, inputs[0]);
        break;
      }
      case OP_LINEAR: {
        new_op = new Linear(*this, *(Linear *)node.ptr, inputs[0], true);
        break;
      }
      case OP_MULTIHEAD_ATTENTION: {
        assert(inList.size() == 3);
        MultiHeadAttention *attn = (MultiHeadAttention *)node.ptr;
        new_op = new MultiHeadAttention(
            *this, *attn, inputs[0], inputs[1], inputs[2], true);
        break;
        break;
      }
      case OP_SOFTMAX: {
        assert(inList.size() == 1);
        Softmax *softmax = (Softmax *)node.ptr;
        new_op = new Softmax(*this, inputs[0], softmax->dim, NULL);
        break;
      }
      case OP_COMBINE: {
        assert(inList.size() == 1);
        Combine *combine = (Combine *)node.ptr;
        new_op = new Combine(
            *this, inputs[0], combine->combine_dim, combine->combine_degree);
        break;
      }
      case OP_REPARTITION: {
        assert(inList.size() == 1);
        Repartition *repart = (Repartition *)node.ptr;
        new_op = new Repartition(*this,
                                 inputs[0],
                                 repart->repartition_dim,
                                 repart->repartition_degree);
        break;
      }
      case OP_REPLICATE: {
        assert(inList.size() == 1);
        Replicate *replicate = (Replicate *)node.ptr;
        new_op = new Replicate(*this,
                               inputs[0],
                               replicate->replicate_dim,
                               replicate->replicate_degree);
        break;
      }
      case OP_REDUCTION: {
        assert(inList.size() == 1);
        Reduction *reduction = (Reduction *)node.ptr;
        new_op = new Reduction(*this,
                               inputs[0],
                               reduction->reduction_dim,
                               reduction->reduction_degree);
        break;
      }
      case OP_FUSED_PARALLEL: {
        assert(inList.size() == 1);
        FusedParallelOp *fused = (FusedParallelOp *)node.ptr;
        std::vector<ParallelOpInfo> parallel_ops;
        for (int i = 0; i < fused->num_parallel_ops; i++)
          parallel_ops.push_back(fused->parallel_ops[i]);
        new_op = new FusedParallelOp(*this, inputs[0], parallel_ops);
        break;
      }
      default: {
        new_op = node.ptr->materialize(*this, inputs, num_inputs);
        break;
      }
    }
    // Set machine view for the output tensors of this operator
    assert(optimal_views.find(node) != optimal_views.end());
    MachineView view = optimal_views.find(node)->second;
    for (int i = 0; i < new_op->numOutputs; i++) {
      new_op->outputs[i]->machine_view = view;
    }
    // Set machine view for the weight tensors of this operator
    for (int i = 0; i < new_op->numWeights; i++) {
      new_op->weights[i]->machine_view = view;
    }
    //set pipeline info for the op, the input and output tensors of this operator, scale thr ubatch dimension according to bufSize
    StageInfo sinfo = optimal_partition.find(node)->second;
    new_op->stage_guid = sinfo.sid;
    new_op->ubSize = sinfo.ubatchSize;
    new_op->nFnB = sinfo.nFnB;
    for (int i = 0; i < new_op->numOutputs; i++) {
      int ndims = new_op->outputs[i]->num_dims;
      //new_op->outputs[i]->dims[ndims-2].size *= sinfo.bufSize; // TODO check dim[3] is ubatch dim?
      //since we do not have parallel op, parallel dim info set here? only support data parallelism now
      new_op->outputs[i]->dims[ndims-2].degree = sinfo.device_num;
      if(sinfo.device_num > 1 && new_op->outputs[i]->dims[ndims-2].parallel_idx==-1){
        new_op->outputs[i]->dims[ndims-2].parallel_idx += 1;
	//printf("dim %d op(%s)\n",new_op->outputs[i]->dims[ndims-2].parallel_idx, optype_to_string(new_op->op_type).data());
      }
      //pipe info
      new_op->outputs[i]->pipe_buf_size = sinfo.bufSize;
      new_op->outputs[i]->pipe_num_part_out = sinfo.bufSize / sinfo.ubatchSize;
      //new_op->outputs[i]->dims[ndims-2].size = new_op->outputs[i]->pipe_buf_size;
      printf("size %d op(%s), %d\n", new_op->outputs[i]->dims[ndims-2].size, optype_to_string(new_op->op_type).data(), ndims);
    }
    // for (int i = 0; i < new_op->numInputs; i++) {
    //   new_op->inputs[i]->pipe_num_part_in = new_op->inputs[i]->pipe_buf_size / sinfo.ubatchSize;
    // }
    node_to_op[node] = new_op;
    operators.push_back(new_op);
    // Decrease the todos
    auto const &outList = graph->outEdges.find(node)->second;
    for (auto const &it : outList) {
      todos[it.dstOp] -= 1;
      if (todos[it.dstOp] == 0) {
        queue.push_back(it.dstOp);
      }
    }
  }
  assert(queue.size() == graph->inEdges.size());
  // Remove the final parallel operators
  while (operators[operators.size() - 1]->is_parallel_op()) {
    Op *op = operators[operators.size() - 1];
    if (op->op_type == OP_REDUCTION)
      break;
    if (op->op_type == OP_FUSED_PARALLEL) {
      FusedParallelOp *fused_op = (FusedParallelOp *)op;
      bool has_reduction = false;
      for (int i = 0; i < fused_op->num_parallel_ops; i++) {
        if (fused_op->parallel_ops[i].op_type == OP_REDUCTION)
          has_reduction = true;
      }
      if (has_reduction)
        break;
    }
    operators.pop_back();
  }
  return true;
}

}; // namespace FlexFlow<|MERGE_RESOLUTION|>--- conflicted
+++ resolved
@@ -3004,15 +3004,10 @@
       budget, only_data_parallel, best_graph, optimal_views);
 }
 
-<<<<<<< HEAD
-bool FFModel::convert_graph_to_operators(const Graph* graph,
-                                      const std::unordered_map<Node, MachineView>& optimal_views, const std::unordered_map<Node, StageInfo>& optimal_partition)
-{
-=======
 bool FFModel::convert_graph_to_operators(
     Graph const *graph,
-    std::unordered_map<Node, MachineView> const &optimal_views) {
->>>>>>> 0ece17b3
+    std::unordered_map<Node, MachineView> const &optimal_views,
+    std::unordered_map<Node, StageInfo> const &optimal_partition) {
   // Clear operators
   operators.clear();
   std::unordered_map<Node, int> todos;
@@ -3161,28 +3156,38 @@
     for (int i = 0; i < new_op->numWeights; i++) {
       new_op->weights[i]->machine_view = view;
     }
-    //set pipeline info for the op, the input and output tensors of this operator, scale thr ubatch dimension according to bufSize
+    // set pipeline info for the op, the input and output tensors of this
+    // operator, scale thr ubatch dimension according to bufSize
     StageInfo sinfo = optimal_partition.find(node)->second;
     new_op->stage_guid = sinfo.sid;
     new_op->ubSize = sinfo.ubatchSize;
     new_op->nFnB = sinfo.nFnB;
     for (int i = 0; i < new_op->numOutputs; i++) {
       int ndims = new_op->outputs[i]->num_dims;
-      //new_op->outputs[i]->dims[ndims-2].size *= sinfo.bufSize; // TODO check dim[3] is ubatch dim?
-      //since we do not have parallel op, parallel dim info set here? only support data parallelism now
-      new_op->outputs[i]->dims[ndims-2].degree = sinfo.device_num;
-      if(sinfo.device_num > 1 && new_op->outputs[i]->dims[ndims-2].parallel_idx==-1){
-        new_op->outputs[i]->dims[ndims-2].parallel_idx += 1;
-	//printf("dim %d op(%s)\n",new_op->outputs[i]->dims[ndims-2].parallel_idx, optype_to_string(new_op->op_type).data());
-      }
-      //pipe info
+      // new_op->outputs[i]->dims[ndims-2].size *= sinfo.bufSize; // TODO check
+      // dim[3] is ubatch dim? since we do not have parallel op, parallel dim
+      // info set here? only support data parallelism now
+      new_op->outputs[i]->dims[ndims - 2].degree = sinfo.device_num;
+      if (sinfo.device_num > 1 &&
+          new_op->outputs[i]->dims[ndims - 2].parallel_idx == -1) {
+        new_op->outputs[i]->dims[ndims - 2].parallel_idx += 1;
+        // printf("dim %d
+        // op(%s)\n",new_op->outputs[i]->dims[ndims-2].parallel_idx,
+        // optype_to_string(new_op->op_type).data());
+      }
+      // pipe info
       new_op->outputs[i]->pipe_buf_size = sinfo.bufSize;
       new_op->outputs[i]->pipe_num_part_out = sinfo.bufSize / sinfo.ubatchSize;
-      //new_op->outputs[i]->dims[ndims-2].size = new_op->outputs[i]->pipe_buf_size;
-      printf("size %d op(%s), %d\n", new_op->outputs[i]->dims[ndims-2].size, optype_to_string(new_op->op_type).data(), ndims);
+      // new_op->outputs[i]->dims[ndims-2].size =
+      // new_op->outputs[i]->pipe_buf_size;
+      printf("size %d op(%s), %d\n",
+             new_op->outputs[i]->dims[ndims - 2].size,
+             optype_to_string(new_op->op_type).data(),
+             ndims);
     }
     // for (int i = 0; i < new_op->numInputs; i++) {
-    //   new_op->inputs[i]->pipe_num_part_in = new_op->inputs[i]->pipe_buf_size / sinfo.ubatchSize;
+    //   new_op->inputs[i]->pipe_num_part_in = new_op->inputs[i]->pipe_buf_size
+    //   / sinfo.ubatchSize;
     // }
     node_to_op[node] = new_op;
     operators.push_back(new_op);
