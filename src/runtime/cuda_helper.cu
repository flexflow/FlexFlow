#include "flexflow/model.h"
#include "flexflow/utils/cuda_helper.h"
#ifdef FF_USE_CUDA
#include "realm/cuda/cuda_module.h"
#elif FF_USE_HIP_CUDA
#include "realm/hip/hip_module.h"
#else
#error "Unknown device, please make sure if CUDA is enabled"
#endif

using Legion::coord_t;
using Legion::Domain;
using Legion::Rect;

namespace FlexFlow {

#ifdef FF_USE_CUDA
cudaError_t get_legion_stream(cudaStream_t *stream) {
<<<<<<< HEAD
#ifndef REALM_USE_CUDART_HIJACK
  *stream = (cudaStream_t)0;
=======
  *stream = Realm::Cuda::get_task_cuda_stream();
  Realm::Cuda::set_task_ctxsync_required(false);
  assert(*stream != 0);
>>>>>>> 5aca8229
  return cudaSuccess;
}
#elif FF_USE_HIP_CUDA
cudaError_t get_legion_stream(cudaStream_t *stream) {
<<<<<<< HEAD
#ifndef REALM_USE_CUDART_HIJACK
  *stream = (cudaStream_t)0;
#else
  *stream = hipGetTaskStream();
#endif
=======
  *stream = Realm::Hip::get_task_hip_stream();
  Realm::Hip::set_task_ctxsync_required(false);
  assert(*stream != 0);
>>>>>>> 5aca8229
  return cudaSuccess;
}
#else
#error "Unknown device, please make sure if CUDA is enabled"
#endif

}; // namespace FlexFlow

using FlexFlow::get_legion_stream;

__global__ void scale_kernel(float *ptr, coord_t size, float a, float b) {
  CUDA_KERNEL_LOOP(i, size) {
    ptr[i] = (b - a) * ptr[i] + a;
  }
}

__global__ void ones_kernel(float *ptr, coord_t size) {
  CUDA_KERNEL_LOOP(i, size) {
    ptr[i] = 1.0f;
  }
}

template <typename DT>
__global__ void assign_kernel(DT *ptr, coord_t size, DT value) {
  CUDA_KERNEL_LOOP(i, size) {
    ptr[i] = value;
  }
}

template <typename DT>
__global__ void copy_kernel(DT *dst, const DT *src, coord_t size) {
  CUDA_KERNEL_LOOP(i, size) {
    dst[i] = src[i];
  }
}

template <typename DT>
__global__ void reluBackward(DT *grad_ptr, const DT *output, size_t n) {
  CUDA_KERNEL_LOOP(i, n) {
    grad_ptr[i] = (output[i] > 0.0f) ? grad_ptr[i] : 0;
  }
}

__host__ void relu_backward_kernel(DataType data_type,
                                   void *output_grad_ptr,
                                   void const *output_ptr,
                                   size_t output_size,
                                   cudaStream_t stream) {
  if (data_type == DT_FLOAT) {
    reluBackward<float>
        <<<GET_BLOCKS(output_size), CUDA_NUM_THREADS, 0, stream>>>(
            (float *)output_grad_ptr, (float const *)output_ptr, output_size);
  } else if (data_type == DT_DOUBLE) {
    reluBackward<double>
        <<<GET_BLOCKS(output_size), CUDA_NUM_THREADS, 0, stream>>>(
            (double *)output_grad_ptr, (double const *)output_ptr, output_size);
  } else {
    assert(false && "Unsupported data type in Linear backward");
    exit(1);
  }
}

template <typename DT>
__global__ void
    sigmoid_backward_function(DT *grad_ptr, const DT *output, size_t n) {
  CUDA_KERNEL_LOOP(i, n) {
    grad_ptr[i] = grad_ptr[i] * output[i] * (1.0f - output[i]);
  }
}

__host__ void sigmoid_backward_kernel(DataType data_type,
                                      void *output_grad_ptr,
                                      void const *output_ptr,
                                      size_t output_size,
                                      cudaStream_t stream) {
  if (data_type == DT_FLOAT) {
    sigmoid_backward_function<float>
        <<<GET_BLOCKS(output_size), CUDA_NUM_THREADS, 0, stream>>>(
            (float *)output_grad_ptr, (float const *)output_ptr, output_size);
  } else if (data_type == DT_DOUBLE) {
    sigmoid_backward_function<double>
        <<<GET_BLOCKS(output_size), CUDA_NUM_THREADS, 0, stream>>>(
            (double *)output_grad_ptr, (double const *)output_ptr, output_size);
  } else {
    assert(false && "Unsupported data type in Linear backward");
    exit(1);
  }
}

__global__ void gelu_forward_kernel(size_t size,
                                    float const B,
                                    float const C,
                                    float *input) {
  CUDA_KERNEL_LOOP(i, size) {
    float const in = input[i];
    float const cdf = 0.5f + 0.5f * tanh(in * (C * in * in + B));
    input[i] = in * cdf;
  }
}

__global__ void
    apply_add(float *data_ptr, float const *replica_ptr, size_t size) {
  CUDA_KERNEL_LOOP(i, size) {
    data_ptr[i] += replica_ptr[i];
  }
}

template <typename T>
__global__ void
    apply_add_with_scale(T *data_ptr, T const *grad_ptr, size_t size, T scale) {
  CUDA_KERNEL_LOOP(i, size) {
    data_ptr[i] += grad_ptr[i] * scale;
  }
}

template <typename T>
__global__ void add_kernel(T *data_ptr, T const *grad_ptr, size_t size) {
  CUDA_KERNEL_LOOP(i, size) {
    data_ptr[i] += grad_ptr[i];
  }
}

__global__ void add_with_stride(float *output,
                                float const *input,
                                int num_blocks,
                                int output_blk_size,
                                int input_blk_size) {
  int min_blk_size = min(output_blk_size, input_blk_size);
  CUDA_KERNEL_LOOP(i, num_blocks * min_blk_size) {
    int blk_idx = i / min_blk_size;
    int blk_offset = i % min_blk_size;
    int input_offset = blk_idx * input_blk_size + blk_offset;
    int output_offset = blk_idx * output_blk_size + blk_offset;
    output[output_offset] += input[input_offset];
  }
}

__global__ void copy_with_stride(float *output,
                                 float const *input,
                                 int num_blocks,
                                 int output_blk_size,
                                 int input_blk_size) {
  int min_blk_size = min(output_blk_size, input_blk_size);
  CUDA_KERNEL_LOOP(i, num_blocks * min_blk_size) {
    int blk_idx = i / min_blk_size;
    int blk_offset = i % min_blk_size;
    int input_offset = blk_idx * input_blk_size + blk_offset;
    int output_offset = blk_idx * output_blk_size + blk_offset;
    output[output_offset] = input[input_offset];
  }
}

__host__ void updateGAS(float *para_ptr,
                        float const *grad_ptr,
                        size_t replica_size,
                        int num_replica,
                        float learning_rate) {
  cudaStream_t stream;
  checkCUDA(get_legion_stream(&stream));
  // Step 1: gater gradients to the first replica
  for (int i = 1; i < num_replica; i++) {
    float const *replica = grad_ptr + i * replica_size;
    apply_add<<<GET_BLOCKS(replica_size), CUDA_NUM_THREADS, 0, stream>>>(
        (float *)grad_ptr, replica, replica_size);
  }
  // Step 2: scale the first replica
  float scale_factor = 1.0f / num_replica * (-learning_rate);
  apply_add_with_scale<<<GET_BLOCKS(replica_size),
                         CUDA_NUM_THREADS,
                         0,
                         stream>>>(
      para_ptr, grad_ptr, replica_size, scale_factor);
}

template <typename T>
__host__ void
    print_tensor(T const *ptr, size_t num_elements, char const *prefix) {
  // device synchronize to make sure the data are ready
  // checkCUDA(cudaDeviceSynchronize());
  T *host_ptr;
  checkCUDA(cudaHostAlloc(&host_ptr,
                          sizeof(T) * num_elements,
                          cudaHostAllocPortable | cudaHostAllocMapped));
  checkCUDA(cudaMemcpy(
      host_ptr, ptr, sizeof(T) * num_elements, cudaMemcpyDeviceToHost));
  // checkCUDA(cudaDeviceSynchronize());
  int idx = 0;
  printf("%s", prefix);
  for (idx = 0; idx < num_elements; idx++) {
    printf(" %.4lf", (float)host_ptr[idx]);
    if (idx >= 16) {
      break;
    }
  }
  printf("\n");
  checkCUDA(cudaFreeHost(host_ptr));
}

cudnnStatus_t cudnnSetTensorDescriptorFromDomain(cudnnTensorDescriptor_t tensor,
                                                 Domain domain) {
  int dims[MAX_TENSOR_DIM];
  switch (domain.get_dim()) {
    case 1: {
      Rect<1> rect = domain;
      dims[0] = rect.hi[0] - rect.lo[0] + 1;
      return cudnnSetTensor4dDescriptor(
          tensor, CUDNN_TENSOR_NCHW, CUDNN_DATA_FLOAT, dims[0], 1, 1, 1);
    }
    case 2: {
      Rect<2> rect = domain;
      dims[0] = rect.hi[0] - rect.lo[0] + 1;
      dims[1] = rect.hi[1] - rect.lo[1] + 1;
      return cudnnSetTensor4dDescriptor(
          tensor, CUDNN_TENSOR_NCHW, CUDNN_DATA_FLOAT, dims[1], dims[0], 1, 1);
    }
    case 3: {
      Rect<3> rect = domain;
      dims[0] = rect.hi[0] - rect.lo[0] + 1;
      dims[1] = rect.hi[1] - rect.lo[1] + 1;
      dims[2] = rect.hi[2] - rect.lo[2] + 1;
      return cudnnSetTensor4dDescriptor(tensor,
                                        CUDNN_TENSOR_NCHW,
                                        CUDNN_DATA_FLOAT,
                                        dims[2],
                                        dims[1],
                                        dims[0],
                                        1);
    }
    case 4: {
      Rect<4> rect = domain;
      dims[0] = rect.hi[0] - rect.lo[0] + 1;
      dims[1] = rect.hi[1] - rect.lo[1] + 1;
      dims[2] = rect.hi[2] - rect.lo[2] + 1;
      dims[3] = rect.hi[3] - rect.lo[3] + 1;
      return cudnnSetTensor4dDescriptor(tensor,
                                        CUDNN_TENSOR_NCHW,
                                        CUDNN_DATA_FLOAT,
                                        dims[3],
                                        dims[2],
                                        dims[1],
                                        dims[0]);
    }
    case 5: {
      Rect<5> rect = domain;
      int leading_dim_size = rect.hi[4] - rect.lo[4] + 1;
      assert(leading_dim_size == 1);
      dims[0] = rect.hi[0] - rect.lo[0] + 1;
      dims[1] = rect.hi[1] - rect.lo[1] + 1;
      dims[2] = rect.hi[2] - rect.lo[2] + 1;
      dims[3] = rect.hi[3] - rect.lo[3] + 1;
      return cudnnSetTensor4dDescriptor(tensor,
                                        CUDNN_TENSOR_NCHW,
                                        CUDNN_DATA_FLOAT,
                                        dims[3],
                                        dims[2],
                                        dims[1],
                                        dims[0]);
    }
    default:
      assert(false && "Unsupported dim number");
  }
  return CUDNN_STATUS_BAD_PARAM;
}

cudnnDataType_t ff_to_cudnn_datatype(DataType type) {
  switch (type) {
    case DT_FLOAT:
      return CUDNN_DATA_FLOAT;
    case DT_DOUBLE:
      return CUDNN_DATA_DOUBLE;
    case DT_INT32:
      return CUDNN_DATA_INT32;
    default:
      assert(false && "Unsupported cudnn data type");
  }
  return CUDNN_DATA_FLOAT;
}

cudaDataType_t ff_to_cuda_datatype(DataType type) {
  switch (type) {
    case DT_FLOAT:
      return CUDA_R_32F;
    case DT_DOUBLE:
      return CUDA_R_64F;
    case DT_INT32:
      return CUDA_R_32I;
    default:
      assert(false && "Unspoorted cuda data type");
  }
  return CUDA_R_32F;
}

template __global__ void
    assign_kernel<half>(half *ptr, coord_t size, half value);
template __global__ void
    assign_kernel<float>(float *ptr, coord_t size, float value);
template __global__ void
    assign_kernel<double>(double *ptr, coord_t size, double value);
template __global__ void
    assign_kernel<int32_t>(int32_t *ptr, coord_t size, int32_t value);
template __global__ void
    assign_kernel<int64_t>(int64_t *ptr, coord_t size, int64_t value);

template __global__ void
    add_kernel<float>(float *dst, float const *src, size_t size);
template __global__ void
    add_kernel<double>(double *dst, double const *src, size_t size);
template __global__ void
    add_kernel<int32_t>(int32_t *dst, int32_t const *src, size_t size);
template __global__ void
    add_kernel<int64_t>(int64_t *dst, int64_t const *src, size_t size);

template __global__ void
    copy_kernel<float>(float *dst, float const *src, coord_t size);
template __global__ void
    copy_kernel<int32_t>(int32_t *dst, int32_t const *src, coord_t size);
template __global__ void
    copy_kernel<int64_t>(int64_t *dst, int64_t const *src, coord_t size);

template __global__ void apply_add_with_scale<float>(float *data_ptr,
                                                     float const *grad_ptr,
                                                     size_t size,
                                                     float scale);
template __global__ void apply_add_with_scale<double>(double *data_ptr,
                                                      double const *grad_ptr,
                                                      size_t size,
                                                      double scale);
template __global__ void apply_add_with_scale<int32_t>(int32_t *data_ptr,
                                                       int32_t const *grad_ptr,
                                                       size_t size,
                                                       int32_t scale);
template __global__ void apply_add_with_scale<int64_t>(int64_t *data_ptr,
                                                       int64_t const *grad_ptr,
                                                       size_t size,
                                                       int64_t scale);

template __host__ void
    print_tensor<float>(float const *ptr, size_t rect, char const *prefix);
template __host__ void
    print_tensor<double>(double const *ptr, size_t rect, char const *prefix);
template __host__ void
    print_tensor<int32_t>(int32_t const *ptr, size_t rect, char const *prefix);
template __host__ void
    print_tensor<int64_t>(int64_t const *ptr, size_t rect, char const *prefix);<|MERGE_RESOLUTION|>--- conflicted
+++ resolved
@@ -16,29 +16,16 @@
 
 #ifdef FF_USE_CUDA
 cudaError_t get_legion_stream(cudaStream_t *stream) {
-<<<<<<< HEAD
-#ifndef REALM_USE_CUDART_HIJACK
-  *stream = (cudaStream_t)0;
-=======
   *stream = Realm::Cuda::get_task_cuda_stream();
   Realm::Cuda::set_task_ctxsync_required(false);
   assert(*stream != 0);
->>>>>>> 5aca8229
   return cudaSuccess;
 }
 #elif FF_USE_HIP_CUDA
 cudaError_t get_legion_stream(cudaStream_t *stream) {
-<<<<<<< HEAD
-#ifndef REALM_USE_CUDART_HIJACK
-  *stream = (cudaStream_t)0;
-#else
-  *stream = hipGetTaskStream();
-#endif
-=======
   *stream = Realm::Hip::get_task_hip_stream();
   Realm::Hip::set_task_ctxsync_required(false);
   assert(*stream != 0);
->>>>>>> 5aca8229
   return cudaSuccess;
 }
 #else
