#include "flexflow/model.h"
#include "flexflow/ops/attention.h"
#include "flexflow/ops/concat.h"
#include "flexflow/ops/conv_2d.h"
#include "flexflow/ops/element_binary.h"
#include "flexflow/ops/element_unary.h"
#include "flexflow/ops/embedding.h"
#include "flexflow/ops/flat.h"
#include "flexflow/ops/linear.h"
#include "flexflow/ops/noop.h"
#include "flexflow/ops/pool_2d.h"
#include "flexflow/ops/softmax.h"
#include "flexflow/ops/split.h"
#include "flexflow/tensor.h"
#include "flexflow/utils/hash_utils.h"
#include <queue>

namespace FlexFlow {

using namespace Legion;

TensorBase::TensorBase(TensorBase const &rhs) {
  tensor_guid = rhs.tensor_guid;
  num_dims = rhs.num_dims;
  for (int i = 0; i < num_dims; i++)
    dims[i] = rhs.dims[i];
  data_type = rhs.data_type;
  sync_type = rhs.sync_type;
  initializer = rhs.initializer;
  parallel_tensor = rhs.parallel_tensor;
  owner_layer = rhs.owner_layer;
  owner_idx = rhs.owner_idx;
  create_gradients = rhs.create_gradients;
}

size_t TensorBase::get_volume() const {
  size_t volume = 1;
  for (int i = 0; i < num_dims; i++)
    volume *= dims[i];
  return volume;
}

template <typename T>
bool TensorBase::set_tensor(FFModel const *ff,
                            std::vector<int> const &dim_sizes,
                            const T *data) {
  if (num_dims != (int)dim_sizes.size())
    return false;
  for (int i = 0; i < num_dims; i++) {
    if (dims[num_dims - 1 - i] != dim_sizes[i])
      return false;
  }
  ParallelTensor ptensor = nullptr;
  ff->get_parallel_tensor_from_tensor(this, ptensor);
  ptensor->set_tensor<T>(ff, dim_sizes, data);
  return true;
}

template <typename T>
bool TensorBase::get_tensor(FFModel const *ff, T *data, bool get_gradients) {
  ParallelTensor ptensor = nullptr;
  ff->get_parallel_tensor_from_tensor(this, ptensor);
  ptensor->get_tensor<T>(ff, data, get_gradients);
  return true;
}

bool ParallelTensorShape::is_valid() const {
  bool used[MAX_TENSOR_DIM];
  std::fill_n(used, MAX_TENSOR_DIM, false);

  for (int i = 0; i < this->num_dims; i++) {
    ParallelDim const &dim = this->dims[i];
    assert(dim.size > 0);
    assert(dim.degree != ParallelDim::UNKNOWN_DEGREE);
    assert(dim.degree >= 1);
    assert(dim.parallel_idx != ParallelDim::UNKNOWN_INDEX);
    assert(dim.parallel_idx < MAX_TENSOR_DIM);
    used[dims[i].parallel_idx] = true;
    if (dim.size % dim.degree != 0) {
      return false;
    }
  }
  int idx = 0;
  while (used[idx]) {
    idx++;
  }
  for (int i = idx; i < MAX_TENSOR_DIM; i++) {
    assert(!used[i]);
  }

  return true;
}

bool ParallelTensorShape::operator==(ParallelTensorShape const &other) const {
  if (this->num_dims != other.num_dims) {
    return false;
  }

  if (this->data_type != other.data_type) {
    return false;
  }

  for (int i = 0; i < this->num_dims; i++) {
    if (this->dims[i].size != other.dims[i].size) {
      return false;
    }

    if (this->dims[i].degree != other.dims[i].degree) {
      return false;
    }
  }

  return true;
}

bool ParallelTensorShape::operator!=(ParallelTensorShape const &other) const {
  return !(*this == other);
}

size_t ParallelTensorShape::get_piece_size() const {
  size_t piece_size = data_type_size(this->data_type);
  for (int i = 0; i < this->num_dims; i++) {
    piece_size *= this->dims[i].size / this->dims[i].degree;
  }
  return piece_size;
}

RecordFormatter ParallelTensorShape::as_dot() const {
  RecordFormatter r;
  for (int i = 0; i < this->num_dims; i++) {
    std::ostringstream oss;
    oss << "" << this->dims[i].size << "/" << this->dims[i].degree;
    r << oss.str();
  }
  return r;
}

std::unordered_map<int, int>
    ParallelTensorShape::get_mv_dim_to_tensor_dim_mapping() const {
  std::unordered_map<int, int> result;
  for (int i = 0; i < this->num_dims; i++) {
    int machine_view_dim = this->dims[i].parallel_idx;
    if (machine_view_dim != -1) {
      assert(result.find(machine_view_dim) == result.end());
      result[machine_view_dim] = i;
    }
  }
  return result;
}

std::unordered_map<int, int>
    ParallelTensorShape::get_tensor_dim_to_mv_dim_mapping() const {
  std::unordered_map<int, int> result;
  for (auto const &kv : this->get_mv_dim_to_tensor_dim_mapping()) {
    assert(result.find(kv.second) == result.end());
    result[kv.second] = kv.first;
  }
  return result;
}

bool ParallelTensorBase::update_parallel_ids(int numdim, ParallelDim *dims) {
  int next_parallel_idx = 0;
  for (int i = 0; i < numdim; i++) {
    if (dims[i].degree == 1) {
      dims[i].parallel_idx = -1;
    } else {
      dims[i].parallel_idx = next_parallel_idx;
      next_parallel_idx++;
    }
  }

  return true;
}

ParallelTensorBase::ParallelTensorBase(ParallelTensorBase const &rhs) {
  parallel_tensor_guid = rhs.parallel_tensor_guid;
  num_dims = rhs.num_dims;
  for (int i = 0; i < num_dims; i++)
    dims[i] = rhs.dims[i];
  machine_view = rhs.machine_view;
  parallel_is = rhs.parallel_is;
  region = rhs.region;
  region_grad = rhs.region_grad;
  part = rhs.part;
  part_grad = rhs.part_grad;
  owner_op = rhs.owner_op;
  owner_idx = rhs.owner_idx;
  data_type = rhs.data_type;
  sync_type = rhs.sync_type;
  initializer = rhs.initializer;
  create_gradients = rhs.create_gradients;
}

void ParallelTensorBase::inline_map(FFConfig &config) {
  printf("inline map tensor\n");
  Context ctx = config.lg_ctx;
  Runtime *runtime = config.lg_hlr;

  RegionRequirement region_req(region, READ_WRITE, EXCLUSIVE, region);
  region_req.add_field(FID_DATA);
  InlineLauncher inline_launcher(region_req);
  physical_region = runtime->map_region(ctx, inline_launcher);
  physical_region.wait_until_valid();
}

void ParallelTensorBase::inline_unmap(FFConfig &config) {
  printf("inline unmap tensor\n");
  Context ctx = config.lg_ctx;
  Runtime *runtime = config.lg_hlr;
  assert(physical_region.is_valid() == true);
  runtime->unmap_region(ctx, physical_region);
}

template <typename T>
T *ParallelTensorBase::get_raw_ptr(FFConfig &config) {
  Context ctx = config.lg_ctx;
  Runtime *runtime = config.lg_hlr;
  RegionRequirement region_req(region, READ_WRITE, EXCLUSIVE, region);
  region_req.add_field(FID_DATA);
  T *raw_ptr = NULL;
  if (num_dims == 1) {
    TensorAccessorW<T, 1> acc(
        physical_region, region_req, FID_DATA, ctx, runtime, true);
    raw_ptr = (T *)acc.ptr;
  } else if (num_dims == 2) {
    TensorAccessorW<T, 2> acc(
        physical_region, region_req, FID_DATA, ctx, runtime, true);
    raw_ptr = (T *)acc.ptr;
  } else if (num_dims == 3) {
    TensorAccessorW<T, 3> acc(
        physical_region, region_req, FID_DATA, ctx, runtime, true);
    raw_ptr = (T *)acc.ptr;
  } else if (num_dims == 4) {
    TensorAccessorW<T, 4> acc(
        physical_region, region_req, FID_DATA, ctx, runtime, true);
    raw_ptr = (T *)acc.ptr;
  } else {
    printf("wrong num_dims %d", num_dims);
    assert(0);
  }
  return raw_ptr;
}

void ParallelTensorBase::attach_raw_ptr(FFConfig &config,
                                        void *raw_ptr,
                                        bool column_major) {
  Context ctx = config.lg_ctx;
  Runtime *runtime = config.lg_hlr;
  AttachLauncher launcher(EXTERNAL_INSTANCE, region, region);
  std::vector<FieldID> fields(1, FID_DATA);
  const Memory local_sysmem =
      Machine::MemoryQuery(Machine::get_machine())
          .has_affinity_to(runtime->get_executing_processor(ctx))
          .only_kind(Memory::SYSTEM_MEM)
          .first();
  launcher.attach_array_soa(raw_ptr, column_major, fields, local_sysmem);
  physical_region = runtime->attach_external_resource(ctx, launcher);
}

void ParallelTensorBase::detach_raw_ptr(FFConfig &config) {
  Context ctx = config.lg_ctx;
  Runtime *runtime = config.lg_hlr;
  runtime->detach_external_resource(ctx, physical_region);
}

template <typename T>
bool ParallelTensorBase::get_input_sub_tensor_via_mappings(
    ParallelConfig const &pc, ParallelTensorBase &tensor) const {
  if (pc.nDims != num_dims) {
    printf("Could not get input subtensor because the number of dimensions do "
           "not match: %d != %d\n",
           pc.nDims,
           num_dims);
    return false;
  }
  std::vector<ParallelDimMappingRecord> mapping;
  T::construct_output_mappings(mapping);
  std::unordered_map<int, int> dim_mapping = input_to_output_mapping(mapping);

  for (int i = 0; i < this->num_dims; i++) {
    assert(pc.dim[dim_mapping.at(i)] == dims[i].degree);
    tensor.dims[i].size = dims[i].size / dims[i].degree;
  }

  return true;
}

bool ParallelTensorBase::get_sub_tensor(MachineView const &mv,
                                        ParallelTensorBase &sub_tensor) const {
  sub_tensor.num_dims = this->num_dims;
  for (int i = 0; i < sub_tensor.num_dims; i++) {
    sub_tensor.dims[i] = this->dims[i];
    if (this->dims[i].parallel_idx != -1) {
      int idx = this->dims[i].parallel_idx;
      assert(idx >= 0);
      assert(this->dims[i].degree == mv.dim[idx]);
      sub_tensor.dims[i].size /= mv.dim[idx];
      sub_tensor.dims[i].degree /= mv.dim[idx];
    }
  }
  return true;
}

bool ParallelTensorBase::get_input_sub_tensor(ParallelConfig const &pc,
                                              ParallelTensorBase &tensor,
                                              OperatorType type) {
  // TODO: consider reduction dim for conv2d and linear
  switch (type) {
    case OP_FLAT: {
      assert(pc.nDims == 3 &&
             "Invalid dimension for parallel config of OP_FLAT");

      tensor.num_dims = this->num_dims;
      for (int i = 0; i < 3; i++) {
        assert(tensor.dims[i].size % pc.dim[i] == 0);
        tensor.dims[i].size = tensor.dims[i].size / pc.dim[i];
      }
      break;
    }
    case OP_RESHAPE: {
      for (int i = 0; i < pc.nDims - 1; i++)
        assert(pc.dim[i] == 1 && "Assuming data parallel for RESHAPE");
      int batchDim = pc.dim[pc.nDims - 1];
      if (dims[num_dims - 1].size % batchDim != 0) {
        printf("Could not get input subtensor because the dimension is not "
               "divisiable: %d %% %d != 0\n",
               dims[num_dims - 1].size,
               batchDim);
      }
      tensor.num_dims = num_dims;
      for (int i = num_dims - 2; i >= 0; i--) {
        tensor.dims[i].size = dims[i].size;
      }
      tensor.dims[num_dims - 1].size = dims[num_dims - 1].size / batchDim;
      break;
    }
    case OP_LINEAR: {
      if (pc.nDims != num_dims) {
        printf("Could not get input subtensor because the number of dimensions "
               "do not match: %d != %d\n",
               pc.nDims,
               num_dims);
        return false;
      }
      tensor.num_dims = num_dims;
      for (int i = 0; i < num_dims; i++) {
        if (dims[i].size % pc.dim[i] != 0) {
          printf("Could not get input subtensor because the given dimension is "
                 "not divisible: %d %% %d != 0\n",
                 dims[i].size,
                 pc.dim[i]);
          return false;
        }
        tensor.dims[i].size = dims[i].size / pc.dim[i];
      }
      tensor.dims[0].size = dims[0].size;
      tensor.data_type = data_type;
      break;
    }
    case OP_CONV2D:
      if (!this->get_input_sub_tensor_via_mappings<Conv2D>(pc, tensor)) {
        return false;
      }
      break;
    case OP_POOL2D:
      if (!this->get_input_sub_tensor_via_mappings<Pool2D>(pc, tensor)) {
        return false;
      }
      break;
    default: {
      if (pc.nDims != num_dims) {
        printf("Could not get input subtensor because the number of dimensions "
               "do not match: %d != %d\n",
               pc.nDims,
               num_dims);
        return false;
      }
      for (int i = 0; i < num_dims; i++) {
        if (dims[i].size % pc.dim[i] != 0) {
          printf("Could not get input subtensor because the given dimension is "
                 "not divisible: %d %% %d != 0\n",
                 dims[i].size,
                 pc.dim[i]);
          return false;
        }
      }
      tensor.num_dims = num_dims;
      for (int i = 0; i < num_dims; i++) {
        tensor.dims[i].size = dims[i].size / pc.dim[i];
      }
      tensor.data_type = data_type;
    } break;
  }
  return true;
}

bool ParallelTensorBase::get_output_sub_tensor(ParallelConfig const &pc,
                                               ParallelTensorBase &tensor,
                                               OperatorType type) {
  if (pc.nDims != num_dims) {
    printf("Could not get output subtensor because the number of dimensions do "
           "not match: %d != %d\n",
           pc.nDims,
           num_dims);
    return false;
  }
  for (int i = 0; i < num_dims; i++) {
    if (dims[i].size % pc.dim[i] != 0) {
      printf("Could not get output subtensor because the given dimension is "
             "not divisible: %d %% %d != 0\n",
             dims[i].size,
             pc.dim[i]);
      return false;
    }
  }
  tensor.num_dims = num_dims;
  for (int i = 0; i < num_dims; i++)
    tensor.dims[i].size = dims[i].size / pc.dim[i];
  tensor.data_type = data_type;
  return true;
}

size_t ParallelTensorBase::get_owner_independent_hash() const {
  size_t hash = 17 * 31 + std::hash<int>()((int)data_type);
  hash = hash * 31 + std::hash<int>()((int)sync_type);
  hash = hash * 31 + std::hash<int>()(num_dims);
  for (int i = 0; i < num_dims; i++) {
    hash = hash * 31 + std::hash<int>()(dims[i].size);
    hash = hash * 31 + std::hash<int>()(dims[i].degree);
    hash = hash * 31 + std::hash<int>()(dims[i].parallel_idx);
  }
  return hash;
}

size_t ParallelTensorBase::get_volume() const {
  size_t volume = 1;
  for (int i = 0; i < num_dims; i++)
    volume *= dims[i].size;
  return volume;
}

size_t ParallelTensorBase::get_total_num_parts() const {
  size_t parts = 1;
  for (int i = 0; i < num_dims; i++)
    parts *= dims[i].degree;
  return parts;
}

int ParallelTensorBase::get_num_replica_dims() const {
  return this->get_shape().get_num_replica_dims();
}

int ParallelTensorBase::get_num_replicas() const {
  return this->get_shape().get_num_replicas();
}

Domain ParallelTensorBase::get_domain() const {
  Domain d;
  d.dim = this->num_dims;
  for (int i = 0; i < this->num_dims; i++) {
    d.rect_data[i] = 0;
    d.rect_data[i + d.dim] = this->dims[i].size - 1;
  }
  return d;
}

bool ParallelTensorBase::check_valid() const {
  bool used[MAX_TENSOR_DIM];
  for (int i = 0; i < MAX_TENSOR_DIM; i++)
    used[i] = false;
  for (int i = 0; i < num_dims; i++) {
<<<<<<< HEAD
    if (dims[i].size < 0){
      printf("size %d, degree %d\n", dims[i].size, dims[i].degree); 
=======
    if (dims[i].size < 0)
>>>>>>> 0ece17b3
      return false;
    }
    if (dims[i].size % dims[i].degree != 0){
      printf("size %d, degree %d\n", dims[i].size, dims[i].degree);
      return false;
    }
    if (dims[i].parallel_idx > MAX_TENSOR_DIM){
      printf("size %d, degree %d\n", dims[i].size, dims[i].degree);
      return false;
<<<<<<< HEAD
    }
    assert (dims[i].parallel_idx >= -1);
    assert (dims[i].degree >= 1);
=======
    assert(dims[i].parallel_idx >= -1);
    assert(dims[i].degree >= 1);
>>>>>>> 0ece17b3
    if (dims[i].parallel_idx >= 0) {
      if (used[dims[i].parallel_idx]){
	printf("here\n");
        return false;
      }
      used[dims[i].parallel_idx] = true;
    }
  }
  assert(this->data_type != DT_NONE);
  int idx = 0;
  while (used[idx])
    idx++;
  for (int i = idx; i < MAX_TENSOR_DIM; i++)
<<<<<<< HEAD
    if (used[i]) {printf("here %d\n",i); return false;}
=======
    if (used[i])
      return false;
>>>>>>> 0ece17b3
  return true;
}

void TensorBase::print(std::string const &name) const {
  printf("%s: sizes[", name.c_str());

  for (int i = 0; i < num_dims; i++) {
    printf("%d ", dims[i]);
  }
  printf("]\n");
}

void ParallelTensorBase::print(std::string const &name) const {
  printf("%s: sizes[", name.c_str());

  for (int i = 0; i < num_dims; i++) {
    printf("%d ", dims[i].size);
  }
  printf("] degree[");
  for (int i = 0; i < num_dims; i++)
    printf("%d ", dims[i].degree);
  printf("] parallel_ids[");
  for (int i = 0; i < num_dims; i++)
    printf("%d ", dims[i].parallel_idx);
  printf("]\n");
}

ParallelTensorShape::ParallelTensorShape(int num_dims,
                                         ParallelDim const dims[MAX_TENSOR_DIM],
                                         DataType data_type)
    : num_dims(num_dims), data_type(data_type) {
  for (int i = 0; i < num_dims; i++) {
    this->dims[i] = dims[i];
  }
}

ParallelTensorShape ParallelTensorBase::get_shape() const {
  ParallelTensorShape shape;
  shape.num_dims = this->num_dims;
  shape.data_type = this->data_type;
  for (int i = 0; i < this->num_dims; i++) {
    shape.dims[i] = this->dims[i];
  }

  return shape;
}

int ParallelTensorShape::get_num_replica_dims() const {
  int num_replica_dims = 0;
  for (int i = 0; i < this->num_dims; i++) {
    if (this->dims[i].is_replica_dim) {
      num_replica_dims++;
    }
  }

  return num_replica_dims;
}

int ParallelTensorShape::get_num_replicas() const {
  int num_replicas = 1;
  for (int i = 0; i < this->num_dims; i++) {
    if (this->dims[i].is_replica_dim) {
      num_replicas *= this->dims[i].degree;
    }
  }

  return num_replicas;
}

std::ostream &operator<<(std::ostream &s, ParallelTensorShape const &shape) {
  s << "[ ";
  for (int i = 0; i < shape.num_dims; i++) {
    s << shape.dims[i].size << "/" << shape.dims[i].degree << " ";
  }
  s << "]";

  return s;
}

}; // namespace FlexFlow

namespace std {
size_t hash<FlexFlow::ParallelTensorShape>::operator()(
    FlexFlow::ParallelTensorShape const &shape) const {
  size_t key = 0;
  hash_combine(key, shape.num_dims);
  for (int i = 0; i < shape.num_dims; i++) {
    hash_combine(key, shape.dims[i].size);
    hash_combine(key, shape.dims[i].degree);
  }
  return key;
}
}; // namespace std

namespace FlexFlow {

bool ParallelTensorBase::is_valid_machine_view(MachineView const &view) const {
  int is_dim = 0;
  for (int i = 0; i < num_dims; i++)
    if (dims[i].parallel_idx != -1) {
      is_dim++;
      if (dims[i].parallel_idx > view.ndims)
        return false;
      if (view.dim[dims[i].parallel_idx] != dims[i].degree)
        return false;
    }
  if (is_dim == 0) {
    is_dim = 1;
  }
  if (is_dim != view.ndims)
    return false;
  if (get_total_num_parts() != view.num_parts())
    return false;
  return true;
}

template <typename T>
bool ParallelTensorBase::set_tensor(FFModel const *ff,
                                    std::vector<int> const &dim_sizes,
                                    const T *data) {
  Context ctx = ff->config.lg_ctx;
  Runtime *runtime = ff->config.lg_hlr;
  // TODO: check data type matches
  // TODO: Currently we use a task launch, change to index launch for NCCL
  // parameter
  size_t volume = 1, num_replicas = 0;
  if (sync_type == ParameterSyncType::NCCL) {
    Domain domain = runtime->get_index_space_domain(ctx, parallel_is);
    num_replicas = domain.get_volume();
  } else if (sync_type == ParameterSyncType::PS) {
    num_replicas = 1;
  } else {
    num_replicas = 1;
  }
  for (size_t i = 0; i < dim_sizes.size(); i++) {
    volume = volume * dim_sizes[i];
  }
  RegionRequirement req(region, READ_WRITE, EXCLUSIVE, region);
  req.add_field(FID_DATA);
  InlineLauncher launcher(req);
  PhysicalRegion pr = runtime->map_region(ctx, launcher);
  pr.wait_until_valid();
  switch (num_dims) {
#define DIMFUNC(DIM)                                                           \
  case DIM: {                                                                  \
    TensorAccessorW<T, DIM> acc(pr, req, FID_DATA, ctx, runtime, true);        \
    assert(acc.rect.volume() == volume * num_replicas);                        \
    T *ptr = acc.ptr;                                                          \
    for (size_t i = 0; i < num_replicas; i++) {                                \
      memcpy(ptr, data, volume * sizeof(T));                                   \
      ptr += volume;                                                           \
    }                                                                          \
    break;                                                                     \
  }
    LEGION_FOREACH_N(DIMFUNC)
#undef DIMFUNC
    default:
      // Unsupported dim
      assert(false);
  }
  runtime->unmap_region(ctx, pr);
  return true;
}

template <typename T>
bool ParallelTensorBase::get_tensor(FFModel const *ff,
                                    T *data,
                                    bool get_gradients) {
  Context ctx = ff->config.lg_ctx;
  Runtime *runtime = ff->config.lg_hlr;
  LogicalRegion weight_lr = LogicalRegion::NO_REGION;
  if (sync_type == ParameterSyncType::PS) {
    weight_lr = get_gradients ? region_grad : region;
  } else {
    assert(owner_op != NULL);
    Domain domain = runtime->get_index_space_domain(ctx, parallel_is);
    switch (domain.get_dim()) {
#define DIMFUNC(DIM)                                                           \
  case DIM: {                                                                  \
    DomainPoint point = Point<DIM>::ZEROES();                                  \
    weight_lr = runtime->get_logical_subregion_by_color(                       \
        ctx, get_gradients ? part_grad : part, point);                         \
    break;                                                                     \
  }
      LEGION_FOREACH_N(DIMFUNC)
#undef DIMFUNC
    }
  }
  // TODO: check data type matches
  size_t volume = 1;
  for (int i = 0; i < num_dims; i++) {
    volume = volume * dims[i].size;
  }
  RegionRequirement req(
      weight_lr, READ_ONLY, EXCLUSIVE, get_gradients ? region_grad : region);
  req.add_field(FID_DATA);
  InlineLauncher launcher(req);
  PhysicalRegion pr = runtime->map_region(ctx, launcher);
  pr.wait_until_valid();
  switch (num_dims) {
#define DIMFUNC(DIM)                                                           \
  case DIM: {                                                                  \
    TensorAccessorR<T, DIM> acc(pr, req, FID_DATA, ctx, runtime);              \
    assert(acc.rect.volume() == volume);                                       \
    memcpy(data, acc.ptr, volume * sizeof(T));                                 \
    break;                                                                     \
  }
    LEGION_FOREACH_N(DIMFUNC)
#undef DIMFUNC
    default:
      // Unsupported dim
      assert(false);
  }
  runtime->unmap_region(ctx, pr);
  return true;
}

template float *ParallelTensorBase::get_raw_ptr<float>(FFConfig &config);
template int32_t *ParallelTensorBase::get_raw_ptr<int32_t>(FFConfig &config);

template bool TensorBase::set_tensor<float>(FFModel const *ff,
                                            std::vector<int> const &dims,
                                            float const *data);
template bool TensorBase::get_tensor<float>(FFModel const *ff,
                                            float *data,
                                            bool get_gradients);
template bool TensorBase::set_tensor<double>(FFModel const *ff,
                                             std::vector<int> const &dims,
                                             double const *data);
template bool TensorBase::get_tensor<double>(FFModel const *ff,
                                             double *data,
                                             bool get_gradients);
template bool TensorBase::set_tensor<int32_t>(FFModel const *ff,
                                              std::vector<int> const &dims,
                                              int32_t const *data);
template bool TensorBase::get_tensor<int32_t>(FFModel const *ff,
                                              int32_t *data,
                                              bool get_gradients);
template bool TensorBase::set_tensor<int64_t>(FFModel const *ff,
                                              std::vector<int> const &dims,
                                              int64_t const *data);
template bool TensorBase::get_tensor<int64_t>(FFModel const *ff,
                                              int64_t *data,
                                              bool get_gradients);

template bool ParallelTensorBase::set_tensor<float>(
    FFModel const *ff, std::vector<int> const &dims, float const *data);
template bool ParallelTensorBase::get_tensor<float>(FFModel const *ff,
                                                    float *data,
                                                    bool get_gradients);
template bool ParallelTensorBase::set_tensor<double>(
    FFModel const *ff, std::vector<int> const &dims, double const *data);
template bool ParallelTensorBase::get_tensor<double>(FFModel const *ff,
                                                     double *data,
                                                     bool get_gradients);
template bool ParallelTensorBase::set_tensor<int32_t>(
    FFModel const *ff, std::vector<int> const &dims, int32_t const *data);
template bool ParallelTensorBase::get_tensor<int32_t>(FFModel const *ff,
                                                      int32_t *data,
                                                      bool get_gradients);
template bool ParallelTensorBase::set_tensor<int64_t>(
    FFModel const *ff, std::vector<int> const &dims, int64_t const *data);
template bool ParallelTensorBase::get_tensor<int64_t>(FFModel const *ff,
                                                      int64_t *data,
                                                      bool get_gradients);

}; // namespace FlexFlow<|MERGE_RESOLUTION|>--- conflicted
+++ resolved
@@ -469,34 +469,17 @@
   for (int i = 0; i < MAX_TENSOR_DIM; i++)
     used[i] = false;
   for (int i = 0; i < num_dims; i++) {
-<<<<<<< HEAD
-    if (dims[i].size < 0){
-      printf("size %d, degree %d\n", dims[i].size, dims[i].degree); 
-=======
     if (dims[i].size < 0)
->>>>>>> 0ece17b3
-      return false;
-    }
-    if (dims[i].size % dims[i].degree != 0){
-      printf("size %d, degree %d\n", dims[i].size, dims[i].degree);
-      return false;
-    }
-    if (dims[i].parallel_idx > MAX_TENSOR_DIM){
-      printf("size %d, degree %d\n", dims[i].size, dims[i].degree);
-      return false;
-<<<<<<< HEAD
-    }
-    assert (dims[i].parallel_idx >= -1);
-    assert (dims[i].degree >= 1);
-=======
+      return false;
+    if (dims[i].size % dims[i].degree != 0)
+      return false;
+    if (dims[i].parallel_idx > MAX_TENSOR_DIM)
+      return false;
     assert(dims[i].parallel_idx >= -1);
     assert(dims[i].degree >= 1);
->>>>>>> 0ece17b3
     if (dims[i].parallel_idx >= 0) {
-      if (used[dims[i].parallel_idx]){
-	printf("here\n");
+      if (used[dims[i].parallel_idx])
         return false;
-      }
       used[dims[i].parallel_idx] = true;
     }
   }
@@ -505,12 +488,8 @@
   while (used[idx])
     idx++;
   for (int i = idx; i < MAX_TENSOR_DIM; i++)
-<<<<<<< HEAD
-    if (used[i]) {printf("here %d\n",i); return false;}
-=======
     if (used[i])
       return false;
->>>>>>> 0ece17b3
   return true;
 }
 
