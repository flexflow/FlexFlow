--- conflicted
+++ resolved
@@ -151,13 +151,10 @@
       return "MultiHeadAttention";
     case OP_INC_MULTIHEAD_SELF_ATTENTION:
       return "IncMultiHeadSelfAttention";
-<<<<<<< HEAD
     case OP_SPECULATIVE_INC_MULTIHEAD_SELF_ATTENTION:
       return "SpeculativeIncMultiHeadSelfAttention";
-=======
     case OP_INC_MULTIHEAD_SELF_ATTENTION_VERIFY:
       return "IncMultiHeadSelfAttentionVerify";
->>>>>>> a4695c21
     case OP_INPUT:
       return "Input";
     case OP_WEIGHT:
