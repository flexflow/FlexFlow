--- conflicted
+++ resolved
@@ -110,14 +110,8 @@
     }
     count += num_processing_tokens[i];
   }
-<<<<<<< HEAD
-  log_bc.print("[NextBatch] num_tokens(%d)", num_tokens);
-  // this->num_tokens = this->num_active_tokens();
-  // this->num_requests = this->num_active_requests();
-=======
   update_num_active_requests_tokens();
   log_bc.print("[NextBatch] num_tokens(%d)", count);
->>>>>>> 0f8ce768
 }
 
 bool BatchConfig::update_num_active_requests_tokens() {
