/* Copyright 2017 Stanford, NVIDIA
 *
 * Licensed under the Apache License, Version 2.0 (the "License");
 * you may not use this file except in compliance with the License.
 * You may obtain a copy of the License at
 *
 *     http://www.apache.org/licenses/LICENSE-2.0
 *
 * Unless required by applicable law or agreed to in writing, software
 * distributed under the License is distributed on an "AS IS" BASIS,
 * WITHOUT WARRANTIES OR CONDITIONS OF ANY KIND, either express or implied.
 * See the License for the specific language governing permissions and
 * limitations under the License.
 */

#include "flexflow/ops/softmax.h"
#include "flexflow/utils/cuda_helper.h"
#include "flexflow/utils/hash_utils.h"

namespace FlexFlow {
// declare Legion names
using Legion::Domain;

SoftmaxMeta::SoftmaxMeta(FFHandler handler,
                         Softmax const *softmax,
                         Domain const &input_domain)
    : OpMeta(handler) {
  checkCUDNN(cudnnCreateTensorDescriptor(&inputTensor));
  checkCUDNN(cudnnSetTensorDescriptorFromDomain(inputTensor, input_domain));
  dim = softmax->dim;
  profiling = softmax->profiling;
  std::strcpy(op_name, softmax->name);
}

/* static */
void Softmax::forward_kernel(SoftmaxMeta const *m,
                             float const *input_ptr,
                             float *output_ptr,
                             cudaStream_t stream) {
  checkCUDNN(cudnnSetStream(m->handle.dnn, stream));

  float alpha = 1.0f, beta = 0.0f;
  checkCUDNN(cudnnSoftmaxForward(m->handle.dnn,
                                 CUDNN_SOFTMAX_ACCURATE,
                                 CUDNN_SOFTMAX_MODE_CHANNEL,
                                 &alpha,
                                 m->inputTensor,
                                 input_ptr,
                                 &beta,
                                 m->inputTensor,
                                 output_ptr));
}

/* static */
void Softmax::forward_kernel_wrapper(SoftmaxMeta const *m,
                                     float const *input_ptr,
                                     float *output_ptr) {
  cudaStream_t stream;
  checkCUDA(get_legion_stream(&stream));

  cudaEvent_t t_start, t_end;
  if (m->profiling) {
    cudaEventCreate(&t_start);
    cudaEventCreate(&t_end);
    cudaEventRecord(t_start, stream);
  }
  Softmax::forward_kernel(m, input_ptr, output_ptr, stream);
  if (m->profiling) {
    cudaEventRecord(t_end, stream);
    checkCUDA(cudaEventSynchronize(t_end));
<<<<<<< HEAD
    print_tensor<float>(input_ptr, 10, "[Softmax:forward:input]");
    print_tensor<float>(output_ptr, 10, "[Softmax:forward:output]");
=======
    // print_tensor<float>(acc_input.ptr, acc_input.rect.volume(),
    // "[Softmax:forward:input]"); print_tensor<float>(acc_output.ptr,
    // acc_output.rect.volume(), "[Softmax:forward:output]");
>>>>>>> 0ece17b3
    float elapsed = 0;
    checkCUDA(cudaEventElapsedTime(&elapsed, t_start, t_end));
    cudaEventDestroy(t_start);
    cudaEventDestroy(t_end);
    log_measure.debug(
        "%s [Softmax] forward time = %.2fms\n", m->op_name, elapsed);
  }
}

/* static */
void Softmax::backward_kernel(float *input_grad_ptr,
                              float const *output_grad_ptr,
                              size_t num_elements,
                              cudaStream_t stream) {
  checkCUDA(cudaMemcpyAsync(input_grad_ptr,
                            output_grad_ptr,
                            num_elements * sizeof(float),
                            cudaMemcpyDeviceToDevice,
                            stream));
}

/* static */
void Softmax::backward_kernel_wrapper(SoftmaxMeta const *m,
                                      float *input_grad_ptr,
                                      float const *output_grad_ptr,
                                      size_t num_elements) {
  cudaStream_t stream;
  checkCUDA(get_legion_stream(&stream));

  cudaEvent_t t_start, t_end;
  if (m->profiling) {
    cudaEventCreate(&t_start);
    cudaEventCreate(&t_end);
    cudaEventRecord(t_start, stream);
  }
  Softmax::backward_kernel(
      input_grad_ptr, output_grad_ptr, num_elements, stream);
  if (m->profiling) {
    cudaEventRecord(t_end, stream);
    checkCUDA(cudaEventSynchronize(t_end));
<<<<<<< HEAD
    print_tensor<float>(output_grad_ptr, 10, "[Softmax:backward:output_grad]");
    print_tensor<float>(input_grad_ptr, 10, "[Softmax:backward:input_grad]");
=======
    // print_tensor<float>(acc_output_grad.ptr, acc_output_grad.rect.volume(),
    // "[Softmax:backward:output_grad]");
    // print_tensor<float>(acc_input_grad.ptr, acc_input_grad.rect.volume(),
    // "[Softmax:backward:input_grad]");
>>>>>>> 0ece17b3
    float elapsed = 0;
    checkCUDA(cudaEventElapsedTime(&elapsed, t_start, t_end));
    cudaEventDestroy(t_start);
    cudaEventDestroy(t_end);
    log_measure.debug("Softmax backward time = %.2fms\n", elapsed);
  }
}

}; // namespace FlexFlow<|MERGE_RESOLUTION|>--- conflicted
+++ resolved
@@ -68,14 +68,8 @@
   if (m->profiling) {
     cudaEventRecord(t_end, stream);
     checkCUDA(cudaEventSynchronize(t_end));
-<<<<<<< HEAD
     print_tensor<float>(input_ptr, 10, "[Softmax:forward:input]");
     print_tensor<float>(output_ptr, 10, "[Softmax:forward:output]");
-=======
-    // print_tensor<float>(acc_input.ptr, acc_input.rect.volume(),
-    // "[Softmax:forward:input]"); print_tensor<float>(acc_output.ptr,
-    // acc_output.rect.volume(), "[Softmax:forward:output]");
->>>>>>> 0ece17b3
     float elapsed = 0;
     checkCUDA(cudaEventElapsedTime(&elapsed, t_start, t_end));
     cudaEventDestroy(t_start);
@@ -116,15 +110,8 @@
   if (m->profiling) {
     cudaEventRecord(t_end, stream);
     checkCUDA(cudaEventSynchronize(t_end));
-<<<<<<< HEAD
     print_tensor<float>(output_grad_ptr, 10, "[Softmax:backward:output_grad]");
     print_tensor<float>(input_grad_ptr, 10, "[Softmax:backward:input_grad]");
-=======
-    // print_tensor<float>(acc_output_grad.ptr, acc_output_grad.rect.volume(),
-    // "[Softmax:backward:output_grad]");
-    // print_tensor<float>(acc_input_grad.ptr, acc_input_grad.rect.volume(),
-    // "[Softmax:backward:input_grad]");
->>>>>>> 0ece17b3
     float elapsed = 0;
     checkCUDA(cudaEventElapsedTime(&elapsed, t_start, t_end));
     cudaEventDestroy(t_start);
