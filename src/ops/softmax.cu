--- conflicted
+++ resolved
@@ -49,76 +49,11 @@
 {
   // Currently assume we always perform softmax along the inner most dim
   assert(dim == 0);
-<<<<<<< HEAD
   ParallelDim dims[MAX_TENSOR_DIM];
   int numdim = _input->num_dims;
   for (int i = 0; i < numdim; i++)
     dims[i] = _input->dims[numdim-1-i];
   outputs[0] = model.create_tensor(numdim, dims, DT_FLOAT, this);
-=======
-  outputs[0].numDim = _input.numDim;
-  outputs[0].adim[0] = _input.adim[0];
-  outputs[0].adim[1] = _input.adim[1];
-}
-
-
-void Softmax::create_weights(FFModel& model)
-{
-  // Do nothing since we don't ahve weights
-}
-
-void Softmax::create_output_and_partition(FFModel& model)
-{
-  int dim = outputs[0].numDim;
-  switch (dim) {
-#define DIMFUNC(DIM) \
-    case DIM: \
-    { \
-      create_output_and_partition_with_dim<DIM>(model); \
-      break; \
-    }
-    LEGION_FOREACH_N(DIMFUNC)
-#undef DIMFUNC
-    default:
-    {
-      // Unsupported dim
-      assert(false);
-    }
-  }
-}
-
-template<int NDIM>
-void Softmax::create_output_and_partition_with_dim(FFModel& model)
-{
-  // Retrive the task indexspace for the op
-  std::string pcname = name;
-  task_is = IndexSpaceT<NDIM>(model.get_or_create_task_is(NDIM, pcname));
-  Context ctx = model.config.lg_ctx;
-  Runtime* runtime = model.config.lg_hlr;
-  Rect<NDIM> part_rect = runtime->get_index_space_domain(ctx, task_is);
-  int num_par_c = part_rect.hi[0] - part_rect.lo[0] + 1;
-  //int num_par_n = part_rect.hi[1] - part_rect.lo[1] + 1;
-  // Current require data parallelism for Softmax
-  assert(num_par_c == 1);
-  {
-    int dims[NDIM];
-    for (int i = 0; i < NDIM; i++)
-      dims[i] = inputs[0].adim[NDIM-1-i];
-    outputs[0] = model.create_tensor<NDIM>(dims, DT_FLOAT, this);
-    outputs[0].owner_op = this;
-    outputs[0].owner_idx = 0;
-  }
-  // Compute partition bound for input
-  Rect<NDIM> input_rect = runtime->get_index_partition_color_space(
-      ctx, inputs[0].part.get_index_partition());
-  if (input_rect == part_rect) {
-    input_lps[0] = inputs[0].part;
-    input_grad_lps[0] = inputs[0].part_grad;
-  } else {
-    model.create_disjoint_partition<NDIM>(
-        inputs[0], (IndexSpaceT<NDIM>)task_is, input_lps[0], input_grad_lps[0]);
-  }
->>>>>>> a87ad5fa
 }
 
 /*
