/* Copyright 2017 Stanford, NVIDIA
 *
 * Licensed under the Apache License, Version 2.0 (the "License");
 * you may not use this file except in compliance with the License.
 * You may obtain a copy of the License at
 *
 *     http://www.apache.org/licenses/LICENSE-2.0
 *
 * Unless required by applicable law or agreed to in writing, software
 * distributed under the License is distributed on an "AS IS" BASIS,
 * WITHOUT WARRANTIES OR CONDITIONS OF ANY KIND, either express or implied.
 * See the License for the specific language governing permissions and
 * limitations under the License.
 */

#include "flexflow/ops/softmax.h"
#include "flexflow/model.h"
#include "flexflow/utils/hash_utils.h"

namespace FlexFlow {
// declare Legion names
using Legion::ArgumentMap;
using Legion::Context;
using Legion::coord_t;
using Legion::Domain;
using Legion::FutureMap;
using Legion::IndexLauncher;
using Legion::PhysicalRegion;
using Legion::Predicate;
using Legion::Rect;
using Legion::RegionRequirement;
using Legion::Runtime;
using Legion::Task;
using Legion::TaskArgument;
using Legion::TaskLauncher;

/* Params */
bool operator==(SoftmaxParams const &lhs, SoftmaxParams const &rhs) {
  return lhs.dim == rhs.dim;
}

bool SoftmaxParams::is_valid(ParallelTensorShape const &input) const {
  return input.is_valid();
}

SoftmaxParams Softmax::get_params() const {
  SoftmaxParams params;
  params.dim = this->dim;
  return params;
}

Tensor FFModel::softmax(const Tensor _input, int dim, char const *name) {
  Layer *sm = new Layer(this,
                        OP_SOFTMAX,
                        name,
                        1 /*inputs*/,
                        0 /*weights*/,
                        1 /*outputs*/,
                        _input);
  int numdims = _input->num_dims;
  int dims[MAX_TENSOR_DIM];
  for (int i = 0; i < numdims; i++)
    dims[i] = _input->dims[i];
  sm->outputs[0] = create_tensor_legion_ordering(
      numdims, dims, DT_FLOAT, sm, 0, true /*create_grad*/);
  sm->add_int_property("softmax_dim", dim);
  layers.push_back(sm);
  return sm->outputs[0];
#ifdef DEADCODE
  if (dim < 0)
    dim += _input->num_dims;
  Softmax *sm = new Softmax(*this, _input, _input->num_dims - 1 - dim, name);
  layers.push_back(sm);
  return sm->outputs[0];
#endif
}

Op *Softmax::create_operator_from_layer(
    FFModel &model,
    Layer const *layer,
    std::vector<ParallelTensor> const &inputs) {
  long long value;
  layer->get_int_property("softmax_dim", value);
  int dim = (int)value;
  return new Softmax(model,
                     inputs[0],
                     (inputs[0]->num_dims - 1 - dim) % inputs[0]->num_dims,
                     layer->name);
}

Softmax::Softmax(FFModel &model,
                 const ParallelTensor _input,
                 int _dim,
                 char const *name)
    : Op(model,
         OP_SOFTMAX,
         name,
         1 /*inputs*/,
         0 /*weights*/,
         1 /*outputs*/,
         _input),
      dim(_dim) {
  // Currently assume we always perform softmax along the inner most dim
  assert(dim == 0);
  ParallelDim dims[MAX_TENSOR_DIM];
  int numdim = _input->num_dims;
  for (int i = 0; i < numdim; i++)
    dims[i] = _input->dims[numdim - 1 - i];
  outputs[0] = model.create_parallel_tensor(numdim, dims, DT_FLOAT, this);
}

<<<<<<< HEAD
void Softmax::reset_idx(FFModel const &ff) {
  fwd_input_idx[0] = 0;
  fwd_output_idx = 0;
  bwd_input_idx[0] = 0;
  bwd_output_idx = 0;
}
=======
Softmax::Softmax(FFModel &model,
                 SoftmaxParams const &params,
                 const ParallelTensor input,
                 char const *name)
    : Softmax(model, input, params.dim, name) {}
>>>>>>> 76ec76c2

void Softmax::init(FFModel const &ff) {
  assert(check_output_input_weight_same_parallel_is());
  parallel_is = outputs[0]->parallel_is;
  ArgumentMap argmap;
  Context ctx = ff.config.lg_ctx;
  Runtime *runtime = ff.config.lg_hlr;
  set_argumentmap_for_init(ff, argmap);
  IndexLauncher launcher(SOFTMAX_INIT_TASK_ID,
                         parallel_is,
                         TaskArgument(this, sizeof(Softmax)),
                         argmap,
                         Predicate::TRUE_PRED,
                         false /*must*/,
                         0 /*mapper_id*/,
                         outputs[0]->machine_view.hash());
  launcher.add_region_requirement(RegionRequirement(inputs[0]->part,
                                                    0 /*projection id*/,
                                                    READ_ONLY,
                                                    EXCLUSIVE,
                                                    inputs[0]->region));
  launcher.add_field(0, FID_DATA);
  launcher.add_region_requirement(RegionRequirement(outputs[0]->part,
                                                    0 /*projection id*/,
                                                    WRITE_DISCARD,
                                                    EXCLUSIVE,
                                                    outputs[0]->region));
  launcher.add_field(1, FID_DATA);
  FutureMap fm = runtime->execute_index_space(ctx, launcher);
  fm.wait_all_results();
  set_opmeta_from_futuremap(ff, fm);
}

void Softmax::pipeinit(FFModel const &ff) {
  assert(check_output_input_weight_same_parallel_is());
  parallel_is = outputs[0]->parallel_is;
  ArgumentMap argmap;
  Context ctx = ff.config.lg_ctx;
  Runtime *runtime = ff.config.lg_hlr;
  set_argumentmap_for_init(ff, argmap);
  IndexLauncher launcher(SOFTMAX_INIT_TASK_ID,
                         parallel_is,
                         TaskArgument(this, sizeof(Softmax)),
                         argmap,
                         Predicate::TRUE_PRED,
                         false /*must*/,
                         0 /*mapper_id*/,
                         outputs[0]->machine_view.hash());
  launcher.add_region_requirement(RegionRequirement(in_pipepart[0][0],
                                                    0 /*projection id*/,
                                                    READ_ONLY,
                                                    EXCLUSIVE,
                                                    inputs[0]->region));
  launcher.add_field(0, FID_DATA);
  launcher.add_region_requirement(
      RegionRequirement(outputs[0]->out_pipepart[init_output_idx],
                        0 /*projection id*/,
                        WRITE_DISCARD,
                        EXCLUSIVE,
                        outputs[0]->region));
  launcher.add_field(1, FID_DATA);
  init_output_idx = (init_output_idx + 1) % outputs[0]->pipe_num_part_out;
  FutureMap fm = runtime->execute_index_space(ctx, launcher);
  fm.wait_all_results();
  set_opmeta_from_futuremap(ff, fm);
}

/*
  regions[0]: input
  regions[1]: output
 */
OpMeta *Softmax::init_task(Task const *task,
                           std::vector<PhysicalRegion> const &regions,
                           Context ctx,
                           Runtime *runtime) {
  assert(regions.size() == 2);
  assert(task->regions.size() == 2);
  Softmax const *softmax = (Softmax *)task->args;
  FFHandler handle = *((FFHandler const *)task->local_args);
  Domain input_domain = runtime->get_index_space_domain(
      ctx, task->regions[0].region.get_index_space());
  Domain output_domain = runtime->get_index_space_domain(
      ctx, task->regions[1].region.get_index_space());
  assert(input_domain == output_domain);
  int ndims = input_domain.get_dim();
  Domain domain;
  for (int i = 0; i < ndims - 1; i++)
    assert(!softmax->outputs[0]->dims[i].is_replica_dim);
  // Only the outter-most dim can be a replica_dim
  if (softmax->outputs[0]->dims[ndims - 1].is_replica_dim) {
    int replica_degree = softmax->outputs[0]->dims[ndims - 1].size;
    domain.dim = ndims - 1;
    for (int i = 0; i < ndims - 1; i++) {
      domain.rect_data[i] = input_domain.rect_data[i];
      domain.rect_data[i + ndims - 1] = input_domain.rect_data[i + ndims];
    }
    domain.rect_data[2 * ndims - 3] =
        (domain.rect_data[2 * ndims - 3] + 1) * replica_degree - 1;
    assert(domain.get_volume() == input_domain.get_volume());
  } else {
    domain = input_domain;
  }
  SoftmaxMeta *m = new SoftmaxMeta(handle, softmax, domain);
  // checkCUDNN(cudnnCreateTensorDescriptor(&m->outputTensor));
  return m;
}

void Softmax::forward(FFModel const &ff) {
  ArgumentMap argmap;
  Context ctx = ff.config.lg_ctx;
  Runtime *runtime = ff.config.lg_hlr;
  set_argumentmap_for_forward(ff, argmap);
  IndexLauncher launcher(SOFTMAX_FWD_TASK_ID,
                         parallel_is,
                         TaskArgument(NULL, 0),
                         argmap,
                         Predicate::TRUE_PRED,
                         false /*must*/,
                         0 /*mapper_id*/,
                         outputs[0]->machine_view.hash());
  launcher.add_region_requirement(RegionRequirement(inputs[0]->part,
                                                    0 /*projection id*/,
                                                    READ_ONLY,
                                                    EXCLUSIVE,
                                                    inputs[0]->region));
  launcher.add_field(0, FID_DATA);
  launcher.add_region_requirement(RegionRequirement(outputs[0]->part,
                                                    0 /*projection id*/,
                                                    WRITE_ONLY,
                                                    EXCLUSIVE,
                                                    outputs[0]->region));
  launcher.add_field(1, FID_DATA);
  runtime->execute_index_space(ctx, launcher);
}

void Softmax::pipeforward(FFModel const &ff) {
  ArgumentMap argmap;
  Context ctx = ff.config.lg_ctx;
  Runtime *runtime = ff.config.lg_hlr;
  set_argumentmap_for_forward(ff, argmap);
  IndexLauncher launcher(SOFTMAX_FWD_TASK_ID,
                         parallel_is,
                         TaskArgument(NULL, 0),
                         argmap,
                         Predicate::TRUE_PRED,
                         false /*must*/,
                         0 /*mapper_id*/,
                         outputs[0]->machine_view.hash());
  launcher.add_region_requirement(
      RegionRequirement(in_pipepart[0][fwd_input_idx[0]],
                        0 /*projection id*/,
                        READ_ONLY,
                        EXCLUSIVE,
                        inputs[0]->region));
  launcher.add_field(0, FID_DATA);
  launcher.add_region_requirement(
      RegionRequirement(outputs[0]->out_pipepart[fwd_output_idx],
                        0 /*projection id*/,
                        WRITE_ONLY,
                        EXCLUSIVE,
                        outputs[0]->region));
  launcher.add_field(1, FID_DATA);
  fwd_input_idx[0] =
      (fwd_input_idx[0] + 1) % (inputs[0]->pipe_buf_size / ubSize);
  fwd_output_idx = (fwd_output_idx + 1) % outputs[0]->pipe_num_part_out;
  runtime->execute_index_space(ctx, launcher);
}

void Softmax::forward_task(Task const *task,
                           std::vector<PhysicalRegion> const &regions,
                           Context ctx,
                           Runtime *runtime) {
  Domain in_domain = runtime->get_index_space_domain(
      ctx, task->regions[0].region.get_index_space());
  switch (in_domain.get_dim()) {
#define DIMFUNC(DIM)                                                           \
  case DIM:                                                                    \
    return forward_task_with_dim<DIM>(task, regions, ctx, runtime);
    LEGION_FOREACH_N(DIMFUNC)
#undef DIMFUNC
    default:
      assert(false);
  }
}

/*
  regions[0](I): input
  regions[1](O): output
*/
template <int NDIM>
void Softmax::forward_task_with_dim(Task const *task,
                                    std::vector<PhysicalRegion> const &regions,
                                    Context ctx,
                                    Runtime *runtime) {
  assert(regions.size() == 2);
  assert(task->regions.size() == 2);
  // const Softmax* softmax = (Softmax*) task->args;
  SoftmaxMeta const *m = *((SoftmaxMeta **)task->local_args);
  TensorAccessorR<float, NDIM> acc_input(
      regions[0], task->regions[0], FID_DATA, ctx, runtime);
  TensorAccessorW<float, NDIM> acc_output(regions[1],
                                          task->regions[1],
                                          FID_DATA,
                                          ctx,
                                          runtime,
                                          false /*readOutput*/);

  Softmax::forward_kernel_wrapper(m, acc_input.ptr, acc_output.ptr);
}

void Softmax::backward(FFModel const &ff) {
  ArgumentMap argmap;
  Context ctx = ff.config.lg_ctx;
  Runtime *runtime = ff.config.lg_hlr;
  set_argumentmap_for_backward(ff, argmap);
  IndexLauncher launcher(SOFTMAX_BWD_TASK_ID,
                         parallel_is,
                         TaskArgument(NULL, 0),
                         argmap,
                         Predicate::TRUE_PRED,
                         false /*must*/,
                         0 /*mapper_id*/,
                         outputs[0]->machine_view.hash());
  launcher.add_region_requirement(RegionRequirement(inputs[0]->part_grad,
                                                    0 /*projection id*/,
                                                    READ_WRITE,
                                                    EXCLUSIVE,
                                                    inputs[0]->region_grad));
  launcher.add_field(0, FID_DATA);
  launcher.add_region_requirement(RegionRequirement(outputs[0]->part_grad,
                                                    0 /*projection id*/,
                                                    READ_ONLY,
                                                    EXCLUSIVE,
                                                    outputs[0]->region_grad));
  launcher.add_field(1, FID_DATA);
  runtime->execute_index_space(ctx, launcher);
}

void Softmax::pipebackward(FFModel const &ff) {
  ArgumentMap argmap;
  Context ctx = ff.config.lg_ctx;
  Runtime *runtime = ff.config.lg_hlr;
  set_argumentmap_for_backward(ff, argmap);
  IndexLauncher launcher(SOFTMAX_BWD_TASK_ID,
                         parallel_is,
                         TaskArgument(NULL, 0),
                         argmap,
                         Predicate::TRUE_PRED,
                         false /*must*/,
                         0 /*mapper_id*/,
                         outputs[0]->machine_view.hash());
  launcher.add_region_requirement(
      RegionRequirement(in_pipepart_grad[0][bwd_input_idx[0]],
                        0 /*projection id*/,
                        READ_WRITE,
                        EXCLUSIVE,
                        inputs[0]->region_grad));
  launcher.add_field(0, FID_DATA);
  launcher.add_region_requirement(
      RegionRequirement(outputs[0]->out_pipepart_grad[bwd_output_idx],
                        0 /*projection id*/,
                        READ_ONLY,
                        EXCLUSIVE,
                        outputs[0]->region_grad));
  launcher.add_field(1, FID_DATA);
  bwd_input_idx[0] =
      (bwd_input_idx[0] + 1) % (inputs[0]->pipe_buf_size / ubSize);
  bwd_output_idx = (bwd_output_idx + 1) % outputs[0]->pipe_num_part_out;
  runtime->execute_index_space(ctx, launcher);
}

void Softmax::backward_task(Task const *task,
                            std::vector<PhysicalRegion> const &regions,
                            Context ctx,
                            Runtime *runtime) {
  Domain in_domain = runtime->get_index_space_domain(
      ctx, task->regions[0].region.get_index_space());
  switch (in_domain.get_dim()) {
#define DIMFUNC(DIM)                                                           \
  case DIM:                                                                    \
    return backward_task_with_dim<DIM>(task, regions, ctx, runtime);
    LEGION_FOREACH_N(DIMFUNC)
#undef DIMFUNC
    default:
      assert(false);
  }
}

/*
  regions[0](I/O): input_grad
  regions[1](I): output_grad
*/
// Note that the backward task of softmax is actually a no op (i.e., input_grad
// = output_grad) since the upstream cross_entropy_loss function computes
// performs softmax_cross_entropy_loss to avoid intermediate zeros
template <int NDIM>
void Softmax::backward_task_with_dim(Task const *task,
                                     std::vector<PhysicalRegion> const &regions,
                                     Context ctx,
                                     Runtime *runtime) {
  assert(regions.size() == 2);
  assert(task->regions.size() == 2);
  // const Softmax* softmax = (Softmax*) task->args;
  SoftmaxMeta const *m = *((SoftmaxMeta **)task->local_args);
  TensorAccessorW<float, NDIM> acc_input_grad(regions[0],
                                              task->regions[0],
                                              FID_DATA,
                                              ctx,
                                              runtime,
                                              true /*readOutput*/);
  TensorAccessorR<float, NDIM> acc_output_grad(
      regions[1], task->regions[1], FID_DATA, ctx, runtime);
  // make sure the image indices match!
  assert(acc_input_grad.rect == acc_output_grad.rect);

  Softmax::backward_kernel_wrapper(
      m, acc_input_grad.ptr, acc_output_grad.ptr, acc_input_grad.rect.volume());
}

bool Softmax::get_int_parameter(PMParameter para, int *value) const {
  switch (para) {
    case PM_SOFTMAX_DIM:
      *value = dim;
      return true;
    default:
      return Op::get_int_parameter(para, value);
  }
}

bool Softmax::measure_operator_cost(Simulator *sim,
                                    MachineView const &mv,
                                    CostMetrics &cost_metrics) const {
  ParallelTensorBase sub_output, sub_input;
  if (!outputs[0]->get_sub_tensor(mv, sub_output)) {
    return false;
  }
  if (!inputs[0]->get_sub_tensor(mv, sub_input)) {
    return false;
  }

  SoftmaxMeta *m = new SoftmaxMeta(sim->handler, this, sub_output.get_domain());

  sim->free_all();
  float *input_ptr = (float *)sim->allocate(sub_input.get_volume(), DT_FLOAT);
  assert(input_ptr != NULL);
  cost_metrics.inputs_memory += cost_metrics.total_mem_diff_from(sim->offset);

  float *output_ptr = (float *)sim->allocate(sub_output.get_volume(), DT_FLOAT);
  assert(output_ptr != NULL);
  cost_metrics.outputs_memory += cost_metrics.total_mem_diff_from(sim->offset);

  std::function<void()> forward, backward;
  forward = [&] { forward_kernel_wrapper(m, input_ptr, output_ptr); };
  if (sim->computationMode == COMP_MODE_TRAINING) {
    float *input_grad_ptr =
        (float *)sim->allocate(sub_input.get_volume(), DT_FLOAT);
    assert(input_grad_ptr != NULL);
    cost_metrics.inputs_memory += cost_metrics.total_mem_diff_from(sim->offset);

    float *output_grad_ptr =
        (float *)sim->allocate(sub_output.get_volume(), DT_FLOAT);
    assert(output_grad_ptr != NULL);
    cost_metrics.outputs_memory +=
        cost_metrics.total_mem_diff_from(sim->offset);
    backward = [&] {
      backward_kernel_wrapper(
          m, input_grad_ptr, output_grad_ptr, sub_output.get_volume());
    };
  }

  inner_measure_operator_cost(sim, forward, backward, cost_metrics);

  if (sim->computationMode == COMP_MODE_TRAINING) {
    log_measure.debug("[Measure Softmax] name(%s) num_elements(%zu) "
                      "forward_time(%.4lf) backward_time(%.4lf)\n",
                      name,
                      sub_output.get_volume(),
                      cost_metrics.forward_time,
                      cost_metrics.backward_time);
  } else {
    log_measure.debug(
        "[Measure Softmax] name(%s) num_elements(%zu) forward_time(%.4lf)\n",
        name,
        sub_output.get_volume(),
        cost_metrics.forward_time);
  }
  // Free softmaxmeta
  delete m;
  return true;
}

}; // namespace FlexFlow

namespace std {
size_t hash<FlexFlow::SoftmaxParams>::operator()(
    FlexFlow::SoftmaxParams const &params) const {
  size_t key = 0;
  hash_combine(key, params.dim);
  return key;
}
}; // namespace std<|MERGE_RESOLUTION|>--- conflicted
+++ resolved
@@ -109,20 +109,18 @@
   outputs[0] = model.create_parallel_tensor(numdim, dims, DT_FLOAT, this);
 }
 
-<<<<<<< HEAD
+Softmax::Softmax(FFModel &model,
+                 SoftmaxParams const &params,
+                 const ParallelTensor input,
+                 char const *name)
+    : Softmax(model, input, params.dim, name) {}
+
 void Softmax::reset_idx(FFModel const &ff) {
   fwd_input_idx[0] = 0;
   fwd_output_idx = 0;
   bwd_input_idx[0] = 0;
   bwd_output_idx = 0;
 }
-=======
-Softmax::Softmax(FFModel &model,
-                 SoftmaxParams const &params,
-                 const ParallelTensor input,
-                 char const *name)
-    : Softmax(model, input, params.dim, name) {}
->>>>>>> 76ec76c2
 
 void Softmax::init(FFModel const &ff) {
   assert(check_output_input_weight_same_parallel_is());
