--- conflicted
+++ resolved
@@ -45,36 +45,6 @@
   return conv->outputs[0];
 }
 
-<<<<<<< HEAD
-Conv2D* FFModel::conv2d(int inChannels,
-                        int outChannels,
-                        int kernelH, int kernelW,
-                        int strideH, int strideW,
-                        int paddingH, int paddingW,
-                        int groups,
-                        ActiMode activation,
-                        bool use_bias,
-                        Initializer* kernel_initializer,
-                        Initializer* bias_initializer,
-                        char const *name)
-{
-  if (kernel_initializer == NULL) {
-    int seed = std::rand();
-    kernel_initializer = new GlorotUniform(seed);
-  }
-  if (bias_initializer == NULL) {
-    bias_initializer = new ZeroInitializer();
-  }
-
-  Conv2D *conv = new Conv2D(*this, inChannels, outChannels, kernelH, kernelW,
-                            strideH, strideW, paddingH, paddingW, groups, activation,
-                            use_bias, kernel_initializer, bias_initializer, name);
-  layers.push_back(conv);
-  return conv;
-}
-
-=======
->>>>>>> b660260e
 /*
 locals[0] = kernel
 locals[1] = bias
@@ -131,41 +101,6 @@
   }
 }
 
-<<<<<<< HEAD
-Conv2D::Conv2D(FFModel& model,
-               int in_dim, int out_dim,
-               int _kernel_h, int _kernel_w,
-               int _stride_h, int _stride_w,
-               int _padding_h, int _padding_w,
-               int _groups,
-               ActiMode _activation,
-               bool _use_bias,
-               Initializer* _kernel_initializer,
-               Initializer* _bias_initializer,
-               const char* name)
-: Op(model, OP_CONV2D, name, 1),
-  in_channels(in_dim), out_channels(out_dim),
-  kernel_h(_kernel_h), kernel_w(_kernel_w),
-  stride_h(_stride_h), stride_w(_stride_w),
-  padding_h(_padding_h), padding_w(_padding_w),
-  groups(_groups), activation(_activation), use_bias(_use_bias),
-  kernel_initializer(_kernel_initializer),
-  bias_initializer(_bias_initializer),
-  profiling(model.config.profiling)
-{
-}
-
-Tensor Conv2D::init_inout(FFModel& model, const Tensor& _input)
-{
-  assert(_input.numDim == 4);
-  assert(_input.adim[2] == in_channels);
-  inputs[0] = _input;
-  create_output_and_partition(model);
-  return outputs[0];
-}
-
-=======
->>>>>>> b660260e
 void Conv2D::create_weights(FFModel& model)
 {
   // Retrive the task indexspace for the op
