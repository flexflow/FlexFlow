--- conflicted
+++ resolved
@@ -349,20 +349,6 @@
   assert(dt == lora->inputs[0]->data_type);
   assert(dt == lora->inputs[1]->data_type);
   assert(dt == lora->outputs[0]->data_type);
-<<<<<<< HEAD
-  assert(m->model_state.find(info->model_id) == m->model_state.end());
-
-  LoraLinearWeight weight;
-  weight.in_dim = in_dim;
-  weight.out_dim = out_dim;
-  weight.rank = rank;
-  PEFTWeightAllocator *allocator = m->handle.peft_weight_allocator;
-  weight.w0_ptr = allocator->allocate_local_weights_untyped(
-      info->model_id, w0_num_elements * data_type_size(dt));
-  weight.w1_ptr = allocator->allocate_local_weights_untyped(
-      info->model_id, w1_num_elements * data_type_size(dt));
-=======
->>>>>>> 33c0fefc
 
   // get layer name
   assert(lora->name != nullptr &&
@@ -438,72 +424,51 @@
       assert(false && "Data type not supported");
     }
 
-<<<<<<< HEAD
-  // allocate space for gradients if the LoRA layer is trainable
-  if (info->lora_config.trainable) {
-    // Ensure we have an optimizer
-    assert(info->lora_config.optimizer_config->type != OPTIMIZER_TYPE_NONE);
-=======
->>>>>>> 33c0fefc
-    if (lora->inputs[0]->dims[num_dims - 1].degree == 1) {
-      // Input is partitioned (no replication)
-      // w0_grad is local weight gradients
-      weight.w0_grad_ptr = allocator->allocate_local_weights_untyped(
-<<<<<<< HEAD
-          info->model_id, w0_num_elements * data_type_size(dt));
-      // w1_grad is sync weight gradients
-      weight.w1_grad_ptr = allocator->allocate_sync_weights_untyped(
-          info->model_id, w1_num_elements * data_type_size(dt));
-=======
-          model_id, w0_num_elements * data_type_size(dt));
-      // w1_grad is sync weight gradients
-      weight.w1_grad_ptr = allocator->allocate_sync_weights_untyped(
-          model_id, w1_num_elements * data_type_size(dt));
->>>>>>> 33c0fefc
-    } else {
-      // Input is replicated
-      // w0_grad is sync weight gradients
-      weight.w0_grad_ptr = allocator->allocate_sync_weights_untyped(
-<<<<<<< HEAD
-          info->model_id, w0_num_elements * data_type_size(dt));
-      // w1_grad is local weight gradients
-      weight.w1_grad_ptr = allocator->allocate_local_weights_untyped(
-          info->model_id, w1_num_elements * data_type_size(dt));
-    }
-    // allocate space for v_values if needed by optimizer
-    if (info->lora_config.optimizer_config->type == OPTIMIZER_TYPE_SGD) {
-      LoraSGDOptimizerConfig const *sgd_config =
-          (LoraSGDOptimizerConfig const *)info->lora_config.optimizer_config;
-      if (sgd_config->momentum > 0.0f) {
-        if (lora->inputs[0]->dims[num_dims - 1].degree == 1) {
-          weight.w0_v_values_ptr = allocator->allocate_local_weights_untyped(
-              info->model_id, w0_num_elements * data_type_size(dt));
-          weight.w1_v_values_ptr = allocator->allocate_sync_weights_untyped(
-              info->model_id, w1_num_elements * data_type_size(dt));
-        } else {
-          weight.w0_v_values_ptr = allocator->allocate_sync_weights_untyped(
-              info->model_id, w0_num_elements * data_type_size(dt));
-          weight.w1_v_values_ptr = allocator->allocate_local_weights_untyped(
-              info->model_id, w1_num_elements * data_type_size(dt));
+    // allocate space for gradients if the LoRA layer is trainable
+    if (lora_config.trainable) {
+      // Ensure we have an optimizer
+      assert(lora_config.optimizer_config->type != OPTIMIZER_TYPE_NONE);
+      if (lora->inputs[0]->dims[num_dims - 1].degree == 1) {
+        // Input is partitioned (no replication)
+        // w0_grad is local weight gradients
+        weight.w0_grad_ptr = allocator->allocate_local_weights_untyped(
+            model_id, w0_num_elements * data_type_size(dt));
+        // w1_grad is sync weight gradients
+        weight.w1_grad_ptr = allocator->allocate_sync_weights_untyped(
+            model_id, w1_num_elements * data_type_size(dt));
+      } else {
+        // Input is replicated
+        // w0_grad is sync weight gradients
+        weight.w0_grad_ptr = allocator->allocate_sync_weights_untyped(
+            model_id, w0_num_elements * data_type_size(dt));
+        // w1_grad is local weight gradients
+        weight.w1_grad_ptr = allocator->allocate_local_weights_untyped(
+            model_id, w1_num_elements * data_type_size(dt));
+      }
+      // allocate space for v_values if needed by optimizer
+      if (lora_config.optimizer_config->type == OPTIMIZER_TYPE_SGD) {
+        LoraSGDOptimizerConfig const *sgd_config =
+            (LoraSGDOptimizerConfig const *)lora_config.optimizer_config;
+        if (sgd_config->momentum > 0.0f) {
+          if (lora->inputs[0]->dims[num_dims - 1].degree == 1) {
+            weight.w0_v_values_ptr = allocator->allocate_local_weights_untyped(
+                model_id, w0_num_elements * data_type_size(dt));
+            weight.w1_v_values_ptr = allocator->allocate_sync_weights_untyped(
+                model_id, w1_num_elements * data_type_size(dt));
+          } else {
+            weight.w0_v_values_ptr = allocator->allocate_sync_weights_untyped(
+                model_id, w0_num_elements * data_type_size(dt));
+            weight.w1_v_values_ptr = allocator->allocate_local_weights_untyped(
+                model_id, w1_num_elements * data_type_size(dt));
+          }
         }
       }
     }
-  }
-  m->model_state[info->model_id].weights = weight;
-  m->model_state[info->model_id].optimizer_config =
-      info->lora_config.optimizer_config;
-=======
-          model_id, w0_num_elements * data_type_size(dt));
-      // w1_grad is local weight gradients
-      weight.w1_grad_ptr = allocator->allocate_local_weights_untyped(
-          model_id, w1_num_elements * data_type_size(dt));
-    }
-    assert(m->model_weights.find(model_id) == m->model_weights.end());
-    m->model_weights[model_id] = weight;
-  }
-
+    assert(m->model_state.find(model_id) == m->model_state.end());
+    m->model_state[model_id].weights = weight;
+    m->model_state[model_id].optimizer_config = lora_config.optimizer_config;
+  }
   return m;
->>>>>>> 33c0fefc
 }
 
 void LoraLinear::forward(FFModel const &ff) {
