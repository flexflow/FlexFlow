--- conflicted
+++ resolved
@@ -5,7 +5,6 @@
 using json = nlohmann::json;
 
 namespace FlexFlow {
-<<<<<<< HEAD
 
 // ---------------- Optimizer configs ----------------
 // ---------------------------------------------------
@@ -87,10 +86,7 @@
 
 // ------------------ LoRA configs -------------------
 // ---------------------------------------------------
-const LoraLinearConfig LoraLinearConfig::DefaultConfig = LoraLinearConfig();
-=======
 const LoraLinearConfig LoraLinearConfig::EmptyConfig = LoraLinearConfig();
->>>>>>> 33c0fefc
 
 LoraLinearConfig::LoraLinearConfig()
     : rank(0), trainable(false), optimizer_config(nullptr), cache_folder(""),
@@ -137,10 +133,7 @@
 }
 
 bool operator==(LoraLinearConfig const &lhs, LoraLinearConfig const &rhs) {
-<<<<<<< HEAD
-  if (lhs.rank == rhs.rank && lhs.optimizer_config == rhs.optimizer_config) {
-=======
-  if (lhs.rank == rhs.rank && lhs.optimizer_type == rhs.optimizer_type &&
+  if (lhs.rank == rhs.rank && lhs.optimizer_config == rhs.optimizer_config &&
       lhs.learning_rate == rhs.learning_rate &&
       lhs.cache_folder == rhs.cache_folder &&
       lhs.peft_model_id == rhs.peft_model_id &&
@@ -153,19 +146,14 @@
         return false;
       }
     }
->>>>>>> 33c0fefc
     return true;
   }
   return false;
 }
 
 std::ostream &operator<<(std::ostream &os, LoraLinearConfig const &llc) {
-<<<<<<< HEAD
   os << "LoraLinearConfig: ";
   os << "trainable: " << llc.trainable << ", ";
-=======
-  os << "LoraLinearConfig: {";
->>>>>>> 33c0fefc
   os << "rank: " << llc.rank << ", ";
   if (!llc.optimizer_config) {
     os << "optimizer_config: " << llc.optimizer_config << ", ";
