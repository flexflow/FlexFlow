/* Copyright 2020 Stanford
 *
 * Licensed under the Apache License, Version 2.0 (the "License");
 * you may not use this file except in compliance with the License.
 * You may obtain a copy of the License at
 *
 *     http://www.apache.org/licenses/LICENSE-2.0
 *
 * Unless required by applicable law or agreed to in writing, software
 * distributed under the License is distributed on an "AS IS" BASIS,
 * WITHOUT WARRANTIES OR CONDITIONS OF ANY KIND, either express or implied.
 * See the License for the specific language governing permissions and
 * limitations under the License.
 */

#include "model.h"
#include "cuda_helper.h"

Tensor FFModel::unary(OperatorType op,
                      const Tensor x,
                      const char *name)
{
  ElementUnary *ele = new ElementUnary(*this, op, x, name);
  layers.push_back(ele);
  return ele->outputs[0];
}

Tensor FFModel::exp(const Tensor x,
                    const char *name)
{
  return this->unary(OP_EXP, x, name);
}

Tensor FFModel::relu(const Tensor x, const char *name)
{
  return this->unary(OP_RELU, x, name);
}

Tensor FFModel::sigmoid(const Tensor x, const char *name)
{
  return this->unary(OP_SIGMOID, x, name);
}

Tensor FFModel::tanh(const Tensor x, const char *name)
{
  return this->unary(OP_TANH, x, name);
}

Tensor FFModel::elu(const Tensor x, const char *name)
{
  return this->unary(OP_ELU, x, name);
}

ElementUnary::ElementUnary(FFModel& model,
                           OperatorType _op_type,
                           const Tensor x,
                           const char* name)
: Op(model, _op_type, name, x)
{
  numOutputs = 1;
  int numdim = x->numDim;
  int dims[MAX_TENSOR_DIM];
  for (int i = 0; i < numdim; i++) {
    dims[numdim-1-i] = x->adim[i];
  }
  outputs[0] = model.create_tensor(numdim, dims, x->data_type, this);
}

bool ElementUnary::use_cudnn(OperatorType type)
{
  if (type == OP_RELU)
    return true;
  if (type == OP_SIGMOID)
    return true;
  if (type == OP_TANH)
    return true;
  if (type == OP_ELU)
    return true;
  return false;
}

<<<<<<< HEAD
#ifdef DEADCODE
void ElementUnary::map_output_tensors(FFModel& model)
=======
void ElementUnary::create_weights(FFModel& model)
{
  // Do nothing
}

void ElementUnary::create_output_and_partition(FFModel& model)
>>>>>>> 6b7b74fd
{
  int dim = inputs[0].numDim;
  switch (dim) {
#define DIMFUNC(DIM) \
    case DIM: \
    { \
      task_is = model.get_or_create_task_is(DIM, name); \
      create_output_and_partition_with_dim<DIM>(model); \
      break; \
    }
    LEGION_FOREACH_N(DIMFUNC)
#undef DIMFUNC
    default:
    {
      // Unsupported dim for ElementWiseUnary operator
      assert(false);
    }
  }
}

template<int NDIM>
void ElementUnary::create_output_and_partition_with_dim(FFModel& model)
{
  // Retrive the task indexspace for the op
  task_is = IndexSpaceT<NDIM>(model.get_or_create_task_is(NDIM, name));
  Context ctx = model.config.lg_ctx;
  Runtime* runtime = model.config.lg_hlr;
  Rect<NDIM> part_rect = runtime->get_index_space_domain(ctx, task_is);
  int dims[NDIM];
  for (int i = 0; i < NDIM; i++)
    dims[i] = inputs[0].adim[NDIM-1-i];
  outputs[0] = model.create_tensor<NDIM>(dims, DT_FLOAT, this);
  outputs[0].owner_op = this;
  outputs[0].owner_idx = 0;
  Rect<NDIM> input_rect;
  input_rect = runtime->get_index_partition_color_space(
        ctx, inputs[0]->part.get_index_partition());
  if (input_rect == part_rect) {
    input_lps[0] = inputs[0]->part;
    input_grad_lps[0] = inputs[0]->part_grad;
  } else {
    model.create_disjoint_partition<NDIM>(
        inputs[0], IndexSpaceT<NDIM>(task_is), input_lps[0], input_grad_lps[0]);
  }
}
#endif

OpMeta* ElementUnary::init_task(const Task *task,
                                const std::vector<PhysicalRegion> &regions,
                                Context ctx, Runtime *runtime)
{
  assert(regions.size() == 2);
  assert(task->regions.size() == 2);
  ElementUnary* eu = (ElementUnary*) task->args;
  FFHandler handle = *((FFHandler*) task->local_args);
  ElementUnaryMeta* m = new ElementUnaryMeta(handle);
  m->op_type = eu->op_type;
  m->profiling = eu->profiling;
  if (use_cudnn(m->op_type))
  {
    cudnnActivationMode_t mode;
    switch (m->op_type) {
      case OP_SIGMOID:
        mode = CUDNN_ACTIVATION_SIGMOID;
        break;
      case OP_RELU:
        mode = CUDNN_ACTIVATION_RELU;
        break;
      case OP_TANH:
        mode = CUDNN_ACTIVATION_TANH;
        break;
      case OP_ELU:
        mode = CUDNN_ACTIVATION_ELU;
        break;
      default:
        assert(false);
    }
    checkCUDNN(cudnnSetActivationDescriptor(m->actiDesc, mode,
                                            CUDNN_PROPAGATE_NAN, 0.0));
    Domain input_domain = runtime->get_index_space_domain(
        ctx, task->regions[0].region.get_index_space());
    Domain output_domain = runtime->get_index_space_domain(
        ctx, task->regions[1].region.get_index_space());

    checkCUDNN(cudnnSetTensorDescriptorFromDomain(m->inputTensor, input_domain));
    checkCUDNN(cudnnSetTensorDescriptorFromDomain(m->outputTensor, output_domain));
  }
  return m;
}

void ElementUnary::init(const FFModel& ff)
{
  ArgumentMap argmap;
  Context ctx = ff.config.lg_ctx;
  Runtime* runtime = ff.config.lg_hlr;
  Domain domain = runtime->get_index_space_domain(ctx, task_is);
  switch (domain.get_dim()) {
#define DIMFUNC(DIM) \
    case DIM: \
    { \
      Rect<DIM> rect = domain; \
      ParallelConfig pc; \
      std::string pcname = name; \
      ff.config.find_parallel_config(DIM, pcname, pc); \
      int idx = 0; \
      for (PointInRectIterator<DIM> it(rect); it(); it++) { \
        FFHandler handle = ff.handlers[pc.device_ids[idx++]]; \
        argmap.set_point(*it, TaskArgument(&handle, sizeof(FFHandler))); \
      } \
      break; \
    }
    LEGION_FOREACH_N(DIMFUNC)
#undef DIMFUNC
    default:
      assert(false);
  }
  IndexLauncher init_launcher(ELEMENTUNARY_INIT_TASK_ID, task_is,
                              TaskArgument(this, sizeof(ElementUnary)), argmap,
                              Predicate::TRUE_PRED, false/*must*/, 0/*mapper_id*/,
                              FFConfig::get_hash_id(std::string(name)));
  init_launcher.add_region_requirement(
      RegionRequirement(input_lps[0], 0/*projection id*/,
                        READ_ONLY, EXCLUSIVE, inputs[0]->region));
  init_launcher.add_field(0, FID_DATA);
  init_launcher.add_region_requirement(
      RegionRequirement(outputs[0]->part, 0/*projection id*/,
                        WRITE_ONLY, EXCLUSIVE, outputs[0]->region));
  init_launcher.add_field(1, FID_DATA);
  FutureMap fm = runtime->execute_index_space(ctx, init_launcher);
  fm.wait_all_results();
  switch (domain.get_dim()) {
#define DIMFUNC(DIM) \
    case DIM: \
    { \
      Rect<DIM> rect = domain; \
      int idx = 0; \
      for (PointInRectIterator<DIM> it(rect); it(); it++) { \
        meta[idx++] = fm.get_result<OpMeta*>(*it); \
      } \
      break; \
    }
    LEGION_FOREACH_N(DIMFUNC)
#undef DIMFUNC
    default:
      assert(false);
  }
}

__global__
void elewise_unary_forward_kernel(coord_t volume,
                                  const float alpha,
                                  const float beta,
                                  OperatorType type,
                                  const float* in,
                                  float* out)
{
  CUDA_KERNEL_LOOP(i, volume)
  {
    switch (type) {
      case OP_EXP:
      {
        out[i] = alpha * exp(in[i]) + beta * out[i];
        break;
      }
      default:
        assert(false);
    }
  }
}

/*static*/
void ElementUnary::forward_kernel(const ElementUnaryMeta* m,
                                  const float* input_ptr,
                                  float* output_ptr,
                                  size_t num_elements)
{
  float alpha = 1.0f, beta = 0.0f;
  if (use_cudnn(m->op_type)) {
    checkCUDNN(cudnnActivationForward(m->handle.dnn, m->actiDesc,
        &alpha, m->inputTensor, input_ptr,
        &beta, m->outputTensor, output_ptr));
  } else {
    elewise_unary_forward_kernel<<<GET_BLOCKS(num_elements), CUDA_NUM_THREADS>>>(
        num_elements, alpha, beta, m->op_type, input_ptr, output_ptr);
  }
}

/*
  regions[0](I): input
  regions[1](O): output
*/
__host__
void ElementUnary::forward_task(const Task* task,
                                const std::vector<PhysicalRegion> &regions,
                                Context ctx, Runtime* runtime)
{
  assert(regions.size() == 2);
  assert(task->regions.size() == 2);
  //const ElementUnary* ele = (const ElementUnary*) task->args;
  const ElementUnaryMeta* m = *((ElementUnaryMeta**) task->local_args);
  Domain input_domain = runtime->get_index_space_domain(
    ctx, task->regions[0].region.get_index_space());
  Domain output_domain = runtime->get_index_space_domain(
    ctx, task->regions[1].region.get_index_space());
  assert(output_domain == input_domain);

  const float* input_ptr = helperGetTensorPointerRO<float>(
    regions[0], task->regions[0], FID_DATA, ctx, runtime);
  float* output_ptr = helperGetTensorPointerWO<float>(
    regions[1], task->regions[1], FID_DATA, ctx, runtime);

#ifndef DISABLE_LEGION_CUDA_HIJACK
  cudaStream_t stream;
  checkCUDA(cudaStreamCreate(&stream));
  checkCUDNN(cudnnSetStream(m->handle.dnn, stream));
#endif
  forward_kernel(m, input_ptr, output_ptr, output_domain.get_volume());
}

void ElementUnary::forward(const FFModel& ff)
{
  ArgumentMap argmap;
  Context ctx = ff.config.lg_ctx;
  Runtime* runtime = ff.config.lg_hlr;
  Domain domain = runtime->get_index_space_domain(ctx, task_is);
  switch (domain.get_dim()) {
#define DIMFUNC(DIM) \
    case DIM: \
    { \
      Rect<DIM> rect = domain; \
      int idx = 0; \
      for (PointInRectIterator<DIM> it(rect); it(); it++) { \
        OpMeta* mp = meta[idx++]; \
        argmap.set_point(*it, TaskArgument(&mp, sizeof(OpMeta*))); \
      } \
      break; \
    }
    LEGION_FOREACH_N(DIMFUNC)
#undef DIMFUNC
    default:
      assert(false);
  }
  IndexLauncher launcher(ELEMENTUNARY_FWD_TASK_ID, task_is,
                         TaskArgument(NULL, 0), argmap,
                         Predicate::TRUE_PRED, false/*must*/, 0/*mapper_id*/,
                         FFConfig::get_hash_id(std::string(name)));
  launcher.add_region_requirement(
    RegionRequirement(input_lps[0], 0/*projection id*/,
      READ_ONLY, EXCLUSIVE, inputs[0]->region));
  launcher.add_field(0, FID_DATA);
  launcher.add_region_requirement(
    RegionRequirement(outputs[0]->part, 0/*projection id*/,
      WRITE_ONLY, EXCLUSIVE, outputs[0]->region));
  launcher.add_field(1, FID_DATA);
  runtime->execute_index_space(ctx, launcher);
}

__global__
void elewise_unary_backward_kernel(coord_t volume,
                                   const float alpha,
                                   const float beta,
                                   OperatorType type,
                                   const float* output_grad,
                                   const float* input,
                                   float* input_grad)
{
  CUDA_KERNEL_LOOP(i, volume)
  {
    switch (type) {
      case OP_EXP:
      {
        //TODO: change to use output instead of recomputing
        input_grad[i] = alpha * output_grad[i] * exp(input[i]) + beta * input_grad[i];
        break;
      }
      default:
        assert(false);
    }
  }
}

/*static*/
void ElementUnary::backward_kernel(const ElementUnaryMeta* m,
                                   const float* input_ptr,
                                   float* input_grad_ptr,
                                   const float* output_ptr,
                                   const float* output_grad_ptr,
                                   size_t num_elements)
{
  float alpha = 1.0f;
  if (use_cudnn(m->op_type)) {
    checkCUDNN(cudnnActivationBackward(m->handle.dnn, m->actiDesc,
        &alpha, m->outputTensor, output_ptr, m->outputTensor, output_grad_ptr,
        m->inputTensor, input_ptr, &alpha, m->inputTensor, input_grad_ptr));
  } else {
    elewise_unary_backward_kernel<<<GET_BLOCKS(num_elements), CUDA_NUM_THREADS>>>(
        num_elements, alpha, alpha, m->op_type, output_grad_ptr, input_ptr, input_grad_ptr);
  }
}

/*
  regions[0](I): input
  regions[1](I/O): input_grad
  regions[2](I): output
  regions[3](I): output_grad
*/
__host__
void ElementUnary::backward_task(const Task* task,
                                 const std::vector<PhysicalRegion> &regions,
                                 Context ctx, Runtime* runtime)
{
  assert(regions.size() == 4);
  assert(task->regions.size() == 4);
  //const ElementUnary* ele = (const ElementUnary*) task->args;
  const ElementUnaryMeta* m = *((ElementUnaryMeta**) task->local_args);
  Domain input_domain = runtime->get_index_space_domain(
    ctx, task->regions[0].region.get_index_space());
  Domain input_grad_domain = runtime->get_index_space_domain(
    ctx, task->regions[1].region.get_index_space());
  Domain output_domain = runtime->get_index_space_domain(
    ctx, task->regions[2].region.get_index_space());
  Domain output_grad_domain = runtime->get_index_space_domain(
    ctx, task->regions[3].region.get_index_space());
  assert(output_grad_domain == input_domain);
  assert(output_grad_domain == output_domain);
  assert(output_grad_domain == input_grad_domain);

  const float* input_ptr = helperGetTensorPointerRO<float>(
    regions[0], task->regions[0], FID_DATA, ctx, runtime);
  float* input_grad_ptr = helperGetTensorPointerRW<float>(
    regions[1], task->regions[1], FID_DATA, ctx, runtime);
  const float* output_ptr = helperGetTensorPointerRO<float>(
    regions[2], task->regions[2], FID_DATA, ctx, runtime);
  const float* output_grad_ptr = helperGetTensorPointerRO<float>(
    regions[3], task->regions[3], FID_DATA, ctx, runtime);
#ifndef DISABLE_LEGION_CUDA_HIJACK
  cudaStream_t stream;
  checkCUDA(cudaStreamCreate(&stream));
  checkCUDNN(cudnnSetStream(m->handle.dnn, stream));
#endif
  backward_kernel(m, input_ptr, input_grad_ptr, output_ptr, output_grad_ptr, input_domain.get_volume());
}

void ElementUnary::backward(const FFModel& ff)
{
  ArgumentMap argmap;
  Context ctx = ff.config.lg_ctx;
  Runtime* runtime = ff.config.lg_hlr;
  Domain domain = runtime->get_index_space_domain(ctx, task_is);
  switch (domain.get_dim()) {
#define DIMFUNC(DIM) \
    case DIM: \
    { \
      Rect<DIM> rect = domain; \
      int idx = 0; \
      for (PointInRectIterator<DIM> it(rect); it(); it++) { \
        OpMeta* mp = meta[idx++]; \
        argmap.set_point(*it, TaskArgument(&mp, sizeof(OpMeta*))); \
      } \
      break; \
    }
    LEGION_FOREACH_N(DIMFUNC)
#undef DIMFUNC
    default:
      assert(false);
  }

  IndexLauncher launcher(ELEMENTUNARY_BWD_TASK_ID, task_is,
                         TaskArgument(NULL, 0), argmap,
                         Predicate::TRUE_PRED, false/*must*/, 0/*mapper_id*/,
                         FFConfig::get_hash_id(std::string(name)));
  // regions[0](I): input
  launcher.add_region_requirement(
    RegionRequirement(input_lps[0], 0/*projection id*/,
                      READ_ONLY, EXCLUSIVE, inputs[0]->region));
  launcher.add_field(0, FID_DATA);
  // regions[1](I/O): input_grad
  launcher.add_region_requirement(
    RegionRequirement(input_grad_lps[0], 0/*projection id*/,
                      READ_WRITE, EXCLUSIVE, inputs[0]->region_grad));
  launcher.add_field(1, FID_DATA);
  // regions[2](I): output_grad
  launcher.add_region_requirement(
    RegionRequirement(outputs[0]->part, 0/*projection id*/,
                      READ_ONLY, EXCLUSIVE, outputs[0]->region));
  launcher.add_field(2, FID_DATA);
  // regions[3](I): output_grad
  launcher.add_region_requirement(
    RegionRequirement(outputs[0]->part_grad, 0/*projection id*/,
                      READ_ONLY, EXCLUSIVE, outputs[0]->region_grad));
  launcher.add_field(3, FID_DATA);
  runtime->execute_index_space(ctx, launcher);
}

ElementUnaryMeta::ElementUnaryMeta(FFHandler handler)
: OpMeta(handler)
{
  checkCUDNN(cudnnCreateTensorDescriptor(&inputTensor));
  checkCUDNN(cudnnCreateTensorDescriptor(&outputTensor));
  checkCUDNN(cudnnCreateActivationDescriptor(&actiDesc));
}

bool ElementUnary::measure_operator_cost(Simulator* sim,
                                         const ParallelConfig& pc,
                                         CostMetrics& cost_metrics)
{
  TensorBase sub_output, sub_input;
  if (!outputs[0]->get_output_sub_tensor(pc, sub_output, op_type))
    return false;
  if (!inputs[0]->get_input_sub_tensor(pc, sub_input, op_type))
    return false;
  ElementUnaryMeta* m = sim->ele_unary_meta;
  m->op_type = op_type;
  if (use_cudnn(m->op_type))
  {
    cudnnActivationMode_t mode;
    switch (op_type) {
      case OP_SIGMOID:
        mode = CUDNN_ACTIVATION_SIGMOID;
        break;
      case OP_RELU:
        mode = CUDNN_ACTIVATION_RELU;
        break;
      case OP_TANH:
        mode = CUDNN_ACTIVATION_TANH;
        break;
      case OP_ELU:
        mode = CUDNN_ACTIVATION_ELU;
        break;
      default:
        assert(false);
    }
    checkCUDNN(cudnnSetActivationDescriptor(m->actiDesc, mode,
                                            CUDNN_PROPAGATE_NAN, 0.0));
    Domain input_domain, output_domain;
    input_domain.dim = sub_input.numDim;
    for (int i = 0; i < sub_input.numDim; i++) {
      input_domain.rect_data[i] = 0;
      input_domain.rect_data[i+input_domain.dim] = sub_input.adim[i]-1;
    }
    output_domain.dim = sub_output.numDim;
    for (int i = 0; i < sub_output.numDim; i++) {
      output_domain.rect_data[i] = 0;
      output_domain.rect_data[i+input_domain.dim] = sub_output.adim[i]-1;
    }
    checkCUDNN(cudnnSetTensorDescriptorFromDomain(m->inputTensor, input_domain));
    checkCUDNN(cudnnSetTensorDescriptorFromDomain(m->outputTensor, output_domain));
  }
  sim->free_all();
  float* input_ptr = (float*)sim->allocate(sub_input.get_volume(), DT_FLOAT);
  assert(input_ptr != NULL);
  float* output_ptr = (float*)sim->allocate(sub_output.get_volume(), DT_FLOAT);
  assert(output_ptr != NULL);

  std::function<void()> forward, backward;
  forward = [&] {
    forward_kernel(m, input_ptr, output_ptr, sub_output.get_volume());
  };
  if (sim->computationMode == COMP_MODE_TRAINING) {
    float* input_grad_ptr = (float*)sim->allocate(sub_input.get_volume(), DT_FLOAT);
    assert(input_grad_ptr != NULL);
    float* output_grad_ptr = (float*)sim->allocate(sub_output.get_volume(), DT_FLOAT);
    assert(output_grad_ptr != NULL);
    backward = [&] {
      backward_kernel(m, input_ptr, input_grad_ptr, output_ptr, output_grad_ptr,
          sub_output.get_volume());
    };
  }

  inner_measure_operator_cost(sim, forward, backward, cost_metrics);

  if (sim->computationMode == COMP_MODE_TRAINING) {
    printf("[Measure Elewise Unary] name(%s) num_elements(%zu) forward_time(%.4lf) backward_time(%.4lf)\n",
        name, sub_output.get_volume(),
        cost_metrics.forward_time,
        cost_metrics.backward_time);
  } else {
    printf("[Measure Elewise Unary] name(%s) num_elements(%zu) forward_time(%.4lf)\n",
        name, sub_output.get_volume(),
        cost_metrics.forward_time);
  }
  return true;
}<|MERGE_RESOLUTION|>--- conflicted
+++ resolved
@@ -79,17 +79,8 @@
   return false;
 }
 
-<<<<<<< HEAD
 #ifdef DEADCODE
 void ElementUnary::map_output_tensors(FFModel& model)
-=======
-void ElementUnary::create_weights(FFModel& model)
-{
-  // Do nothing
-}
-
-void ElementUnary::create_output_and_partition(FFModel& model)
->>>>>>> 6b7b74fd
 {
   int dim = inputs[0].numDim;
   switch (dim) {
