--- conflicted
+++ resolved
@@ -302,14 +302,11 @@
 	out[i] = in[i];
 	break;
       }
-<<<<<<< HEAD
       case OP_SCALAR_MULTIPLY:
       {
 	out[i] = in[i] * scalar;
 	break;
       }
-=======
->>>>>>> 2119b472
       case OP_GELU:
       {
 	out[i] = in[i] * 0.5 * erfc(-in[i]*M_SQRT1_2);
