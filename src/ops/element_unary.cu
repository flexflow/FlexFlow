--- conflicted
+++ resolved
@@ -80,26 +80,22 @@
   return this->unary(OP_SCALAR_MULTIPLY, x, inplace, name, scalar);
 }
 
-<<<<<<< HEAD
+Tensor FFModel::scalar_add(const Tensor x,const float scalar ,bool inplace, const char *name)
+{
+  return this->unary(OP_SCALAR_ADD, x, inplace, name, scalar);
+}
+
+Tensor FFModel::scalar_sub(const Tensor x,const float scalar ,bool inplace, const char *name)
+{
+  return this->unary(OP_SCALAR_SUB, x, inplace, name, scalar);
+}
+
+Tensor FFModel::scalar_truediv(const Tensor x,const float scalar ,bool inplace, const char *name)
+{
+  return this->unary(OP_SCALAR_TRUE_DIV, x, inplace, name, scalar);
+}
+
 Tensor FFModel::relu(const Tensor x, bool inplace, const char *name)
-=======
-Tensor FFModel::scalar_add(const Tensor& x,const float scalar ,bool inplace, const char *name)
-{
-  return this->unary(OP_SCALAR_ADD, x, inplace, name, scalar);
-}
-
-Tensor FFModel::scalar_sub(const Tensor& x,const float scalar ,bool inplace, const char *name)
-{
-  return this->unary(OP_SCALAR_SUB, x, inplace, name, scalar);
-}
-
-Tensor FFModel::scalar_truediv(const Tensor& x,const float scalar ,bool inplace, const char *name)
-{
-  return this->unary(OP_SCALAR_TRUE_DIV, x, inplace, name, scalar);
-}
-
-Tensor FFModel::relu(const Tensor& x, bool inplace, const char *name)
->>>>>>> a87ad5fa
 {
   return this->unary(OP_RELU, x, inplace, name);
 }
