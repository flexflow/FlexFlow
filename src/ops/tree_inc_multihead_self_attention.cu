/* Copyright 2023 CMU, Facebook, LANL, MIT, NVIDIA, and Stanford (alphabetical)
 *
 * Licensed under the Apache License, Version 2.0 (the "License");
 * you may not use this file except in compliance with the License.
 * You may obtain a copy of the License at
 *
 *     http://www.apache.org/licenses/LICENSE-2.0
 *
 * Unless required by applicable law or agreed to in writing, software
 * distributed under the License is distributed on an "AS IS" BASIS,
 * WITHOUT WARRANTIES OR CONDITIONS OF ANY KIND, either express or implied.
 * See the License for the specific language governing permissions and
 * limitations under the License.
 */
#if defined(FF_USE_CUDA) || defined(FF_USE_HIP_CUDA)
#include "cuComplex.h"
#endif
#include "flexflow/ffconst_utils.h"
#include "flexflow/ops/kernels/inc_multihead_self_attention_kernels.h"
#include "flexflow/ops/tree_inc_multihead_self_attention.h"
#include "flexflow/utils/cuda_helper.h"

namespace FlexFlow {

// declare Legion names
using Legion::coord_t;
using Legion::Memory;

using namespace Kernels::IncMultiHeadAttention;

namespace Kernels {
namespace TreeIncMultiHeadAttention {

template <typename DT>
__global__ void commit_tokens_kernel(
    DT const *devQKVProjArray,
    DT *kCache_ptr,
    DT *vCache_ptr,
    TreeVerifyBatchConfig::CommittedTokensInfo const *committedTokenInfos,
    int qProjSize,
    int kProjSize,
    int vProjSize,
    int num_tokens_to_commit,
    int num_active_tokens_in_last_batch,
    int max_seq_len,
    int hidden_size) {

  CUDA_KERNEL_LOOP(i, num_tokens_to_commit * hidden_size * 2) {

    int token_pos = i / (hidden_size * KV_WEIGHT_NUM);
    int token_idx_in_last_batch = committedTokenInfos[token_pos].token_index;
    int offset = i % hidden_size;
    assert(token_idx_in_last_batch < num_active_tokens_in_last_batch);

    size_t val_idx = token_idx_in_last_batch * QKV_WEIGHT_NUM * hidden_size +
                     hidden_size + offset;

    DT kVal = devQKVProjArray[val_idx];
    DT vVal = devQKVProjArray[val_idx + hidden_size];

    int const req_id = committedTokenInfos[token_pos].request_index;
    int const tok_id = committedTokenInfos[token_pos].token_depth;

    kCache_ptr[req_id * (hidden_size * max_seq_len) + tok_id * hidden_size +
               offset] = kVal;
    vCache_ptr[req_id * (hidden_size * max_seq_len) + tok_id * hidden_size +
               offset] = vVal;
  }
}

template <typename DT>
void commit_tokens(TreeIncMultiHeadSelfAttentionMeta const *m,
                   TreeVerifyBatchConfig const *bc,
                   cudaStream_t stream) {
  int num_tokens_to_commit = bc->num_tokens_to_commit;
  if (num_tokens_to_commit > 0) {
    int parallelism = m->hidden_size * KV_WEIGHT_NUM * num_tokens_to_commit;
    commit_tokens_kernel<<<GET_BLOCKS(parallelism),
                           min(CUDA_NUM_THREADS, parallelism),
                           0,
                           stream>>>(
        static_cast<DT *>(m->devQKVProjArray),
        static_cast<DT *>(m->keyCache),
        static_cast<DT *>(m->valueCache),
        m->committed_token_infos,
        m->qProjSize,
        m->kProjSize,
        m->vProjSize,
        num_tokens_to_commit,
        m->num_active_infr_tokens, // number of active tokens in previous batch
        BatchConfig::max_sequence_length(),
        m->hidden_size);
  }
}

template <typename DT>
__global__ void update_tree_branch_kv_cache(
    DT const *devQKVProjArray,
    DT *kCache_ptr,
    DT *vCache_ptr,
    TreeVerifyBatchConfig::PerTokenInfo const *tokenInfos,
    int qProjSize,
    int kProjSize,
    int vProjSize,
    int num_tokens_in_branch,
    int processed_tokens_in_batch,
    int total_tokens_in_batch,
    int max_seq_len,
    int hidden_size) {
  CUDA_KERNEL_LOOP(i, num_tokens_in_branch * hidden_size * 2) {

    int token_idx = i / (hidden_size * KV_WEIGHT_NUM);
    int offset = i % hidden_size;

    token_idx += processed_tokens_in_batch; // get index in the whole batch
    size_t val_idx =
        token_idx * QKV_WEIGHT_NUM * hidden_size + hidden_size + offset;

    DT kVal = devQKVProjArray[val_idx];
    DT vVal = devQKVProjArray[val_idx + hidden_size];

    int const req_id = tokenInfos[token_idx].request_index;
    int const tok_id = tokenInfos[token_idx].abs_depth_in_request;
    kCache_ptr[req_id * (hidden_size * max_seq_len) + tok_id * hidden_size +
               offset] = kVal;
    vCache_ptr[req_id * (hidden_size * max_seq_len) + tok_id * hidden_size +
               offset] = vVal;
  }
}

template <typename DT>
__global__ void tree_fill_entries_above_diagonal(DT *matrix,
                                                 size_t new_tokens,
                                                 size_t total_tokens_in_request,
                                                 size_t num_q_heads,
                                                 DT value) {
  CUDA_KERNEL_LOOP(i, new_tokens * total_tokens_in_request * num_q_heads) {
    // size_t head_idx = i / (new_tokens * total_tokens_in_request);
    size_t src_idx = (i / new_tokens) % total_tokens_in_request;
    size_t dst_idx = i % new_tokens + total_tokens_in_request - new_tokens;
    // Casual Mask
    if (src_idx > dst_idx) {
      matrix[i] = value;
    }
  }
}

template <typename DT>
void compute_attention_kernel(TreeIncMultiHeadSelfAttentionMeta const *m,
                              TreeVerifyBatchConfig const *bc,
                              int shard_id,
                              DT *output_ptr,
                              DT const *bias_ptr,
                              DT const *weight_ptr,
                              cudaStream_t stream) {
  checkCUDA(cublasSetStream(m->handle.blas, stream));
  checkCUDNN(cudnnSetStream(m->handle.dnn, stream));
  cudaDataType_t cublas_data_type = ff_to_cuda_datatype(m->output_type[0]);
  cudnnDataType_t cudnn_data_type = ff_to_cudnn_datatype(m->output_type[0]);
  assert(data_type_size(m->output_type[0]) == sizeof(DT));
<<<<<<< HEAD
#if defined(CUDA_VERSION) && (CUDA_VERSION < 11000)
  cudaDataType_t compute_type = cublas_data_type;
#else
  // For best performance, set the default cublas compute type to
  // CUBLAS_COMPUTE_16F for half precision and to
  // CUBLAS_COMPUTE_32F_FAST_16F for full precision
  cublasComputeType_t compute_type = CUBLAS_COMPUTE_16F;
  if (m->output_type[0] == DT_FLOAT) {
    compute_type = CUBLAS_COMPUTE_32F_FAST_16F;
  }
=======
#if CUDA_VERSION >= 11000
  // TODO: currently set the default to CUBLAS_COMPUTE_16F for best performance
  cublasComputeType_t compute_type = CUBLAS_COMPUTE_16F;
#else
  cudaDataType_t compute_type = cublas_data_type;
>>>>>>> bf78ea47
#endif
  // int num_requests = bc->num_active_requests();
  int processed_tokens_in_batch = 0;
  // int qkv_block_size =
  //     (m->qProjSize + m->kProjSize + m->vProjSize) * bc->num_active_tokens();
  int q_block_size = m->qProjSize;
  int kt_block_size = m->kProjSize;
  int kt_req_block_size =
      kt_block_size * m->num_q_heads * BatchConfig::max_sequence_length();
  int vt_block_size = m->vProjSize;
  int vt_req_block_size =
      vt_block_size * m->num_q_heads * BatchConfig::max_sequence_length();
  assert(m->qProjSize == m->kProjSize);

  for (int i = 0; i < bc->max_requests_per_batch(); i++) {
    if (bc->request_completed[i]) {
      continue;
    }
    assert(processed_tokens_in_batch ==
           bc->requestsInfo[i].first_token_offset_in_batch);
    int last_token_idx_of_the_request =
        processed_tokens_in_batch + bc->requestsInfo[i].num_tokens_in_batch - 1;
    while (processed_tokens_in_batch <= last_token_idx_of_the_request) {
      int num_new_tokens = 1;
      int j = processed_tokens_in_batch;
      while ((j + 1 <= last_token_idx_of_the_request) &&
             (bc->tokensInfo[j].abs_depth_in_request + 1 ==
              bc->tokensInfo[j + 1].abs_depth_in_request)) {
        j++;
        num_new_tokens++;
      }

      int total_tokens_in_request = bc->tokensInfo[j].abs_depth_in_request + 1;
      assert(num_new_tokens >= 1 && total_tokens_in_request >= num_new_tokens);
      {
        // update K-V cache
        int parallelism = m->hidden_size * KV_WEIGHT_NUM * num_new_tokens;
        update_tree_branch_kv_cache<<<GET_BLOCKS(parallelism),
                                      min(CUDA_NUM_THREADS, parallelism),
                                      0,
                                      stream>>>(
            static_cast<DT *>(m->devQKVProjArray),
            static_cast<DT *>(m->keyCache),
            static_cast<DT *>(m->valueCache),
            m->token_infos,
            m->qProjSize,
            m->kProjSize,
            m->vProjSize,
            num_new_tokens,            // num_tokens_in_branch
            processed_tokens_in_batch, // num_processed_tokens_in_batch
            m->num_active_infr_tokens, // total_tokens_in_batch
            BatchConfig::max_sequence_length(),
            m->hidden_size);
      }

      // bc->token_last_available_idx[i] + 1;
      // Compute (QK^T/sqrt(d_k))
      int m_ = num_new_tokens;
      int n = total_tokens_in_request;
      int k = m->qProjSize;
      int lda = k * m->num_q_heads * QKV_WEIGHT_NUM, ldb = k * m->num_q_heads,
          ldc = m_;
      int strideA = q_block_size;
      int strideB = kt_block_size;
      int strideC = num_new_tokens * total_tokens_in_request;

      // a flag of using this scaling alpha
      DT alpha = 1.0f, beta = 0.0f;
      if (*m->qk_prod_scaling) {
        alpha = static_cast<DT>(1.0f / sqrt(m->kProjSize));
      }
      // To get A, skip over Q entries from previous requests (same head)
      DT const *A = static_cast<DT *>(m->devQKVProjArray) +
                    processed_tokens_in_batch * m->qProjSize * m->num_q_heads *
                        QKV_WEIGHT_NUM;
      // To get B, skip over K entries from previous requests (all heads +
      // padding)
      DT const *B = static_cast<DT *>(m->keyCache) + i * kt_req_block_size;
      // To get C, skip over QK^T products from previous requests
      DT *C = static_cast<DT *>(m->qk_prods);

      checkCUDA(cublasGemmStridedBatchedEx(m->handle.blas,
                                           CUBLAS_OP_T,
                                           CUBLAS_OP_N,
                                           m_,
                                           n,
                                           k,
                                           &alpha,
                                           A,
                                           cublas_data_type,
                                           lda,
                                           strideA,
                                           B,
                                           cublas_data_type,
                                           ldb,
                                           strideB,
                                           &beta,
                                           C,
                                           cublas_data_type,
                                           ldc,
                                           strideC,
                                           m->num_q_heads,
                                           compute_type,
                                           CUBLAS_GEMM_DEFAULT_TENSOR_OP));
      // add alibi position bias to qk production
      // add alibi position bias to qk production
      if (*m->position_bias) {
        size_t parallelism =
            m->num_q_heads * total_tokens_in_request * num_new_tokens;
        apply_position_bias_qkprd<<<GET_BLOCKS(parallelism),
                                    min((size_t)CUDA_NUM_THREADS, parallelism),
                                    0,
                                    stream>>>(C,
                                              num_new_tokens,
                                              total_tokens_in_request,
                                              m->num_q_heads,
                                              m->global_num_q_heads,
                                              shard_id);
      }

      // Fill all elements above diagonal in qk prods with -inf to force
      // causal attention.
      assert(num_new_tokens <= total_tokens_in_request);
      if (num_new_tokens > 1) {
        size_t parallelism =
            m->num_q_heads * num_new_tokens * total_tokens_in_request;
        tree_fill_entries_above_diagonal<<<GET_BLOCKS(parallelism),
                                           min((size_t)CUDA_NUM_THREADS,
                                               parallelism),
                                           0,
                                           stream>>>(
            C,
            num_new_tokens,
            total_tokens_in_request,
            m->num_q_heads,
            static_cast<DT>(-INFINITY));
      }
      // Compute Softmax(QK^T/sqrt(d_k))
      // Before modifying the parameters below, make sure to read the following
      // description of the CUDNN_TENSOR_NCHW tensor layout, from
      // https://docs.nvidia.com/deeplearning/cudnn/api/index.html#cudnnTensorFormat_t:
      // This tensor format specifies that the data is laid out in the following
      // order: batch size, feature maps, rows, columns. The strides are
      // implicitly defined in such a way that the data are contiguous in memory
      // with no padding between images, feature maps, rows, and columns; the
      // columns are the inner dimension and the images are the outermost
      // dimension.
      int n_param = m->num_q_heads;
      int c_param = total_tokens_in_request;
      int h_param = 1;
      int w_param = num_new_tokens;
      checkCUDNN(cudnnSetTensor4dDescriptor(m->qk_tensor,
                                            CUDNN_TENSOR_NCHW,
                                            cudnn_data_type,
                                            n_param,
                                            c_param,
                                            h_param,
                                            w_param));
      float softmax_alpha = 1.0f, softmax_beta = 0.0f;
      DT *C_softmax = static_cast<DT *>(m->qk_prods_softmax);
      // The softmax operation below is executed according to the
      // CUDNN_SOFTMAX_MODE_CHANNEL, which is also described in the docs: The
      // softmax operation is computed per spatial location (H,W) per image (N)
      // across dimension C.
      checkCUDNN(cudnnSoftmaxForward(m->handle.dnn,
                                     CUDNN_SOFTMAX_ACCURATE,
                                     CUDNN_SOFTMAX_MODE_CHANNEL,
                                     &softmax_alpha,
                                     m->qk_tensor,
                                     C,
                                     &softmax_beta,
                                     m->qk_tensor,
                                     C_softmax));
      // Matmul softmax(QK^T/sqrt(d_k)) by V
      alpha = 1.0f, beta = 0.0f;
      m_ = m->vProjSize;
      n = num_new_tokens;
      k = total_tokens_in_request;
      lda = m_ * m->num_q_heads, ldb = n, ldc = m_ * m->num_q_heads;
      strideA = vt_block_size;
      strideB = num_new_tokens * total_tokens_in_request;
      strideC = m->vProjSize;
      // To get A, skip over V^T entries from previous requests (all heads +
      // padding)
      A = static_cast<DT *>(m->valueCache) + i * vt_req_block_size;
      // To get B, skip over softmax(QK^T/sqrt(d_k)) entries from previous
      // requests (all heads)
      B = C_softmax;
      // To get C, skip over softmax(QK^T/sqrt(d_k))V products from previous
      // requests
      C = static_cast<DT *>(m->attn_heads) +
          processed_tokens_in_batch * m->num_q_heads * m->vProjSize;
      checkCUDA(cublasGemmStridedBatchedEx(m->handle.blas,
                                           CUBLAS_OP_N,
                                           CUBLAS_OP_T,
                                           m_,
                                           n,
                                           k,
                                           &alpha,
                                           A,
                                           cublas_data_type,
                                           lda,
                                           strideA,
                                           B,
                                           cublas_data_type,
                                           ldb,
                                           strideB,
                                           &beta,
                                           C,
                                           cublas_data_type,
                                           ldc,
                                           strideC,
                                           m->num_q_heads,
                                           compute_type,
                                           CUBLAS_GEMM_DEFAULT_TENSOR_OP));
      processed_tokens_in_batch += num_new_tokens;
    }
    // Before moving to the next request
    // check that we have finished all tokens of the request
    assert(last_token_idx_of_the_request + 1 == processed_tokens_in_batch);
  }
  // Project to output, save result directly on output tensor
  DT alpha = 1.0f, beta = 0.0f;
  int m_ = m->oProjSize;
  int k = m->vProjSize * m->num_q_heads;
  int n = processed_tokens_in_batch;
  int lda = k, ldb = k, ldc = m_;
  DT const *A = weight_ptr + m->qSize * (m->qProjSize * m->num_q_heads +
                                         m->kProjSize * m->num_q_heads +
                                         m->vProjSize * m->num_q_heads);
  DT const *B = static_cast<DT *>(m->attn_heads);
  DT *C = static_cast<DT *>(output_ptr);

  checkCUDA(cublasGemmEx(m->handle.blas,
                         CUBLAS_OP_T,
                         CUBLAS_OP_N,
                         m_,
                         n,
                         k,
                         &alpha,
                         A,
                         cublas_data_type,
                         lda,
                         B,
                         cublas_data_type,
                         ldb,
                         &beta,
                         C,
                         cublas_data_type,
                         ldc,
                         compute_type,
                         CUBLAS_GEMM_DEFAULT_TENSOR_OP));
  if (*m->final_bias && shard_id == 0) {
    int parallelism = m->oProjSize * processed_tokens_in_batch;
    int qkv_weight_size = m->qProjSize * m->global_num_q_heads +
                          m->kProjSize * m->global_num_q_heads +
                          m->vProjSize * m->global_num_q_heads;
    apply_proj_bias_w<<<GET_BLOCKS(parallelism),
                        min(CUDA_NUM_THREADS, parallelism),
                        0,
                        stream>>>(output_ptr,
                                  bias_ptr,
                                  processed_tokens_in_batch,
                                  qkv_weight_size,
                                  m->oProjSize);
  }

  assert(processed_tokens_in_batch == bc->num_active_infr_tokens());
}

template <typename DT>
void inference_kernel(TreeIncMultiHeadSelfAttentionMeta *m,
                      TreeVerifyBatchConfig const *bc,
                      int shard_id,
                      DT const *input_ptr,
                      DT const *weight_ptr,
                      DT *output_ptr,
                      DT const *bias_ptr,
                      cudaStream_t stream) {
  // additional processing for weight uploading
  if (m->handle.offload_reserve_space != nullptr) {
    // Note that we update weight_ptr and bias_ptr when uploading weight and
    // bias
    cudaMemcpyAsync(m->weight_ptr,
                    weight_ptr,
                    m->weightSize,
                    cudaMemcpyHostToDevice,
                    stream);
    weight_ptr = static_cast<DT *>(m->weight_ptr);
    if (m->biasSize > 0) {
      cudaMemcpyAsync(
          m->bias_ptr, bias_ptr, m->biasSize, cudaMemcpyHostToDevice, stream);
      bias_ptr = static_cast<DT *>(m->bias_ptr);
    }
  }
  // copy committed tokens info to GPU for the commit_tokens kernel
  // Note that m->num_active_infr_tokens stores the number of active
  // tokens in the previous batch, which is needed for committing
  // keys/values to the key-value cache
  cudaMemcpyAsync(m->committed_token_infos,
                  &(bc->committed_tokens),
                  bc->num_tokens_to_commit *
                      sizeof(TreeVerifyBatchConfig::CommittedTokensInfo),
                  cudaMemcpyHostToDevice,
                  stream);
  commit_tokens<DT>(m, bc, stream);

  // After commit we update m->num_active_infr_tokens to be the number of active
  // tokens for the current batch
  m->num_active_infr_tokens = bc->num_active_infr_tokens();

  // here because we need postion info in infernece 1
  if (m->offload && m->biasSize > 0) {
    cudaMemcpyAsync(
        m->bias_ptr, bias_ptr, m->biasSize, cudaMemcpyHostToDevice, stream);
    bias_ptr = static_cast<DT *>(m->bias_ptr);
  }
  cudaMemcpyAsync(m->token_infos,
                  &(bc->tokensInfo),
                  bc->num_active_tokens() *
                      sizeof(TreeVerifyBatchConfig::PerTokenInfo),
                  cudaMemcpyHostToDevice,
                  stream);
  // phase 1: Implement kernel to compute KQV for input tokens
  compute_qkv_kernel(m,
                     bc,
                     shard_id,
                     input_ptr,
                     weight_ptr,
                     static_cast<DT *>(m->devQKVProjArray),
                     bias_ptr,
                     stream);

  // phase 2: No need to update key/val cache
  // IncMultiHeadSelfAttention::update_kv_cache_kernel(
  //    m, bc, stream);

  // phase 3: Compute attention score
  // 3 kernels for pahse 3: matmul1 - softmax - matmal2
  compute_attention_kernel(
      m, bc, shard_id, output_ptr, bias_ptr, weight_ptr, stream);
}

} // namespace TreeIncMultiHeadAttention
} // namespace Kernels

/*static*/
void TreeIncMultiHeadSelfAttention::inference_kernel_wrapper(
    TreeIncMultiHeadSelfAttentionMeta *m,
    TreeVerifyBatchConfig const *bc,
    int shard_id,
    GenericTensorAccessorR const &input,
    GenericTensorAccessorR const &weight,
    GenericTensorAccessorW const &output,
    GenericTensorAccessorR const &bias) {
  cudaStream_t stream;
  checkCUDA(get_legion_stream(&stream));
  bool use_bias = *m->qkv_bias || *m->final_bias;

  cudaEvent_t t_start, t_end;
  if (m->profiling) {
    cudaEventCreate(&t_start);
    cudaEventCreate(&t_end);
    cudaEventRecord(t_start, stream);
  }

  // assert(input.data_type == weight.data_type);
  assert(input.data_type == output.data_type);
  if (use_bias) {
    assert(input.data_type == bias.data_type);
  }

  if (input.data_type == DT_HALF) {
    if (m->offload) {
      pre_build_weight_kernel<half>(m, weight, input.data_type, stream);
    }

    half const *bias_ptr =
        use_bias ? bias.get_half_ptr() : static_cast<half const *>(nullptr);
    Kernels::TreeIncMultiHeadAttention::inference_kernel(
        m,
        bc,
        shard_id,
        input.get_half_ptr(),
        m->offload ? static_cast<half *>(m->weight_ptr) : weight.get_half_ptr(),
        output.get_half_ptr(),
        bias_ptr,
        stream);
  } else if (input.data_type == DT_FLOAT) {
    if (m->offload) {
      pre_build_weight_kernel<float>(m, weight, input.data_type, stream);
    }
    float const *bias_ptr =
        use_bias ? bias.get_float_ptr() : static_cast<float const *>(nullptr);
    Kernels::TreeIncMultiHeadAttention::inference_kernel(
        m,
        bc,
        shard_id,
        input.get_float_ptr(),
        m->offload ? static_cast<float *>(m->weight_ptr)
                   : weight.get_float_ptr(),
        output.get_float_ptr(),
        bias_ptr,
        stream);
  } else {
    assert(false && "Unspported data type");
  }

  if (m->profiling) {
    cudaEventRecord(t_end, stream);
    checkCUDA(cudaEventSynchronize(t_end));
    float elapsed = 0;
    checkCUDA(cudaEventElapsedTime(&elapsed, t_start, t_end));
    cudaEventDestroy(t_start);
    cudaEventDestroy(t_end);
    printf("TreeIncMultiHeadSelfAttention forward time = %.2fms\n", elapsed);
    // print_tensor<3, float>(acc_query.ptr, acc_query.rect,
    // "[Attention:forward:query]"); print_tensor<3, float>(acc_output.ptr,
    // acc_output.rect, "[Attention:forward:output]");
  }
}

TreeIncMultiHeadSelfAttentionMeta::TreeIncMultiHeadSelfAttentionMeta(
    FFHandler handler,
    TreeIncMultiHeadSelfAttention const *attn,
    GenericTensorAccessorR const &weight,
    MemoryAllocator &gpu_mem_allocator,
    int num_samples,
    int _num_q_heads,
    int _num_kv_heads)
    : IncMultiHeadSelfAttentionMeta(handler,
                                    TREE_VERIFY_MODE,
                                    attn,
                                    attn->qSize,
                                    attn->kSize,
                                    attn->vSize,
                                    attn->qProjSize,
                                    attn->kProjSize,
                                    attn->vProjSize,
                                    attn->oProjSize,
                                    attn->apply_rotary_embedding,
                                    attn->qkv_bias,
                                    attn->scaling_query,
                                    attn->qk_prod_scaling,
                                    attn->position_bias,
                                    attn->final_bias,
                                    attn->scaling_factor,
                                    weight,
                                    gpu_mem_allocator,
                                    num_samples,
                                    attn->num_q_heads,
                                    attn->num_kv_heads,
                                    _num_q_heads,
                                    _num_kv_heads,
                                    attn->quantization_type,
                                    attn->offload),
      num_active_infr_tokens(0) {
  cudaStream_t stream;
  checkCUDA(get_legion_stream(&stream));
  checkCUDNN(cudnnSetStream(handler.dnn, stream));

  // allocate memory for the seqArray and reserve space
  {
    int max_tokens_per_batch = BatchConfig::max_tokens_per_batch();
    size_t committed_tokeninfo_size = max_tokens_per_batch;
    size_t total_size = committed_tokeninfo_size *
                        sizeof(TreeVerifyBatchConfig::CommittedTokensInfo);
    if (offload) {
      // assert that we have enough reserved work space left
      assert(gpu_mem_allocator.reserved_total_size -
                 gpu_mem_allocator.reserved_allocated_size >=
             total_size);
      committed_token_infos =
          gpu_mem_allocator
              .allocate_reserved<TreeVerifyBatchConfig::CommittedTokensInfo>(
                  committed_tokeninfo_size);
    } else {
      gpu_mem_allocator.create_legion_instance(committed_token_reserve_inst,
                                               total_size);
      committed_token_infos =
          gpu_mem_allocator
              .allocate_instance<TreeVerifyBatchConfig::CommittedTokensInfo>(
                  committed_tokeninfo_size);
    }
  }

  cudaStreamSynchronize(stream);
}

TreeIncMultiHeadSelfAttentionMeta::~TreeIncMultiHeadSelfAttentionMeta(void) {
  if (committed_token_reserve_inst != Realm::RegionInstance::NO_INST) {
    committed_token_reserve_inst.destroy();
  }
}

}; // namespace FlexFlow<|MERGE_RESOLUTION|>--- conflicted
+++ resolved
@@ -158,7 +158,6 @@
   cudaDataType_t cublas_data_type = ff_to_cuda_datatype(m->output_type[0]);
   cudnnDataType_t cudnn_data_type = ff_to_cudnn_datatype(m->output_type[0]);
   assert(data_type_size(m->output_type[0]) == sizeof(DT));
-<<<<<<< HEAD
 #if defined(CUDA_VERSION) && (CUDA_VERSION < 11000)
   cudaDataType_t compute_type = cublas_data_type;
 #else
@@ -169,13 +168,6 @@
   if (m->output_type[0] == DT_FLOAT) {
     compute_type = CUBLAS_COMPUTE_32F_FAST_16F;
   }
-=======
-#if CUDA_VERSION >= 11000
-  // TODO: currently set the default to CUBLAS_COMPUTE_16F for best performance
-  cublasComputeType_t compute_type = CUBLAS_COMPUTE_16F;
-#else
-  cudaDataType_t compute_type = cublas_data_type;
->>>>>>> bf78ea47
 #endif
   // int num_requests = bc->num_active_requests();
   int processed_tokens_in_batch = 0;
