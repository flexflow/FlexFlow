--- conflicted
+++ resolved
@@ -535,17 +535,6 @@
   }
   offset += numOutputs;
   // add softmax output grad
-<<<<<<< HEAD
-  if (operators[numOperators-1]->op_type == OP_SOFTMAX) {
-    printf("operator %i is last SOFTMAX! adding output %i\n", numOperators-1, numOutputs-1);
-    assert(outputs[numOutputs-1]->region != LogicalRegion::NO_REGION);
-    launcher.add_region_requirement(
-        RegionRequirement(batch_outputs[numOutputs-1]->part_grad,
-                          0 /*projection id*/,
-                          WRITE_ONLY,
-                          EXCLUSIVE,
-                          batch_outputs[numOutputs-1]->region_grad));
-=======
   if (operators[numOperators - 1]->op_type == OP_SOFTMAX) {
     printf("operator %i is last SOFTMAX! adding output %i\n",
            numOperators - 1,
@@ -557,7 +546,6 @@
                           WRITE_ONLY,
                           EXCLUSIVE,
                           batch_outputs[numOutputs - 1]->region_grad));
->>>>>>> 20289009
     launcher.add_field(offset, FID_DATA);
   }
   return runtime->execute_index_space(ctx, launcher);
