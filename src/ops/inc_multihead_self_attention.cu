--- conflicted
+++ resolved
@@ -493,14 +493,6 @@
 }
 
 template <typename DT>
-<<<<<<< HEAD
-__global__ void apply_rotary_embedding_bwd(DT *input_ptr,
-                                          cuFloatComplex *complex_input,
-                                          BatchConfig::PerTokenInfo const *tokenInfos,
-                                          int proj_size,
-                                          int num_tokens,
-                                          int hidden_size) {
-=======
 __global__ void
     apply_rotary_embedding_bwd(DT *input_ptr,
                                cuFloatComplex *complex_input,
@@ -508,7 +500,6 @@
                                int proj_size,
                                int num_tokens,
                                int hidden_size) {
->>>>>>> 7bf863a1
   CUDA_KERNEL_LOOP(i, num_tokens * hidden_size) {
     // compute indexes to visit first half proj_size of each of q/k tensor.
     // devQKVProj has shape [num_tokens, qProjSize, num_heads, 3] in peft_bwd
@@ -522,17 +513,9 @@
     int head_idx = real_i / (num_tokens * proj_size / 2);
     assert(head_idx < num_heads);
 
-<<<<<<< HEAD
-    int complex_part_index = 
-      (q_tensor ? 0 : 1) * num_tokens * hidden_size + 
-      head_idx * num_tokens * proj_size +
-      idx * num_tokens +
-      token_idx;
-=======
     int complex_part_index = (q_tensor ? 0 : 1) * num_tokens * hidden_size +
                              head_idx * num_tokens * proj_size +
                              idx * num_tokens + token_idx;
->>>>>>> 7bf863a1
     int real_part_index = complex_part_index + (proj_size / 2) * num_tokens;
 
     complex_input[i] = {input_ptr[real_part_index],
@@ -1257,11 +1240,7 @@
                                            compute_type,
                                            CUBLAS_GEMM_DEFAULT_TENSOR_OP));
     }
-<<<<<<< HEAD
-    // Compute rotary embeddings bwd
-=======
     // Step 7: perform rotary position embeddings (RoPE) bwd
->>>>>>> 7bf863a1
     {
       if (*m->apply_rotary_embedding) {
         assert(m->hidden_size == m->qProjSize * m->num_q_heads);
@@ -1270,19 +1249,6 @@
         int parallelism = num_tokens * m->hidden_size;
         DT *A = static_cast<DT *>(m->devQKVProjArray);
         apply_rotary_embedding_bwd<<<GET_BLOCKS(parallelism),
-<<<<<<< HEAD
-                                    min(CUDA_NUM_THREADS, parallelism),
-                                    0,
-                                    stream>>>(A,
-                                              m->complex_input,
-                                              m->token_infos,
-                                              m->qProjSize,
-                                              num_tokens,
-                                              m->hidden_size);
-      }
-    }
-    // Step 7: compute gradients w.r.t. input
-=======
                                      min(CUDA_NUM_THREADS, parallelism),
                                      0,
                                      stream>>>(A,
@@ -1294,7 +1260,6 @@
       }
     }
     // Step 8: compute gradients w.r.t. input
->>>>>>> 7bf863a1
     {
       float alpha = 1.0f, beta = 0.0f;
       if (!m->reset_input_grads[0]) {
