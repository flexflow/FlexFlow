--- conflicted
+++ resolved
@@ -238,7 +238,6 @@
   DT alpha = 1.0f, beta = 0.0f;
   assert(m->qSize == m->vSize && m->qSize == m->kSize);
   cudaDataType_t cublas_data_type = ff_to_cuda_datatype(m->output_type[0]);
-<<<<<<< HEAD
 #if defined(CUDA_VERSION) && (CUDA_VERSION < 11000)
   cudaDataType_t compute_type = cublas_data_type;
 #else
@@ -249,13 +248,6 @@
   if (m->output_type[0] == DT_FLOAT) {
     compute_type = CUBLAS_COMPUTE_32F_FAST_16F;
   }
-=======
-#if CUDA_VERSION >= 11000
-  // TODO: currently set the default to CUBLAS_COMPUTE_16F for best performance
-  cublasComputeType_t compute_type = CUBLAS_COMPUTE_16F;
-#else
-  cudaDataType_t compute_type = cublas_data_type;
->>>>>>> bf78ea47
 #endif
   // Compute (W^T)x matmul: einsum(ijkl,im->jmkl)
   // Weights: qSize x qProjSize x 3 x num_q_heads
@@ -886,7 +878,6 @@
   cudaDataType_t cublas_data_type = ff_to_cuda_datatype(m->output_type[0]);
   cudnnDataType_t cudnn_data_type = ff_to_cudnn_datatype(m->output_type[0]);
   assert(data_type_size(m->output_type[0]) == sizeof(DT));
-<<<<<<< HEAD
 #if defined(CUDA_VERSION) && (CUDA_VERSION < 11000)
   cudaDataType_t compute_type = cublas_data_type;
 #else
@@ -897,13 +888,6 @@
   if (m->output_type[0] == DT_FLOAT) {
     compute_type = CUBLAS_COMPUTE_32F_FAST_16F;
   }
-=======
-#if CUDA_VERSION >= 11000
-  // TODO: currently set the default to CUBLAS_COMPUTE_16F for best performance
-  cublasComputeType_t compute_type = CUBLAS_COMPUTE_16F;
-#else
-  cudaDataType_t compute_type = cublas_data_type;
->>>>>>> bf78ea47
 #endif
   // int num_requests = bc->num_active_requests();
   int num_tokens = bc->num_active_tokens();
