/* Copyright 2023 CMU, Facebook, LANL, MIT, NVIDIA, and Stanford (alphabetical)
 *
 * Licensed under the Apache License, Version 2.0 (the "License");
 * you may not use this file except in compliance with the License.
 * You may obtain a copy of the License at
 *
 *     http://www.apache.org/licenses/LICENSE-2.0
 *
 * Unless required by applicable law or agreed to in writing, software
 * distributed under the License is distributed on an "AS IS" BASIS,
 * WITHOUT WARRANTIES OR CONDITIONS OF ANY KIND, either express or implied.
 * See the License for the specific language governing permissions and
 * limitations under the License.
 */

#include "flexflow/ops/inc_multihead_self_attention.h"
#include "flexflow/utils/cuda_helper.h"

namespace FlexFlow {

// declare Legion names
using Legion::coord_t;
using Legion::Memory;

/*static*/
void IncMultiHeadSelfAttention::inference_kernel1(
    IncMultiHeadSelfAttentionMeta const *m,
    BatchConfig const *bc,
    float const *input_ptr,
    float const *weight_ptr,
    float *output_ptr,
    cudaStream_t stream) {

  checkCUDNN(cudnnSetStream(m->handle.dnn, stream));
  checkCUDA(cublasSetStream(m->handle.blas, stream));

  float alpha = 1.0f, beta = 0.0f;
  int out_dim = (m->qProjSize + m->kProjSize + m->vProjSize) * m->num_heads;
  int in_dim = m->qSize;
  assert(in_dim == m->vSize && in_dim == m->kSize);
  cudaDataType_t data_type = ff_to_cuda_datatype(DT_FLOAT);
#if CUDA_VERSION >= 11000
  // TODO: currently set the default to CUBLAS_COMPUTE_16F for best performance
  cublasComputeType_t compute_type = CUBLAS_COMPUTE_16F;
#else
  cudaDataType_t compute_type = CUDA_R_32F;
#endif
  checkCUDA(cublasGemmEx(m->handle.blas,
                         CUBLAS_OP_T,
                         CUBLAS_OP_N,
                         out_dim,
                         bc->num_tokens,
                         in_dim,
                         &alpha,
                         weight_ptr,
                         data_type,
                         in_dim,
                         input_ptr,
                         data_type,
                         in_dim,
                         &beta,
                         output_ptr,
                         data_type,
                         out_dim,
                         compute_type,
                         CUBLAS_GEMM_DEFAULT_TENSOR_OP));
}

__global__ void store_kv_cache(float const *input_ptr,
                               float *cache_ptr,
                               request_token_id const *id_map,
                               int max_seq_len,
                               int hid_dim) {
  int const token_idx = blockIdx.x;
  int const element_idx = threadIdx.x;
  int const req_id = id_map[token_idx].request_id;
  int const tok_id = id_map[token_idx].token_id;
<<<<<<< HEAD
  float copy_elem = input_ptr[token_idx * hid_dim + element_idx];
  // cache_ptr[(req_id * max_seq_len + tok_id) * hid_dim + element_idx] = copy_elem;
=======
  float const copy_elem = input_ptr[token_idx * hid_dim + element_idx];
  cache_ptr[(req_id * max_seq_len + tok_id) * hid_dim + element_idx] = copy_elem;
>>>>>>> ecf9ab41
}

/*static*/
void IncMultiHeadSelfAttention::inference_kernel2(
    IncMultiHeadSelfAttentionMeta const *m,
    BatchConfig const *bc,
    float const *input_ptr,
    float *cache_ptr,
    request_token_id const *id_map,
    cudaStream_t stream) {
<<<<<<< HEAD
  if (bc->num_active_tokens() > 0) {
    store_kv_cache<<<bc->num_active_tokens(), m->kProjSize * m->num_heads>>>(
        (float *)input_ptr + bc->MAX_NUM_TOKENS * m->num_heads * m->qProjSize,
        cache_ptr,
        id_map,
        bc->MAX_SEQUENCE_LENGTH,
        m->kProjSize * m->num_heads);
    store_kv_cache<<<bc->num_tokens, m->vProjSize * m->num_heads>>>(
        (float *)input_ptr + bc->MAX_NUM_TOKENS * m->num_heads * (m->qProjSize + m->kProjSize),
        (float *)cache_ptr + m->num_heads * m->kProjSize * bc->MAX_NUM_REQUESTS * bc->MAX_SEQUENCE_LENGTH,
        id_map,
        bc->MAX_SEQUENCE_LENGTH,
        m->vProjSize * m->num_heads);
=======
  if (bc->num_active_tokens() > 0){
    store_kv_cache<<<bc->num_active_tokens(), m->num_heads * m->kProjSize>>>(
        (float *)input_ptr + bc->MAX_NUM_TOKENS * m->num_heads * m->qProjSize,
        m->keyCache,
        id_map,
        bc->MAX_SEQUENCE_LENGTH,
        m->num_heads * m->kProjSize);
    store_kv_cache<<<bc->num_active_tokens(), m->num_heads * m->vProjSize>>>(
        (float *)input_ptr + bc->MAX_NUM_TOKENS * m->num_heads * (m->qProjSize + m->kProjSize),
        m->valueCache,
        id_map,
        bc->MAX_SEQUENCE_LENGTH,
        m->num_heads * m->vProjSize);
>>>>>>> ecf9ab41
  }
}

/*static*/
void IncMultiHeadSelfAttention::inference_kernel_wrapper(
    IncMultiHeadSelfAttentionMeta const *m,
    BatchConfig const *bc,
    float const *input_ptr,
    float const *weight_ptr,
    float *output_ptr) {
  cudaStream_t stream;
  checkCUDA(get_legion_stream(&stream));

  cudaEvent_t t_start, t_end;
  if (m->profiling) {
    cudaEventCreate(&t_start);
    cudaEventCreate(&t_end);
    cudaEventRecord(t_start, stream);
  }

  // phase 0: convert BatchConfig representation to {rid, tid} struct
  int curr_token_idx = 0;
  int processed_requests = 0;
  printf("Start phase 0: num_tokens: %d, num_requests: %d\n",
         bc->num_tokens,
         bc->num_requests);
  printf("num_active_tokens: %d, num_active_requests: %d\n",
         bc->num_active_tokens(),
         bc->num_active_requests());

  for (uint16_t curr_request_idx = 0; curr_request_idx < bc->MAX_NUM_REQUESTS;
       curr_request_idx++) {
    // printf("request %u: num_tokens: %d, start_idx: %d\n",
    //        curr_request_idx,
    //        bc->num_processing_tokens[curr_request_idx],
    //        bc->token_start_idx[curr_request_idx]);

    if (bc->num_processing_tokens[curr_request_idx] == 0) {
      continue;
    }

    for (int i = 0; i < bc->num_processing_tokens[curr_request_idx]; i++) {
      m->input_token_ids[curr_token_idx].request_id = curr_request_idx;
      m->input_token_ids[curr_token_idx].token_id =
          bc->token_start_idx[curr_request_idx] + i;

      // printf("token %d: request_id: %u, token_id: %u\n",
      //        curr_token_idx,
      //        m->input_token_ids[curr_token_idx].request_id,
      //        m->input_token_ids[curr_token_idx].token_id);
      if (curr_token_idx >= bc->num_active_tokens()) {
        printf("curr_token_idx: %d, curr_request_idx: %d\n",
               curr_token_idx,
               curr_request_idx);
        assert(false); // total number of tokens should matches the batch config
      }
      curr_token_idx += 1;
    }
    processed_requests += 1;
  }
  printf("End of phase 0: curr_token_idx: %d, processed_requests: %d\n",
         curr_token_idx,
         processed_requests);

  assert(processed_requests == bc->num_active_requests());

  // phase 1: Implement kernel to compute KQV for input tokens
  IncMultiHeadSelfAttention::inference_kernel1(
      m, bc, input_ptr, weight_ptr, m->devQKVProjArray, stream);

  // phase 2: Update key/val cache
  IncMultiHeadSelfAttention::inference_kernel2(
      m, bc, m->devQKVProjArray, m->keyCache, m->input_token_ids, stream);

  // phase 3: Compute attention score
  // 3 kernels for pahse 3: matmul1 - softmax - matmal2

  if (m->profiling) {
    cudaEventRecord(t_end, stream);
    checkCUDA(cudaEventSynchronize(t_end));
    float elapsed = 0;
    checkCUDA(cudaEventElapsedTime(&elapsed, t_start, t_end));
    cudaEventDestroy(t_start);
    cudaEventDestroy(t_end);
    printf("IncMultiHeadSelfAttention forward time = %.2fms\n", elapsed);
    // print_tensor<3, float>(acc_query.ptr, acc_query.rect,
    // "[Attention:forward:query]"); print_tensor<3, float>(acc_output.ptr,
    // acc_output.rect, "[Attention:forward:output]");
  }
}

IncMultiHeadSelfAttentionMeta::IncMultiHeadSelfAttentionMeta(
    FFHandler handler,
    IncMultiHeadSelfAttention const *attn,
    BatchConfig const *bc,
    Memory gpu_mem,
    int num_samples,
    int _num_heads)
    : OpMeta(handler, attn) {
  cudaStream_t stream;
  checkCUDA(get_legion_stream(&stream));
  // checkCUDNN(cudnnSetStream(handler.dnn, stream));

  qSize = attn->qSize;
  kSize = attn->kSize;
  vSize = attn->vSize;
  // assume dimensions match for now
  assert(qSize == kSize);
  assert(kSize == vSize);
  qProjSize = attn->qProjSize;
  kProjSize = attn->kProjSize;
  vProjSize = attn->vProjSize;
  oProjSize = attn->oProjSize;
  num_heads = _num_heads;
  weightSize = (qSize * qProjSize + kSize * kProjSize + vSize * vProjSize +
                oProjSize * (vProjSize > 0 ? vProjSize : vSize)) *
               num_heads * sizeof(float);

  // Currently do not support adding bias to key/value projection
  assert(!attn->add_bias_kv);

  // allocate memory for the seqArray and reserve space
  {
    // size_t totalSize = reserveSpaceSize + sizeof(int) * num_samples * 2 +
    // bc->MAX_NUM_REQUESTS *bc-> MAX_SEQUENCE_LENGTH * sizeof(int); size_t
    // max_num_tokens = bc->MAX_NUM_REQUESTS * bc->MAX_SEQUENCE_LENGTH;
    size_t qkv_proj_dim = qProjSize + kProjSize + vProjSize;
    size_t qkv_max_proj_size = bc->MAX_NUM_TOKENS * qkv_proj_dim * num_heads;
    size_t key_cache_size =
<<<<<<< HEAD
        kProjSize * num_heads * bc->MAX_NUM_REQUESTS * bc->MAX_SEQUENCE_LENGTH;
    size_t value_cache_size =
        vProjSize * num_heads * bc->MAX_NUM_REQUESTS * bc->MAX_SEQUENCE_LENGTH;
=======
        num_heads * kProjSize * bc->MAX_NUM_REQUESTS * bc->MAX_SEQUENCE_LENGTH;
    size_t value_cache_size =
        num_heads * vProjSize * bc->MAX_NUM_REQUESTS * bc->MAX_SEQUENCE_LENGTH;
>>>>>>> ecf9ab41

    size_t totalSize =
        (qkv_max_proj_size + key_cache_size + value_cache_size) *
        sizeof(float); // more components will be added here later

    Realm::Rect<1, coord_t> bounds(Realm::Point<1, coord_t>(0),
                                   Realm::Point<1, coord_t>(totalSize - 1));
    std::vector<size_t> field_sizes;
    field_sizes.push_back(sizeof(char));
    Realm::RegionInstance::create_instance(reserveInst,
                                           gpu_mem,
                                           bounds,
                                           field_sizes,
                                           0,
                                           Realm::ProfilingRequestSet())
        .wait();
    devQKVProjArray = (float *)reserveInst.pointer_untyped(0, sizeof(char));
    keyCache = (float *)devQKVProjArray + qkv_max_proj_size;
    valueCache = (float *)keyCache + key_cache_size;
    // checkCUDA(cudaMemcpy(devQoSeqArray,
    //                      qoSeqArray,
    //                      sizeof(int) * num_samples,
    //                      cudaMemcpyHostToDevice));
    // devKvSeqArray = (int *)devQoSeqArray + num_samples;
    // checkCUDA(cudaMemcpy(devKvSeqArray,
    //                      kvSeqArray,
    //                      sizeof(int) * num_samples,
    //                      cudaMemcpyHostToDevice));
    // kvCache = (int *)devKvSeqArray + num_samples;
    // reserveSpace = (int *)kvCache + bc->MAX_NUM_REQUESTS * bc->
    // MAX_SEQUENCE_LENGTH;
  }

  input_token_ids = new request_token_id[bc->MAX_NUM_TOKENS];
}

IncMultiHeadSelfAttentionMeta::~IncMultiHeadSelfAttentionMeta(void) {
  reserveInst.destroy();
}

//__global__ void store_kv_cache(
//    float const *input_ptr, float const *cache_ptr, request_token_id const
//    *id_map, int max_seq_len, int hid_dim) {
//  int const token_idx = blockIdx.x;
//  int const element_idx = threadIdx.x;
//  int const req_id = id_map[token_idx].request_id;
//  int const tok_id = id_map[token_idx].token_id;
//  cache_ptr[(req_id * max_seq_len + tok_id) * hid_dim + element_idx] =
//  input_ptr[token_idx * hid_dim + element_idx];
//}

}; // namespace FlexFlow<|MERGE_RESOLUTION|>--- conflicted
+++ resolved
@@ -75,13 +75,10 @@
   int const element_idx = threadIdx.x;
   int const req_id = id_map[token_idx].request_id;
   int const tok_id = id_map[token_idx].token_id;
-<<<<<<< HEAD
-  float copy_elem = input_ptr[token_idx * hid_dim + element_idx];
-  // cache_ptr[(req_id * max_seq_len + tok_id) * hid_dim + element_idx] = copy_elem;
-=======
-  float const copy_elem = input_ptr[token_idx * hid_dim + element_idx];
-  cache_ptr[(req_id * max_seq_len + tok_id) * hid_dim + element_idx] = copy_elem;
->>>>>>> ecf9ab41
+  memcpy((float *)input_ptr + token_idx * hid_dim + element_idx,
+         (float *)cache_ptr + (req_id * max_seq_len + tok_id) * hid_dim +
+             element_idx,
+         sizeof(float));
 }
 
 /*static*/
@@ -92,21 +89,6 @@
     float *cache_ptr,
     request_token_id const *id_map,
     cudaStream_t stream) {
-<<<<<<< HEAD
-  if (bc->num_active_tokens() > 0) {
-    store_kv_cache<<<bc->num_active_tokens(), m->kProjSize * m->num_heads>>>(
-        (float *)input_ptr + bc->MAX_NUM_TOKENS * m->num_heads * m->qProjSize,
-        cache_ptr,
-        id_map,
-        bc->MAX_SEQUENCE_LENGTH,
-        m->kProjSize * m->num_heads);
-    store_kv_cache<<<bc->num_tokens, m->vProjSize * m->num_heads>>>(
-        (float *)input_ptr + bc->MAX_NUM_TOKENS * m->num_heads * (m->qProjSize + m->kProjSize),
-        (float *)cache_ptr + m->num_heads * m->kProjSize * bc->MAX_NUM_REQUESTS * bc->MAX_SEQUENCE_LENGTH,
-        id_map,
-        bc->MAX_SEQUENCE_LENGTH,
-        m->vProjSize * m->num_heads);
-=======
   if (bc->num_active_tokens() > 0){
     store_kv_cache<<<bc->num_active_tokens(), m->num_heads * m->kProjSize>>>(
         (float *)input_ptr + bc->MAX_NUM_TOKENS * m->num_heads * m->qProjSize,
@@ -120,7 +102,6 @@
         id_map,
         bc->MAX_SEQUENCE_LENGTH,
         m->num_heads * m->vProjSize);
->>>>>>> ecf9ab41
   }
 }
 
@@ -250,15 +231,9 @@
     size_t qkv_proj_dim = qProjSize + kProjSize + vProjSize;
     size_t qkv_max_proj_size = bc->MAX_NUM_TOKENS * qkv_proj_dim * num_heads;
     size_t key_cache_size =
-<<<<<<< HEAD
-        kProjSize * num_heads * bc->MAX_NUM_REQUESTS * bc->MAX_SEQUENCE_LENGTH;
-    size_t value_cache_size =
-        vProjSize * num_heads * bc->MAX_NUM_REQUESTS * bc->MAX_SEQUENCE_LENGTH;
-=======
         num_heads * kProjSize * bc->MAX_NUM_REQUESTS * bc->MAX_SEQUENCE_LENGTH;
     size_t value_cache_size =
         num_heads * vProjSize * bc->MAX_NUM_REQUESTS * bc->MAX_SEQUENCE_LENGTH;
->>>>>>> ecf9ab41
 
     size_t totalSize =
         (qkv_max_proj_size + key_cache_size + value_cache_size) *
