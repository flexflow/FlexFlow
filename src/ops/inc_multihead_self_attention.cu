/* Copyright 2023 CMU, Facebook, LANL, MIT, NVIDIA, and Stanford (alphabetical)
 *
 * Licensed under the Apache License, Version 2.0 (the "License");
 * you may not use this file except in compliance with the License.
 * You may obtain a copy of the License at
 *
 *     http://www.apache.org/licenses/LICENSE-2.0
 *
 * Unless required by applicable law or agreed to in writing, software
 * distributed under the License is distributed on an "AS IS" BASIS,
 * WITHOUT WARRANTIES OR CONDITIONS OF ANY KIND, either express or implied.
 * See the License for the specific language governing permissions and
 * limitations under the License.
 */
#if defined(FF_USE_CUDA) || defined(FF_USE_HIP_CUDA)
#include "cuComplex.h"
#endif
#include "flexflow/ffconst_utils.h"
#include "flexflow/initializer.h"
#include "flexflow/ops/inc_multihead_self_attention.h"
#include "flexflow/ops/kernels/decompress_kernels.h"
#include "flexflow/ops/kernels/inc_multihead_self_attention_kernels.h"
#include "flexflow/utils/cuda_helper.h"

namespace FlexFlow {

// declare Legion names
using Legion::coord_t;
using Legion::Memory;

namespace Kernels {
namespace IncMultiHeadAttention {

template <typename DT>
__global__ void apply_proj_bias_w(DT *input_ptr,
                                  DT const *bias_ptr,
                                  int num_tokens,
                                  int qkv_weight_size,
                                  int oProjSize) {
  CUDA_KERNEL_LOOP(i, num_tokens * oProjSize) {
    int bias_idx = qkv_weight_size + i % oProjSize;
    input_ptr[i] += bias_ptr[bias_idx];
  }
}

template <typename DT>
__global__ void apply_proj_bias_qkv(DT *input_ptr,
                                    DT const *bias_ptr,
                                    int shard_id,
                                    int num_tokens,
                                    int qProjSize,
                                    int kProjSize,
                                    int vProjSize,
                                    int global_num_heads,
                                    int global_num_kv_heads,
                                    int num_heads,
                                    int num_kv_heads,
                                    bool scaling_query,
                                    float scaling_factor) {
  CUDA_KERNEL_LOOP(i,
                   num_tokens *
                       (qProjSize * num_heads + kProjSize * num_kv_heads +
                        vProjSize * num_kv_heads)) {
    // for simplicity, assume q, k, v is in same shape
    // 0->q, 1->k, 2->v
    // int qkv_index = i / (num_tokens * qProjSize) % 3;

    int qkv_index = i < num_tokens * qProjSize * num_heads
                        ? 0
                        : (i < num_tokens * (qProjSize * num_heads +
                                             kProjSize * num_kv_heads)
                               ? 1
                               : 2);

    // int head_idx = i / (num_tokens * (qProjSize + kProjSize + vProjSize));
    // int qkv_block_size = (qProjSize + kProjSize + vProjSize) * num_tokens;
    int q_block_size = qProjSize * num_tokens * num_heads;
    int k_block_size = kProjSize * num_tokens * num_kv_heads;

    // int idx = i % (num_tokens * (qProjSize));

    // int real_part_index =
    //     head_idx * qkv_block_size + qkv_index * q_block_size + idx;
    int bias_idx = 0;
    if (qkv_index == 0) {
      int head_idx = i / (num_tokens * qProjSize);
      int global_head_idx = head_idx + shard_id * num_heads;
      int global_i = i + shard_id * num_heads * num_tokens * qProjSize;
      bias_idx = global_head_idx * qProjSize +
                 (global_i % (num_tokens * (qProjSize)) % qProjSize);
    } else {

      int idx =
          qkv_index == 1 ? i - q_block_size : i - q_block_size - k_block_size;
      int pre_length = qkv_index == 1 ? qProjSize * global_num_heads
                                      : qProjSize * global_num_heads +
                                            kProjSize * global_num_kv_heads;

      int head_idx = idx / (num_tokens * kProjSize);
      int global_head_idx = head_idx + shard_id * num_kv_heads;
      int global_idx = idx + shard_id * num_tokens * num_kv_heads * kProjSize;

      bias_idx = pre_length + global_head_idx * kProjSize +
                 (global_idx % (num_tokens * (qProjSize)) % qProjSize);

      // if (shard_id == 0 && head_idx == 1) {
      //   printf("------234672364713-----\n");
      //   printf("see what's going %d, %d, %d %d, %f\n",
      //          idx,
      //          head_idx,
      //          global_idx,
      //          bias_idx,
      //          bias_ptr[bias_idx]);
      // }
    }
    // int bias_idx = qkv_index * qProjSize * global_num_heads +
    //                global_head_idx * qProjSize + (idx % qProjSize);

    input_ptr[i] += bias_ptr[bias_idx];

    if (scaling_query && qkv_index == 0) {
      input_ptr[i] *= scaling_factor;
    }
  }
}

template <typename DT>
__global__ void
    apply_rotary_embedding_v2(DT *input_ptr,
                              cuFloatComplex *complex_input,
                              BatchConfig::PerTokenInfo const *tokenInfos,
                              int qProjSize,
                              int kProjSize,
                              int num_heads,
                              int num_tokens,
                              int num_kv_heads,
                              int q_block_size,
                              int k_block_size,
                              int q_array_size,
                              bool q_tensor) {
  int proj_size = q_tensor ? qProjSize : kProjSize;
  int n_heads = q_tensor ? num_heads : num_kv_heads;
  CUDA_KERNEL_LOOP(i, num_tokens * proj_size * n_heads / 2) {
    // create complex number
    int head_idx = i / (num_tokens * proj_size / 2);
    int idx = i % (num_tokens * proj_size / 2);
    int real_part_index = idx * 2 +
                          head_idx * (q_tensor ? q_block_size : k_block_size) +
                          (q_tensor ? 0 : q_array_size);

    int complex_part_index = real_part_index + 1;

    complex_input[i] = {input_ptr[real_part_index],
                        input_ptr[complex_part_index]};

    int token_idx =
        (i - head_idx * (num_tokens * proj_size / 2)) / (proj_size / 2);
    size_t pos = tokenInfos[token_idx].abs_depth_in_request;

    // float before_real = complex_input[i].x, before_complex =
    // complex_input[i].y;

    int pos_i = i % (proj_size / 2);
    float freq = pos * (1.0 / pow(10000.0, (float)2 * pos_i / proj_size));
    cuFloatComplex complex_pos = {cos(freq), sin(freq)};

    complex_input[i] = cuCmulf(complex_input[i], complex_pos);
    input_ptr[real_part_index] = complex_input[i].x;
    input_ptr[complex_part_index] = complex_input[i].y;
  }
}

template <typename DT>
__global__ void
    apply_rotary_embedding(DT *input_ptr,
                           cuFloatComplex *complex_input,
                           BatchConfig::PerTokenInfo const *tokenInfos,
                           int qProjSize,
                           int kProjSize,
                           int num_heads,
                           int num_tokens,
                           int num_kv_heads,
                           int q_block_size,
                           int k_block_size,
                           int q_array_size,
                           bool q_tensor) {
  int proj_size = q_tensor ? qProjSize : kProjSize;
  int n_heads = q_tensor ? num_heads : num_kv_heads;
  CUDA_KERNEL_LOOP(i, num_tokens * proj_size * n_heads / 2) {
    // create complex number
    int head_idx = i / (num_tokens * proj_size / 2);
    int idx = i % (num_tokens * proj_size / 2);
    int token_idx =
        (i - head_idx * (num_tokens * proj_size / 2)) / (proj_size / 2);

    // int real_part_index =
    //     idx + token_idx * (proj_size / 2) +
    //     head_idx * (q_block_size + k_block_size + v_block_size) +
    //     (q_tensor ? 0 : q_block_size);

    int real_part_index = idx + token_idx * (proj_size / 2) +
                          head_idx * (q_tensor ? q_block_size : k_block_size) +
                          (q_tensor ? 0 : q_array_size);
    int complex_part_index = real_part_index + (proj_size / 2);

    complex_input[i] = {input_ptr[real_part_index],
                        input_ptr[complex_part_index]};

    // get the freq_cis: shape 1 * (qProjSize/2) = 1 * 64
    // apply a Cartesian coordinate transformation
    // multiple with input & /copy back to q/k

    // get position of token
    //  int head_idx = i / (num_tokens * proj_size);

    // size_t pos = id_map[token_idx].token_position;
    size_t pos = tokenInfos[token_idx].abs_depth_in_request;

    // if(q_tensor && i == 0){
    //   printf("see index 0: %d, %d, %d\n", real_part_index,
    //   complex_part_index, pos);
    // }

    // if(q_tensor && i == (10 * 64 * 1) / 2){
    //   printf("see index 62:%d, %d, %d\n", num_tokens, proj_size, i);
    // }
    // if(q_tensor && i == (10 * 64 * 1 + 63) / 2){
    //   printf("see index 63:%d, %d, %d, %d, %d, %d\n", head_idx, idx,
    //   token_idx, real_part_index, complex_part_index, pos);
    // }

    // if(q_tensor && i == (10 * 64 * 1 + 64) / 2){
    //   printf("see index64:%d, %d, %d, %d, %d, %d\n", head_idx, idx,
    //   token_idx, real_part_index, complex_part_index, pos);
    // }

    // float before_real = complex_input[i].x, before_complex =
    // complex_input[i].y;
    int pos_i = i % (proj_size / 2);
    float freq = pos * (1.0 / pow(10000.0, (float)2 * pos_i / proj_size));
    cuFloatComplex complex_pos = {cos(freq), sin(freq)};

    complex_input[i] = cuCmulf(complex_input[i], complex_pos);
    input_ptr[real_part_index] = complex_input[i].x;
    input_ptr[complex_part_index] = complex_input[i].y;
  }
}

template <typename DT>
void compute_qkv_kernel(IncMultiHeadSelfAttentionMeta const *m,
                        BatchConfig const *bc,
                        int shard_id,
                        DT const *input_ptr,
                        DT const *weight_ptr,
                        DT *output_ptr,
                        DT const *bias_ptr,
                        cudaStream_t stream) {

  checkCUDA(cublasSetStream(m->handle.blas, stream));
  checkCUDNN(cudnnSetStream(m->handle.dnn, stream));
  DT alpha = 1.0f, beta = 0.0f;
  assert(m->qSize == m->vSize && m->qSize == m->kSize);
  cudaDataType_t cublas_data_type = ff_to_cuda_datatype(m->output_type[0]);
#if CUDA_VERSION >= 11000
  // TODO: currently set the default to CUBLAS_COMPUTE_16F for best performance
  cublasComputeType_t compute_type = CUBLAS_COMPUTE_16F;
#else
  cudaDataType_t compute_type = cublas_data_type;
#endif
  // Compute (W^T)x matmul: einsum(ijkl,im->jmkl)
  // Weights: qSize x qProjSize x 3 x num_heads
  // Input: qSize x num_tokens
  // Output >>> qProjSize x num_tokens x 3 x num_heads
  int m_q = m->qProjSize;
  int m_k = m->kProjSize;
  int m_v = m->vProjSize;
  assert(m_q == m_k && m_k == m_v); // keep things simple for now
  int n = bc->num_active_tokens();
  int k = m->qSize;
  int lda = k, ldb = k, ldc_q = m_q, ldc_k = m_k, ldc_v = m_v;
<<<<<<< HEAD
  size_t strideA =
      m->weights_params; // need to also skip over all the parameters for each
                         // head, plus the unused W_o weights
  size_t strideB = 0;    // input stays the same for all heads.
  size_t strideC =
      (m_q + m_k + m_v) * n; // size of the output block for each head.

  int token_idx = n;// ==1 ? 0 : 1; // TODO: token_idx -> n
  int use_algo = static_cast<int>(CUBLAS_GEMM_DEFAULT_TENSOR_OP);
=======

  size_t strideA = m_q * k; // query weight head size
  size_t strideB = 0;       // input stays the same for all heads.
  size_t strideC = m_q * n; // size of the output block for each head.

>>>>>>> 2c1a402d
  // Q
  use_algo = m->profiled_best_algo[token_idx][0]; // -> [n][0]
  checkCUDA(cublasGemmStridedBatchedEx(m->handle.blas,
                                       CUBLAS_OP_T,
                                       CUBLAS_OP_N,
                                       m_q,
                                       n,
                                       k,
                                       &alpha,
                                       weight_ptr,
                                       cublas_data_type,
                                       lda,
                                       strideA,
                                       input_ptr,
                                       cublas_data_type,
                                       ldb,
                                       strideB,
                                       &beta,
                                       output_ptr,
                                       cublas_data_type,
                                       ldc_q,
                                       strideC,
                                       m->num_heads,
                                       compute_type,
<<<<<<< HEAD
                                       use_algo == -1 ? static_cast<cublasGemmAlgo_t>(use_algo) : CUBLAS_GEMM_DEFAULT_TENSOR_OP));
  // K
  use_algo = m->profiled_best_algo[token_idx][1];
  checkCUDA(cublasGemmStridedBatchedEx(m->handle.blas,
                                       CUBLAS_OP_T,
                                       CUBLAS_OP_N,
                                       m_k,
                                       n,
                                       k,
                                       &alpha,
                                       weight_ptr + m_q * k,
                                       cublas_data_type,
                                       lda,
                                       strideA,
                                       input_ptr,
                                       cublas_data_type,
                                       ldb,
                                       strideB,
                                       &beta,
                                       output_ptr + m_q * n,
                                       cublas_data_type,
                                       ldc_k,
                                       strideC,
                                       m->num_heads,
                                       compute_type,
                                       use_algo == -1 ? static_cast<cublasGemmAlgo_t>(use_algo) : CUBLAS_GEMM_DEFAULT_TENSOR_OP));
  // V
  use_algo = m->profiled_best_algo[token_idx][2];
  checkCUDA(cublasGemmStridedBatchedEx(m->handle.blas,
                                       CUBLAS_OP_T,
                                       CUBLAS_OP_N,
                                       m_v,
                                       n,
                                       k,
                                       &alpha,
                                       weight_ptr + (m_q + m_k) * k,
                                       cublas_data_type,
                                       lda,
                                       strideA,
                                       input_ptr,
                                       cublas_data_type,
                                       ldb,
                                       strideB,
                                       &beta,
                                       output_ptr + (m_q + m_k) * n,
                                       cublas_data_type,
                                       ldc_v,
                                       strideC,
                                       m->num_heads,
                                       compute_type,
                                       use_algo == -1 ? static_cast<cublasGemmAlgo_t>(use_algo) : CUBLAS_GEMM_DEFAULT_TENSOR_OP));
=======
                                       CUBLAS_GEMM_DEFAULT_TENSOR_OP));
  // cudaDeviceSynchronize();
  // cudaStreamSynchronize(stream);
  // print_tensor<float>((float*)output_ptr, 32, "Q tensor init");
  // std::cout<<"shard_id : " << m->num_heads << ", " << strideA * 3 << "\n";
  // print_tensor<float>((float *)weight_ptr, 64, "weight 0", shard_id);
  // print_tensor<float>((float *)weight_ptr + strideA * 3, 64, "weight 1",
  // shard_id); print_tensor<float>((float *)weight_ptr + + strideA * 6, 64,
  // "weight 2", shard_id); print_tensor<float>((float *)weight_ptr + + strideA
  // * 9, 64, "weight 3", shard_id); print_tensor<float>((float *)weight_ptr +
  // strideC, 64, "weight 3"); print_tensor<float>((float *)weight_ptr + strideC
  // * 3, 64, "weight 3"); print_tensor<float>((float *)output_ptr + strideC *
  // 0, 64, "Q 1", shard_id); print_tensor<float>((float *)output_ptr + strideC
  // * 3, 64, "Q 2", shard_id); print_tensor<float>((float *)output_ptr +
  // strideC * 6, 64, "Q 3", shard_id); print_tensor<float>((float *)output_ptr
  // + strideC * 9, 64, "Q 4", shard_id); print_tensor<float>((float
  // *)output_ptr + 3 * m->qProjSize * bc->num_active_tokens(), 64, "QK A 2
  // before ro"); assert(false); key
  checkCUDA(cublasGemmStridedBatchedEx(
      m->handle.blas,
      CUBLAS_OP_T,
      CUBLAS_OP_N,
      m_k,
      n,
      k,
      &alpha,
      weight_ptr + m->qSize * m->qProjSize * m->num_heads,
      cublas_data_type,
      lda,
      strideA,
      input_ptr,
      cublas_data_type,
      ldb,
      strideB,
      &beta,
      output_ptr + n * m->qProjSize * m->num_heads,
      cublas_data_type,
      ldc_k,
      strideC,
      m->num_kv_heads,
      compute_type,
      CUBLAS_GEMM_DEFAULT_TENSOR_OP));

  // print_tensor<float>((float *)output_ptr + 64, 32, "QK A 2 before ro");

  // Value
  checkCUDA(cublasGemmStridedBatchedEx(
      m->handle.blas,
      CUBLAS_OP_T,
      CUBLAS_OP_N,
      m_v,
      n,
      k,
      &alpha,
      weight_ptr + m->qSize * (m->qProjSize * m->num_heads +
                               m->kProjSize * m->num_kv_heads),
      cublas_data_type,
      lda,
      strideA,
      input_ptr,
      cublas_data_type,
      ldb,
      strideB,
      &beta,
      output_ptr +
          n * (m->qProjSize * m->num_heads + m->kProjSize * m->num_kv_heads),
      cublas_data_type,
      ldc_v,
      strideC,
      m->num_kv_heads,
      compute_type,
      CUBLAS_GEMM_DEFAULT_TENSOR_OP));

  // std::cout << "----------------------- size: " << m->qSize * m->qProjSize *
  // m->num_heads << ", " << m->qSize * (m->qProjSize * m->num_heads +
  //                                           m->kProjSize * m->num_kv_heads)
  //                                           << std::endl;
  // print_tensor<float>((float *)(weight_ptr + m->qSize * m->qProjSize *
  // m->num_heads), 32, "Query tensor after"); print_tensor<float>((float
  // *)(weight_ptr + m->qSize * (m->qProjSize * m->num_heads +
  //                                           m->kProjSize * m->num_kv_heads)),
  //                                           32, "Query tensor after");
>>>>>>> 2c1a402d

  // apply rotary emmmbedding for k and v
  // step1 change the k, v to complex tensor
  int num_tokens = bc->num_active_tokens();
  int parallelism = m->kProjSize * num_tokens * m->num_heads;
  int q_block_size = m->qProjSize * num_tokens;
  int k_block_size = m->kProjSize * num_tokens;
  int v_block_size = m->vProjSize * num_tokens;
  int q_array_size = m->qProjSize * num_tokens * m->num_heads;
  // apply bias for q, k, v
  if (*m->bias) {
    apply_proj_bias_qkv<<<GET_BLOCKS(parallelism),
                          min(CUDA_NUM_THREADS, parallelism),
                          0,
                          stream>>>(output_ptr,
                                    bias_ptr,
                                    shard_id,
                                    num_tokens,
                                    m->qProjSize,
                                    m->kProjSize,
                                    m->vProjSize,
                                    m->global_num_heads,
                                    m->global_num_kv_heads,
                                    m->num_heads,
                                    m->num_kv_heads,
                                    *m->scaling_query,
                                    m->scaling_factor);
  }
  if (*m->apply_rotary_embedding) {
    /*q*/
    apply_rotary_embedding<<<GET_BLOCKS(parallelism),
                             min(CUDA_NUM_THREADS, parallelism),
                             0,
                             stream>>>(output_ptr,
                                       m->complex_input,
                                       m->token_infos,
                                       m->qProjSize,
                                       m->kProjSize,
                                       m->num_heads,
                                       num_tokens,
                                       m->num_kv_heads,
                                       q_block_size,
                                       k_block_size,
                                       q_array_size,
                                       true);
    // print_tensor<float>((float *)output_ptr, 64, "Q 1", shard_id);
    // print_tensor<float>((float *)output_ptr + bc->num_active_tokens() *
    // m->qProjSize * 3, 64, "Q 2", shard_id); print_tensor<float>((float
    // *)output_ptr + bc->num_active_tokens() * m->qProjSize * 6, 64, "Q 3",
    // shard_id); print_tensor<float>((float *)output_ptr +
    // bc->num_active_tokens() * m->qProjSize * 9, 64, "Q 4", shard_id);

    /*k*/
    apply_rotary_embedding<<<GET_BLOCKS(parallelism),
                             min(CUDA_NUM_THREADS, parallelism),
                             0,
                             stream>>>(output_ptr,
                                       m->complex_input,
                                       m->token_infos,
                                       m->qProjSize,
                                       m->kProjSize,
                                       m->num_heads,
                                       num_tokens,
                                       m->num_kv_heads,
                                       q_block_size,
                                       k_block_size,
                                       q_array_size,
                                       false);
  }
  // print_tensor<float>((float *)output_ptr, 64, "QK A after ro");
  // print_tensor<float>((float *)output_ptr + 64, 32, "QK A 2 after ro");

  //  print_tensor<float>((float *)output_ptr, 32, "Query tensor after");
  // print_tensor<float>((float *)(output_ptr +  n * m->qProjSize *
  // m->num_heads), 32, "Key tensor after"); print_tensor<float>((float
  // *)(output_ptr + n * (m->qProjSize * m->num_heads +
  //                                    m->kProjSize * m->num_kv_heads)), 32,
  //                                    "Value tensor after");
}

template <typename DT>
void update_kv_cache_kernel(IncMultiHeadSelfAttentionMeta const *m,
                            BatchConfig const *bc,
                            cudaStream_t stream) {
  int num_tokens = bc->num_active_tokens();
  if (num_tokens > 0) {
    int parallelism = m->kProjSize * num_tokens * m->num_heads;
    store_kv_cache<<<GET_BLOCKS(parallelism),
                     min(CUDA_NUM_THREADS, parallelism),
                     0,
                     stream>>>(static_cast<DT *>(m->devQKVProjArray),
                               static_cast<DT *>(m->keyCache),
                               m->token_infos,
                               m->qProjSize,
                               m->kProjSize,
                               m->vProjSize,
                               num_tokens,
                               m->num_heads,
                               m->num_kv_heads,
                               BatchConfig::MAX_SEQ_LENGTH,
                               /* k_cache = */ true);

    parallelism = m->vProjSize * num_tokens * m->num_heads;
    store_kv_cache<<<GET_BLOCKS(parallelism),
                     min(CUDA_NUM_THREADS, parallelism),
                     0,
                     stream>>>(static_cast<DT *>(m->devQKVProjArray),
                               static_cast<DT *>(m->valueCache),
                               m->token_infos,
                               m->qProjSize,
                               m->kProjSize,
                               m->vProjSize,
                               num_tokens,
                               m->num_heads,
                               m->num_kv_heads,
                               BatchConfig::MAX_SEQ_LENGTH,
                               /* k_cache = */ false);
  }
}

template <typename DT>
void pre_build_weight_kernel(IncMultiHeadSelfAttentionMeta const *m,
                             GenericTensorAccessorR const weight,
                             DataType data_type,
                             cudaStream_t stream) {
  // additional processing for weight uploading
  // Note that we update weight_ptr and bias_ptr when uploading weight and
  // bias
  if (m->quantization_type != DT_NONE) {
    // copy weight_ptr to quantized_weight_ptr, do compression and store in
    // m->weight_ptr
    cudaMemcpyAsync(m->quantized_weight_ptr,
                    weight.get_byte_ptr(),
                    m->quantized_weightSize,
                    cudaMemcpyHostToDevice,
                    stream);

    if (m->quantization_type == DT_INT4) {
      int parallelism = m->qProjSize * m->qSize * m->num_heads / 2;
      decompress_int4_attention_weights<<<GET_BLOCKS(parallelism),
                                          min(CUDA_NUM_THREADS, parallelism),
                                          0,
                                          stream>>>(
          m->quantized_weight_ptr,
          static_cast<DT *>(m->weight_ptr),
          m->qProjSize,
          m->qSize,
          m->num_heads);
    } else {
      assert(m->quantization_type == DT_INT8);
      int parallelism = m->qProjSize * m->qSize * m->num_heads;
      decompress_int8_attention_weights<<<GET_BLOCKS(parallelism),
                                          min(CUDA_NUM_THREADS, parallelism),
                                          0,
                                          stream>>>(
          m->quantized_weight_ptr,
          static_cast<DT *>(m->weight_ptr),
          m->qProjSize,
          m->qSize,
          m->num_heads);
    }
  } else {
    if (data_type == DT_FLOAT) {
      cudaMemcpyAsync(m->weight_ptr,
                      weight.get_float_ptr(),
                      m->weightSize,
                      cudaMemcpyHostToDevice,
                      stream);
    } else if (data_type == DT_HALF) {
      cudaMemcpyAsync(m->weight_ptr,
                      weight.get_half_ptr(),
                      m->weightSize,
                      cudaMemcpyHostToDevice,
                      stream);
    } else {
      assert(false);
    }
  }
}

template <typename DT>
void inference_kernel(IncMultiHeadSelfAttentionMeta const *m,
                      BatchConfig const *bc,
                      int shard_id,
                      DT const *input_ptr,
                      DT const *weight_ptr,
                      DT *output_ptr,
                      DT const *bias_ptr,
                      cudaStream_t stream) {
  // here because we need postion info in infernece 1

  if (m->offload && m->biasSize > 0) {
    cudaMemcpyAsync(
        m->bias_ptr, bias_ptr, m->biasSize, cudaMemcpyHostToDevice, stream);
    bias_ptr = static_cast<DT *>(m->bias_ptr);
  }
  cudaMemcpyAsync(m->token_infos,
                  &(bc->tokensInfo),
                  bc->num_active_tokens() * sizeof(BatchConfig::PerTokenInfo),
                  cudaMemcpyHostToDevice,
                  stream);
  // phase 1: Implement kernel to compute KQV for input tokens
  compute_qkv_kernel(m,
                     bc,
                     shard_id,
                     input_ptr,
                     weight_ptr,
                     static_cast<DT *>(m->devQKVProjArray),
                     bias_ptr,
                     stream);

  // phase 2: Update key/val cache
  update_kv_cache_kernel<DT>(m, bc, stream);

  // phase 3: Compute attention score
  // 3 kernels for pahse 3: matmul1 - softmax - matmal2
  compute_attention_kernel(
      m, bc, shard_id, output_ptr, bias_ptr, weight_ptr, stream);
}

} // namespace IncMultiHeadAttention
} // namespace Kernels

using namespace Kernels::IncMultiHeadAttention;

template <typename DT>
__global__ void store_kv_cache(DT const *devQKVProjArray,
                               DT *cache_ptr,
                               BatchConfig::PerTokenInfo const *tokenInfos,
                               int qProjSize,
                               int kProjSize,
                               int vProjSize,
                               int num_tokens,
                               int num_heads,
                               int num_kv_heads,
                               int max_seq_len,
                               bool k_cache) {
  CUDA_KERNEL_LOOP(
      i, num_tokens * (k_cache ? kProjSize : vProjSize) * num_kv_heads) {
    int proj_size = k_cache ? kProjSize : vProjSize;
    int head_idx = i / (num_tokens * proj_size);
    int token_idx = (i - head_idx * (num_tokens * proj_size)) / proj_size;
    int data_idx = i % proj_size;

    // int qkv_block_size = (qProjSize + kProjSize + vProjSize) * num_tokens;
    // int current_head_block_size =
    //     num_tokens * (k_cache ? qProjSize : qProjSize + kProjSize);

    int q_array_size = qProjSize * num_tokens * num_heads;
    int k_array_size = kProjSize * num_tokens * num_kv_heads;

    // DT val =
    //     devQKVProjArray[head_idx * qkv_block_size + current_head_block_size +
    //                     token_idx * proj_size + data_idx];

    DT val = devQKVProjArray[q_array_size + (k_cache ? 0 : k_array_size) +
                             head_idx * proj_size * num_tokens +
                             token_idx * proj_size + data_idx];
    // int const req_id = id_map[token_idx].request_index;
    // int const tok_id = id_map[token_idx].token_position;
    int const req_id = tokenInfos[token_idx].request_index;
    int const tok_id = tokenInfos[token_idx].abs_depth_in_request;

    cache_ptr[req_id * (num_kv_heads * max_seq_len * proj_size) +
              head_idx * (max_seq_len * proj_size) + tok_id * proj_size +
              data_idx] = val;
  }
}

template <typename DT>
__global__ void fill_entries_above_diagonal(DT *matrix,
                                            size_t num_rows,
                                            size_t num_cols,
                                            size_t num_heads,
                                            size_t entries_above_diagonal,
                                            DT value) {
  CUDA_KERNEL_LOOP(i, entries_above_diagonal * num_heads) {
    size_t head_idx = i / entries_above_diagonal;
    size_t entry_idx = i % entries_above_diagonal;
    size_t y = (-1 + sqrt(8 * (float)entry_idx + 1)) / 2;
    size_t x = entry_idx - y * (y + 1) / 2;
    y += (num_cols - num_rows) + 1;
    matrix[head_idx * num_rows * num_cols + num_cols * y + x] = value;
  }
}

template <typename DT>
void compute_attention_kernel(IncMultiHeadSelfAttentionMeta const *m,
                              BatchConfig const *bc,
                              int shard_id,
                              DT *output_ptr,
                              DT const *bias_ptr,
                              DT const *weight_ptr,
                              cudaStream_t stream) {
  checkCUDA(cublasSetStream(m->handle.blas, stream));
  checkCUDNN(cudnnSetStream(m->handle.dnn, stream));
  cudaDataType_t cublas_data_type = ff_to_cuda_datatype(m->output_type[0]);
  cudnnDataType_t cudnn_data_type = ff_to_cudnn_datatype(m->output_type[0]);
  assert(data_type_size(m->output_type[0]) == sizeof(DT));
#if CUDA_VERSION >= 11000
  // TODO: currently set the default to CUBLAS_COMPUTE_16F for best performance
  cublasComputeType_t compute_type = CUBLAS_COMPUTE_16F;
#else
  cudaDataType_t compute_type = cublas_data_type;
#endif
  // int num_requests = bc->num_active_requests();
  int num_tokens = bc->num_active_tokens();
  int tokens_previous_requests = 0;
  int q_block_size = m->qProjSize * num_tokens;
  int kt_block_size = m->kProjSize * BatchConfig::MAX_SEQ_LENGTH;
  int kt_req_block_size = kt_block_size * m->num_kv_heads;
  int vt_block_size = m->vProjSize * BatchConfig::MAX_SEQ_LENGTH;
  int vt_req_block_size = vt_block_size * m->num_kv_heads;
  assert(m->qProjSize == m->kProjSize);

  for (int i = 0; i < bc->MAX_NUM_REQUESTS; i++) {
    if (bc->request_completed[i]) {
      continue;
    }
    int num_new_tokens = bc->requestsInfo[i].num_tokens_in_batch;
    int total_tokens = bc->requestsInfo[i].token_start_offset +
                       bc->requestsInfo[i].num_tokens_in_batch;
    // bc->token_last_available_idx[i] + 1;
    // Compute (QK^T/sqrt(d_k))
    // a flag of using this scaling alpha
    int m_ = num_new_tokens;
    int n = total_tokens;
    int k = m->qProjSize;
    int lda = k, ldb = k, ldc = m_;
    int strideA = q_block_size;
    int strideB = kt_block_size;
    int strideC = num_new_tokens * total_tokens;
    DT alpha = 1.0f, beta = 0.0f;
    if (*m->qk_prod_scaling) {
      alpha = static_cast<DT>(1.0f / sqrt(m->kProjSize));
    }
    // To get A, skip over Q entries from previous requests (same head)
    void const *A = static_cast<DT *>(m->devQKVProjArray) +
                    tokens_previous_requests * m->qProjSize;
    // To get B, skip over K entries from previous requests (all heads +
    // padding)
    void const *B = static_cast<DT *>(m->keyCache) + i * kt_req_block_size;
    // To get C, skip over QK^T products from previous requests
    // if(bc->num_active_tokens() == 1){
    //   print_tensor<float>((float*)B, 32, "key cache");
    // }
    void *C = (void *)(m->qk_prods);
    if (m->num_kv_heads == m->num_heads) {
      checkCUDA(cublasGemmStridedBatchedEx(m->handle.blas,
                                           CUBLAS_OP_T,
                                           CUBLAS_OP_N,
                                           m_,
                                           n,
                                           k,
                                           &alpha,
                                           A,
                                           cublas_data_type,
                                           lda,
                                           strideA,
                                           B,
                                           cublas_data_type,
                                           ldb,
                                           strideB,
                                           &beta,
                                           C,
                                           cublas_data_type,
                                           ldc,
                                           strideC,
                                           m->num_heads,
                                           compute_type,
                                           CUBLAS_GEMM_DEFAULT_TENSOR_OP));

      //   print_tensor<float>((float *)A + q_block_size, 32, "QK A 2");
      //   print_tensor<float>((float *)B, 64, "QK B");
      //   print_tensor<float>((float *)B + 64, 64, "QK B 2");
      //   std::cout << "kt_block_size :" << kt_block_size << "\n";

      //   print_tensor<float>((float *)B, 64 * 10,
      //   "/home/ubuntu/FlexFlow/inference/k.txt"); print_tensor<float>((float
      //   *)B + kt_block_size, 64 * 10,
      //   "/home/ubuntu/FlexFlow/inference/k2.txt"); print_tensor<float>((float
      //   *)m->qk_prods, 100, "QK Prod"); print_tensor<float>((float
      //   *)m->qk_prods + 100, 32, "QK Prod 2");

    } else {
      strideB = 0;
      // use cublasGemmStridedBatchedEx
      int one_step_heads = m->num_heads / m->num_kv_heads;
      m_ = num_new_tokens;
      n = total_tokens;
      k = m->qProjSize;
      lda = k, ldb = k, ldc = m_;
      for (int step = 0; step < m->num_kv_heads; step++) {
        checkCUDA(cublasGemmStridedBatchedEx(
            m->handle.blas,
            CUBLAS_OP_T,
            CUBLAS_OP_N,
            m_,
            n,
            k,
            &alpha,
            A + step * strideA * one_step_heads * sizeof(DT),
            cublas_data_type,
            lda,
            strideA,
            B + step * kt_block_size * sizeof(DT),
            cublas_data_type,
            ldb,
            strideB,
            &beta,
            C + step * strideC * one_step_heads * sizeof(DT),
            cublas_data_type,
            ldc,
            strideC,
            one_step_heads,
            compute_type,
            CUBLAS_GEMM_DEFAULT_TENSOR_OP));
      }
    }
    // if(bc->num_active_tokens() == 1){
    //   print_tensor<float>((float*)A, 32, "Q tensor");
    //   print_tensor<float>((float*)B, 32, "key cache");
    //   print_tensor<float>((float*)C, 32, "QK prod");
    // }

    // Fill all elements above diagonal in qk prods with -inf to force
    // causal attention.
    assert(num_new_tokens <= total_tokens);
    size_t entries_above_diagonal = num_new_tokens * (num_new_tokens - 1) / 2;
    if (entries_above_diagonal > 0) {
      size_t parallelism = m->num_heads * entries_above_diagonal;
      fill_entries_above_diagonal<<<GET_BLOCKS(parallelism),
                                    min((size_t)CUDA_NUM_THREADS, parallelism),
                                    0,
                                    stream>>>(static_cast<DT *>(C),
                                              num_new_tokens,
                                              total_tokens,
                                              m->num_heads,
                                              entries_above_diagonal,
                                              static_cast<DT>(-INFINITY));
    }
    // Compute Softmax(QK^T/sqrt(d_k))
    cudnnTensorDescriptor_t qk_tensor;
    checkCUDNN(cudnnCreateTensorDescriptor(&qk_tensor));
    // Before modifying the parameters below, make sure to read the following
    // description of the CUDNN_TENSOR_NCHW tensor layout, from
    // https://docs.nvidia.com/deeplearning/cudnn/api/index.html#cudnnTensorFormat_t:
    // This tensor format specifies that the data is laid out in the following
    // order: batch size, feature maps, rows, columns. The strides are
    // implicitly defined in such a way that the data are contiguous in memory
    // with no padding between images, feature maps, rows, and columns; the
    // columns are the inner dimension and the images are the outermost
    // dimension.
    int n_param = m->num_heads;
    int c_param = total_tokens;
    int h_param = 1;
    int w_param = num_new_tokens;
    checkCUDNN(cudnnSetTensor4dDescriptor(qk_tensor,
                                          CUDNN_TENSOR_NCHW,
                                          cudnn_data_type,
                                          n_param,
                                          c_param,
                                          h_param,
                                          w_param));
    float softmax_alpha = 1.0f, softmax_beta = 0.0f;
    void *C_softmax = (void *)(m->qk_prods_softmax);
    // The softmax operation below is executed according to the
    // CUDNN_SOFTMAX_MODE_CHANNEL, which is also described in the docs: The
    // softmax operation is computed per spatial location (H,W) per image (N)
    // across dimension C.
    checkCUDNN(cudnnSoftmaxForward(m->handle.dnn,
                                   CUDNN_SOFTMAX_ACCURATE,
                                   CUDNN_SOFTMAX_MODE_CHANNEL,
                                   &softmax_alpha,
                                   qk_tensor,
                                   C,
                                   &softmax_beta,
                                   qk_tensor,
                                   C_softmax));
    // print_tensor<float>((float *)C_softmax, 32, "QK softmax");
    // print_tensor<float>((float *)C_softmax + 1000, 32, "QK softmax 2");
    // Matmul softmax(QK^T/sqrt(d_k)) by V
    alpha = 1.0f, beta = 0.0f;
    m_ = num_new_tokens;
    n = m->vProjSize;
    k = total_tokens;
    lda = m_, ldb = n, ldc = m_;
    strideA = num_new_tokens * total_tokens;
    strideB = vt_block_size;
    strideC = num_new_tokens * m->vProjSize;
    // To get A, skip over softmax(QK^T/sqrt(d_k)) entries from previous
    // requests (all heads)
    A = static_cast<DT *>(C_softmax);
    // To get B, skip over V^T entries from previous requests (all heads +
    // padding)
    B = static_cast<DT *>(m->valueCache) + i * vt_req_block_size;
    // To get C, skip over softmax(QK^T/sqrt(d_k))V products from previous
    // requests
    C = static_cast<DT *>(m->attn_heads) +
        tokens_previous_requests * m->num_heads * m->vProjSize;

    // if(bc->num_active_tokens() == 1){
    //   print_tensor<float>((float*)B, 32, "value cache");
    // }

    if (m->num_heads == m->num_kv_heads) {
      checkCUDA(cublasGemmStridedBatchedEx(m->handle.blas,
                                           CUBLAS_OP_N,
                                           CUBLAS_OP_T,
                                           m_,
                                           n,
                                           k,
                                           &alpha,
                                           A,
                                           cublas_data_type,
                                           lda,
                                           strideA,
                                           B,
                                           cublas_data_type,
                                           ldb,
                                           strideB,
                                           &beta,
                                           C,
                                           cublas_data_type,
                                           ldc,
                                           strideC,
                                           m->num_heads,
                                           compute_type,
                                           CUBLAS_GEMM_DEFAULT_TENSOR_OP));
      //  print_tensor<float>((float *)C, 96, "KV prod", shard_id);
      //  print_tensor<float>((float *)C + strideC * 3, 96, "KV prod 1",
      //  shard_id); print_tensor<float>((float *)C + strideC * 6, 96, "KV prod
      //  2", shard_id); print_tensor<float>((float *)C + strideC * 9, 96, "KV
      //  prod 3", shard_id);
      // print_tensor<float>((float *)C, 32, "KV prod");
      // print_tensor<float>((float *)C + 1000, 32, "KV prod 2");
    } else {
      int one_step_heads = m->num_heads / m->num_kv_heads;
      n = m->vProjSize;
      lda = m_, ldb = n, ldc = m_;
      strideA = num_new_tokens * total_tokens;
      strideB = 0;
      strideC = num_new_tokens * m->vProjSize;
      for (int step = 0; step < m->num_kv_heads; step++) {
        checkCUDA(cublasGemmStridedBatchedEx(
            m->handle.blas,
            CUBLAS_OP_N,
            CUBLAS_OP_T,
            m_,
            n,
            k,
            &alpha,
            A + step * one_step_heads * strideA * sizeof(DT),
            cublas_data_type,
            lda,
            strideA,
            B + step * vt_block_size * sizeof(DT),
            cublas_data_type,
            ldb,
            strideB,
            &beta,
            C + step * one_step_heads * strideC * sizeof(DT),
            cublas_data_type,
            ldc,
            strideC,
            one_step_heads,
            compute_type,
            CUBLAS_GEMM_DEFAULT_TENSOR_OP));
      }
    }
    // Project to output, save result directly on output tensor
    alpha = 1.0f, beta = 0.0f;
    m_ = m->oProjSize;
    k = m->vProjSize * m->num_heads;
    n = num_new_tokens;
    lda = k, ldb = n, ldc = m_;
    A = weight_ptr + m->qSize * (m->qProjSize * m->num_heads +
                                 m->kProjSize * m->num_kv_heads +
                                 m->vProjSize * m->num_kv_heads);
    B = C;
    C = static_cast<DT *>(output_ptr) + tokens_previous_requests * m->oProjSize;

    // print_tensor<float>((float *)A, 32, "output weight");

    checkCUDA(cublasGemmEx(m->handle.blas,
                           CUBLAS_OP_T,
                           CUBLAS_OP_T,
                           m_,
                           n,
                           k,
                           &alpha,
                           A,
                           cublas_data_type,
                           lda,
                           B,
                           cublas_data_type,
                           ldb,
                           &beta,
                           C,
                           cublas_data_type,
                           ldc,
                           compute_type,
                           CUBLAS_GEMM_DEFAULT_TENSOR_OP));
    // print_tensor<float>((float *)C, 32, "outputs", shard_id);
    // print_tensor<float>((float *)A, 96, "output weight", shard_id);
    // std::string filepath = "/home/ubuntu/FlexFlow/inference/" +
    // std::to_string(shard_id) + "B.txt"; save_tensor<float>((float *)B,
    //                    n * k,
    //                    filepath.c_str());
    // std::string filepath1 = "/home/ubuntu/FlexFlow/inference/" +
    // std::to_string(shard_id) + "A.txt"; save_tensor<float>((float *)A,
    //                    m_ * k,
    //                    filepath1.c_str());

    // save_tensor<float>((float *)B,
    //                    n * k / 4,
    //                    "/home/ubuntu/FlexFlow/inference/xxx.txt");
    // save_tensor<float>((float *)A + ,
    //                    m_ * k / 4,
    //                    "/home/ubuntu/FlexFlow/inference/y.txt");
    // print_tensor<float>((float *)B + num_new_tokens * m->vProjSize,
    //                    100,
    //                    "output->1");
    // print_tensor<float>((float *)B + num_new_tokens * m->vProjSize * 3,
    //                    bc->num_active_tokens() * bc->num_active_tokens(),
    //                    "output->2");
    // print_tensor<float>((float *)B + num_new_tokens * m->vProjSize * 6,
    //                    bc->num_active_tokens() * bc->num_active_tokens(),
    //                    "output->3");

    // print_tensor<float>((float *)B + num_new_tokens * m->vProjSize * 9,
    //                    bc->num_active_tokens() * bc->num_active_tokens(),
    //                    "output->4");

    tokens_previous_requests += num_new_tokens;
  }

  if (*m->bias && shard_id == 0) {
    int parallelism = m->oProjSize * num_tokens;
    int qkv_weight_size = m->qProjSize * m->global_num_heads +
                          m->kProjSize * m->global_num_kv_heads +
                          m->vProjSize * m->global_num_kv_heads;

    apply_proj_bias_w<<<GET_BLOCKS(parallelism),
                        min(CUDA_NUM_THREADS, parallelism),
                        0,
                        stream>>>(
        output_ptr, bias_ptr, num_tokens, qkv_weight_size, m->oProjSize);
  }

  assert(tokens_previous_requests == num_tokens);
}

/*static*/
void IncMultiHeadSelfAttention::inference_kernel_wrapper(
    IncMultiHeadSelfAttentionMeta const *m,
    BatchConfig const *bc,
    int shard_id,
    GenericTensorAccessorR const &input,
    GenericTensorAccessorR const &weight,
    GenericTensorAccessorW const &output,
    GenericTensorAccessorR const &bias) {
  cudaStream_t stream;
  checkCUDA(get_legion_stream(&stream));
  bool use_bias = *m->bias;

  cudaEvent_t t_start, t_end;
  if (m->profiling) {
    // --profiling
    cudaEventCreate(&t_start);
    cudaEventCreate(&t_end);
    cudaEventRecord(t_start, stream);
  }

  // assert(input.data_type == weight.data_type);
  assert(input.data_type == output.data_type);
  if (use_bias) {
    assert(input.data_type == bias.data_type);
  }

  if (input.data_type == DT_HALF) {
    if (m->offload) {
      pre_build_weight_kernel<half>(m, weight, input.data_type, stream);
    }
    half const *bias_ptr =
        use_bias ? bias.get_half_ptr() : static_cast<half const *>(nullptr);
    Kernels::IncMultiHeadAttention::inference_kernel(
        m,
        bc,
        shard_id,
        input.get_half_ptr(),
        m->offload ? static_cast<half *>(m->weight_ptr) : weight.get_half_ptr(),
        output.get_half_ptr(),
        bias_ptr,
        stream);
  } else if (input.data_type == DT_FLOAT) {
    if (m->offload) {
      pre_build_weight_kernel<float>(m, weight, input.data_type, stream);
    }
    float const *bias_ptr =
        use_bias ? bias.get_float_ptr() : static_cast<float const *>(nullptr);
    Kernels::IncMultiHeadAttention::inference_kernel(
        m,
        bc,
        shard_id,
        input.get_float_ptr(),
        m->offload ? static_cast<float *>(m->weight_ptr)
                   : weight.get_float_ptr(),
        output.get_float_ptr(),
        bias_ptr,
        stream);
  } else {
    assert(false && "Unspported data type");
  }
  if (m->profiling) {
    cudaEventRecord(t_end, stream);
    checkCUDA(cudaEventSynchronize(t_end));
    float elapsed = 0;
    checkCUDA(cudaEventElapsedTime(&elapsed, t_start, t_end));
    cudaEventDestroy(t_start);
    cudaEventDestroy(t_end);
    printf("IncMultiHeadSelfAttention forward time = %.2fms\n", elapsed);
    // print_tensor<3, float>(acc_query.ptr, acc_query.rect,
    // "[Attention:forward:query]"); print_tensor<3, float>(acc_output.ptr,
    // acc_output.rect, "[Attention:forward:output]");
  }

  // print_tensor<float>(input.get_float_ptr(), 32, "attention ip", shard_id);
  // print_tensor<float>(output.get_float_ptr(), 32, "attention op", shard_id);
  // // print_tensor<float>(output.get_float_ptr() + bc->num_active_tokens() *
  // 768
  // // / 4, 32, "attention op 1", shard_id);
  // print_tensor<float>(weight.get_float_ptr(), 32, "attention weights",
  // shard_id); print_tensor<float>(output.get_float_ptr(), 32, "attention op",
  // shard_id);
}

IncMultiHeadSelfAttentionMeta::IncMultiHeadSelfAttentionMeta(
    FFHandler handler,
    IncMultiHeadSelfAttention const *attn,
    GenericTensorAccessorR const &weight,
    MemoryAllocator &gpu_mem_allocator,
    int num_samples,
    int _num_heads,
    int _num_kv_heads)
    : IncMultiHeadSelfAttentionMeta(handler,
                                    INC_DECODING_MODE,
                                    attn,
                                    attn->qSize,
                                    attn->kSize,
                                    attn->vSize,
                                    attn->qProjSize,
                                    attn->kProjSize,
                                    attn->vProjSize,
                                    attn->oProjSize,
                                    attn->apply_rotary_embedding,
                                    attn->bias,
                                    attn->scaling_query,
                                    attn->qk_prod_scaling,
                                    attn->add_bias_kv,
                                    attn->scaling_factor,
                                    weight,
                                    gpu_mem_allocator,
                                    num_samples,
                                    attn->num_heads,
                                    attn->num_kv_heads,
                                    _num_heads,
                                    _num_kv_heads,
                                    attn->quantization_type,
                                    attn->offload) {}

IncMultiHeadSelfAttentionMeta::IncMultiHeadSelfAttentionMeta(
    FFHandler handler,
    InferenceMode infer_mode,
    Op const *attn,
    int _qSize,
    int _kSize,
    int _vSize,
    int _qProjSize,
    int _kProjSize,
    int _vProjSize,
    int _oProjSize,
    bool _apply_rotary_embedding,
    bool _bias,
    bool _scaling_query,
    bool _qk_prod_scaling,
    bool _add_bias_kv,
    float _scaling_factor,
    GenericTensorAccessorR const &weight,
    MemoryAllocator &gpu_mem_allocator,
    int num_samples,
    int _global_num_heads,
    int _global_num_kv_heads,
    int _num_heads,
    int _num_kv_heads,
    DataType _quantization_type,
    bool _offload)
    : OpMeta(handler, attn), weight_ptr(nullptr), bias_ptr(nullptr) {
  cudaStream_t stream;
  checkCUDA(get_legion_stream(&stream));
  checkCUDNN(cudnnSetStream(handler.dnn, stream));
  qSize = _qSize;
  kSize = _kSize;
  vSize = _vSize;
  // assume dimensions match for now
  assert(qSize == kSize);
  assert(kSize == vSize);
  qProjSize = _qProjSize;
  kProjSize = _kProjSize;
  assert(qProjSize == kProjSize); // required for attention QK^T matmul
  vProjSize = _vProjSize;
  oProjSize = _oProjSize;
  size_t size_of_dt = data_type_size(attn->data_type);
  quantization_type = _quantization_type;
  offload = _offload;

  global_num_heads = _global_num_heads;
  global_num_kv_heads = _global_num_kv_heads;
  num_heads = _num_heads;
  num_kv_heads = _num_kv_heads;
  // weights_params = (qSize * qProjSize + kSize * kProjSize + vSize * vProjSize
  // +
  //                   oProjSize * (vProjSize > 0 ? vProjSize : vSize));
  // weightSize = weights_params * num_heads * size_of_dt;

  weightSize =
      ((qSize * qProjSize + oProjSize * (vProjSize > 0 ? vProjSize : vSize)) *
           num_heads +
       (kSize * kProjSize + vSize * vProjSize) * num_kv_heads) *
      size_of_dt;
  if (quantization_type != DT_NONE) {
    quantized_weightSize = get_quantization_to_byte_size(
        attn->data_type, quantization_type, weightSize);
  }
  biasSize = _bias ? oProjSize * size_of_dt * 4 : 0;
  // has_load_weights = (bool *)calloc(1, sizeof(bool));
  //*has_load_weights = false;
  apply_rotary_embedding = (bool *)calloc(1, sizeof(bool));
  *apply_rotary_embedding = _apply_rotary_embedding;
  bias = (bool *)calloc(1, sizeof(bool));
  *bias = _bias;
  scaling_query = (bool *)calloc(1, sizeof(bool));
  *scaling_query = _scaling_query;
  scaling_factor = _scaling_factor;
  qk_prod_scaling = (bool *)calloc(1, sizeof(bool));
  *qk_prod_scaling = _qk_prod_scaling;
  // Currently do not support adding bias to key/value projection
  assert(!_add_bias_kv);

  // allocate weight and bias in the reserve space for cpu offloading
  if (offload) {
    weight_ptr = gpu_mem_allocator.allocate_reserved_untyped(weightSize);
    bias_ptr = gpu_mem_allocator.allocate_reserved_untyped(biasSize);
  }

#ifdef INFERENCE_TESTS
  kcache = (float *)calloc(kProjSize * BatchConfig::MAX_SEQ_LENGTH * num_heads *
                               BatchConfig::MAX_NUM_REQUESTS,
                           sizeof(float));
  vcache = (float *)calloc(vProjSize * BatchConfig::MAX_SEQ_LENGTH * num_heads *
                               BatchConfig::MAX_NUM_REQUESTS,
                           sizeof(float));
#endif

  // allocate memory for the seqArray and reserve space
  {
    // size_t qkv_proj_dim = qProjSize + kProjSize + vProjSize;
    // size_t qkv_max_proj_size =
    //     BatchConfig::MAX_NUM_TOKENS * qkv_proj_dim * num_heads;

    size_t qkv_max_proj_size =
        BatchConfig::MAX_NUM_TOKENS *
        (qProjSize * num_heads + kProjSize * num_kv_heads +
         vProjSize * num_kv_heads);
    // std::cout << "num_kv_heads: " << BatchConfig::MAX_NUM_TOKENS << ", "
    //           << qProjSize << ", " << kProjSize << ", " << vProjSize << ", "
    //           << num_heads << ", " << num_kv_heads << ", " <<
    //           qkv_max_proj_size
    //           << std::endl;
    // assert(false);
    size_t key_cache_size = 0, value_cache_size = 0;
    switch (infer_mode) {
      case INC_DECODING_MODE:
      case TREE_VERIFY_MODE: {
        key_cache_size = num_kv_heads * kProjSize *
                         BatchConfig::MAX_NUM_REQUESTS *
                         BatchConfig::MAX_SEQ_LENGTH;
        value_cache_size = num_kv_heads * vProjSize *
                           BatchConfig::MAX_NUM_REQUESTS *
                           BatchConfig::MAX_SEQ_LENGTH;
        break;
      }
      case BEAM_SEARCH_MODE: {
        key_cache_size =
            num_kv_heads * kProjSize * BeamSearchBatchConfig::MAX_NUM_REQUESTS *
            BatchConfig::MAX_SEQ_LENGTH * BeamSearchBatchConfig::MAX_BEAM_WIDTH;
        value_cache_size =
            num_kv_heads * vProjSize * BeamSearchBatchConfig::MAX_NUM_REQUESTS *
            BatchConfig::MAX_SEQ_LENGTH * BeamSearchBatchConfig::MAX_BEAM_WIDTH;
        break;
      }
      default:
        assert(false && "Unkown inference mode");
    }
    size_t tokeninfo_size = BatchConfig::MAX_NUM_TOKENS;
    size_t qk_prod_size =
        BatchConfig::MAX_NUM_TOKENS * BatchConfig::MAX_SEQ_LENGTH * num_heads;
    size_t attn_heads_size =
        BatchConfig::MAX_NUM_TOKENS * num_heads * vProjSize;
    size_t W_out_block_size = oProjSize * (vProjSize > 0 ? vProjSize : vSize);
    size_t W_out_contiguous_size = W_out_block_size * num_heads;
    size_t complex_size =
        (BatchConfig::MAX_NUM_TOKENS * qProjSize * num_heads) / 2;
    size_t totalSize =
        (qkv_max_proj_size + key_cache_size + value_cache_size +
         2 * qk_prod_size + attn_heads_size + W_out_contiguous_size) *
            size_of_dt +
        tokeninfo_size * sizeof(BatchConfig::PerTokenInfo) +
        complex_size * sizeof(cuFloatComplex); // more components will
                                               // be added here later
    if (offload) {
      // assert that we have enough reserved work space left
      size_t totalSharedSize =
          infer_mode == TREE_VERIFY_MODE
              ? totalSize -
                    (key_cache_size + value_cache_size + qkv_max_proj_size) *
                        size_of_dt
              : totalSize - (key_cache_size + value_cache_size) * size_of_dt;

      size_t instance_size =
          size_of_dt *
          (infer_mode == TREE_VERIFY_MODE
               ? key_cache_size + value_cache_size + qkv_max_proj_size
               : key_cache_size + value_cache_size);

      if (quantization_type != DT_NONE) {
        totalSharedSize += quantized_weightSize;
      }
      assert(gpu_mem_allocator.reserved_total_size -
                 gpu_mem_allocator.reserved_allocated_size >=
             totalSharedSize);
      gpu_mem_allocator.create_legion_instance(reserveInst, instance_size);
    } else {
      gpu_mem_allocator.create_legion_instance(reserveInst, totalSize);
    }

    // in tree_verify, enable devQKVProjArray;
    if (!offload || infer_mode == TREE_VERIFY_MODE) {
      devQKVProjArray = gpu_mem_allocator.allocate_instance_untyped(
          qkv_max_proj_size * size_of_dt);
    } else {
      devQKVProjArray = gpu_mem_allocator.allocate_reserved_untyped(
          qkv_max_proj_size * size_of_dt);
      // offset += qkv_max_proj_size * size_of_dt;
    }

    // use key value cache in all mode.
    keyCache = gpu_mem_allocator.allocate_instance_untyped(key_cache_size *
                                                           size_of_dt);
    valueCache = gpu_mem_allocator.allocate_instance_untyped(value_cache_size *
                                                             size_of_dt);

    if (offload) {
      token_infos =
          gpu_mem_allocator.allocate_reserved<BatchConfig::PerTokenInfo>(
              tokeninfo_size);
      // offset += sizeof(BatchConfig::PerTokenInfo) * tokeninfo_size;
      qk_prods = gpu_mem_allocator.allocate_reserved_untyped(qk_prod_size *
                                                             size_of_dt);
      // offset += qk_prod_size * size_of_dt;
      qk_prods_softmax = gpu_mem_allocator.allocate_reserved_untyped(
          qk_prod_size * size_of_dt);
      // offset += qk_prod_size * size_of_dt;
      attn_heads = gpu_mem_allocator.allocate_reserved_untyped(attn_heads_size *
                                                               size_of_dt);
      // offset += attn_heads_size * size_of_dt;
      W_out_contiguous = gpu_mem_allocator.allocate_reserved_untyped(
          W_out_contiguous_size * size_of_dt);
      // offset += W_out_contiguous_size * size_of_dt;
      complex_input =
          gpu_mem_allocator.allocate_reserved<cuFloatComplex>(complex_size);
      // offset += complex_size * sizeof(cuFloatComplex);
    } else {
      token_infos =
          gpu_mem_allocator.allocate_instance<BatchConfig::PerTokenInfo>(
              tokeninfo_size);
      qk_prods = gpu_mem_allocator.allocate_instance_untyped(qk_prod_size *
                                                             size_of_dt);
      qk_prods_softmax = gpu_mem_allocator.allocate_instance_untyped(
          qk_prod_size * size_of_dt);
      attn_heads = gpu_mem_allocator.allocate_instance_untyped(attn_heads_size *
                                                               size_of_dt);
      W_out_contiguous = gpu_mem_allocator.allocate_instance_untyped(
          W_out_contiguous_size * size_of_dt);
      complex_input =
          gpu_mem_allocator.allocate_instance<cuFloatComplex>(complex_size);
    }

    // allocate more size for quantization data
    if (quantization_type != DT_NONE) {
      assert(offload);
      quantized_weight_ptr =
          gpu_mem_allocator.allocate_reserved<char>(quantized_weightSize);
    }
    if (!offload) {
      assert(gpu_mem_allocator.reserved_total_size ==
             gpu_mem_allocator.reserved_allocated_size);
    }
  }
  cudaStreamSynchronize(stream);
}

bool IncMultiHeadSelfAttentionMeta::has_profiled = false;
int IncMultiHeadSelfAttentionMeta::profiled_best_algo[BatchConfig::MAX_NUM_TOKENS][3];
std::mutex IncMultiHeadSelfAttentionMeta::profile_lock;

void IncMultiHeadSelfAttentionMeta::findBestAlgoID(){
  std::lock_guard<std::mutex> lock(profile_lock);
  // profile_lock.lock();
  if(has_profiled){
    return;
  }
  has_profiled = true;
  // profile_lock.unlock();
  memset(profiled_best_algo, -1, sizeof(profiled_best_algo));
  // return; // NO_PROF

  const int gemm_num = 3;
  int       M[gemm_num];
  int       N[gemm_num];
  int       K[gemm_num];
  int       ldAs[gemm_num], ldBs[gemm_num], ldCs[gemm_num];
  int       batchCount[gemm_num];
  int64_t   strideA[gemm_num];
  int64_t   strideB[gemm_num];
  int64_t   strideC[gemm_num];
  char      mess[gemm_num][256];
  // float     exec_times[gemm_num];

  // const int active_tokens[] = {1, BatchConfig::MAX_NUM_TOKENS};
  // const int n_active_token = 2;
  const int n_active_token = BatchConfig::MAX_NUM_TOKENS;
  
  cudaStream_t stream;
  checkCUDA(get_legion_stream(&stream));
  checkCUDA(cublasSetStream(handle.blas, stream));
  checkCUDNN(cudnnSetStream(handle.dnn, stream));
  cudaDataType_t cublas_data_type = ff_to_cuda_datatype(output_type[0]);
  #if CUDA_VERSION >= 11000
    // TODO: currently set the default to CUBLAS_COMPUTE_16F for best performance
  cublasComputeType_t compute_type = CUBLAS_COMPUTE_16F;
  #else
  cudaDataType_t compute_type = cublas_data_type;
  #endif

  switch (output_type[0]){
  case DT_FLOAT:
    cudaRandomUniform(static_cast<float*>(handle.workSpace), handle.workSpaceSize / data_type_size(DT_FLOAT));
    break;
  case DT_HALF:
    cudaRandomUniform(static_cast<half*>(handle.workSpace), handle.workSpaceSize / data_type_size(DT_HALF));
    break;
  default:
    assert(false);
    break;
  }

  for(int token_idx = 0; token_idx < n_active_token; token_idx++){
    int n_token = token_idx + 1;
    // gemm 0
    M[0]          = qProjSize;
    N[0]          = n_token;
    K[0]          = qSize;
    ldAs[0]       = qSize;
    ldBs[0]       = qSize;
    ldCs[0]       = qProjSize;
    batchCount[0] = num_heads;
    strideA[0]    = weights_params;
    strideB[0]    = 0;
    strideC[0]    = (qProjSize + kProjSize + vProjSize) * N[0];
    strcpy(mess[0], "tensor * weightQ");

    // gemm 1
    M[1]          = kProjSize;
    N[1]          = n_token;
    K[1]          = qSize;
    ldAs[1]       = qSize;
    ldBs[1]       = qSize;
    ldCs[1]       = kProjSize;
    batchCount[1] = num_heads;
    strideA[1]    = weights_params;
    strideB[1]    = 0;
    strideC[1]    = (qProjSize + kProjSize + vProjSize) * N[1];
    strcpy(mess[1], "tensor * weightK");

    // gemm 2
    M[2]          = vProjSize;
    N[2]          = n_token;
    K[2]          = qSize;
    ldAs[2]       = qSize;
    ldBs[2]       = qSize;
    ldCs[2]       = vProjSize;
    batchCount[2] = num_heads;
    strideA[2]    = weights_params;
    strideB[2]    = 0;
    strideC[2]    = (qProjSize + kProjSize + vProjSize) * N[2];
    strcpy(mess[2], "tensor * weightV");

    // cuda init here
    half alpha = 1.0f, beta = 0.0f;
    
    int startAlgo, endAlgo;
    const int      ites = 100;
    struct timeval start, end;
    // TODO: only support 16F
    if(compute_type == CUBLAS_COMPUTE_16F){
        startAlgo   = (int)CUBLAS_GEMM_DEFAULT_TENSOR_OP;
        endAlgo     = (int)CUBLAS_GEMM_ALGO15_TENSOR_OP;
    }else if (compute_type == CUBLAS_COMPUTE_32F){
        startAlgo   = (int)CUBLAS_GEMM_DEFAULT;
        endAlgo     = (int)CUBLAS_GEMM_ALGO23;
    }else{
      assert(false);
    }
    
    printf("***Cublas Gemm Testing Begin***\n");
    for (int i = 0; i < gemm_num; ++i){
      int m = M[i], n = N[i], k = K[i];
      printf("\n-----------------------------\n");
      printf("GEMM test %d: [M: %d, K: %d, N: %d] %s\n", i, m, k, n, mess[i]);
      // todo
      void* d_A = handle.workSpace;
      void* d_B = d_A + m * k * batchCount[i] * data_type_size(output_type[0]);
      void* d_C = d_B + k * n * batchCount[i] * data_type_size(output_type[0]);

      float exec_time = 99999.0f;
      int   fast_algo = 0;

      for (int algo = startAlgo; algo <= endAlgo; algo++) {
          cublasStatus_t status;
          cudaDeviceSynchronize();
          gettimeofday(&start, NULL);
          for (int ite = 0; ite < ites; ++ite) {
            status = cublasGemmStridedBatchedEx(handle.blas,
                                                CUBLAS_OP_T,
                                                CUBLAS_OP_N,
                                                M[i],
                                                N[i],
                                                K[i],
                                                &alpha,
                                                d_A,
                                                cublas_data_type,
                                                ldAs[i],
                                                strideA[i],
                                                d_B,
                                                cublas_data_type,
                                                ldBs[i],
                                                strideB[i],
                                                &beta,
                                                d_C,
                                                cublas_data_type,
                                                ldCs[i],
                                                strideC[i],
                                                batchCount[i],
                                                compute_type,
                                                static_cast<cublasGemmAlgo_t>(algo));

            if (status != CUBLAS_STATUS_SUCCESS) {
              break;
            }
          }
          cudaDeviceSynchronize();
          gettimeofday(&end, NULL);
          if (status == CUBLAS_STATUS_SUCCESS) {
              printf("algo_%d costs %.3fms \n", algo, diffTime(start, end) / ites);
              if (diffTime(start, end) / ites < exec_time) {
                  exec_time = diffTime(start, end) / ites;
                  fast_algo = algo;
              }
          }
      }

      printf("fast_algo %d costs %.3f ms\n", fast_algo, exec_time);
      profiled_best_algo[token_idx][i] = fast_algo;
    }

  }

}

IncMultiHeadSelfAttentionMeta::~IncMultiHeadSelfAttentionMeta(void) {
  if (reserveInst != Realm::RegionInstance::NO_INST) {
    reserveInst.destroy();
  }
#ifdef INFERENCE_TESTS
  free(kcache);
  free(vcache);
#endif
}

template void Kernels::IncMultiHeadAttention::pre_build_weight_kernel<float>(
    IncMultiHeadSelfAttentionMeta const *m,
    GenericTensorAccessorR const weight,
    DataType data_type,
    cudaStream_t stream);

template void Kernels::IncMultiHeadAttention::pre_build_weight_kernel<half>(
    IncMultiHeadSelfAttentionMeta const *m,
    GenericTensorAccessorR const weight,
    DataType data_type,
    cudaStream_t stream);

}; // namespace FlexFlow<|MERGE_RESOLUTION|>--- conflicted
+++ resolved
@@ -278,25 +278,22 @@
   int n = bc->num_active_tokens();
   int k = m->qSize;
   int lda = k, ldb = k, ldc_q = m_q, ldc_k = m_k, ldc_v = m_v;
-<<<<<<< HEAD
-  size_t strideA =
-      m->weights_params; // need to also skip over all the parameters for each
-                         // head, plus the unused W_o weights
-  size_t strideB = 0;    // input stays the same for all heads.
-  size_t strideC =
-      (m_q + m_k + m_v) * n; // size of the output block for each head.
+  // size_t strideA =
+  //     m->weights_params; // need to also skip over all the parameters for each
+  //                        // head, plus the unused W_o weights
+  // size_t strideB = 0;    // input stays the same for all heads.
+  // size_t strideC =
+  //     (m_q + m_k + m_v) * n; // size of the output block for each head.
 
   int token_idx = n;// ==1 ? 0 : 1; // TODO: token_idx -> n
   int use_algo = static_cast<int>(CUBLAS_GEMM_DEFAULT_TENSOR_OP);
-=======
 
   size_t strideA = m_q * k; // query weight head size
   size_t strideB = 0;       // input stays the same for all heads.
   size_t strideC = m_q * n; // size of the output block for each head.
 
->>>>>>> 2c1a402d
   // Q
-  use_algo = m->profiled_best_algo[token_idx][0]; // -> [n][0]
+  use_algo = m->profiled_best_algo[token_idx][0];
   checkCUDA(cublasGemmStridedBatchedEx(m->handle.blas,
                                        CUBLAS_OP_T,
                                        CUBLAS_OP_N,
@@ -319,60 +316,8 @@
                                        strideC,
                                        m->num_heads,
                                        compute_type,
-<<<<<<< HEAD
                                        use_algo == -1 ? static_cast<cublasGemmAlgo_t>(use_algo) : CUBLAS_GEMM_DEFAULT_TENSOR_OP));
-  // K
-  use_algo = m->profiled_best_algo[token_idx][1];
-  checkCUDA(cublasGemmStridedBatchedEx(m->handle.blas,
-                                       CUBLAS_OP_T,
-                                       CUBLAS_OP_N,
-                                       m_k,
-                                       n,
-                                       k,
-                                       &alpha,
-                                       weight_ptr + m_q * k,
-                                       cublas_data_type,
-                                       lda,
-                                       strideA,
-                                       input_ptr,
-                                       cublas_data_type,
-                                       ldb,
-                                       strideB,
-                                       &beta,
-                                       output_ptr + m_q * n,
-                                       cublas_data_type,
-                                       ldc_k,
-                                       strideC,
-                                       m->num_heads,
-                                       compute_type,
-                                       use_algo == -1 ? static_cast<cublasGemmAlgo_t>(use_algo) : CUBLAS_GEMM_DEFAULT_TENSOR_OP));
-  // V
-  use_algo = m->profiled_best_algo[token_idx][2];
-  checkCUDA(cublasGemmStridedBatchedEx(m->handle.blas,
-                                       CUBLAS_OP_T,
-                                       CUBLAS_OP_N,
-                                       m_v,
-                                       n,
-                                       k,
-                                       &alpha,
-                                       weight_ptr + (m_q + m_k) * k,
-                                       cublas_data_type,
-                                       lda,
-                                       strideA,
-                                       input_ptr,
-                                       cublas_data_type,
-                                       ldb,
-                                       strideB,
-                                       &beta,
-                                       output_ptr + (m_q + m_k) * n,
-                                       cublas_data_type,
-                                       ldc_v,
-                                       strideC,
-                                       m->num_heads,
-                                       compute_type,
-                                       use_algo == -1 ? static_cast<cublasGemmAlgo_t>(use_algo) : CUBLAS_GEMM_DEFAULT_TENSOR_OP));
-=======
-                                       CUBLAS_GEMM_DEFAULT_TENSOR_OP));
+
   // cudaDeviceSynchronize();
   // cudaStreamSynchronize(stream);
   // print_tensor<float>((float*)output_ptr, 32, "Q tensor init");
@@ -390,6 +335,7 @@
   // + strideC * 9, 64, "Q 4", shard_id); print_tensor<float>((float
   // *)output_ptr + 3 * m->qProjSize * bc->num_active_tokens(), 64, "QK A 2
   // before ro"); assert(false); key
+  use_algo = m->profiled_best_algo[token_idx][1];
   checkCUDA(cublasGemmStridedBatchedEx(
       m->handle.blas,
       CUBLAS_OP_T,
@@ -413,11 +359,12 @@
       strideC,
       m->num_kv_heads,
       compute_type,
-      CUBLAS_GEMM_DEFAULT_TENSOR_OP));
+      use_algo == -1 ? static_cast<cublasGemmAlgo_t>(use_algo) : CUBLAS_GEMM_DEFAULT_TENSOR_OP));
 
   // print_tensor<float>((float *)output_ptr + 64, 32, "QK A 2 before ro");
 
   // Value
+  use_algo = m->profiled_best_algo[token_idx][2];
   checkCUDA(cublasGemmStridedBatchedEx(
       m->handle.blas,
       CUBLAS_OP_T,
@@ -443,7 +390,7 @@
       strideC,
       m->num_kv_heads,
       compute_type,
-      CUBLAS_GEMM_DEFAULT_TENSOR_OP));
+      use_algo == -1 ? static_cast<cublasGemmAlgo_t>(use_algo) : CUBLAS_GEMM_DEFAULT_TENSOR_OP));
 
   // std::cout << "----------------------- size: " << m->qSize * m->qProjSize *
   // m->num_heads << ", " << m->qSize * (m->qProjSize * m->num_heads +
@@ -454,7 +401,6 @@
   // *)(weight_ptr + m->qSize * (m->qProjSize * m->num_heads +
   //                                           m->kProjSize * m->num_kv_heads)),
   //                                           32, "Query tensor after");
->>>>>>> 2c1a402d
 
   // apply rotary emmmbedding for k and v
   // step1 change the k, v to complex tensor
@@ -1482,6 +1428,11 @@
   memset(profiled_best_algo, -1, sizeof(profiled_best_algo));
   // return; // NO_PROF
 
+
+  // To Xinhao:
+  // The following gemm_num is the shape combination number of GEMMs that need to be profiled
+  // Now is 3, indicating the GEMMs: input * Q/K/V
+  // when kernels are grouped, it should be 1.
   const int gemm_num = 3;
   int       M[gemm_num];
   int       N[gemm_num];
@@ -1524,19 +1475,29 @@
 
   for(int token_idx = 0; token_idx < n_active_token; token_idx++){
     int n_token = token_idx + 1;
+    // To Xinhao:
+    // The following is all the matrix shape combination (i.e. GEMM arguments)
+    // Now there are 3 config sets, after grouping, there should be only one.
+    // The arguments should match those in compute_qkv_kernel function
+    // n_token is ranging from 1 to BatchConfig::MaxToken
+    // After grouping, please carefully check the following config
+
     // gemm 0
-    M[0]          = qProjSize;
+    M[0]          = kProjSize;
     N[0]          = n_token;
     K[0]          = qSize;
     ldAs[0]       = qSize;
     ldBs[0]       = qSize;
-    ldCs[0]       = qProjSize;
-    batchCount[0] = num_heads;
-    strideA[0]    = weights_params;
+    ldCs[0]       = kProjSize;
+    batchCount[0] = num_kv_heads;
+    strideA[0]    = qProjSize * qSize;
     strideB[0]    = 0;
-    strideC[0]    = (qProjSize + kProjSize + vProjSize) * N[0];
+    strideC[0]    = qProjSize * N[0];
     strcpy(mess[0], "tensor * weightQ");
 
+    // To Xinhao:
+    // Since there is only one GEMM kernel after grouping,
+    //   following 2 config sets shouble be commented
     // gemm 1
     M[1]          = kProjSize;
     N[1]          = n_token;
@@ -1544,10 +1505,10 @@
     ldAs[1]       = qSize;
     ldBs[1]       = qSize;
     ldCs[1]       = kProjSize;
-    batchCount[1] = num_heads;
-    strideA[1]    = weights_params;
+    batchCount[1] = num_kv_heads;
+    strideA[1]    = qProjSize * qSize;
     strideB[1]    = 0;
-    strideC[1]    = (qProjSize + kProjSize + vProjSize) * N[1];
+    strideC[1]    = qProjSize * N[1];
     strcpy(mess[1], "tensor * weightK");
 
     // gemm 2
@@ -1557,10 +1518,10 @@
     ldAs[2]       = qSize;
     ldBs[2]       = qSize;
     ldCs[2]       = vProjSize;
-    batchCount[2] = num_heads;
-    strideA[2]    = weights_params;
+    batchCount[2] = num_kv_heads;
+    strideA[2]    = qProjSize * qSize;
     strideB[2]    = 0;
-    strideC[2]    = (qProjSize + kProjSize + vProjSize) * N[2];
+    strideC[2]    = qProjSize * N[2];
     strcpy(mess[2], "tensor * weightV");
 
     // cuda init here
