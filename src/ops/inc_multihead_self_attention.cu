/* Copyright 2023 CMU, Facebook, LANL, MIT, NVIDIA, and Stanford (alphabetical)
 *
 * Licensed under the Apache License, Version 2.0 (the "License");
 * you may not use this file except in compliance with the License.
 * You may obtain a copy of the License at
 *
 *     http://www.apache.org/licenses/LICENSE-2.0
 *
 * Unless required by applicable law or agreed to in writing, software
 * distributed under the License is distributed on an "AS IS" BASIS,
 * WITHOUT WARRANTIES OR CONDITIONS OF ANY KIND, either express or implied.
 * See the License for the specific language governing permissions and
 * limitations under the License.
 */
#if defined(FF_USE_CUDA) || defined(FF_USE_HIP_CUDA)
#include "cuComplex.h"
#endif
#include "flexflow/ffconst_utils.h"
#include "flexflow/ops/inc_multihead_self_attention.h"
#include "flexflow/ops/kernels/decompress_kernels.h"
#include "flexflow/ops/kernels/inc_multihead_self_attention_kernels.h"
#include "flexflow/utils/cuda_helper.h"

namespace FlexFlow {

// declare Legion names
using Legion::coord_t;
using Legion::Memory;

namespace Kernels {
namespace IncMultiHeadAttention {

template <typename DT>
__global__ void build_w_out_tensor(DT const *weight_ptr,
                                   DT *contiguous_weight_ptr,
                                   int vProjSize,
                                   int oProjSize,
                                   int num_heads,
                                   int qkv_weight_block_size) {
  CUDA_KERNEL_LOOP(i, vProjSize * oProjSize * num_heads) {
    // Each slice (one per head) in the weight_ptr has shape (oProjSize,
    // vProjSize)
    int row_idx = i % oProjSize;
    int col_idx = (i / oProjSize) % vProjSize;
    int head_idx = i / (oProjSize * vProjSize);
    // The contiguous_weight_ptr has shape (vProjSize * num_heads, oProjSize)
    int idx = row_idx * vProjSize * num_heads + vProjSize * head_idx + col_idx;
    contiguous_weight_ptr[idx] =
        weight_ptr[(qkv_weight_block_size + vProjSize * oProjSize) * head_idx +
                   qkv_weight_block_size + col_idx * oProjSize + row_idx];
  }
}

template <typename DT>
__global__ void apply_proj_bias_w(DT *input_ptr,
                                  DT const *bias_ptr,
                                  int num_tokens,
                                  int oProjSize) {
  CUDA_KERNEL_LOOP(i, num_tokens * oProjSize) {
    int bias_idx = 3 * oProjSize + i % oProjSize;
    input_ptr[i] += bias_ptr[bias_idx];
  }
}

template <typename DT>
__global__ void apply_proj_bias_qkv(DT *input_ptr,
                                    DT const *bias_ptr,
                                    int shard_id,
                                    int num_tokens,
                                    int qProjSize,
                                    int kProjSize,
                                    int vProjSize,
                                    int global_num_heads,
                                    int num_heads,
                                    bool scaling_query,
                                    float scaling_factor) {
  CUDA_KERNEL_LOOP(
      i, num_tokens * (qProjSize + kProjSize + vProjSize) * num_heads) {
    // for simplicity, assume q, k, v is in same shape
    // 0->q, 1->k, 2->v
    int qkv_index = i / (num_tokens * qProjSize) % 3;

    int head_idx = i / (num_tokens * (qProjSize + kProjSize + vProjSize));
    int qkv_block_size = (qProjSize + kProjSize + vProjSize) * num_tokens;
    int q_block_size = qProjSize * num_tokens;

    int idx = i % (num_tokens * (qProjSize));

    int real_part_index =
        head_idx * qkv_block_size + qkv_index * q_block_size + idx;

    int global_head_idx = head_idx + shard_id * num_heads;
    int bias_idx = qkv_index * qProjSize * global_num_heads +
                   global_head_idx * qProjSize + (idx % qProjSize);
    input_ptr[real_part_index] += bias_ptr[bias_idx];

    if (scaling_query && qkv_index == 0) {
      input_ptr[real_part_index] *= scaling_factor;
    }
  }
}

template <typename DT>
__global__ void
    apply_rotary_embedding(DT *input_ptr,
                           cuFloatComplex *complex_input,
                           BatchConfig::PerTokenInfo const *tokenInfos,
                           int qProjSize,
                           int kProjSize,
                           int num_heads,
                           int num_tokens,
                           int q_block_size,
                           int k_block_size,
                           int v_block_size,
                           bool q_tensor) {
  int proj_size = q_tensor ? qProjSize : kProjSize;
  CUDA_KERNEL_LOOP(i, num_tokens * proj_size * num_heads / 2) {
    // create complex number
    int head_idx = i / (num_tokens * proj_size / 2);
    int idx = i % (num_tokens * proj_size / 2);
    int token_idx =
        (i - head_idx * (num_tokens * proj_size / 2)) / (proj_size / 2);

    int real_part_index =
        idx + token_idx * (proj_size / 2) +
        head_idx * (q_block_size + k_block_size + v_block_size) +
        (q_tensor ? 0 : q_block_size);
    int complex_part_index = real_part_index + (proj_size / 2);

    complex_input[i] = {input_ptr[real_part_index],
                        input_ptr[complex_part_index]};

    // get the freq_cis: shape 1 * (qProjSize/2) = 1 * 64
    // apply a Cartesian coordinate transformation
    // multiple with input & /copy back to q/k

    // get position of token
    //  int head_idx = i / (num_tokens * proj_size);

    // size_t pos = id_map[token_idx].token_position;
    size_t pos = tokenInfos[token_idx].abs_depth_in_request;

    // float before_real = complex_input[i].x, before_complex =
    // complex_input[i].y;
    int pos_i = i % (proj_size / 2);
    float freq = pos * (1.0 / pow(10000.0, (float)2 * pos_i / proj_size));
    cuFloatComplex complex_pos = {cos(freq), sin(freq)};

    complex_input[i] = cuCmulf(complex_input[i], complex_pos);

    input_ptr[real_part_index] = complex_input[i].x;
    input_ptr[complex_part_index] = complex_input[i].y;
  }
}

template <typename DT>
void compute_qkv_kernel(IncMultiHeadSelfAttentionMeta const *m,
                        BatchConfig const *bc,
                        int shard_id,
                        DT const *input_ptr,
                        DT const *weight_ptr,
                        DT *output_ptr,
                        DT const *bias_ptr,
                        cudaStream_t stream) {

  checkCUDA(cublasSetStream(m->handle.blas, stream));
  checkCUDNN(cudnnSetStream(m->handle.dnn, stream));
  DT alpha = 1.0f, beta = 0.0f;
  assert(m->qSize == m->vSize && m->qSize == m->kSize);
  cudaDataType_t cublas_data_type = ff_to_cuda_datatype(m->output_type[0]);
#if CUDA_VERSION >= 11000
  // TODO: currently set the default to CUBLAS_COMPUTE_16F for best performance
  cublasComputeType_t compute_type = CUBLAS_COMPUTE_16F;
#else
  cudaDataType_t compute_type = cublas_data_type;
#endif
  // Compute (W^T)x matmul: einsum(ijkl,im->jmkl)
  // Weights: qSize x qProjSize x 3 x num_heads
  // Input: qSize x num_tokens
  // Output >>> qProjSize x num_tokens x 3 x num_heads
  int m_q = m->qProjSize;
  int m_k = m->kProjSize;
  int m_v = m->vProjSize;
  assert(m_q == m_k && m_k == m_v); // keep things simple for now
  int n = bc->num_active_tokens();
  int k = m->qSize;
  int lda = k, ldb = k, ldc_q = m_q, ldc_k = m_k, ldc_v = m_v;
  size_t strideA =
      m->weights_params; // need to also skip over all the parameters for each
                         // head, plus the unused W_o weights
  size_t strideB = 0;    // input stays the same for all heads.
  size_t strideC =
      (m_q + m_k + m_v) * n; // size of the output block for each head.
  // Q
  checkCUDA(cublasGemmStridedBatchedEx(m->handle.blas,
                                       CUBLAS_OP_T,
                                       CUBLAS_OP_N,
                                       m_q,
                                       n,
                                       k,
                                       &alpha,
                                       weight_ptr,
                                       cublas_data_type,
                                       lda,
                                       strideA,
                                       input_ptr,
                                       cublas_data_type,
                                       ldb,
                                       strideB,
                                       &beta,
                                       output_ptr,
                                       cublas_data_type,
                                       ldc_q,
                                       strideC,
                                       m->num_heads,
                                       compute_type,
                                       CUBLAS_GEMM_DEFAULT_TENSOR_OP));

  checkCUDA(cublasGemmStridedBatchedEx(m->handle.blas,
                                       CUBLAS_OP_T,
                                       CUBLAS_OP_N,
                                       m_k,
                                       n,
                                       k,
                                       &alpha,
                                       weight_ptr + m_q * k,
                                       cublas_data_type,
                                       lda,
                                       strideA,
                                       input_ptr,
                                       cublas_data_type,
                                       ldb,
                                       strideB,
                                       &beta,
                                       output_ptr + m_q * n,
                                       cublas_data_type,
                                       ldc_k,
                                       strideC,
                                       m->num_heads,
                                       compute_type,
                                       CUBLAS_GEMM_DEFAULT_TENSOR_OP));
  // V
  checkCUDA(cublasGemmStridedBatchedEx(m->handle.blas,
                                       CUBLAS_OP_T,
                                       CUBLAS_OP_N,
                                       m_v,
                                       n,
                                       k,
                                       &alpha,
                                       weight_ptr + (m_q + m_k) * k,
                                       cublas_data_type,
                                       lda,
                                       strideA,
                                       input_ptr,
                                       cublas_data_type,
                                       ldb,
                                       strideB,
                                       &beta,
                                       output_ptr + (m_q + m_k) * n,
                                       cublas_data_type,
                                       ldc_v,
                                       strideC,
                                       m->num_heads,
                                       compute_type,
                                       CUBLAS_GEMM_DEFAULT_TENSOR_OP));

  // apply rotary emmmbedding for k and v
  // step1 change the k, v to complex tensor
  int num_tokens = bc->num_active_tokens();
  int parallelism = m->kProjSize * num_tokens * m->num_heads;
  int q_block_size = m->qProjSize * num_tokens;
  int k_block_size = m->kProjSize * num_tokens;
  int v_block_size = m->vProjSize * num_tokens;
  // apply bias for q, k, v
  if (*m->bias) {
    apply_proj_bias_qkv<<<GET_BLOCKS(parallelism),
                          min(CUDA_NUM_THREADS, parallelism),
                          0,
                          stream>>>(output_ptr,
                                    bias_ptr,
                                    shard_id,
                                    num_tokens,
                                    m->qProjSize,
                                    m->kProjSize,
                                    m->vProjSize,
                                    m->global_num_heads,
                                    m->num_heads,
                                    *m->scaling_query,
                                    m->scaling_factor);
  }

  if (*m->apply_rotary_embedding) {
    /*q*/
    apply_rotary_embedding<<<GET_BLOCKS(parallelism),
                             min(CUDA_NUM_THREADS, parallelism),
                             0,
                             stream>>>(output_ptr,
                                       m->complex_input,
                                       m->token_infos,
                                       m->qProjSize,
                                       m->kProjSize,
                                       m->num_heads,
                                       num_tokens,
                                       q_block_size,
                                       k_block_size,
                                       v_block_size,
                                       true);
    /*k*/
    apply_rotary_embedding<<<GET_BLOCKS(parallelism),
                             min(CUDA_NUM_THREADS, parallelism),
                             0,
                             stream>>>(output_ptr,
                                       m->complex_input,
                                       m->token_infos,
                                       m->qProjSize,
                                       m->kProjSize,
                                       m->num_heads,
                                       num_tokens,
                                       q_block_size,
                                       k_block_size,
                                       v_block_size,
                                       false);
  }
}

template <typename DT>
void update_kv_cache_kernel(IncMultiHeadSelfAttentionMeta const *m,
                            BatchConfig const *bc,
                            cudaStream_t stream) {
  int num_tokens = bc->num_active_tokens();
  if (num_tokens > 0) {
    int parallelism = m->kProjSize * num_tokens * m->num_heads;
    store_kv_cache<<<GET_BLOCKS(parallelism),
                     min(CUDA_NUM_THREADS, parallelism),
                     0,
                     stream>>>(static_cast<DT *>(m->devQKVProjArray),
                               static_cast<DT *>(m->keyCache),
                               m->token_infos,
                               m->qProjSize,
                               m->kProjSize,
                               m->vProjSize,
                               num_tokens,
                               m->num_heads,
                               BatchConfig::MAX_SEQ_LENGTH,
                               /* k_cache = */ true);

    parallelism = m->vProjSize * num_tokens * m->num_heads;
    store_kv_cache<<<GET_BLOCKS(parallelism),
                     min(CUDA_NUM_THREADS, parallelism),
                     0,
                     stream>>>(static_cast<DT *>(m->devQKVProjArray),
                               static_cast<DT *>(m->valueCache),
                               m->token_infos,
                               m->qProjSize,
                               m->kProjSize,
                               m->vProjSize,
                               num_tokens,
                               m->num_heads,
                               BatchConfig::MAX_SEQ_LENGTH,
                               /* k_cache = */ false);
  }
}

template <typename DT>
void pre_build_weight_kernel(IncMultiHeadSelfAttentionMeta const *m,
                             GenericTensorAccessorR const weight,
                             DataType data_type,
                             cudaStream_t stream) {
  // additional processing for weight uploading
  // Note that we update weight_ptr and bias_ptr when uploading weight and
  // bias
  if (m->quantization_type != DT_NONE) {
    // copy weight_ptr to quantized_weight_ptr, do compression and store in
    // m->weight_ptr
    cudaMemcpyAsync(m->quantized_weight_ptr,
                    weight.get_byte_ptr(),
                    m->quantized_weightSize,
                    cudaMemcpyHostToDevice,
                    stream);

    if (m->quantization_type == DT_INT4) {
      int parallelism = m->qProjSize * m->qSize * m->num_heads / 2;
      decompress_int4_attention_weights<<<GET_BLOCKS(parallelism),
                                          min(CUDA_NUM_THREADS, parallelism),
                                          0,
                                          stream>>>(
          m->quantized_weight_ptr,
          static_cast<DT *>(m->weight_ptr),
          m->qProjSize,
          m->qSize,
          m->num_heads);
    } else {
      assert(m->quantization_type == DT_INT8);
      int parallelism = m->qProjSize * m->qSize * m->num_heads;
      decompress_int8_attention_weights<<<GET_BLOCKS(parallelism),
                                          min(CUDA_NUM_THREADS, parallelism),
                                          0,
                                          stream>>>(
          m->quantized_weight_ptr,
          static_cast<DT *>(m->weight_ptr),
          m->qProjSize,
          m->qSize,
          m->num_heads);
    }
  } else {
    if (data_type == DT_FLOAT) {
      cudaMemcpyAsync(m->weight_ptr,
                      weight.get_float_ptr(),
                      m->weightSize,
                      cudaMemcpyHostToDevice,
                      stream);
    } else if (data_type == DT_HALF) {
      cudaMemcpyAsync(m->weight_ptr,
                      weight.get_half_ptr(),
                      m->weightSize,
                      cudaMemcpyHostToDevice,
                      stream);
    } else {
      assert(false);
    }
  }
  // reload weight_o for offloading case
  int parallelism = m->vProjSize * m->oProjSize * m->num_heads;
  build_w_out_tensor<<<GET_BLOCKS(parallelism),
                       min(CUDA_NUM_THREADS, parallelism),
                       0,
                       stream>>>(static_cast<DT *>(m->weight_ptr),
                                 static_cast<DT *>(m->W_out_contiguous),
                                 m->vProjSize,
                                 m->oProjSize,
                                 m->num_heads,
                                 (m->qSize * m->qProjSize +
                                  m->kSize * m->kProjSize +
                                  m->vSize * m->vProjSize));
}

template <typename DT>
void inference_kernel(IncMultiHeadSelfAttentionMeta const *m,
                      BatchConfig const *bc,
                      int shard_id,
                      DT const *input_ptr,
                      DT const *weight_ptr,
                      DT *output_ptr,
                      DT const *bias_ptr,
                      cudaStream_t stream) {
  // here because we need postion info in infernece 1

  if (m->offload && m->biasSize > 0) {
    cudaMemcpyAsync(
        m->bias_ptr, bias_ptr, m->biasSize, cudaMemcpyHostToDevice, stream);
    bias_ptr = static_cast<DT *>(m->bias_ptr);
  }
  cudaMemcpyAsync(m->token_infos,
                  &(bc->tokensInfo),
                  bc->MAX_NUM_TOKENS * sizeof(BatchConfig::PerTokenInfo),
                  cudaMemcpyHostToDevice,
                  stream);
  // phase 1: Implement kernel to compute KQV for input tokens
  compute_qkv_kernel(m,
                     bc,
                     shard_id,
                     input_ptr,
                     weight_ptr,
                     static_cast<DT *>(m->devQKVProjArray),
                     bias_ptr,
                     stream);

  // phase 2: Update key/val cache
  update_kv_cache_kernel<DT>(m, bc, stream);

  // phase 3: Compute attention score
  // 3 kernels for pahse 3: matmul1 - softmax - matmal2
  compute_attention_kernel(m, bc, shard_id, output_ptr, bias_ptr, stream);
}

} // namespace IncMultiHeadAttention
} // namespace Kernels

using namespace Kernels::IncMultiHeadAttention;

template <typename DT>
__global__ void store_kv_cache(DT const *devQKVProjArray,
                               DT *cache_ptr,
                               BatchConfig::PerTokenInfo const *tokenInfos,
                               int qProjSize,
                               int kProjSize,
                               int vProjSize,
                               int num_tokens,
                               int num_heads,
                               int max_seq_len,
                               bool k_cache) {
  CUDA_KERNEL_LOOP(i,
                   num_tokens * (k_cache ? kProjSize : vProjSize) * num_heads) {
    int proj_size = k_cache ? kProjSize : vProjSize;
    int head_idx = i / (num_tokens * proj_size);
    int token_idx = (i - head_idx * (num_tokens * proj_size)) / proj_size;
    int data_idx = i % proj_size;

    int qkv_block_size = (qProjSize + kProjSize + vProjSize) * num_tokens;
    int current_head_block_size =
        num_tokens * (k_cache ? qProjSize : qProjSize + kProjSize);
    DT val =
        devQKVProjArray[head_idx * qkv_block_size + current_head_block_size +
                        token_idx * proj_size + data_idx];
    // int const req_id = id_map[token_idx].request_index;
    // int const tok_id = id_map[token_idx].token_position;
    int const req_id = tokenInfos[token_idx].request_index;
    int const tok_id = tokenInfos[token_idx].abs_depth_in_request;

    cache_ptr[req_id * (num_heads * max_seq_len * proj_size) +
              head_idx * (max_seq_len * proj_size) + tok_id * proj_size +
              data_idx] = val;
  }
}

template <typename DT>
__global__ void fill_entries_above_diagonal(DT *matrix,
                                            size_t num_rows,
                                            size_t num_cols,
                                            size_t num_heads,
                                            size_t entries_above_diagonal,
                                            DT value) {
  CUDA_KERNEL_LOOP(i, entries_above_diagonal * num_heads) {
    size_t head_idx = i / entries_above_diagonal;
    size_t entry_idx = i % entries_above_diagonal;
    size_t y = (-1 + sqrt(8 * (float)entry_idx + 1)) / 2;
    size_t x = entry_idx - y * (y + 1) / 2;
    y += (num_cols - num_rows) + 1;
    matrix[head_idx * num_rows * num_cols + num_cols * y + x] = value;
  }
}

template <typename DT>
void compute_attention_kernel(IncMultiHeadSelfAttentionMeta const *m,
                              BatchConfig const *bc,
                              int shard_id,
                              DT *output_ptr,
                              DT const *bias_ptr,
                              cudaStream_t stream) {
  checkCUDA(cublasSetStream(m->handle.blas, stream));
  checkCUDNN(cudnnSetStream(m->handle.dnn, stream));
  cudaDataType_t cublas_data_type = ff_to_cuda_datatype(m->output_type[0]);
  cudnnDataType_t cudnn_data_type = ff_to_cudnn_datatype(m->output_type[0]);
  assert(data_type_size(m->output_type[0]) == sizeof(DT));
#if CUDA_VERSION >= 11000
  // TODO: currently set the default to CUBLAS_COMPUTE_16F for best performance
  cublasComputeType_t compute_type = CUBLAS_COMPUTE_16F;
#else
  cudaDataType_t compute_type = cublas_data_type;
#endif
  // int num_requests = bc->num_active_requests();
  int num_tokens = bc->num_active_tokens();
  int tokens_previous_requests = 0;
  int qkv_block_size =
      (m->qProjSize + m->kProjSize + m->vProjSize) * num_tokens;
  int kt_block_size = m->kProjSize * BatchConfig::MAX_SEQ_LENGTH;
  int kt_req_block_size = kt_block_size * m->num_heads;
  int vt_block_size = m->vProjSize * BatchConfig::MAX_SEQ_LENGTH;
  int vt_req_block_size = vt_block_size * m->num_heads;
  assert(m->qProjSize == m->kProjSize);

  for (int i = 0; i < bc->MAX_NUM_REQUESTS; i++) {
    if (bc->request_completed[i]) {
      continue;
    }
    int num_new_tokens = bc->requestsInfo[i].num_tokens_in_batch;
    int total_tokens = bc->requestsInfo[i].token_start_offset +
                       bc->requestsInfo[i].num_tokens_in_batch;
    // bc->token_last_available_idx[i] + 1;
    // Compute (QK^T/sqrt(d_k))
    int m_ = num_new_tokens;
    int n = total_tokens;
    int k = m->qProjSize;
    int lda = k, ldb = k, ldc = m_;
    int strideA = qkv_block_size;
    int strideB = kt_block_size;
    int strideC = num_new_tokens * total_tokens;

    // a flag of using this scaling alpha
    DT alpha = 1.0f, beta = 0.0f;
    if (*m->qk_prod_scaling) {
      alpha = static_cast<DT>(1.0f / sqrt(m->kProjSize));
    }
    // To get A, skip over Q entries from previous requests (same head)
    void const *A = static_cast<DT *>(m->devQKVProjArray) +
                    tokens_previous_requests * m->qProjSize;
    // To get B, skip over K entries from previous requests (all heads +
    // padding)
    void const *B = static_cast<DT *>(m->keyCache) + i * kt_req_block_size;
    // To get C, skip over QK^T products from previous requests
    void *C = (void *)(m->qk_prods);

    checkCUDA(cublasGemmStridedBatchedEx(m->handle.blas,
                                         CUBLAS_OP_T,
                                         CUBLAS_OP_N,
                                         m_,
                                         n,
                                         k,
                                         &alpha,
                                         A,
                                         cublas_data_type,
                                         lda,
                                         strideA,
                                         B,
                                         cublas_data_type,
                                         ldb,
                                         strideB,
                                         &beta,
                                         C,
                                         cublas_data_type,
                                         ldc,
                                         strideC,
                                         m->num_heads,
                                         compute_type,
                                         CUBLAS_GEMM_DEFAULT_TENSOR_OP));

    // Fill all elements above diagonal in qk prods with -inf to force
    // causal attention.
    assert(num_new_tokens <= total_tokens);
    size_t entries_above_diagonal = num_new_tokens * (num_new_tokens - 1) / 2;
    if (entries_above_diagonal > 0) {
      size_t parallelism = m->num_heads * entries_above_diagonal;
      fill_entries_above_diagonal<<<GET_BLOCKS(parallelism),
                                    min((size_t)CUDA_NUM_THREADS, parallelism),
                                    0,
                                    stream>>>(static_cast<DT *>(C),
                                              num_new_tokens,
                                              total_tokens,
                                              m->num_heads,
                                              entries_above_diagonal,
                                              static_cast<DT>(-INFINITY));
    }
    // Compute Softmax(QK^T/sqrt(d_k))
    cudnnTensorDescriptor_t qk_tensor;
    checkCUDNN(cudnnCreateTensorDescriptor(&qk_tensor));
    // Before modifying the parameters below, make sure to read the following
    // description of the CUDNN_TENSOR_NCHW tensor layout, from
    // https://docs.nvidia.com/deeplearning/cudnn/api/index.html#cudnnTensorFormat_t:
    // This tensor format specifies that the data is laid out in the following
    // order: batch size, feature maps, rows, columns. The strides are
    // implicitly defined in such a way that the data are contiguous in memory
    // with no padding between images, feature maps, rows, and columns; the
    // columns are the inner dimension and the images are the outermost
    // dimension.
    int n_param = m->num_heads;
    int c_param = total_tokens;
    int h_param = 1;
    int w_param = num_new_tokens;
    checkCUDNN(cudnnSetTensor4dDescriptor(qk_tensor,
                                          CUDNN_TENSOR_NCHW,
                                          cudnn_data_type,
                                          n_param,
                                          c_param,
                                          h_param,
                                          w_param));
    float softmax_alpha = 1.0f, softmax_beta = 0.0f;
    void *C_softmax = (void *)(m->qk_prods_softmax);
    // The softmax operation below is executed according to the
    // CUDNN_SOFTMAX_MODE_CHANNEL, which is also described in the docs: The
    // softmax operation is computed per spatial location (H,W) per image (N)
    // across dimension C.
    checkCUDNN(cudnnSoftmaxForward(m->handle.dnn,
                                   CUDNN_SOFTMAX_ACCURATE,
                                   CUDNN_SOFTMAX_MODE_CHANNEL,
                                   &softmax_alpha,
                                   qk_tensor,
                                   C,
                                   &softmax_beta,
                                   qk_tensor,
                                   C_softmax));
    // Matmul softmax(QK^T/sqrt(d_k)) by V
    alpha = 1.0f, beta = 0.0f;
    m_ = num_new_tokens;
    n = m->vProjSize;
    k = total_tokens;
    lda = m_, ldb = n, ldc = m_;
    strideA = num_new_tokens * total_tokens;
    strideB = vt_block_size;
    strideC = num_new_tokens * m->vProjSize;
    // To get A, skip over softmax(QK^T/sqrt(d_k)) entries from previous
    // requests (all heads)
    A = static_cast<DT *>(C_softmax);
    // To get B, skip over V^T entries from previous requests (all heads +
    // padding)
    B = static_cast<DT *>(m->valueCache) + i * vt_req_block_size;
    // To get C, skip over softmax(QK^T/sqrt(d_k))V products from previous
    // requests
    C = static_cast<DT *>(m->attn_heads) +
        tokens_previous_requests * m->num_heads * m->vProjSize;

    checkCUDA(cublasGemmStridedBatchedEx(m->handle.blas,
                                         CUBLAS_OP_N,
                                         CUBLAS_OP_T,
                                         m_,
                                         n,
                                         k,
                                         &alpha,
                                         A,
                                         cublas_data_type,
                                         lda,
                                         strideA,
                                         B,
                                         cublas_data_type,
                                         ldb,
                                         strideB,
                                         &beta,
                                         C,
                                         cublas_data_type,
                                         ldc,
                                         strideC,
                                         m->num_heads,
                                         compute_type,
                                         CUBLAS_GEMM_DEFAULT_TENSOR_OP));
    // Project to output, save result directly on output tensor
    alpha = 1.0f, beta = 0.0f;
    m_ = m->oProjSize;
    k = m->vProjSize * m->num_heads;
    n = num_new_tokens;
    lda = k, ldb = n, ldc = m_;
    A = static_cast<DT *>(m->W_out_contiguous);
    B = C;
    C = static_cast<DT *>(output_ptr) + tokens_previous_requests * m->oProjSize;

    checkCUDA(cublasGemmEx(m->handle.blas,
                           CUBLAS_OP_T,
                           CUBLAS_OP_T,
                           m_,
                           n,
                           k,
                           &alpha,
                           A,
                           cublas_data_type,
                           lda,
                           B,
                           cublas_data_type,
                           ldb,
                           &beta,
                           C,
                           cublas_data_type,
                           ldc,
                           compute_type,
                           CUBLAS_GEMM_DEFAULT_TENSOR_OP));

    tokens_previous_requests += num_new_tokens;
  }

  if (*m->bias && shard_id == 0) {
    int parallelism = m->oProjSize * num_tokens;
    apply_proj_bias_w<<<GET_BLOCKS(parallelism),
                        min(CUDA_NUM_THREADS, parallelism),
                        0,
                        stream>>>(
        output_ptr, bias_ptr, num_tokens, m->oProjSize);
  }

  assert(tokens_previous_requests == num_tokens);
}

/*static*/
void IncMultiHeadSelfAttention::inference_kernel_wrapper(
    IncMultiHeadSelfAttentionMeta const *m,
    BatchConfig const *bc,
    int shard_id,
    GenericTensorAccessorR const &input,
    GenericTensorAccessorR const &weight,
    GenericTensorAccessorW const &output,
    GenericTensorAccessorR const &bias) {
  cudaStream_t stream;
  checkCUDA(get_legion_stream(&stream));
  bool use_bias = *m->bias;

  cudaEvent_t t_start, t_end;
  if (m->profiling) {
    cudaEventCreate(&t_start);
    cudaEventCreate(&t_end);
    cudaEventRecord(t_start, stream);
  }

  // assert(input.data_type == weight.data_type);
  assert(input.data_type == output.data_type);
  if (use_bias) {
    assert(input.data_type == bias.data_type);
  }

  if (input.data_type == DT_HALF) {
    if (m->offload) {
      pre_build_weight_kernel<half>(m, weight, input.data_type, stream);
    }
    half const *bias_ptr =
        use_bias ? bias.get_half_ptr() : static_cast<half const *>(nullptr);
<<<<<<< HEAD
    Kernels::IncMultiHeadAttention::inference_kernel(m,
                                                     bc,
                                                     shard_id,
                                                     input.get_half_ptr(),
                                                     weight.get_half_ptr(),
                                                     output.get_half_ptr(),
                                                     bias_ptr,
                                                     stream);
=======
    Kernels::IncMultiHeadAttention::inference_kernel(
        m,
        bc,
        input.get_half_ptr(),
        m->offload ? static_cast<half *>(m->weight_ptr) : weight.get_half_ptr(),
        output.get_half_ptr(),
        bias_ptr,
        stream);
>>>>>>> c44a64b0
  } else if (input.data_type == DT_FLOAT) {
    if (m->offload) {
      pre_build_weight_kernel<float>(m, weight, input.data_type, stream);
    }
    float const *bias_ptr =
        use_bias ? bias.get_float_ptr() : static_cast<float const *>(nullptr);
<<<<<<< HEAD
    Kernels::IncMultiHeadAttention::inference_kernel(m,
                                                     bc,
                                                     shard_id,
                                                     input.get_float_ptr(),
                                                     weight.get_float_ptr(),
                                                     output.get_float_ptr(),
                                                     bias_ptr,
                                                     stream);
=======
    Kernels::IncMultiHeadAttention::inference_kernel(
        m,
        bc,
        input.get_float_ptr(),
        m->offload ? static_cast<float *>(m->weight_ptr)
                   : weight.get_float_ptr(),
        output.get_float_ptr(),
        bias_ptr,
        stream);
>>>>>>> c44a64b0
  } else {
    assert(false && "Unspported data type");
  }
  if (m->profiling) {
    cudaEventRecord(t_end, stream);
    checkCUDA(cudaEventSynchronize(t_end));
    float elapsed = 0;
    checkCUDA(cudaEventElapsedTime(&elapsed, t_start, t_end));
    cudaEventDestroy(t_start);
    cudaEventDestroy(t_end);
    printf("IncMultiHeadSelfAttention forward time = %.2fms\n", elapsed);
    // print_tensor<3, float>(acc_query.ptr, acc_query.rect,
    // "[Attention:forward:query]"); print_tensor<3, float>(acc_output.ptr,
    // acc_output.rect, "[Attention:forward:output]");
  }
}

IncMultiHeadSelfAttentionMeta::IncMultiHeadSelfAttentionMeta(
    FFHandler handler,
    IncMultiHeadSelfAttention const *attn,
    GenericTensorAccessorR const &weight,
    MemoryAllocator &gpu_mem_allocator,
    int num_samples,
    int _num_heads)
    : IncMultiHeadSelfAttentionMeta(handler,
                                    INC_DECODING_MODE,
                                    attn,
                                    attn->qSize,
                                    attn->kSize,
                                    attn->vSize,
                                    attn->qProjSize,
                                    attn->kProjSize,
                                    attn->vProjSize,
                                    attn->oProjSize,
                                    attn->apply_rotary_embedding,
                                    attn->bias,
                                    attn->scaling_query,
                                    attn->qk_prod_scaling,
                                    attn->add_bias_kv,
                                    attn->scaling_factor,
                                    weight,
                                    gpu_mem_allocator,
                                    num_samples,
<<<<<<< HEAD
                                    attn->num_heads,
                                    _num_heads) {}
=======
                                    _num_heads,
                                    attn->quantization_type,
                                    attn->offload) {}
>>>>>>> c44a64b0

IncMultiHeadSelfAttentionMeta::IncMultiHeadSelfAttentionMeta(
    FFHandler handler,
    InferenceMode infer_mode,
    Op const *attn,
    int _qSize,
    int _kSize,
    int _vSize,
    int _qProjSize,
    int _kProjSize,
    int _vProjSize,
    int _oProjSize,
    bool _apply_rotary_embedding,
    bool _bias,
    bool _scaling_query,
    bool _qk_prod_scaling,
    bool _add_bias_kv,
    float _scaling_factor,
    GenericTensorAccessorR const &weight,
    MemoryAllocator &gpu_mem_allocator,
    int num_samples,
<<<<<<< HEAD
    int _global_num_heads,
    int _num_heads)
    : OpMeta(handler, attn) {
=======
    int _num_heads,
    DataType _quantization_type,
    bool _offload)
    : OpMeta(handler, attn), weight_ptr(nullptr), bias_ptr(nullptr) {
>>>>>>> c44a64b0
  cudaStream_t stream;
  checkCUDA(get_legion_stream(&stream));
  checkCUDNN(cudnnSetStream(handler.dnn, stream));
  qSize = _qSize;
  kSize = _kSize;
  vSize = _vSize;
  // assume dimensions match for now
  assert(qSize == kSize);
  assert(kSize == vSize);
  qProjSize = _qProjSize;
  kProjSize = _kProjSize;
  assert(qProjSize == kProjSize); // required for attention QK^T matmul
  vProjSize = _vProjSize;
  oProjSize = _oProjSize;
  size_t size_of_dt = data_type_size(attn->data_type);
  quantization_type = _quantization_type;
  offload = _offload;

  global_num_heads = _global_num_heads;
  num_heads = _num_heads;
  weights_params = (qSize * qProjSize + kSize * kProjSize + vSize * vProjSize +
                    oProjSize * (vProjSize > 0 ? vProjSize : vSize));
  weightSize = weights_params * num_heads * size_of_dt;
  if (quantization_type != DT_NONE) {
    quantized_weightSize = get_quantization_to_byte_size(
        attn->data_type, quantization_type, weightSize);
  }
  biasSize = _bias ? oProjSize * size_of_dt * 4 : 0;
  // has_load_weights = (bool *)calloc(1, sizeof(bool));
  //*has_load_weights = false;
  apply_rotary_embedding = (bool *)calloc(1, sizeof(bool));
  *apply_rotary_embedding = _apply_rotary_embedding;
  bias = (bool *)calloc(1, sizeof(bool));
  *bias = _bias;
  scaling_query = (bool *)calloc(1, sizeof(bool));
  *scaling_query = _scaling_query;
  scaling_factor = _scaling_factor;
  qk_prod_scaling = (bool *)calloc(1, sizeof(bool));
  *qk_prod_scaling = _qk_prod_scaling;
  // Currently do not support adding bias to key/value projection
  assert(!_add_bias_kv);

  // allocate weight and bias in the reserve space for cpu offloading
  if (offload) {
    weight_ptr = gpu_mem_allocator.allocate_reserved_untyped(weightSize);
    bias_ptr = gpu_mem_allocator.allocate_reserved_untyped(biasSize);
  }

#ifdef INFERENCE_TESTS
  kcache = (float *)calloc(kProjSize * BatchConfig::MAX_SEQ_LENGTH * num_heads *
                               BatchConfig::MAX_NUM_REQUESTS,
                           sizeof(float));
  vcache = (float *)calloc(vProjSize * BatchConfig::MAX_SEQ_LENGTH * num_heads *
                               BatchConfig::MAX_NUM_REQUESTS,
                           sizeof(float));
#endif

  // allocate memory for the seqArray and reserve space
  {
    size_t qkv_proj_dim = qProjSize + kProjSize + vProjSize;
    size_t qkv_max_proj_size =
        BatchConfig::MAX_NUM_TOKENS * qkv_proj_dim * num_heads;
    size_t key_cache_size = 0, value_cache_size = 0;
    switch (infer_mode) {
      case INC_DECODING_MODE:
      case TREE_VERIFY_MODE: {
        key_cache_size = num_heads * kProjSize * BatchConfig::MAX_NUM_REQUESTS *
                         BatchConfig::MAX_SEQ_LENGTH;
        value_cache_size = num_heads * vProjSize *
                           BatchConfig::MAX_NUM_REQUESTS *
                           BatchConfig::MAX_SEQ_LENGTH;
        break;
      }
      case BEAM_SEARCH_MODE: {
        key_cache_size =
            num_heads * kProjSize * BeamSearchBatchConfig::MAX_NUM_REQUESTS *
            BatchConfig::MAX_SEQ_LENGTH * BeamSearchBatchConfig::MAX_BEAM_WIDTH;
        value_cache_size =
            num_heads * vProjSize * BeamSearchBatchConfig::MAX_NUM_REQUESTS *
            BatchConfig::MAX_SEQ_LENGTH * BeamSearchBatchConfig::MAX_BEAM_WIDTH;
        break;
      }
      default:
        assert(false && "Unkown inference mode");
    }
    size_t tokeninfo_size = BatchConfig::MAX_NUM_TOKENS;
    size_t qk_prod_size =
        BatchConfig::MAX_NUM_TOKENS * BatchConfig::MAX_SEQ_LENGTH * num_heads;
    size_t attn_heads_size =
        BatchConfig::MAX_NUM_TOKENS * num_heads * vProjSize;
    size_t W_out_block_size = oProjSize * (vProjSize > 0 ? vProjSize : vSize);
    size_t W_out_contiguous_size = W_out_block_size * num_heads;
    size_t complex_size =
        (BatchConfig::MAX_NUM_TOKENS * qProjSize * num_heads) / 2;
    size_t totalSize =
        (qkv_max_proj_size + key_cache_size + value_cache_size +
         2 * qk_prod_size + attn_heads_size + W_out_contiguous_size) *
            size_of_dt +
        tokeninfo_size * sizeof(BatchConfig::PerTokenInfo) +
        complex_size * sizeof(cuFloatComplex); // more components will
                                               // be added here later
    if (offload) {
      // assert that we have enough reserved work space left
      size_t totalSharedSize =
          infer_mode == TREE_VERIFY_MODE
              ? totalSize -
                    (key_cache_size + value_cache_size + qkv_max_proj_size) *
                        size_of_dt
              : totalSize - (key_cache_size + value_cache_size) * size_of_dt;

      size_t instance_size =
          size_of_dt *
          (infer_mode == TREE_VERIFY_MODE
               ? key_cache_size + value_cache_size + qkv_max_proj_size
               : key_cache_size + value_cache_size);

      if (quantization_type != DT_NONE) {
        totalSharedSize += quantized_weightSize;
      }
      assert(gpu_mem_allocator.reserved_total_size -
                 gpu_mem_allocator.reserved_allocated_size >=
             totalSharedSize);
      gpu_mem_allocator.create_legion_instance(reserveInst, instance_size);
    } else {
      gpu_mem_allocator.create_legion_instance(reserveInst, totalSize);
    }

    // in tree_verify, enable devQKVProjArray;
    if (!offload || infer_mode == TREE_VERIFY_MODE) {
      devQKVProjArray = gpu_mem_allocator.allocate_instance_untyped(
          qkv_max_proj_size * size_of_dt);
    } else {
      devQKVProjArray = gpu_mem_allocator.allocate_reserved_untyped(
          qkv_max_proj_size * size_of_dt);
      // offset += qkv_max_proj_size * size_of_dt;
    }

    // use key value cache in all mode.
    keyCache = gpu_mem_allocator.allocate_instance_untyped(key_cache_size *
                                                           size_of_dt);
    valueCache = gpu_mem_allocator.allocate_instance_untyped(value_cache_size *
                                                             size_of_dt);

    if (offload) {
      token_infos =
          gpu_mem_allocator.allocate_reserved<BatchConfig::PerTokenInfo>(
              tokeninfo_size);
      // offset += sizeof(BatchConfig::PerTokenInfo) * tokeninfo_size;
      qk_prods = gpu_mem_allocator.allocate_reserved_untyped(qk_prod_size *
                                                             size_of_dt);
      // offset += qk_prod_size * size_of_dt;
      qk_prods_softmax = gpu_mem_allocator.allocate_reserved_untyped(
          qk_prod_size * size_of_dt);
      // offset += qk_prod_size * size_of_dt;
      attn_heads = gpu_mem_allocator.allocate_reserved_untyped(attn_heads_size *
                                                               size_of_dt);
      // offset += attn_heads_size * size_of_dt;
      W_out_contiguous = gpu_mem_allocator.allocate_reserved_untyped(
          W_out_contiguous_size * size_of_dt);
      // offset += W_out_contiguous_size * size_of_dt;
      complex_input =
          gpu_mem_allocator.allocate_reserved<cuFloatComplex>(complex_size);
      // offset += complex_size * sizeof(cuFloatComplex);
    } else {
      token_infos =
          gpu_mem_allocator.allocate_instance<BatchConfig::PerTokenInfo>(
              tokeninfo_size);
      qk_prods = gpu_mem_allocator.allocate_instance_untyped(qk_prod_size *
                                                             size_of_dt);
      qk_prods_softmax = gpu_mem_allocator.allocate_instance_untyped(
          qk_prod_size * size_of_dt);
      attn_heads = gpu_mem_allocator.allocate_instance_untyped(attn_heads_size *
                                                               size_of_dt);
      W_out_contiguous = gpu_mem_allocator.allocate_instance_untyped(
          W_out_contiguous_size * size_of_dt);
      complex_input =
          gpu_mem_allocator.allocate_instance<cuFloatComplex>(complex_size);
    }

    // allocate more size for quantization data
    if (quantization_type != DT_NONE) {
      assert(offload);
      quantized_weight_ptr =
          gpu_mem_allocator.allocate_reserved<char>(quantized_weightSize);
    }

    if (weight.data_type == DT_FLOAT) {
      int parallelism = vProjSize * oProjSize * num_heads;
      build_w_out_tensor<<<GET_BLOCKS(parallelism),
                           min(CUDA_NUM_THREADS, parallelism),
                           0,
                           stream>>>(
          weight.get_float_ptr(),
          (float *)W_out_contiguous,
          vProjSize,
          oProjSize,
          num_heads,
          (qSize * qProjSize + kSize * kProjSize + vSize * vProjSize));
    } else if (weight.data_type == DT_HALF) {
      int parallelism = vProjSize * oProjSize * num_heads;
      build_w_out_tensor<<<GET_BLOCKS(parallelism),
                           min(CUDA_NUM_THREADS, parallelism),
                           0,
                           stream>>>(
          weight.get_half_ptr(),
          (half *)W_out_contiguous,
          vProjSize,
          oProjSize,
          num_heads,
          (qSize * qProjSize + kSize * kProjSize + vSize * vProjSize));
    } else {
      assert(weight.data_type == DT_INT4 || weight.data_type == DT_INT8);
    }
    if (!offload) {
      assert(gpu_mem_allocator.reserved_total_size ==
             gpu_mem_allocator.reserved_allocated_size);
    }
  }
  cudaStreamSynchronize(stream);
}

IncMultiHeadSelfAttentionMeta::~IncMultiHeadSelfAttentionMeta(void) {
  if (reserveInst != Realm::RegionInstance::NO_INST) {
    reserveInst.destroy();
  }
#ifdef INFERENCE_TESTS
  free(kcache);
  free(vcache);
#endif
}

template void Kernels::IncMultiHeadAttention::pre_build_weight_kernel<float>(
    IncMultiHeadSelfAttentionMeta const *m,
    GenericTensorAccessorR const weight,
    DataType data_type,
    cudaStream_t stream);

template void Kernels::IncMultiHeadAttention::pre_build_weight_kernel<half>(
    IncMultiHeadSelfAttentionMeta const *m,
    GenericTensorAccessorR const weight,
    DataType data_type,
    cudaStream_t stream);

}; // namespace FlexFlow<|MERGE_RESOLUTION|>--- conflicted
+++ resolved
@@ -788,51 +788,31 @@
     }
     half const *bias_ptr =
         use_bias ? bias.get_half_ptr() : static_cast<half const *>(nullptr);
-<<<<<<< HEAD
-    Kernels::IncMultiHeadAttention::inference_kernel(m,
-                                                     bc,
-                                                     shard_id,
-                                                     input.get_half_ptr(),
-                                                     weight.get_half_ptr(),
-                                                     output.get_half_ptr(),
-                                                     bias_ptr,
-                                                     stream);
-=======
     Kernels::IncMultiHeadAttention::inference_kernel(
         m,
         bc,
+        shard_id,
         input.get_half_ptr(),
         m->offload ? static_cast<half *>(m->weight_ptr) : weight.get_half_ptr(),
         output.get_half_ptr(),
         bias_ptr,
         stream);
->>>>>>> c44a64b0
   } else if (input.data_type == DT_FLOAT) {
     if (m->offload) {
       pre_build_weight_kernel<float>(m, weight, input.data_type, stream);
     }
     float const *bias_ptr =
         use_bias ? bias.get_float_ptr() : static_cast<float const *>(nullptr);
-<<<<<<< HEAD
-    Kernels::IncMultiHeadAttention::inference_kernel(m,
-                                                     bc,
-                                                     shard_id,
-                                                     input.get_float_ptr(),
-                                                     weight.get_float_ptr(),
-                                                     output.get_float_ptr(),
-                                                     bias_ptr,
-                                                     stream);
-=======
     Kernels::IncMultiHeadAttention::inference_kernel(
         m,
         bc,
+        shard_id,
         input.get_float_ptr(),
         m->offload ? static_cast<float *>(m->weight_ptr)
                    : weight.get_float_ptr(),
         output.get_float_ptr(),
         bias_ptr,
         stream);
->>>>>>> c44a64b0
   } else {
     assert(false && "Unspported data type");
   }
@@ -876,14 +856,10 @@
                                     weight,
                                     gpu_mem_allocator,
                                     num_samples,
-<<<<<<< HEAD
                                     attn->num_heads,
-                                    _num_heads) {}
-=======
                                     _num_heads,
                                     attn->quantization_type,
                                     attn->offload) {}
->>>>>>> c44a64b0
 
 IncMultiHeadSelfAttentionMeta::IncMultiHeadSelfAttentionMeta(
     FFHandler handler,
@@ -905,16 +881,11 @@
     GenericTensorAccessorR const &weight,
     MemoryAllocator &gpu_mem_allocator,
     int num_samples,
-<<<<<<< HEAD
     int _global_num_heads,
-    int _num_heads)
-    : OpMeta(handler, attn) {
-=======
     int _num_heads,
     DataType _quantization_type,
     bool _offload)
     : OpMeta(handler, attn), weight_ptr(nullptr), bias_ptr(nullptr) {
->>>>>>> c44a64b0
   cudaStream_t stream;
   checkCUDA(get_legion_stream(&stream));
   checkCUDNN(cudnnSetStream(handler.dnn, stream));
