/* Copyright 2021 Facebook
 *
 * Licensed under the Apache License, Version 2.0 (the "License");
 * you may not use this file except in compliance with the License.
 * You may obtain a copy of the License at
 *
 *     http://www.apache.org/licenses/LICENSE-2.0
 *
 * Unless required by applicable law or agreed to in writing, software
 * distributed under the License is distributed on an "AS IS" BASIS,
 * WITHOUT WARRANTIES OR CONDITIONS OF ANY KIND, either express or implied.
 * See the License for the specific language governing permissions and
 * limitations under the License.
 */

#include "model.h"
#include "cuda_helper.h"

using namespace Legion;

// For an input tensor, computes the top k entries in each row
// (resp. vector along the last dimension). Thus,
// values.shape = indices.shape = input.shape[:-1] + [k]
void FFModel::top_k(const Tensor input,
                    Tensor* outputs,
                    int k,
                    bool sorted,
                    const char *name)
{
  TopK* topk = new TopK(*this, input, k, sorted, name);
  layers.push_back(topk);
  assert(topk->numOutputs == 2);
  outputs[0] = topk->outputs[0];
  outputs[1] = topk->outputs[1];
}

TopK::TopK(FFModel& model,
           const Tensor _input,
           int _k, bool _sorted,
           const char* name)
<<<<<<< HEAD
: Op(model, OP_TOPK, name, 1/*inputs*/, 0/*weights*/, 2/*outputs*/, _input),
  k(_k), sorted(_sorted)
=======
: Op(model, OP_TOPK, name, _input),
  k(_k), sorted(_sorted), profiling(model.config.profiling)
>>>>>>> a87ad5fa
{
  int numdim = inputs[0]->num_dims;
  ParallelDim dims[MAX_TENSOR_DIM];
  for (int i = 0; i < numdim; i++)
    dims[i] = inputs[0]->dims[i];
  dims[0].size = k;
  assert(inputs[0]->dims[0].degree == 1);
  assert(inputs[0]->dims[0].parallel_idx == -1);
  outputs[0] = model.create_tensor_legion_ordering(
      numdim, dims, _input->data_type,
      this, 0/*owner_idx*/);
  outputs[1] = model.create_tensor_legion_ordering(
      numdim, dims, DT_INT32,
      this, 1/*owner_idx*/);
}

OpMeta* TopK::init_task(const Task* task,
                        const std::vector<PhysicalRegion> &regions,
                        Context ctx, Runtime* runtime)
{
  TopK* topk = (TopK*) task->args;
  FFHandler handle = *((FFHandler*)task->local_args);
  TopKMeta* m = new TopKMeta(handle);
  m->profiling = topk->profiling;
  m->sorted = topk->sorted;
  return m;
}

void TopK::init(const FFModel& ff)
{
  assert(check_output_input_weight_same_parallel_is());
  parallel_is = outputs[0]->parallel_is;
  ArgumentMap argmap;
  Context ctx = ff.config.lg_ctx;
  Runtime* runtime = ff.config.lg_hlr;
  set_argumentmap_for_init(ff, argmap);
  IndexLauncher launcher(TOPK_INIT_TASK_ID, parallel_is,
                         TaskArgument(this, sizeof(TopK)), argmap,
                         Predicate::TRUE_PRED, false/*must*/, 0/*mapper_id*/,
                         outputs[0]->machine_view.hash());
  launcher.add_region_requirement(
    RegionRequirement(inputs[0]->part, 0/*projection id*/,
      READ_ONLY, EXCLUSIVE, inputs[0]->region));
  launcher.add_field(0, FID_DATA);
  launcher.add_region_requirement(
    RegionRequirement(outputs[0]->part, 0/*projection id*/,
      WRITE_ONLY, EXCLUSIVE, outputs[0]->region));
  launcher.add_field(1, FID_DATA);
  launcher.add_region_requirement(
    RegionRequirement(outputs[1]->part, 0/*projection id*/,
      WRITE_ONLY, EXCLUSIVE, outputs[1]->region));
  launcher.add_field(2, FID_DATA);
  FutureMap fm = runtime->execute_index_space(ctx, launcher);
  fm.wait_all_results();
  set_opmeta_from_futuremap(ff, fm);
}

enum class HeapType { kMinHeap, kMaxHeap };
enum class PreferIndices { kLower, kHigher };

template <typename T>
struct Entry {
  int index;
  T value;
};

template <typename T>
struct LinearData {
  typedef Entry<T> Entry;

  __device__ Entry& operator[](std::size_t index) const { return data[index]; }

  __device__ int get_index(int i) const { return data[i].index; }
  __device__ T get_value(int i) const { return data[i].value; }

  Entry* const data;
};

template <typename T>
struct IndirectLinearData {
  typedef Entry<T> Entry;

  __device__ Entry& operator[](std::size_t index) const { return data[index]; }

  __device__ int get_index(int i) const {
    return backing_data[data[i].index].index;
  }
  __device__ T get_value(int i) const { return data[i].value; }

  Entry* const data;
  Entry* const backing_data;
};

template <typename T>
struct StridedData {
  typedef Entry<T> Entry;

  __device__ Entry& operator[](std::size_t index) const {
    return data[index * blockDim.x + threadIdx.x];
  }

  __device__ int get_index(int i) const { return (*this)[i].index; }
  __device__ T get_value(int i) const { return (*this)[i].value; }

  Entry* const data;
};

// A heap of Entry<T> that can either work as a min-heap or as a max-heap.
template <HeapType heapType, PreferIndices preferIndices,
          template <typename> class Data, typename T>
struct IndexedHeap {
  typedef typename Data<T>::Entry Entry;
  const Data<T> data;
  __device__ IndexedHeap(const Data<T>& d) : data(d) {}

  __device__ bool is_above(int left, int right) {
    T left_value = data.get_value(left);
    T right_value = data.get_value(right);
    if (left_value == right_value) {
      if (preferIndices == PreferIndices::kLower) {
        return data.get_index(left) < data.get_index(right);
      } else {
        return data.get_index(left) > data.get_index(right);
      }
    }
    if (heapType == HeapType::kMinHeap) {
      return left_value < right_value;
    } else {
      return left_value > right_value;
    }
  }

  __device__ void assign(int i, const Entry& entry) { data[i] = entry; }

  __device__ void push_up(int i) {
    int child = i;
    int parent;
    for (; child > 0; child = parent) {
      parent = (child - 1) / 2;
      if (!is_above(child, parent)) {
        // Heap property satisfied.
        break;
      }
      swap(child, parent);
    }
  }

  __device__ void swap(int a, int b) {
    auto tmp = data[b];
    data[b] = data[a];
    data[a] = tmp;
  }

  __device__ void push_root_down(int k) { push_down(0, k); }

  // MAX-HEAPIFY in Cormen
  __device__ void push_down(int node, int k) {
    while (true) {
      const int left = 2 * node + 1;
      const int right = left + 1;
      int smallest = node;
      if (left < k && is_above(left, smallest)) {
        smallest = left;
      }
      if (right < k && is_above(right, smallest)) {
        smallest = right;
      }
      if (smallest == node) {
        break;
      }
      swap(smallest, node);
      node = smallest;
    }
  }

  // BUILD-MAX-HEAPIFY in Cormen
  __device__ void build(int k) {
    for (int node = (k - 1) / 2; node >= 0; node--) {
      push_down(node, k);
    }
  }

  // HEAP-EXTRACT-MAX in Cormen
  __device__ void remove_root(int k) {
    data[0] = data[k - 1];
    push_root_down(k - 1);
  }

  // in-place HEAPSORT in Cormen
  // This method destroys the heap property.
  __device__ void sort(int k) {
    for (int slot = k - 1; slot > 0; slot--) {
      // This is like remove_root but we insert the element at the end.
      swap(slot, 0);
      // Heap is now an element smaller.
      push_root_down(/*k=*/slot);
    }
  }

  __device__ void replace_root(const Entry& entry, int k) {
    data[0] = entry;
    push_root_down(k);
  }

  __device__ const Entry& root() { return data[0]; }
};

template <HeapType heapType, PreferIndices preferIndices,
          template <typename> class Data, typename T>
__device__ IndexedHeap<heapType, preferIndices, Data, T> make_indexed_heap(
    typename Data<T>::Entry* data) {
  return IndexedHeap<heapType, preferIndices, Data, T>{Data<T>{data}};
}

// heapTopK walks over [input, input+length) with `step_size` stride starting at
// `start_index`.
// It builds a top-`k` heap that is stored in `heap_entries` using `Accessor` to
// access elements in `heap_entries`. If sorted=true, the elements will be
// sorted at the end.
template <typename T, template <typename> class Data = LinearData>
__device__ void heapTopK(const T* __restrict__ input, int length, int k,
                         Entry<T>* __restrict__ heap_entries,
                         bool sorted = false, int start_index = 0,
                         int step_size = 1)
{
  assert(k <= length);

  auto heap =
      make_indexed_heap<HeapType::kMinHeap, PreferIndices::kHigher, Data, T>(
          heap_entries);

  int heap_end_index = start_index + k * step_size;
  if (heap_end_index > length) {
    heap_end_index = length;
  }
  // Initialize the min-heap.
  for (int index = start_index, slot = 0; index < heap_end_index;
       index += step_size, slot++) {
    heap.assign(slot, {index, input[index]});
  }

  heap.build(k);

  // Now iterate over the remaining items.
  // If an item is smaller than the min element, it is not amongst the top k.
  // Otherwise, replace the min element with it and push upwards.
  for (int index = heap_end_index; index < length; index += step_size) {
    // We prefer elements with lower indices. This is given here.
    // Later elements automatically have higher indices, so can be discarded.
    if (input[index] > heap.root().value) {
      // This element should replace the min.
      heap.replace_root({index, input[index]}, k);
    }
  }

  // Sort if wanted.
  if (sorted) {
    heap.sort(k);
  }
}

// mergeShards performs a top-k merge on `num_shards` many sorted streams that
// are sorted and stored in `entries` in a strided way:
// |s_1 1st|s_2 1st|...s_{num_shards} 1st|s_1 2nd|s_2 2nd|...
// The overall top k elements are written to `top_k_values` and their indices
// to top_k_indices.
// `top_k_heap` is used as temporary storage for the merge heap.
template <typename T> __device__
void mergeShards(int num_shards, int k,
                 Entry<T>* __restrict__ entries,
                 Entry<T>* __restrict__ top_k_heap, T* top_k_values,
                 int* top_k_indices)
{
  // If k < num_shards, we can use a min-heap with k elements to get the top k
  // of the sorted blocks.
  // If k > num_shards, we can initialize a min-heap with the top element from
  // each sorted block.
  const int heap_size = k < num_shards ? k : num_shards;

  // Min-heap part.
  {
    auto min_heap = IndexedHeap<HeapType::kMinHeap, PreferIndices::kHigher,
                                IndirectLinearData, T>{
        IndirectLinearData<T>{top_k_heap, entries}};
    // Initialize the heap as a min-heap.
    for (int slot = 0; slot < heap_size; slot++) {
      min_heap.assign(slot, {slot, entries[slot].value});
    }
    min_heap.build(heap_size);

    // Now perform top k with the remaining shards (if num_shards > heap_size).
    for (int shard = heap_size; shard < num_shards; shard++) {
      const auto entry = entries[shard];
      const auto root = min_heap.root();
      if (entry.value < root.value) {
        continue;
      }
      if (entry.value == root.value &&
          entry.index > entries[root.index].index) {
        continue;
      }
      // This element should replace the min.
      min_heap.replace_root({shard, entry.value}, heap_size);
    }
  }

  // Max-part.
  {
    // Turn the min-heap into a max-heap in-place.
    auto max_heap = IndexedHeap<HeapType::kMaxHeap, PreferIndices::kLower,
                                IndirectLinearData, T>{
        IndirectLinearData<T>{top_k_heap, entries}};
    // Heapify into a max heap.
    max_heap.build(heap_size);

    // Now extract the minimum k-1 times.
    // k is treated specially.
    const int last_k = k - 1;
    for (int rank = 0; rank < last_k; rank++) {
      const Entry<T>& max_element = max_heap.root();
      top_k_values[rank] = max_element.value;
      int shard_index = max_element.index;
      top_k_indices[rank] = entries[shard_index].index;
      int next_shard_index = shard_index + num_shards;
      // For rank < k-1, each top k heap still contains at least 1 element,
      // so we can draw a replacement.
      max_heap.replace_root({next_shard_index, entries[next_shard_index].value},
                            heap_size);
    }

    // rank == last_k.
    const Entry<T>& max_element = max_heap.root();
    top_k_values[last_k] = max_element.value;
    int shard_index = max_element.index;
    top_k_indices[last_k] = entries[shard_index].index;
  }
}

template <typename T>
__global__ void
topk_forward_kernel(const T* __restrict__ input,
                    size_t shared_memory_size,
                    int length, int k, bool sorted,
                    T* __restrict__ output,
                    int* __restrict__ indices)
{
  __shared__ char shared_memory[48 << 10];
  const int batch_index = blockIdx.x;
  const T* batch_input = input + batch_index * length;
  const int thread_index = threadIdx.x;
  const int thread_count = blockDim.x;
  Entry<T>* shared_entries = (Entry<T>*)shared_memory;
  heapTopK<T, StridedData>(batch_input, length, k, shared_entries, true,
                           thread_index, thread_count);
  __syncthreads();
  if (thread_index == 0) {
    const int offset = batch_index * k;
    auto batch_output = output + offset;
    auto batch_indices = indices + offset;
    Entry<T>* top_k_heap = shared_entries + thread_count * k;
     mergeShards(thread_count, k, shared_entries, top_k_heap, batch_output,
                batch_indices);
  }
}

/*static*/
void TopK::forward_kernel(const TopKMeta* m,
                          const float* input_ptr,
                          float* output_ptr,
                          int* indices_ptr,
                          size_t batch_size, int length, int k,
                          bool sorted,
                          cudaStream_t stream)
{
  // Adopted from TensorFlow's TopK implementation
  // https://github.com/tensorflow/tensorflow/blob/master/tensorflow/core/kernels/topk_op_gpu.h
  int num_shards = 0;
  {
    constexpr auto shared_memory_size = 48 << 10;
    const auto heap_size = k * sizeof(Entry<float>);
    // shared_memory_size = (num_shards + 1) * heap_size <=>
    num_shards = shared_memory_size / heap_size - 1;
    assert(num_shards > 0);
    if (num_shards > CUDA_NUM_THREADS)
      num_shards = CUDA_NUM_THREADS;
  }
  // We are limited by the amount of shared memory we have per block.
  size_t shared_memory_size = (num_shards + 1) * k * sizeof(Entry<float>);
  //size_t num_blocks = (batch_size + num_shards - 1) / num_shards;
  size_t num_blocks = batch_size;
  assert(num_shards >= (size_t)k);
  num_shards = k;
  topk_forward_kernel<<<num_blocks, num_shards, 0, stream>>>(
    input_ptr, shared_memory_size, length, k, sorted,
    output_ptr, indices_ptr);
}

void TopK::forward_task(const Task* task,
                        const std::vector<PhysicalRegion> &regions,
                        Context ctx, Runtime* runtime)
{


  assert(regions.size() == 3);
  assert(task->regions.size() == 3);
  //const TopK* topk = (const TopK*) task->args;
  const TopKMeta* m = *((TopKMeta**)task->local_args);
  Domain in1_domain = runtime->get_index_space_domain(
    ctx, task->regions[0].region.get_index_space());
  Domain out1_domain = runtime->get_index_space_domain(
    ctx, task->regions[1].region.get_index_space());
  Domain out2_domain = runtime->get_index_space_domain(
    ctx, task->regions[2].region.get_index_space());

  int in_cols = in1_domain.hi()[0] - in1_domain.lo()[0] + 1;
  int out1_cols = out1_domain.hi()[0] - out1_domain.lo()[0] + 1;
  int out2_cols = out2_domain.hi()[0] - out2_domain.lo()[0] + 1;

  assert(out1_domain == out2_domain);
  for (int i = 1; i < in1_domain.get_dim(); i++) {
    assert(in1_domain.lo()[i] == out1_domain.lo()[i]);
    assert(in1_domain.hi()[i] == out1_domain.hi()[i]);
  }
  const float* in_ptr = helperGetTensorPointerRO<float>(
    regions[0], task->regions[0], FID_DATA, ctx, runtime);
  float* value_ptr = helperGetTensorPointerWO<float>(
    regions[1], task->regions[1], FID_DATA, ctx, runtime);
  int* index_ptr = helperGetTensorPointerWO<int>(
    regions[2], task->regions[2], FID_DATA, ctx, runtime);
  
  cudaStream_t stream;
  checkCUDA(get_legion_stream(&stream));

  cudaEvent_t t_start, t_end;
  if (m->profiling) {
    cudaEventCreate(&t_start);
    cudaEventCreate(&t_end);
    cudaEventRecord(t_start, stream);
  }
  int length = in1_domain.hi()[0] - in1_domain.lo()[0] + 1;
  int k = out1_domain.hi()[0] - out1_domain.lo()[0] + 1; /*TODO: This prints to 5*/
  size_t batch_size = in1_domain.get_volume() / length;

  forward_kernel(m, in_ptr, value_ptr, index_ptr,
      batch_size, length, k, m->sorted, stream);

  if (m->profiling) {
    cudaEventRecord(t_end, stream);
    checkCUDA(cudaEventSynchronize(t_end));
    float elapsed = 0;
    checkCUDA(cudaEventElapsedTime(&elapsed, t_start, t_end));
    cudaEventDestroy(t_start);
    cudaEventDestroy(t_end);
  }
}

void TopK::forward(const FFModel& ff)
{
  ArgumentMap argmap;
  Context ctx = ff.config.lg_ctx;
  Runtime* runtime = ff.config.lg_hlr;
  set_argumentmap_for_forward(ff, argmap);
  IndexLauncher launcher(TOPK_FWD_TASK_ID, parallel_is,
                         TaskArgument(NULL, 0), argmap,
                         Predicate::TRUE_PRED, false/*must*/, 0/*mapper_id*/,
                         outputs[0]->machine_view.hash());
  launcher.add_region_requirement(
    RegionRequirement(inputs[0]->part, 0/*projection id*/,
      READ_ONLY, EXCLUSIVE, inputs[0]->region));
  launcher.add_field(0, FID_DATA);
  launcher.add_region_requirement(
    RegionRequirement(outputs[0]->part, 0/*projection id*/,
      WRITE_ONLY, EXCLUSIVE, outputs[0]->region));
  launcher.add_field(1, FID_DATA);
  launcher.add_region_requirement(
    RegionRequirement(outputs[1]->part, 0/*projection id*/,
      WRITE_ONLY, EXCLUSIVE, outputs[1]->region));
  launcher.add_field(2, FID_DATA);
  runtime->execute_index_space(ctx, launcher);
}

template<typename T>
__global__ void
topk_backward_kernel(const T* __restrict__ value_grad_ptr,
                     const int* __restrict__ indices_ptr,
                     T* __restrict__ in_grad_ptr,
                     size_t batch_size, int length, int k)
{
  coord_t size = (coord_t)batch_size * k;
  CUDA_KERNEL_LOOP(i, size)
  {
    coord_t batch_idx = i / k;
    coord_t src_offset = batch_idx * length + indices_ptr[i];
    in_grad_ptr[src_offset] += value_grad_ptr[i];
  }
}

/*static*/
void TopK::backward_kernel(const TopKMeta* m,
                           const float* value_grad_ptr,
                           const int* indices_ptr,
                           float* in_grad_ptr,
                           size_t batch_size, int length, int k,
                           cudaStream_t stream)
{
  topk_backward_kernel<<<GET_BLOCKS(batch_size*k), CUDA_NUM_THREADS, 0, stream>>>(
    value_grad_ptr, indices_ptr, in_grad_ptr, batch_size, length, k);
}

/*
  regions[0](I): out1_grad
  regions[1](I): out2
  regions[2](I/0): in_grad
*/
void TopK::backward_task(const Task *task,
                         const std::vector<PhysicalRegion> &regions,
                         Context ctx, Runtime* runtime)
{
  //const TopK* topk = (const TopK*) task->args;
  const TopKMeta* m = *((TopKMeta**) task->local_args);
  assert(regions.size() == 3);
  Domain out1_domain = runtime->get_index_space_domain(
    ctx, task->regions[0].region.get_index_space());
  Domain out2_domain = runtime->get_index_space_domain(
    ctx, task->regions[1].region.get_index_space());
  Domain in_domain = runtime->get_index_space_domain(
    ctx, task->regions[2].region.get_index_space());
  assert(out1_domain == out2_domain);
  for (int i = 1; i < in_domain.get_dim(); i++) {
    assert(in_domain.lo()[i] == out1_domain.lo()[i]);
    assert(in_domain.hi()[i] == out1_domain.hi()[i]);
  }
  const float* value_grad_ptr = helperGetTensorPointerRO<float>(
    regions[0], task->regions[0], FID_DATA, ctx, runtime);
  const int* indices_ptr = helperGetTensorPointerRO<int>(
    regions[1], task->regions[1], FID_DATA, ctx, runtime);
  float* in_grad_ptr = helperGetTensorPointerRW<float>(
    regions[2], task->regions[2], FID_DATA, ctx, runtime);
  
  cudaStream_t stream;
  checkCUDA(get_legion_stream(&stream));

  cudaEvent_t t_start, t_end;
  if (m->profiling) {
    cudaEventCreate(&t_start);
    cudaEventCreate(&t_end);
    cudaEventRecord(t_start, stream);
  }
  int length = in_domain.hi()[0] - in_domain.lo()[0] + 1;
  int k = out1_domain.hi()[0] - out1_domain.lo()[0] + 1;
  size_t batch_size = in_domain.get_volume() / length;
  backward_kernel(m, value_grad_ptr, indices_ptr, in_grad_ptr,
      batch_size, length, k, stream);
  
  // TODO: missing profiling here
}

void TopK::backward(const FFModel& ff)
{
  ArgumentMap argmap;
  Context ctx = ff.config.lg_ctx;
  Runtime* runtime = ff.config.lg_hlr;
  set_argumentmap_for_backward(ff, argmap);
  IndexLauncher launcher(TOPK_BWD_TASK_ID, parallel_is,
                         TaskArgument(NULL, 0), argmap,
                         Predicate::TRUE_PRED, false/*must*/, 0/*mapper_id*/,
                         outputs[0]->machine_view.hash());
  // regions[0](I): value_grad
  launcher.add_region_requirement(
    RegionRequirement(outputs[0]->part_grad, 0/*projection id*/,
                      READ_ONLY, EXCLUSIVE, outputs[0]->region_grad));
  launcher.add_field(0, FID_DATA);
  // regions[1](I): indices
  launcher.add_region_requirement(
    RegionRequirement(outputs[1]->part, 0/*projection id*/,
                      READ_ONLY, EXCLUSIVE, outputs[1]->region));
  launcher.add_field(1, FID_DATA);
  // regions[2](I/O): input_grad
  launcher.add_region_requirement(
    RegionRequirement(inputs[0]->part_grad, 0/*projection id*/,
                      READ_WRITE, EXCLUSIVE, inputs[0]->region_grad));
  launcher.add_field(2, FID_DATA);
  runtime->execute_index_space(ctx, launcher);
}

TopKMeta::TopKMeta(FFHandler handler)
: OpMeta(handler)
{
}

bool TopK::measure_operator_cost(Simulator* sim,
                                 const ParallelConfig& pc,
                                 CostMetrics& cost_metrics) const
{
  // To be implemented
  assert(false);
  return false;
}<|MERGE_RESOLUTION|>--- conflicted
+++ resolved
@@ -38,13 +38,8 @@
            const Tensor _input,
            int _k, bool _sorted,
            const char* name)
-<<<<<<< HEAD
 : Op(model, OP_TOPK, name, 1/*inputs*/, 0/*weights*/, 2/*outputs*/, _input),
-  k(_k), sorted(_sorted)
-=======
-: Op(model, OP_TOPK, name, _input),
   k(_k), sorted(_sorted), profiling(model.config.profiling)
->>>>>>> a87ad5fa
 {
   int numdim = inputs[0]->num_dims;
   ParallelDim dims[MAX_TENSOR_DIM];
