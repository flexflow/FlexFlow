/* Copyright 2021 Facebook
 *
 * Licensed under the Apache License, Version 2.0 (the "License");
 * you may not use this file except in compliance with the License.
 * You may obtain a copy of the License at
 *
 *     http://www.apache.org/licenses/LICENSE-2.0
 *
 * Unless required by applicable law or agreed to in writing, software
 * distributed under the License is distributed on an "AS IS" BASIS,
 * WITHOUT WARRANTIES OR CONDITIONS OF ANY KIND, either express or implied.
 * See the License for the specific language governing permissions and
 * limitations under the License.
 */

#include "model.h"
#include "cuda_helper.h"
// #define MOE_SPEC_SCORE


// For an input tensor, computes the top k entries in each row
// (resp. vector along the last dimension). Thus,
// values.shape = indices.shape = input.shape[:-1] + [k]
void FFModel::top_k(const Tensor& input,
                    Tensor* outputs,
                    int k,
                    bool sorted,
                    const char *name)
{
  TopK* topk = new TopK(*this, input, k, sorted, name);
  layers.push_back(topk);
  assert(topk->numOutputs == 2);
  outputs[0] = topk->outputs[0];
  outputs[1] = topk->outputs[1];
}

TopK::TopK(FFModel& model,
           const Tensor& _input,
           int _k, bool _sorted,
           const char* name)
: Op(model, OP_TOPK, name, _input),
  k(_k), sorted(_sorted), profiling(model.config.profiling)
{
  numOutputs = 2;
  outputs[0].numDim = inputs[0].numDim;
  outputs[1].numDim = inputs[0].numDim;
  outputs[0].adim[0] = k;
  outputs[1].adim[0] = k;
  for (int i = 1; i < inputs[0].numDim; i++) {
    outputs[0].adim[i] = outputs[1].adim[i] = inputs[0].adim[i];
  }
  numWeights = 0;
}

void TopK::create_weights(FFModel& model)
{
  // Do nothing
}

void TopK::create_output_and_partition(FFModel& model)
{
  int dim = inputs[0].numDim;
  switch (dim) {
#define DIMFUNC(DIM) \
    case DIM: \
    { \
      create_output_and_partition_with_dim<DIM>(model); \
      break; \
    }
    LEGION_FOREACH_N(DIMFUNC)
#undef DIMFUNC
    default:
    {
      // Unsupported dim for ElementWiseBinary operator
      assert(false);
    }
  }
}

template<int NDIM>
void TopK::create_output_and_partition_with_dim(FFModel& model)
{
  // Retrive the task indexspace for the op
  task_is = IndexSpaceT<NDIM>(model.get_or_create_task_is(NDIM, name));
  Context ctx = model.config.lg_ctx;
  Runtime* runtime = model.config.lg_hlr;
  Rect<NDIM> part_rect = runtime->get_index_space_domain(ctx, task_is);
  int dims[NDIM];
  dims[NDIM-1] = k;
  for (int i = 0; i < NDIM-1; i++)
    dims[i] = inputs[0].adim[NDIM-1-i];
  outputs[0] = model.create_tensor<NDIM>(dims, DT_FLOAT, this);
  outputs[0].owner_op = this;
  outputs[0].owner_idx = 0;
  outputs[1] = model.create_tensor<NDIM>(dims, DT_INT32, this);
  outputs[1].owner_op = this;
  outputs[1].owner_idx = 1;
  Rect<NDIM> input_rect;
  input_rect = runtime->get_index_partition_color_space(
      ctx, inputs[0].part.get_index_partition());
  if (input_rect == part_rect) {
    input_lps[0] = inputs[0].part;
    input_grad_lps[0] = inputs[0].part_grad;
  } else {
    model.create_disjoint_partition<NDIM>(
        inputs[0], IndexSpaceT<NDIM>(task_is), input_lps[0], input_grad_lps[0]);
  }
}

OpMeta* TopK::init_task(const Task* task,
                        const std::vector<PhysicalRegion> &regions,
                        Context ctx, Runtime* runtime)
{
  TopK* topk = (TopK*) task->args;
  FFHandler handle = *((FFHandler*)task->local_args);
  TopKMeta* m = new TopKMeta(handle);
  m->profiling = topk->profiling;
  m->sorted = topk->sorted;
  return m;
}

void TopK::init(const FFModel& ff)
{
  ArgumentMap argmap;
  Context ctx = ff.config.lg_ctx;
  Runtime* runtime = ff.config.lg_hlr;
  Domain domain = runtime->get_index_space_domain(ctx, task_is);
  switch (domain.get_dim()) {
#define DIMFUNC(DIM) \
    case DIM: \
    { \
      Rect<DIM> rect = domain; \
      ParallelConfig pc; \
      std::string pcname = name; \
      ff.config.find_parallel_config(DIM, pcname, pc); \
      int idx = 0; \
      for (PointInRectIterator<DIM> it(rect); it(); it++) { \
        FFHandler handle = ff.handlers[pc.device_ids[idx++]]; \
        argmap.set_point(*it, TaskArgument(&handle, sizeof(FFHandler))); \
      } \
      break; \
    }
    LEGION_FOREACH_N(DIMFUNC)
#undef DIMFUNC
    default:
      assert(false);
  }
  IndexLauncher launcher(TOPK_INIT_TASK_ID, task_is,
                         TaskArgument(this, sizeof(TopK)), argmap,
                         Predicate::TRUE_PRED, false/*must*/, 0/*mapper_id*/,
                         FFConfig::get_hash_id(std::string(name)));
  launcher.add_region_requirement(
    RegionRequirement(input_lps[0], 0/*projection id*/,
      READ_ONLY, EXCLUSIVE, inputs[0].region));
  launcher.add_field(0, FID_DATA);
  launcher.add_region_requirement(
    RegionRequirement(outputs[0].part, 0/*projection id*/,
      WRITE_ONLY, EXCLUSIVE, outputs[0].region));
  launcher.add_field(1, FID_DATA);
  launcher.add_region_requirement(
    RegionRequirement(outputs[1].part, 0/*projection id*/,
      WRITE_ONLY, EXCLUSIVE, outputs[1].region));
  launcher.add_field(2, FID_DATA);
  FutureMap fm = runtime->execute_index_space(ctx, launcher);
  fm.wait_all_results();
  switch (domain.get_dim()) {
#define DIMFUNC(DIM) \
    case DIM: \
    { \
      Rect<DIM> rect = domain; \
      int idx = 0; \
      for (PointInRectIterator<DIM> it(rect); it(); it++) { \
        meta[idx++] = fm.get_result<OpMeta*>(*it); \
      } \
      break; \
    }
    LEGION_FOREACH_N(DIMFUNC)
#undef DIMFUNC
    default:
      assert(false);
  }
}

enum class HeapType { kMinHeap, kMaxHeap };
enum class PreferIndices { kLower, kHigher };

template <typename T>
struct Entry {
  int index;
  T value;
};

template <typename T>
struct LinearData {
  typedef Entry<T> Entry;

  __device__ Entry& operator[](std::size_t index) const { return data[index]; }

  __device__ int get_index(int i) const { return data[i].index; }
  __device__ T get_value(int i) const { return data[i].value; }

  Entry* const data;
};

template <typename T>
struct IndirectLinearData {
  typedef Entry<T> Entry;

  __device__ Entry& operator[](std::size_t index) const { return data[index]; }

  __device__ int get_index(int i) const {
    return backing_data[data[i].index].index;
  }
  __device__ T get_value(int i) const { return data[i].value; }

  Entry* const data;
  Entry* const backing_data;
};

template <typename T>
struct StridedData {
  typedef Entry<T> Entry;

  __device__ Entry& operator[](std::size_t index) const {
    return data[index * blockDim.x + threadIdx.x];
  }

  __device__ int get_index(int i) const { return (*this)[i].index; }
  __device__ T get_value(int i) const { return (*this)[i].value; }

  Entry* const data;
};

// A heap of Entry<T> that can either work as a min-heap or as a max-heap.
template <HeapType heapType, PreferIndices preferIndices,
          template <typename> class Data, typename T>
struct IndexedHeap {
  typedef typename Data<T>::Entry Entry;
  const Data<T> data;
  __device__ IndexedHeap(const Data<T>& d) : data(d) {}

  __device__ bool is_above(int left, int right) {
    T left_value = data.get_value(left);
    T right_value = data.get_value(right);
    if (left_value == right_value) {
      if (preferIndices == PreferIndices::kLower) {
        return data.get_index(left) < data.get_index(right);
      } else {
        return data.get_index(left) > data.get_index(right);
      }
    }
    if (heapType == HeapType::kMinHeap) {
      return left_value < right_value;
    } else {
      return left_value > right_value;
    }
  }

  __device__ void assign(int i, const Entry& entry) { data[i] = entry; }

  __device__ void push_up(int i) {
    int child = i;
    int parent;
    for (; child > 0; child = parent) {
      parent = (child - 1) / 2;
      if (!is_above(child, parent)) {
        // Heap property satisfied.
        break;
      }
      swap(child, parent);
    }
  }

  __device__ void swap(int a, int b) {
    auto tmp = data[b];
    data[b] = data[a];
    data[a] = tmp;
  }

  __device__ void push_root_down(int k) { push_down(0, k); }

  // MAX-HEAPIFY in Cormen
  __device__ void push_down(int node, int k) {
    while (true) {
      const int left = 2 * node + 1;
      const int right = left + 1;
      int smallest = node;
      if (left < k && is_above(left, smallest)) {
        smallest = left;
      }
      if (right < k && is_above(right, smallest)) {
        smallest = right;
      }
      if (smallest == node) {
        break;
      }
      swap(smallest, node);
      node = smallest;
    }
  }

  // BUILD-MAX-HEAPIFY in Cormen
  __device__ void build(int k) {
    for (int node = (k - 1) / 2; node >= 0; node--) {
      push_down(node, k);
    }
  }

  // HEAP-EXTRACT-MAX in Cormen
  __device__ void remove_root(int k) {
    data[0] = data[k - 1];
    push_root_down(k - 1);
  }

  // in-place HEAPSORT in Cormen
  // This method destroys the heap property.
  __device__ void sort(int k) {
    for (int slot = k - 1; slot > 0; slot--) {
      // This is like remove_root but we insert the element at the end.
      swap(slot, 0);
      // Heap is now an element smaller.
      push_root_down(/*k=*/slot);
    }
  }

  __device__ void replace_root(const Entry& entry, int k) {
    data[0] = entry;
    push_root_down(k);
  }

  __device__ const Entry& root() { return data[0]; }
};

template <HeapType heapType, PreferIndices preferIndices,
          template <typename> class Data, typename T>
__device__ IndexedHeap<heapType, preferIndices, Data, T> make_indexed_heap(
    typename Data<T>::Entry* data) {
  return IndexedHeap<heapType, preferIndices, Data, T>{Data<T>{data}};
}

// heapTopK walks over [input, input+length) with `step_size` stride starting at
// `start_index`.
// It builds a top-`k` heap that is stored in `heap_entries` using `Accessor` to
// access elements in `heap_entries`. If sorted=true, the elements will be
// sorted at the end.
template <typename T, template <typename> class Data = LinearData>
__device__ void heapTopK(const T* __restrict__ input, int length, int k,
                         Entry<T>* __restrict__ heap_entries,
                         bool sorted = false, int start_index = 0,
                         int step_size = 1)
{
  assert(k <= length);

  auto heap =
      make_indexed_heap<HeapType::kMinHeap, PreferIndices::kHigher, Data, T>(
          heap_entries);

  int heap_end_index = start_index + k * step_size;
  if (heap_end_index > length) {
    heap_end_index = length;
  }
  // Initialize the min-heap.
  for (int index = start_index, slot = 0; index < heap_end_index;
       index += step_size, slot++) {
    heap.assign(slot, {index, input[index]});
  }

  heap.build(k);

  // Now iterate over the remaining items.
  // If an item is smaller than the min element, it is not amongst the top k.
  // Otherwise, replace the min element with it and push upwards.
  for (int index = heap_end_index; index < length; index += step_size) {
    // We prefer elements with lower indices. This is given here.
    // Later elements automatically have higher indices, so can be discarded.
    if (input[index] > heap.root().value) {
      // This element should replace the min.
      heap.replace_root({index, input[index]}, k);
    }
  }

  // Sort if wanted.
  if (sorted) {
    heap.sort(k);
  }
}

// mergeShards performs a top-k merge on `num_shards` many sorted streams that
// are sorted and stored in `entries` in a strided way:
// |s_1 1st|s_2 1st|...s_{num_shards} 1st|s_1 2nd|s_2 2nd|...
// The overall top k elements are written to `top_k_values` and their indices
// to top_k_indices.
// `top_k_heap` is used as temporary storage for the merge heap.
template <typename T> __device__
void mergeShards(int num_shards, int k,
                 Entry<T>* __restrict__ entries,
                 Entry<T>* __restrict__ top_k_heap, T* top_k_values,
                 int* top_k_indices)
{
  // If k < num_shards, we can use a min-heap with k elements to get the top k
  // of the sorted blocks.
  // If k > num_shards, we can initialize a min-heap with the top element from
  // each sorted block.
  const int heap_size = k < num_shards ? k : num_shards;

  // Min-heap part.
  {
    auto min_heap = IndexedHeap<HeapType::kMinHeap, PreferIndices::kHigher,
                                IndirectLinearData, T>{
        IndirectLinearData<T>{top_k_heap, entries}};
    // Initialize the heap as a min-heap.
    for (int slot = 0; slot < heap_size; slot++) {
      min_heap.assign(slot, {slot, entries[slot].value});
    }
    min_heap.build(heap_size);

    // Now perform top k with the remaining shards (if num_shards > heap_size).
    for (int shard = heap_size; shard < num_shards; shard++) {
      const auto entry = entries[shard];
      const auto root = min_heap.root();
      if (entry.value < root.value) {
        continue;
      }
      if (entry.value == root.value &&
          entry.index > entries[root.index].index) {
        continue;
      }
      // This element should replace the min.
      min_heap.replace_root({shard, entry.value}, heap_size);
    }
  }

  // Max-part.
  {
    // Turn the min-heap into a max-heap in-place.
    auto max_heap = IndexedHeap<HeapType::kMaxHeap, PreferIndices::kLower,
                                IndirectLinearData, T>{
        IndirectLinearData<T>{top_k_heap, entries}};
    // Heapify into a max heap.
    max_heap.build(heap_size);

    // Now extract the minimum k-1 times.
    // k is treated specially.
    const int last_k = k - 1;
    for (int rank = 0; rank < last_k; rank++) {
      const Entry<T>& max_element = max_heap.root();
      top_k_values[rank] = max_element.value;
      int shard_index = max_element.index;
      top_k_indices[rank] = entries[shard_index].index;
      int next_shard_index = shard_index + num_shards;
      // For rank < k-1, each top k heap still contains at least 1 element,
      // so we can draw a replacement.
      max_heap.replace_root({next_shard_index, entries[next_shard_index].value},
                            heap_size);
    }

    // rank == last_k.
    const Entry<T>& max_element = max_heap.root();
    top_k_values[last_k] = max_element.value;
    int shard_index = max_element.index;
    top_k_indices[last_k] = entries[shard_index].index;
  }
}

template <typename T>
__global__ void
topk_forward_kernel(const T* __restrict__ input,
                    size_t shared_memory_size,
                    int length, int k, bool sorted,
                    T* __restrict__ output,
                    int* __restrict__ indices)
{
#ifdef MOE_SPEC_SCORE
  k = 4;
#endif

  __shared__ char shared_memory[48 << 10];
  const int batch_index = blockIdx.x;
  const T* batch_input = input + batch_index * length;
  const int thread_index = threadIdx.x;
  const int thread_count = blockDim.x;
  Entry<T>* shared_entries = (Entry<T>*)shared_memory;
  heapTopK<T, StridedData>(batch_input, length, k, shared_entries, true,
                           thread_index, thread_count);
  __syncthreads();
  if (thread_index == 0) {
    const int offset = batch_index * k;
    auto batch_output = output + offset;
    auto batch_indices = indices + offset;
    Entry<T>* top_k_heap = shared_entries + thread_count * k;
     mergeShards(thread_count, k, shared_entries, top_k_heap, batch_output,
                batch_indices);

#ifdef MOE_SPEC_SCORE
    printf("asg %d,%d,%d,%d,%d\n", batch_index, indices[batch_index*k+0], indices[batch_index*k+1], indices[batch_index*k+2], indices[batch_index*k+3]);
#endif
  }

#ifdef MOE_SPEC_SCORE
  int n = 16;
  k = 16;
  int batch_size = 50;
  CUDA_KERNEL_LOOP(i, k*batch_size) // batch_size * k (=n)
  {
    output[i] = input[i*length+(int)i%n];
    indices[i] = ((int)i%n);
  }
#endif
}


/*static*/
void TopK::forward_kernel(const TopKMeta* m,
                          const float* input_ptr,
                          float* output_ptr,
                          int* indices_ptr,
                          size_t batch_size, int length, int k,
                          bool sorted,
                          cudaStream_t stream)
{
  // Adopted from TensorFlow's TopK implementation
  // https://github.com/tensorflow/tensorflow/blob/master/tensorflow/core/kernels/topk_op_gpu.h
  int num_shards = 0;
  {
    constexpr auto shared_memory_size = 48 << 10;
    const auto heap_size = k * sizeof(Entry<float>);
    // shared_memory_size = (num_shards + 1) * heap_size <=>
    num_shards = shared_memory_size / heap_size - 1;
    assert(num_shards > 0);
    if (num_shards > CUDA_NUM_THREADS)
      num_shards = CUDA_NUM_THREADS;
  }
  // We are limited by the amount of shared memory we have per block.
  size_t shared_memory_size = (num_shards + 1) * k * sizeof(Entry<float>);
  //size_t num_blocks = (batch_size + num_shards - 1) / num_shards;
  size_t num_blocks = batch_size;
  assert(num_shards >= (size_t)k);
  num_shards = k;
  topk_forward_kernel<<<num_blocks, num_shards, 0, stream>>>(
    input_ptr, shared_memory_size, length, k, sorted,
    output_ptr, indices_ptr);
}



void TopK::forward_task(const Task* task,
                        const std::vector<PhysicalRegion> &regions,
                        Context ctx, Runtime* runtime)
{
  assert(regions.size() == 3);
  assert(task->regions.size() == 3);
  //const TopK* topk = (const TopK*) task->args;
  const TopKMeta* m = *((TopKMeta**)task->local_args);
  Domain in1_domain = runtime->get_index_space_domain(
    ctx, task->regions[0].region.get_index_space());
  Domain out1_domain = runtime->get_index_space_domain(
    ctx, task->regions[1].region.get_index_space());
  Domain out2_domain = runtime->get_index_space_domain(
    ctx, task->regions[2].region.get_index_space());

  int in_cols = in1_domain.hi()[0] - in1_domain.lo()[0] + 1;
  int out1_cols = out1_domain.hi()[0] - out1_domain.lo()[0] + 1;
  int out2_cols = out2_domain.hi()[0] - out2_domain.lo()[0] + 1;

  assert(out1_domain == out2_domain);
  for (int i = 1; i < in1_domain.get_dim(); i++) {
    assert(in1_domain.lo()[i] == out1_domain.lo()[i]);
    assert(in1_domain.hi()[i] == out1_domain.hi()[i]);
  }
  const float* in_ptr = helperGetTensorPointerRO<float>(
    regions[0], task->regions[0], FID_DATA, ctx, runtime);
  float* value_ptr = helperGetTensorPointerWO<float>(
    regions[1], task->regions[1], FID_DATA, ctx, runtime);
  int* index_ptr = helperGetTensorPointerWO<int>(
    regions[2], task->regions[2], FID_DATA, ctx, runtime);
  
  cudaStream_t stream;
  checkCUDA(get_legion_stream(&stream));

  cudaEvent_t t_start, t_end;
  if (m->profiling) {
    cudaEventCreate(&t_start);
    cudaEventCreate(&t_end);
    cudaEventRecord(t_start, stream);
  }
  int length = in1_domain.hi()[0] - in1_domain.lo()[0] + 1;
  int k = out1_domain.hi()[0] - out1_domain.lo()[0] + 1;
  size_t batch_size = in1_domain.get_volume() / length;

  forward_kernel(m, in_ptr, value_ptr, index_ptr,
      batch_size, length, k, m->sorted, stream);

  if (m->profiling) {
    cudaEventRecord(t_end, stream);
    checkCUDA(cudaEventSynchronize(t_end));
    float elapsed = 0;
    checkCUDA(cudaEventElapsedTime(&elapsed, t_start, t_end));
    cudaEventDestroy(t_start);
    cudaEventDestroy(t_end);
  }
}

void TopK::forward(const FFModel& ff)
{
  ArgumentMap argmap;
  Context ctx = ff.config.lg_ctx;
  Runtime* runtime = ff.config.lg_hlr;
  Domain domain = runtime->get_index_space_domain(ctx, task_is);
  switch (domain.get_dim()) {
#define DIMFUNC(DIM) \
    case DIM: \
    { \
      Rect<DIM> rect = domain; \
      int idx = 0; \
      for (PointInRectIterator<DIM> it(rect); it(); it++) { \
        OpMeta* mp = meta[idx++]; \
        argmap.set_point(*it, TaskArgument(&mp, sizeof(OpMeta*))); \
      } \
      break; \
    }
    LEGION_FOREACH_N(DIMFUNC)
#undef DIMFUNC
    default:
      assert(false);
  }
  IndexLauncher launcher(TOPK_FWD_TASK_ID, task_is,
                         TaskArgument(NULL, 0), argmap,
                         Predicate::TRUE_PRED, false/*must*/, 0/*mapper_id*/,
                         FFConfig::get_hash_id(std::string(name)));
  launcher.add_region_requirement(
    RegionRequirement(input_lps[0], 0/*projection id*/,
      READ_ONLY, EXCLUSIVE, inputs[0].region));
  launcher.add_field(0, FID_DATA);
  launcher.add_region_requirement(
    RegionRequirement(outputs[0].part, 0/*projection id*/,
      WRITE_ONLY, EXCLUSIVE, outputs[0].region));
  launcher.add_field(1, FID_DATA);
  launcher.add_region_requirement(
    RegionRequirement(outputs[1].part, 0/*projection id*/,
      WRITE_ONLY, EXCLUSIVE, outputs[1].region));
  launcher.add_field(2, FID_DATA);
  runtime->execute_index_space(ctx, launcher);
}

template<typename T>
__global__ void
topk_backward_kernel(const T* __restrict__ value_grad_ptr,
                     const int* __restrict__ indices_ptr,
                     T* __restrict__ in_grad_ptr,
                     size_t batch_size, int length, int k)
{
  coord_t size = (coord_t)batch_size * k;
  CUDA_KERNEL_LOOP(i, size)
  {
    coord_t batch_idx = i / k;
    coord_t src_offset = batch_idx * length + indices_ptr[i];
    in_grad_ptr[src_offset] += value_grad_ptr[i];
  }
}

/*static*/
void TopK::backward_kernel(const TopKMeta* m,
                           const float* value_grad_ptr,
                           const int* indices_ptr,
                           float* in_grad_ptr,
                           size_t batch_size, int length, int k,
                           cudaStream_t stream)
{
<<<<<<< HEAD
  topk_backward_kernel<<<GET_BLOCKS(batch_size*k), CUDA_NUM_THREADS>>>(
=======
  topk_backward_kernel<<<GET_BLOCKS(batch_size*k), CUDA_NUM_THREADS, 0, stream>>>(
>>>>>>> a87ad5fa
    value_grad_ptr, indices_ptr, in_grad_ptr, batch_size, length, k);
}

/*
  regions[0](I): out1_grad
  regions[1](I): out2
  regions[2](I/0): in_grad
*/
void TopK::backward_task(const Task *task,
                         const std::vector<PhysicalRegion> &regions,
                         Context ctx, Runtime* runtime)
{
  //const TopK* topk = (const TopK*) task->args;
  const TopKMeta* m = *((TopKMeta**) task->local_args);
  assert(regions.size() == 3);
  Domain out1_domain = runtime->get_index_space_domain(
    ctx, task->regions[0].region.get_index_space());
  Domain out2_domain = runtime->get_index_space_domain(
    ctx, task->regions[1].region.get_index_space());
  Domain in_domain = runtime->get_index_space_domain(
    ctx, task->regions[2].region.get_index_space());
  assert(out1_domain == out2_domain);
  for (int i = 1; i < in_domain.get_dim(); i++) {
    assert(in_domain.lo()[i] == out1_domain.lo()[i]);
    assert(in_domain.hi()[i] == out1_domain.hi()[i]);
  }
  const float* value_grad_ptr = helperGetTensorPointerRO<float>(
    regions[0], task->regions[0], FID_DATA, ctx, runtime);
  const int* indices_ptr = helperGetTensorPointerRO<int>(
    regions[1], task->regions[1], FID_DATA, ctx, runtime);
  float* in_grad_ptr = helperGetTensorPointerRW<float>(
    regions[2], task->regions[2], FID_DATA, ctx, runtime);
  
  cudaStream_t stream;
  checkCUDA(get_legion_stream(&stream));

  cudaEvent_t t_start, t_end;
  if (m->profiling) {
    cudaEventCreate(&t_start);
    cudaEventCreate(&t_end);
    cudaEventRecord(t_start, stream);
  }
  int length = in_domain.hi()[0] - in_domain.lo()[0] + 1;
  int k = out1_domain.hi()[0] - out1_domain.lo()[0] + 1;
  size_t batch_size = in_domain.get_volume() / length;
  backward_kernel(m, value_grad_ptr, indices_ptr, in_grad_ptr,
      batch_size, length, k, stream);
  
  // TODO: missing profiling here
}

void TopK::backward(const FFModel& ff)
{
  ArgumentMap argmap;
  Context ctx = ff.config.lg_ctx;
  Runtime* runtime = ff.config.lg_hlr;
  Domain domain = runtime->get_index_space_domain(ctx, task_is);
  switch (domain.get_dim()) {
#define DIMFUNC(DIM) \
    case DIM: \
    { \
      Rect<DIM> rect = domain; \
      int idx = 0; \
      for (PointInRectIterator<DIM> it(rect); it(); it++) { \
        OpMeta* mp = meta[idx++]; \
        argmap.set_point(*it, TaskArgument(&mp, sizeof(OpMeta*))); \
      } \
      break; \
    }
    LEGION_FOREACH_N(DIMFUNC)
#undef DIMFUNC
    default:
      assert(false);
  }

  IndexLauncher launcher(TOPK_BWD_TASK_ID, task_is,
                         TaskArgument(NULL, 0), argmap,
                         Predicate::TRUE_PRED, false/*must*/, 0/*mapper_id*/,
                         FFConfig::get_hash_id(std::string(name)));
  // regions[0](I): value_grad
  launcher.add_region_requirement(
    RegionRequirement(outputs[0].part_grad, 0/*projection id*/,
                      READ_ONLY, EXCLUSIVE, outputs[0].region_grad));
  launcher.add_field(0, FID_DATA);
  // regions[1](I): indices
  launcher.add_region_requirement(
    RegionRequirement(outputs[1].part, 0/*projection id*/,
                      READ_ONLY, EXCLUSIVE, outputs[1].region));
  launcher.add_field(1, FID_DATA);
  // regions[2](I/O): input_grad
  launcher.add_region_requirement(
    RegionRequirement(input_grad_lps[0], 0/*projection id*/,
                      READ_WRITE, EXCLUSIVE, inputs[0].region_grad));
  launcher.add_field(2, FID_DATA);
  runtime->execute_index_space(ctx, launcher);
}

TopKMeta::TopKMeta(FFHandler handler)
: OpMeta(handler)
{
}

bool TopK::measure_operator_cost(Simulator* sim,
                                 const ParallelConfig& pc,
                                 CostMetrics& cost_metrics)
{
  // To be implemented
  // assert(false);
  return true;
}<|MERGE_RESOLUTION|>--- conflicted
+++ resolved
@@ -573,7 +573,7 @@
     regions[1], task->regions[1], FID_DATA, ctx, runtime);
   int* index_ptr = helperGetTensorPointerWO<int>(
     regions[2], task->regions[2], FID_DATA, ctx, runtime);
-  
+
   cudaStream_t stream;
   checkCUDA(get_legion_stream(&stream));
 
@@ -666,11 +666,7 @@
                            size_t batch_size, int length, int k,
                            cudaStream_t stream)
 {
-<<<<<<< HEAD
-  topk_backward_kernel<<<GET_BLOCKS(batch_size*k), CUDA_NUM_THREADS>>>(
-=======
   topk_backward_kernel<<<GET_BLOCKS(batch_size*k), CUDA_NUM_THREADS, 0, stream>>>(
->>>>>>> a87ad5fa
     value_grad_ptr, indices_ptr, in_grad_ptr, batch_size, length, k);
 }
 
@@ -703,7 +699,7 @@
     regions[1], task->regions[1], FID_DATA, ctx, runtime);
   float* in_grad_ptr = helperGetTensorPointerRW<float>(
     regions[2], task->regions[2], FID_DATA, ctx, runtime);
-  
+
   cudaStream_t stream;
   checkCUDA(get_legion_stream(&stream));
 
@@ -718,7 +714,7 @@
   size_t batch_size = in_domain.get_volume() / length;
   backward_kernel(m, value_grad_ptr, indices_ptr, in_grad_ptr,
       batch_size, length, k, stream);
-  
+
   // TODO: missing profiling here
 }
 
