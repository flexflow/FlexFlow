/* Copyright 2021 Facebook
 *
 * Licensed under the Apache License, Version 2.0 (the "License");
 * you may not use this file except in compliance with the License.
 * You may obtain a copy of the License at
 *
 *     http://www.apache.org/licenses/LICENSE-2.0
 *
 * Unless required by applicable law or agreed to in writing, software
 * distributed under the License is distributed on an "AS IS" BASIS,
 * WITHOUT WARRANTIES OR CONDITIONS OF ANY KIND, either express or implied.
 * See the License for the specific language governing permissions and
 * limitations under the License.
 */

#include "model.h"
#include "cuda_helper.h"

Tensor FFModel::multihead_attention(const Tensor& query,
                                    const Tensor& key,
                                    const Tensor& value,
                                    int embed_dim,
                                    int num_heads,
                                    int kdim,
                                    int vdim,
                                    float dropout,
                                    bool bias,
                                    bool add_bias_kv,
                                    bool add_zero_attn,
                                    Initializer* kernel_initializer)
{
  if (kernel_initializer == NULL) {
    int seed = std::rand();
    kernel_initializer = new GlorotUniform(seed);
  }
  //if (bias_initializer == NULL) {
  //  bias_initializer = new ZeroInitializer();
  //}
  MultiHeadAttention* attn = new MultiHeadAttention(*this, query, key, value,
      embed_dim, num_heads, kdim, vdim, dropout, bias, add_bias_kv, add_zero_attn,
      kernel_initializer/*, bias_initializer*/);
  layers.push_back(attn);
  return attn->outputs[0];
}

MultiHeadAttention::MultiHeadAttention(FFModel& model,
                                       const Tensor& _query,
                                       const Tensor& _key,
                                       const Tensor& _value,
                                       int _embed_dim, int _num_heads,
                                       int _kdim, int _vdim,
                                       float _dropout, bool _bias,
                                       bool _add_bias_kv, bool _add_zero_attn,
                                       Initializer* _kernel_initializer)
//                                       Initializer* _bias_initializer)
: Op(model, OP_MULTIHEAD_ATTENTION,
     "Attention_"+std::to_string(_embed_dim)+std::to_string(_num_heads),
     _query, _key, _value),
  dropout(_dropout), bias(_bias),
  add_bias_kv(_add_bias_kv), add_zero_attn(_add_zero_attn),
  qSize(_query.adim[0]), kSize(_key.adim[0]), vSize(_value.adim[0]),
  qProjSize(_kdim), kProjSize(_kdim), vProjSize(_vdim), oProjSize(_embed_dim),
  qoSeqLength(_query.adim[1]), kvSeqLength(_key.adim[1]),
  kernel_initializer(_kernel_initializer),
  profiling(model.config.profiling)
  //bias_initializer(_bias_initializer)
{
  // assert key and value have the same sequence length
  assert(_key.adim[1] == _value.adim[1]);
  numOutputs = 1;
  outputs[0].numDim = _query.numDim;
  for (int i = 1; i < _query.numDim; i++)
    outputs[0].adim[i] = _query.adim[i];
  outputs[0].adim[0] = _embed_dim;
  numWeights = 1;
  weights[0].numDim = 2;
  // Compute weight size
  int qParas = qProjSize * qSize;
  int kParas = kProjSize * kSize;
  int vParas = vProjSize * vSize;
  int oParas = oProjSize * (vProjSize > 0 ? vProjSize : vSize);
  weights[0].adim[0] = qParas + kParas + vParas + oParas;
  weights[0].adim[1] = _num_heads;
}

void MultiHeadAttention::create_weights(FFModel& model)
{
  // Retrive the task indexspace for the op
  std::string pcname = name;
  task_is = model.get_or_create_task_is(3, pcname);
#ifdef FF_ENABLE_NCCL
<<<<<<< HEAD
  Parameter::CommType comm_type = Parameter::NCCL;
=======
  Parameter::CommType comm_type = Parameter::NCCL;  
>>>>>>> 803c3df0
#else
  Parameter::CommType comm_type = Parameter::PS;
#endif
  {
    const int dims[2] = {weights[0].adim[1], weights[0].adim[0]};
    weights[0] = model.create_linear_weight<2, 3>(this, dims, DT_FLOAT,
        kernel_initializer, true/*create_grad*/, comm_type);
  }
}

void MultiHeadAttention::create_output_and_partition(FFModel& model)
{
  // Retrive the task indexspace for the op
  std::string pcname = name;
  task_is = model.get_or_create_task_is(3, pcname);

  Context ctx = model.config.lg_ctx;
  Runtime* runtime = model.config.lg_hlr;
  Rect<3> part_rect = runtime->get_index_space_domain(ctx, task_is);
  int num_part_n = part_rect.hi[2] - part_rect.lo[2] + 1;
  int num_part_v = part_rect.hi[1] - part_rect.lo[1] + 1;
  int num_part_c = part_rect.hi[0] - part_rect.lo[0] + 1;
  // Currently assume only partition over the batch dim
  assert(num_part_v == 1);
  assert(num_part_c == 1);
  {
    const int dims[3] = {outputs[0].adim[2], outputs[0].adim[1], outputs[0].adim[0]};
    outputs[0] = model.create_tensor<3>(dims, DT_FLOAT, this);
    outputs[0].owner_op = this;
    outputs[0].owner_idx = 0;
  }
  for (int i = 0; i < 3; i++) {
    Rect<3> input_rect = runtime->get_index_partition_color_space(
        ctx, inputs[i].part.get_index_partition());
    if (input_rect == part_rect) {
      input_lps[i] = inputs[i].part;
      input_grad_lps[i] = inputs[i].part_grad;
    } else {
      model.create_disjoint_partition(
          inputs[i], (IndexSpaceT<3>)task_is, input_lps[i], input_grad_lps[i]);
    }
  }
}

/*
  regions[0](I): query
  regions[1](I): key
  regions[2](I): value
  regions[3](I): weight
  regions[4](O): output
*/
OpMeta* MultiHeadAttention::init_task(
    const Task *task,
    const std::vector<PhysicalRegion> &regions,
    Context ctx, Runtime* runtime)
{
  const MultiHeadAttention* attn = (MultiHeadAttention*) task->args;
  FFHandler handle = *((const FFHandler*) task->local_args);
  TensorAccessorR<float, 3> acc_query(
      regions[0], task->regions[0], FID_DATA, ctx, runtime);
  TensorAccessorR<float, 3> acc_key(
      regions[1], task->regions[1], FID_DATA, ctx, runtime);
  TensorAccessorR<float, 3> acc_value(
      regions[2], task->regions[2], FID_DATA, ctx, runtime);
  TensorAccessorR<float, 2> acc_weight(
      regions[3], task->regions[3], FID_DATA, ctx, runtime);
  TensorAccessorW<float, 3> acc_output(
      regions[4], task->regions[4], FID_DATA, ctx, runtime,
      false/*readOutput*/);
  int num_samples = acc_query.rect.hi[2] - acc_query.rect.lo[2] + 1;
  assert(attn->qoSeqLength == acc_query.rect.hi[1] - acc_query.rect.lo[1] + 1);
  assert(attn->qSize == acc_query.rect.hi[0]-acc_query.rect.lo[0]+1);
  assert(num_samples == acc_key.rect.hi[2]-acc_key.rect.lo[2]+1);
  assert(attn->kvSeqLength == acc_key.rect.hi[1]-acc_key.rect.lo[1]+1);
  assert(attn->kSize == acc_key.rect.hi[0]-acc_key.rect.lo[0]+1);
  assert(num_samples == acc_value.rect.hi[2]-acc_value.rect.lo[2]+1);
  assert(attn->kvSeqLength == acc_value.rect.hi[1]-acc_value.rect.lo[1]+1);
  assert(attn->vSize == acc_value.rect.hi[0]-acc_value.rect.lo[0]+1);
  int num_heads = acc_weight.rect.hi[1]-acc_weight.rect.lo[1]+1;
  assert(num_samples == acc_output.rect.hi[2]-acc_output.rect.lo[2]+1);
  assert(attn->qoSeqLength == acc_output.rect.hi[1]-acc_output.rect.lo[1]+1);
  assert(attn->oProjSize == acc_output.rect.hi[0]-acc_output.rect.lo[0]+1);

  Memory gpu_mem = Machine::MemoryQuery(Machine::get_machine())
         .only_kind(Memory::GPU_FB_MEM).best_affinity_to(task->target_proc).first();
  MultiHeadAttentionMeta* m = new MultiHeadAttentionMeta(handle,
      attn, gpu_mem, num_samples, num_heads);
  assert(acc_weight.rect.volume() * sizeof(float) == m->weightSize);
  return m;
}

void MultiHeadAttention::init(const FFModel& ff)
{
  ArgumentMap argmap;
  Context ctx = ff.config.lg_ctx;
  Runtime* runtime = ff.config.lg_hlr;
  Rect<3> rect = runtime->get_index_space_domain(ctx, task_is);
  ParallelConfig pc;
  std::string pcname = name;
  ff.config.find_parallel_config(3, pcname, pc);
  int idx = 0;
  for (PointInRectIterator<3> it(rect); it(); it++) {
    FFHandler handle = ff.handlers[pc.device_ids[idx++]];
    argmap.set_point(*it, TaskArgument(&handle, sizeof(FFHandler)));
  }
  IndexLauncher launcher(ATTENTION_INIT_TASK_ID, task_is,
      TaskArgument(this, sizeof(MultiHeadAttention)), argmap,
      Predicate::TRUE_PRED, false/*must*/, 0/*mapper_id*/,
      FFConfig::get_hash_id(std::string(name)));
  launcher.add_region_requirement(
      RegionRequirement(input_lps[0], 0/*projection id*/,
          READ_ONLY, EXCLUSIVE, inputs[0].region));
  launcher.add_field(0, FID_DATA);
  launcher.add_region_requirement(
      RegionRequirement(input_lps[1], 0/*projection id*/,
          READ_ONLY, EXCLUSIVE, inputs[1].region));
  launcher.add_field(1, FID_DATA);
  launcher.add_region_requirement(
      RegionRequirement(input_lps[2], 0/*projection id*/,
          READ_ONLY, EXCLUSIVE, inputs[2].region));
  launcher.add_field(2, FID_DATA);
  launcher.add_region_requirement(
      RegionRequirement(weights[0].part, 0/*projection id*/,
          READ_ONLY, EXCLUSIVE, weights[0].region));
  launcher.add_field(3, FID_DATA);
  launcher.add_region_requirement(
      RegionRequirement(outputs[0].part, 0/*projection id*/,
          WRITE_ONLY, EXCLUSIVE, outputs[0].region));
  launcher.add_field(4, FID_DATA);
  FutureMap fm = runtime->execute_index_space(ctx, launcher);
  fm.wait_all_results();
  idx = 0;
  for (PointInRectIterator<3> it(rect); it(); it++) {
    meta[idx++] = fm.get_result<OpMeta*>(*it);
  }
}

void MultiHeadAttention::forward_kernel(
    const MultiHeadAttentionMeta* m,
    const float* query_ptr,
    const float* key_ptr,
    const float* value_ptr,
    const float* weight_ptr,
    float* output_ptr) const
{
  checkCUDNN(cudnnMultiHeadAttnForward(m->handle.dnn,
      m->attnDesc, -1, m->loWinIdx, m->hiWinIdx,
      m->devQoSeqArray, m->devKvSeqArray, m->qDesc,
      query_ptr, NULL/*residual*/, m->kDesc, key_ptr,
      m->vDesc, value_ptr, m->oDesc, output_ptr, m->weightSize,
      weight_ptr, m->handle.workSpaceSize, m->handle.workSpace,
      m->reserveSpaceSize, m->reserveSpace));
}

/*
  regions[0](I): query
  regions[1](I): key
  regions[2](I): value
  regions[3](I): weight
  regions[4](O): output
*/
__host__
void MultiHeadAttention::forward_task(
    const Task *task,
    const std::vector<PhysicalRegion> &regions,
    Context ctx, Runtime* runtime)
{
  assert(regions.size() == 5);
  assert(task->regions.size() == regions.size());
  const MultiHeadAttention* attn = (MultiHeadAttention*) task->args;
  const MultiHeadAttentionMeta* m = *((MultiHeadAttentionMeta**) task->local_args);
  TensorAccessorR<float, 3> acc_query(
      regions[0], task->regions[0], FID_DATA, ctx, runtime);
  TensorAccessorR<float, 3> acc_key(
      regions[1], task->regions[1], FID_DATA, ctx, runtime);
  TensorAccessorR<float, 3> acc_value(
      regions[2], task->regions[2], FID_DATA, ctx, runtime);
  TensorAccessorR<float, 2> acc_weight(
      regions[3], task->regions[3], FID_DATA, ctx, runtime);
  TensorAccessorW<float, 3> acc_output(
      regions[4], task->regions[4], FID_DATA, ctx, runtime,
      false/*readOutput*/);
  cudaEvent_t t_start, t_end;
  if (attn->profiling) {
    cudaEventCreate(&t_start);
    cudaEventCreate(&t_end);
    cudaEventRecord(t_start);
  }
#ifndef DISABLE_LEGION_CUDA_HIJACK
  cudaStream_t stream;
  checkCUDA(cudaStreamCreate(&stream));
  checkCUDNN(cudnnSetStream(m->handle.dnn, stream));
#endif
  attn->forward_kernel(m, acc_query.ptr, acc_key.ptr, acc_value.ptr,
      acc_weight.ptr, acc_output.ptr);
  if (attn->profiling) {
    cudaEventRecord(t_end);
    checkCUDA(cudaEventSynchronize(t_end));
    float elapsed = 0;
    checkCUDA(cudaEventElapsedTime(&elapsed, t_start, t_end));
    cudaEventDestroy(t_start);
    cudaEventDestroy(t_end);
    printf("MultiHeadAttention forward time = %.2fms\n", elapsed);
    //print_tensor<3, float>(acc_query.ptr, acc_query.rect, "[Attention:forward:query]");
    //print_tensor<3, float>(acc_output.ptr, acc_output.rect, "[Attention:forward:output]");
  }
}

void MultiHeadAttention::forward(const FFModel& ff)
{
  ArgumentMap argmap;
  Context ctx = ff.config.lg_ctx;
  Runtime* runtime = ff.config.lg_hlr;
  Rect<3> rect = runtime->get_index_space_domain(ctx, task_is);
  int idx = 0;
  for (PointInRectIterator<3> it(rect); it(); it++) {
    OpMeta* mp = meta[idx++];
    argmap.set_point(*it, TaskArgument(&mp, sizeof(OpMeta*)));
  }
  IndexLauncher launcher(ATTENTION_FWD_TASK_ID, task_is,
      TaskArgument(this, sizeof(MultiHeadAttention)), argmap,
      Predicate::TRUE_PRED, false/*must*/, 0/*mapper_id*/,
      FFConfig::get_hash_id(std::string(name)));
  launcher.add_region_requirement(
      RegionRequirement(input_lps[0], 0/*projection id*/,
          READ_ONLY, EXCLUSIVE, inputs[0].region));
  launcher.add_field(0, FID_DATA);
  launcher.add_region_requirement(
      RegionRequirement(input_lps[1], 0/*projection id*/,
          READ_ONLY, EXCLUSIVE, inputs[1].region));
  launcher.add_field(1, FID_DATA);
  launcher.add_region_requirement(
      RegionRequirement(input_lps[2], 0/*projection id*/,
          READ_ONLY, EXCLUSIVE, inputs[2].region));
  launcher.add_field(2, FID_DATA);
  launcher.add_region_requirement(
      RegionRequirement(weights[0].part, 0/*projection id*/,
          READ_ONLY, EXCLUSIVE, weights[0].region));
  launcher.add_field(3, FID_DATA);
  launcher.add_region_requirement(
      RegionRequirement(outputs[0].part, 0/*projection id*/,
          WRITE_ONLY, EXCLUSIVE, outputs[0].region));
  launcher.add_field(4, FID_DATA);
  runtime->execute_index_space(ctx, launcher);
}

void MultiHeadAttention::backward_kernel(
    const MultiHeadAttentionMeta* m,
    const float* query_ptr,
    float* query_grad_ptr,
    const float* key_ptr,
    float* key_grad_ptr,
    const float* value_ptr,
    float* value_grad_ptr,
    const float* weight_ptr,
    float* weight_grad_ptr,
    const float* output_grad_ptr) const
{
  checkCUDNN(cudnnMultiHeadAttnBackwardData(m->handle.dnn,
      m->attnDesc, m->loWinIdx, m->hiWinIdx, m->devQoSeqArray,
      m->devKvSeqArray, m->oDesc, output_grad_ptr, m->qDesc,
      query_grad_ptr, query_ptr, m->kDesc, key_grad_ptr, key_ptr,
      m->vDesc, value_grad_ptr, value_ptr, m->weightSize, weight_ptr,
      m->handle.workSpaceSize, m->handle.workSpace, m->reserveSpaceSize,
      m->reserveSpace));
  checkCUDNN(cudnnMultiHeadAttnBackwardWeights(m->handle.dnn,
      m->attnDesc, CUDNN_WGRAD_MODE_ADD, m->qDesc,
      query_ptr, m->kDesc, key_ptr, m->vDesc, value_ptr, m->oDesc,
      output_grad_ptr, m->weightSize, weight_ptr, weight_grad_ptr,
      m->handle.workSpaceSize, m->handle.workSpace,
      m->reserveSpaceSize, m->reserveSpace));
}

/*
  regions[0](I): query
  regions[1](I): key
  regions[2](I): value
  regions[3](I): weight
  regions[4](I): output_grad
  regions[5](I/O): weight_grad
  regions[6](I/O): query_grad
  regions[7](I/O) (optional): key_grad
  regions[8](I/O) (optional): value_grad
*/
__host__
void MultiHeadAttention::backward_task(
    const Task *task,
    const std::vector<PhysicalRegion> &regions,
    Context ctx, Runtime* runtime)
{
  assert(regions.size() >= 7);
  assert(task->regions.size() == regions.size());
  MultiHeadAttention* attn = (MultiHeadAttention*) task->args;
  const MultiHeadAttentionMeta* m = *((MultiHeadAttentionMeta**) task->local_args);
  TensorAccessorR<float, 3> acc_query(
      regions[0], task->regions[0], FID_DATA, ctx, runtime);
  TensorAccessorR<float, 3> acc_key(
      regions[1], task->regions[1], FID_DATA, ctx, runtime);
  TensorAccessorR<float, 3> acc_value(
      regions[2], task->regions[2], FID_DATA, ctx, runtime);
  TensorAccessorR<float, 2> acc_weight(
      regions[3], task->regions[3], FID_DATA, ctx, runtime);
  TensorAccessorR<float, 3> acc_output_grad(
      regions[4], task->regions[4], FID_DATA, ctx, runtime);
  TensorAccessorW<float, 2> acc_weight_grad(
      regions[5], task->regions[5], FID_DATA, ctx, runtime,
      true/*readOutput*/);
  TensorAccessorW<float, 3> acc_query_grad(
      regions[6], task->regions[6], FID_DATA, ctx, runtime,
      true/*readOutput*/);
  float *key_grad_ptr, *value_grad_ptr;
  assert(acc_query_grad.rect == acc_query.rect);
  assert(acc_weight_grad.rect == acc_weight.rect);
  if (regions.size() == 7) {
    // assert query == key and query == value
    assert(regions[0].get_logical_region() == regions[1].get_logical_region());
    assert(regions[0].get_logical_region() == regions[2].get_logical_region());
    key_grad_ptr = acc_query_grad.ptr;
    value_grad_ptr = acc_query_grad.ptr;
  } else if (regions.size() == 8) {
    // assert query == key
    assert(regions[0].get_logical_region() == regions[2].get_logical_region());
    key_grad_ptr = acc_query_grad.ptr;
    TensorAccessorW<float, 3> acc_value_grad(
        regions[7], task->regions[7], FID_DATA, ctx, runtime,
        true/*readOutput*/);
    assert(acc_value_grad.rect == acc_value.rect);
    key_grad_ptr = acc_query_grad.ptr;
    value_grad_ptr = acc_value_grad.ptr;
  } else {
    assert(regions.size() == 10);
    TensorAccessorW<float, 3> acc_key_grad(
        regions[7], task->regions[7], FID_DATA, ctx, runtime,
        true/*readOutput*/);
    TensorAccessorW<float, 3> acc_value_grad(
        regions[8], task->regions[8], FID_DATA, ctx, runtime,
        true/*readOutput*/);
    assert(acc_key.rect == acc_key_grad.rect);
    assert(acc_value.rect == acc_value_grad.rect);
    value_grad_ptr = acc_value_grad.ptr;
    key_grad_ptr = acc_key_grad.ptr;
  }
  cudaEvent_t t_start, t_end;
  if (attn->profiling) {
    cudaEventCreate(&t_start);
    cudaEventCreate(&t_end);
    cudaEventRecord(t_start);
  }

#ifndef DISABLE_LEGION_CUDA_HIJACK
  cudaStream_t stream;
  checkCUDA(cudaStreamCreate(&stream));
  checkCUDNN(cudnnSetStream(m->handle.dnn, stream));
#endif
  attn->backward_kernel(m, acc_query.ptr, acc_query_grad.ptr,
      acc_key.ptr, key_grad_ptr, acc_value.ptr, value_grad_ptr,
      acc_weight.ptr, acc_weight_grad.ptr,
      acc_output_grad.ptr);
  if (attn->profiling) {
    cudaEventRecord(t_end);
    checkCUDA(cudaEventSynchronize(t_end));
    float elapsed = 0;
    checkCUDA(cudaEventElapsedTime(&elapsed, t_start, t_end));
    cudaEventDestroy(t_start);
    cudaEventDestroy(t_end);
    printf("MultiHeadAttention backward time = %.2fms\n", elapsed);
  }
}

void MultiHeadAttention::backward(const FFModel& ff)
{
  ArgumentMap argmap;
  Context ctx = ff.config.lg_ctx;
  Runtime* runtime = ff.config.lg_hlr;
  Rect<3> rect = runtime->get_index_space_domain(ctx, task_is);
  int idx = 0;
  for (PointInRectIterator<3> it(rect); it(); it++) {
    OpMeta* mp = meta[idx++];
    argmap.set_point(*it, TaskArgument(&mp, sizeof(OpMeta*)));
  }
  IndexLauncher launcher(ATTENTION_BWD_TASK_ID, task_is,
      TaskArgument(this, sizeof(MultiHeadAttention)), argmap,
      Predicate::TRUE_PRED, false/*must*/, 0/*mapper_id*/,
      FFConfig::get_hash_id(std::string(name)));
  launcher.add_region_requirement(
      RegionRequirement(input_lps[0], 0/*projection id*/,
          READ_ONLY, EXCLUSIVE, inputs[0].region));
  launcher.add_field(0, FID_DATA);
  launcher.add_region_requirement(
      RegionRequirement(input_lps[1], 0/*projection id*/,
          READ_ONLY, EXCLUSIVE, inputs[1].region));
  launcher.add_field(1, FID_DATA);
  launcher.add_region_requirement(
      RegionRequirement(input_lps[2], 0/*projection id*/,
          READ_ONLY, EXCLUSIVE, inputs[2].region));
  launcher.add_field(2, FID_DATA);
  launcher.add_region_requirement(
      RegionRequirement(weights[0].part, 0/*projection id*/,
          READ_ONLY, EXCLUSIVE, weights[0].region));
  launcher.add_field(3, FID_DATA);
  launcher.add_region_requirement(
      RegionRequirement(outputs[0].part_grad, 0/*projection id*/,
          READ_ONLY, EXCLUSIVE, outputs[0].region_grad));
  launcher.add_field(4, FID_DATA);
  launcher.add_region_requirement(
      RegionRequirement(weights[0].part_grad, 0/*projection id*/,
          READ_WRITE, EXCLUSIVE, weights[0].region_grad));
  launcher.add_field(5, FID_DATA);
  launcher.add_region_requirement(
      RegionRequirement(input_grad_lps[0], 0/*projection id*/,
          READ_WRITE, EXCLUSIVE, inputs[0].region_grad));
  launcher.add_field(6, FID_DATA);
  int num_regions = 7;
  if (inputs[1].region != inputs[0].region) {
    // when key != query
    launcher.add_region_requirement(
        RegionRequirement(input_grad_lps[1], 0/*projection id*/,
            READ_WRITE, EXCLUSIVE, inputs[1].region_grad));
    launcher.add_field(num_regions++, FID_DATA);
  }
  if ((inputs[2].region != inputs[0].region)
  && (inputs[2].region != inputs[1].region)) {
    // when value != key and value != query
    launcher.add_region_requirement(
        RegionRequirement(input_grad_lps[2], 0/*projection id*/,
            READ_WRITE, EXCLUSIVE, inputs[2].region_grad));
    launcher.add_field(num_regions++, FID_DATA);
  }
  runtime->execute_index_space(ctx, launcher);
}

MultiHeadAttentionMeta::MultiHeadAttentionMeta(FFHandler handler,
                                               const MultiHeadAttention* attn,
                                               Memory gpu_mem,
                                               int num_samples,
                                               int num_heads)
: OpMeta(handler)
{
#ifndef DISABLE_LEGION_CUDA_HIJACK
  cudaStream_t stream;
  checkCUDA(cudaStreamCreate(&stream));
  checkCUDNN(cudnnSetStream(handler.dnn, stream));
#endif
  checkCUDNN(cudnnCreateAttnDescriptor(&attnDesc));
  checkCUDNN(cudnnCreateSeqDataDescriptor(&qDesc));
  checkCUDNN(cudnnCreateSeqDataDescriptor(&kDesc));
  checkCUDNN(cudnnCreateSeqDataDescriptor(&vDesc));
  checkCUDNN(cudnnCreateSeqDataDescriptor(&oDesc));
  // Currently do not support adding bias to key/value projection
  assert(!attn->add_bias_kv);
  cudnnAttnQueryMap_t attnMode = CUDNN_ATTN_QUERYMAP_ALL_TO_ONE;
  // Assume no beam search for now
  int maxBeamSize = 1;
  //printf("batchSize(%d) qSize(%d) kSize(%d) vSize(%d) qProjSize(%d) kProjSize(%d)\n",
  //    num_samples, attn->qSize, attn->kSize, attn->vSize, attn->qProjSize, attn->kProjSize);
  //printf("vProjSize(%d) oProjSize(%d) qoSeqLength(%d) kvSeqLength(%d)\n",
  //    attn->vProjSize, attn->oProjSize, attn->qoSeqLength, attn->kvSeqLength);
  checkCUDNN(cudnnSetAttnDescriptor(attnDesc, attnMode, num_heads,
      1.0f/*smScalar*/, CUDNN_DATA_FLOAT, CUDNN_DATA_FLOAT, CUDNN_DEFAULT_MATH,
      NULL/*attnDropoutDesc*/, NULL/*postDropoutDesc*/,
      attn->qSize, attn->kSize, attn->vSize, attn->qProjSize, attn->kProjSize,
      attn->vProjSize, attn->oProjSize, attn->qoSeqLength, attn->kvSeqLength,
      num_samples, maxBeamSize));
  size_t workSpaceSize;
  checkCUDNN(cudnnGetMultiHeadAttnBuffers(handler.dnn, attnDesc, &weightSize,
      &workSpaceSize, &reserveSpaceSize));
  assert(workSpaceSize <= handler.workSpaceSize);
  //printf("weightSize(%zu) workSpaceSize(%zu) reserveSpaceSize(%zu)\n", weightSize, workSpaceSize, reserveSpaceSize);
  int dimA[CUDNN_SEQDATA_DIM_COUNT];
  cudnnSeqDataAxis_t axes[CUDNN_SEQDATA_DIM_COUNT];
  assert(CUDNN_SEQDATA_DIM_COUNT == 4);
  axes[3] = CUDNN_SEQDATA_VECT_DIM; // 3 = nbDims-1
  axes[2] = CUDNN_SEQDATA_BEAM_DIM;
  axes[1] = CUDNN_SEQDATA_TIME_DIM;
  axes[0] = CUDNN_SEQDATA_BATCH_DIM;
  int *qoSeqArray = (int*) malloc(sizeof(int) * num_samples);
  int *kvSeqArray = (int*) malloc(sizeof(int) * num_samples);
  for (int i = 0; i < num_samples; i++) {
    qoSeqArray[i] = attn->qoSeqLength;
    kvSeqArray[i] = attn->kvSeqLength;
  }
  // Set qDesc
  {
    dimA[CUDNN_SEQDATA_BEAM_DIM] = 1;
    dimA[CUDNN_SEQDATA_BATCH_DIM] = num_samples;
    dimA[CUDNN_SEQDATA_TIME_DIM] = attn->qoSeqLength;
    dimA[CUDNN_SEQDATA_VECT_DIM] = attn->qSize;
    checkCUDNN(cudnnSetSeqDataDescriptor(qDesc,
        CUDNN_DATA_FLOAT, CUDNN_SEQDATA_DIM_COUNT, dimA, axes,
        num_samples, qoSeqArray, NULL));
  }
  // Set kDesc
  {
    dimA[CUDNN_SEQDATA_BEAM_DIM] = 1;
    dimA[CUDNN_SEQDATA_BATCH_DIM] = num_samples;
    dimA[CUDNN_SEQDATA_TIME_DIM] = attn->kvSeqLength;
    dimA[CUDNN_SEQDATA_VECT_DIM] = attn->kSize;
    checkCUDNN(cudnnSetSeqDataDescriptor(kDesc,
        CUDNN_DATA_FLOAT, CUDNN_SEQDATA_DIM_COUNT, dimA, axes,
        num_samples, kvSeqArray, NULL));
  }
  // Set vDesc
  {
    dimA[CUDNN_SEQDATA_BEAM_DIM] = 1;
    dimA[CUDNN_SEQDATA_BATCH_DIM] = num_samples;
    dimA[CUDNN_SEQDATA_TIME_DIM] = attn->kvSeqLength;
    dimA[CUDNN_SEQDATA_VECT_DIM] = attn->vSize;
    checkCUDNN(cudnnSetSeqDataDescriptor(vDesc,
        CUDNN_DATA_FLOAT, CUDNN_SEQDATA_DIM_COUNT, dimA, axes,
        num_samples, kvSeqArray, NULL));
  }
  // Set oDesc
  {
    dimA[CUDNN_SEQDATA_BEAM_DIM] = 1;
    dimA[CUDNN_SEQDATA_BATCH_DIM] = num_samples;
    dimA[CUDNN_SEQDATA_TIME_DIM] = attn->qoSeqLength;
    dimA[CUDNN_SEQDATA_VECT_DIM] = attn->oProjSize;
    checkCUDNN(cudnnSetSeqDataDescriptor(oDesc,
        CUDNN_DATA_FLOAT, CUDNN_SEQDATA_DIM_COUNT, dimA, axes,
        num_samples, qoSeqArray, NULL));
  }
  // allocate memory for the seqArray and reserve space
  {
    size_t totalSize = reserveSpaceSize + sizeof(int) * num_samples * 2;
    Realm::Rect<1, coord_t> bounds(Realm::Point<1, coord_t>(0), Realm::Point<1, coord_t>(totalSize-1));
    std::vector<size_t> field_sizes;
    field_sizes.push_back(sizeof(char));
    Realm::RegionInstance::create_instance(reserveInst, gpu_mem, bounds,
        field_sizes, 0, Realm::ProfilingRequestSet()).wait();
    devQoSeqArray = (int*) reserveInst.pointer_untyped(0, sizeof(char));
    checkCUDA(cudaMemcpy(devQoSeqArray, qoSeqArray, sizeof(int) * num_samples,
        cudaMemcpyHostToDevice));
    devKvSeqArray = (int*)devQoSeqArray + num_samples;
    checkCUDA(cudaMemcpy(devKvSeqArray, kvSeqArray, sizeof(int) * num_samples,
        cudaMemcpyHostToDevice));
    reserveSpace = (int*)devKvSeqArray + num_samples;
  }
  // allocate memory for loWinIdx/hiWinIdx
  loWinIdx = (int*) malloc(sizeof(int) * attn->qoSeqLength);
  hiWinIdx = (int*) malloc(sizeof(int) * attn->qoSeqLength);
  for (int i = 0; i < attn->qoSeqLength; i++) {
    loWinIdx[i] = 0;
    hiWinIdx[i] = attn->kvSeqLength;
  }
  free(qoSeqArray);
  free(kvSeqArray);
}

MultiHeadAttentionMeta::~MultiHeadAttentionMeta(void)
{
  reserveInst.destroy();
  free(loWinIdx);
  free(hiWinIdx);
  checkCUDNN(cudnnDestroyAttnDescriptor(attnDesc));
  checkCUDNN(cudnnDestroySeqDataDescriptor(qDesc));
  checkCUDNN(cudnnDestroySeqDataDescriptor(kDesc));
  checkCUDNN(cudnnDestroySeqDataDescriptor(vDesc));
  checkCUDNN(cudnnDestroySeqDataDescriptor(oDesc));
}

bool MultiHeadAttention::measure_compute_time(Simulator* sim,
    const ParallelConfig& pc,
    float& forward_time,
    float& backward_time)
{
  Tensor sub_output, sub_query, sub_key, sub_value;
  if (!inputs[0].get_input_sub_tensor(pc, sub_query, OP_MULTIHEAD_ATTENTION))
    return false;
  if (!inputs[1].get_input_sub_tensor(pc, sub_key, OP_MULTIHEAD_ATTENTION))
    return false;
  if (!inputs[2].get_input_sub_tensor(pc, sub_value, OP_MULTIHEAD_ATTENTION))
    return false;
  if (!outputs[0].get_input_sub_tensor(pc, sub_output, OP_MULTIHEAD_ATTENTION))
    return false;
  // Currently assume only data parallel
  Tensor sub_weight = weights[0];
  assert(sub_weight.numDim == 2);
  int num_heads = sub_weight.adim[1];
  assert(sub_query.numDim == 3);
  int num_samples = sub_query.adim[2];
  MultiHeadAttentionMeta* m = new MultiHeadAttentionMeta(sim->handler,
      this, sim->memory, num_samples, num_heads);

  // allocate tensors in simulator
  sim->free_all();
  const float* query_ptr =
      (const float*)sim->allocate(sub_query.get_volume(), DT_FLOAT);
  float* query_grad_ptr =
      (float*)sim->allocate(sub_query.get_volume(), DT_FLOAT);
  const float* key_ptr =
      (const float*)sim->allocate(sub_key.get_volume(), DT_FLOAT);
  float* key_grad_ptr =
      (float*)sim->allocate(sub_key.get_volume(), DT_FLOAT);
  const float* value_ptr =
      (const float*)sim->allocate(sub_value.get_volume(), DT_FLOAT);
  float* value_grad_ptr =
      (float*)sim->allocate(sub_value.get_volume(), DT_FLOAT);
  const float* weight_ptr =
      (const float*)sim->allocate(sub_weight.get_volume(), DT_FLOAT);
  float* weight_grad_ptr =
      (float*)sim->allocate(sub_weight.get_volume(), DT_FLOAT);
  float* output_ptr =
      (float*)sim->allocate(sub_output.get_volume(), DT_FLOAT);
  float* output_grad_ptr =
      (float*)sim->allocate(sub_output.get_volume(), DT_FLOAT);
  assert(output_grad_ptr != NULL);

  auto forward = [&] {
    forward_kernel(m, query_ptr, key_ptr, value_ptr, weight_ptr, output_ptr);
  };
  auto backward = [&] {
    backward_kernel(m, query_ptr, query_grad_ptr, key_ptr, key_grad_ptr,
        value_ptr, value_grad_ptr, weight_ptr, weight_grad_ptr, output_grad_ptr);
  };

  inner_measure_compute_time(sim, forward, backward, forward_time, backward_time);

  printf("[Measure MultiHeadAttention] query(%d %d %d) key(%d %d %d) value(%d %d %d) output(%d %d %d)"
         "forward_time(%.4lf) backward_time(%.4lf)\n",
         sub_query.adim[2], sub_query.adim[1], sub_query.adim[0],
         sub_key.adim[2], sub_key.adim[1], sub_key.adim[0],
         sub_value.adim[2], sub_value.adim[1], sub_value.adim[0],
         sub_output.adim[2], sub_output.adim[1], sub_output.adim[0],
         forward_time, backward_time);
  // Free multiheadattentionmeta
  delete m;
  return true;
}<|MERGE_RESOLUTION|>--- conflicted
+++ resolved
@@ -89,11 +89,7 @@
   std::string pcname = name;
   task_is = model.get_or_create_task_is(3, pcname);
 #ifdef FF_ENABLE_NCCL
-<<<<<<< HEAD
   Parameter::CommType comm_type = Parameter::NCCL;
-=======
-  Parameter::CommType comm_type = Parameter::NCCL;  
->>>>>>> 803c3df0
 #else
   Parameter::CommType comm_type = Parameter::PS;
 #endif
