--- conflicted
+++ resolved
@@ -331,20 +331,14 @@
                                 std::vector<PhysicalRegion> const &regions,
                                 Context ctx,
                                 Runtime *runtime) {
-<<<<<<< HEAD
   assert(regions.size() == 3);
   assert(task->regions.size() == 3);
-  BatchConfig const *bc = (BatchConfig *)task->args;
-=======
-  assert(regions.size() == 4);
-  assert(task->regions.size() == 4);
   BatchConfig const *bc = BatchConfig::from_future(task->futures[0]);
   if (bc->num_tokens == 0) {
     // Directly return for empty batch config
     BeamInferenceResult ir;
     return ir;
   }
->>>>>>> 67977f4d
   ArgMaxMeta const *m = *((ArgMaxMeta **)task->local_args);
 
   GenericTensorAccessorW input = helperGetGenericTensorAccessorRW(
@@ -369,14 +363,8 @@
                                 std::vector<PhysicalRegion> const &regions,
                                 Context ctx,
                                 Runtime *runtime) {
-<<<<<<< HEAD
   assert(regions.size() == 2);
   assert(task->regions.size() == 2);
-  BatchConfig const *bc = (BatchConfig *)task->args;
-=======
-  assert(regions.size() == 3);
-  assert(task->regions.size() == 3);
->>>>>>> 67977f4d
   ArgMaxMeta const *m = *((ArgMaxMeta **)task->local_args);
   BatchConfig const *bc = BatchConfig::from_future(task->futures[0]);
   if (bc->num_tokens == 0) {
