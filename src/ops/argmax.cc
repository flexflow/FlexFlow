--- conflicted
+++ resolved
@@ -401,12 +401,7 @@
     ArgMax::save_inference_tensors_to_file(
         m, shard_id, bc, {}, {}, {input, indices});
   }
-<<<<<<< HEAD
   copy_tensor_dev_to_host<BatchConfig::TokenId>(
-=======
-
-  download_tensor<BatchConfig::TokenId>(
->>>>>>> be28d718
       indices.get_int32_ptr(), ir.token_ids, batch_size);
   return ir;
 }
