/* Copyright 2021 CMU, Facebook, LANL, MIT, and Stanford (alphabetical)
 *
 * Licensed under the Apache License, Version 2.0 (the "License");
 * you may not use this file except in compliance with the License.
 * You may obtain a copy of the License at
 *
 *     http://www.apache.org/licenses/LICENSE-2.0
 *
 * Unless required by applicable law or agreed to in writing, software
 * distributed under the License is distributed on an "AS IS" BASIS,
 * WITHOUT WARRANTIES OR CONDITIONS OF ANY KIND, either express or implied.
 * See the License for the specific language governing permissions and
 * limitations under the License.
 */

#include "flexflow/ops/noop.h"
#include "flexflow/utils/hash_utils.h"

namespace FlexFlow {
// declare Legion names
using Legion::ArgumentMap;
using Legion::Context;
using Legion::coord_t;
using Legion::Domain;
using Legion::FutureMap;
using Legion::IndexLauncher;
using Legion::InlineLauncher;
using Legion::LogicalPartition;
using Legion::LogicalRegion;
using Legion::Machine;
using Legion::Memory;
using Legion::PhysicalRegion;
using Legion::Predicate;
using Legion::Rect;
using Legion::RegionRequirement;
using Legion::Runtime;
using Legion::Task;
using Legion::TaskArgument;
using Legion::TaskLauncher;

NoOp::NoOp(FFModel &model,
           OperatorType _type,
           const ParallelTensor _output,
           char const *_name)
    : Op(model, _type, _name, 0 /*inputs*/, 0 /*weights*/, 1 /*outputs*/),
      input_tensor_guid(0) {
  // NOOP takes one input and has one output
  // both of them are _output
  if (op_type == OP_NOOP) {
    numInputs = 1;
    inputs[0] = _output;
  }
  outputs[0] = _output;
  outputs[0]->owner_op = this;
  outputs[0]->owner_idx = 0;
}

NoOp::NoOp(FFModel &model,
           OperatorType _type,
           size_t _input_tensor_guid,
           const ParallelTensor _output,
           char const *_name)
    : Op(model, _type, _name, 0 /*inputs*/, 0 /*weights*/, 1 /*outputs*/),
      input_tensor_guid(_input_tensor_guid) {
  // NOOP takes one input and has one output
  // both of them are _output
  if (op_type == OP_NOOP) {
    numInputs = 1;
    inputs[0] = _output;
  }
  outputs[0] = _output;
  outputs[0]->owner_op = this;
  outputs[0]->owner_idx = 0;
}

OpMeta *NoOp::init_task(Task const *task,
                        std::vector<PhysicalRegion> const &regions,
                        Context ctx,
                        Runtime *runtime) {
  FFHandler handle = *((FFHandler const *)task->local_args);
  OpMeta *m = new OpMeta(handle);
  return m;
}

void NoOp::init(FFModel const &ff) {
  parallel_is = outputs[0]->parallel_is;
  // For OP_INPUT, initialize tensor to zero
  if (op_type == OP_INPUT) {
    assert(outputs[0]->region != LogicalRegion::NO_REGION);
    if (outputs[0]->part == LogicalPartition::NO_PART)
      return;
    ConstantInitializer *initializer = NULL;
    if (outputs[0]->data_type == DT_FLOAT) {
      initializer = new ConstantInitializer(0.0f);
    } else if (outputs[0]->data_type == DT_INT64) {
      initializer = new ConstantInitializer((int64_t)0);
    } else if (outputs[0]->data_type == DT_INT32) {
      initializer = new ConstantInitializer((int)0);
    }
    Runtime *runtime = ff.config.lg_hlr;
    Context ctx = ff.config.lg_ctx;
    ArgumentMap argmap;
    IndexLauncher launcher(
        CONSTANT_INIT_TASK_ID,
        parallel_is,
        TaskArgument(initializer, sizeof(ConstantInitializer)),
        argmap,
        Predicate::TRUE_PRED,
        false /*must*/,
        0 /*mapper_id*/,
        outputs[0]->machine_view.hash());
    launcher.add_region_requirement(RegionRequirement(outputs[0]->part,
                                                      0 /*projection id*/,
                                                      WRITE_ONLY,
                                                      EXCLUSIVE,
                                                      outputs[0]->region));
    launcher.add_field(0, FID_DATA);
    runtime->execute_index_space(ctx, launcher);
  } else if (op_type == OP_WEIGHT) {
    ArgumentMap argmap;
    Context ctx = ff.config.lg_ctx;
    Runtime *runtime = ff.config.lg_hlr;
    set_argumentmap_for_init(ff, argmap);
    IndexLauncher launcher(NOOP_INIT_TASK_ID,
                           parallel_is,
                           TaskArgument(NULL, 0),
                           argmap,
                           Predicate::TRUE_PRED,
                           false /*must*/,
                           0 /*mapper_id*/,
                           outputs[0]->machine_view.hash());
    FutureMap fm = runtime->execute_index_space(ctx, launcher);
    fm.wait_all_results();
    set_opmeta_from_futuremap(ff, fm);
  }
}

<<<<<<< HEAD
void NoOp::reset_idx(const FFModel& ff){
}

void NoOp::pipeinit(const FFModel& ff)
{
  parallel_is = outputs[0]->parallel_is;
  // For OP_INPUT, initialize tensor to zero
  if (op_type == OP_INPUT) {
    assert(outputs[0]->region != LogicalRegion::NO_REGION);
    if (outputs[0]->part == LogicalPartition::NO_PART)
      return;
    ConstantInitializer* initializer = NULL;
    if (outputs[0]->data_type == DT_FLOAT) {
      initializer = new ConstantInitializer(0.0f);
    } else if (outputs[0]->data_type == DT_INT64) {
      initializer = new ConstantInitializer((int64_t)0);
    } else if (outputs[0]->data_type == DT_INT32) {
      initializer = new ConstantInitializer((int)0);
    }
    Runtime* runtime = ff.config.lg_hlr;
    Context ctx = ff.config.lg_ctx;
    ArgumentMap argmap;
    IndexLauncher launcher(CONSTANT_INIT_TASK_ID, parallel_is,
                           TaskArgument(initializer, sizeof(ConstantInitializer)), argmap,
                           Predicate::TRUE_PRED, false/*must*/, 0/*mapper_id*/,
                           outputs[0]->machine_view.hash());
    launcher.add_region_requirement(
        RegionRequirement(outputs[0]->out_pipepart[init_output_idx], 0/*projection id*/,
                          WRITE_ONLY, EXCLUSIVE, outputs[0]->region));
    launcher.add_field(0, FID_DATA);
    init_output_idx = (init_output_idx + 1) / outputs[0]->pipe_num_part_out;
    runtime->execute_index_space(ctx, launcher);
  } else if (op_type == OP_WEIGHT) {
    ArgumentMap argmap;
    Context ctx = ff.config.lg_ctx;
    Runtime* runtime = ff.config.lg_hlr;
    set_argumentmap_for_init(ff, argmap);
    IndexLauncher launcher(NOOP_INIT_TASK_ID, parallel_is,
                           TaskArgument(NULL, 0), argmap,
                           Predicate::TRUE_PRED, false/*must*/, 0/*mapper_id*/,
                           outputs[0]->machine_view.hash());
    FutureMap fm = runtime->execute_index_space(ctx, launcher);
    fm.wait_all_results();
    set_opmeta_from_futuremap(ff, fm);
  }
}

void NoOp::forward(const FFModel& ff)
{}

void NoOp::pipeforward(const FFModel& ff)
{}

void NoOp::backward(const FFModel& ff)
{}

void NoOp::pipebackward(const FFModel& ff)
{}

bool NoOp::measure_operator_cost(
    Simulator* sim,
    const MachineView& mv,
    CostMetrics& cost_metrics) const {
=======
void NoOp::forward(FFModel const &ff) {}

void NoOp::backward(FFModel const &ff) {}

bool NoOp::measure_operator_cost(Simulator *sim,
                                 MachineView const &mv,
                                 CostMetrics &cost_metrics) const {
>>>>>>> 0ece17b3
  cost_metrics.forward_time = 0.0f;
  cost_metrics.backward_time = 0.0f;
  cost_metrics.inputs_memory = 0;
  cost_metrics.outputs_memory = 0;
  cost_metrics.weights_memory = 0;
  return true;
}

size_t NoOp::get_params_hash() const {
  size_t hash = 0;
  for (int i = 0; i < this->numInputs; i++) {
    hash_combine(hash, this->inputs[i]);
  }
  hash_combine(hash, this->op_type);

  return hash;
}

using PCG::Node;
Node FFModel::get_or_create_noop_node(const ParallelTensor input) {
  size_t hash = input->get_owner_independent_hash();
  NoOp *noop = NULL;
  auto const &it = cached_noop_ops.find(hash);
  if (it != cached_noop_ops.end()) {
    noop = it->second;
  } else {
    noop = new NoOp(*this, OP_NOOP, input, NULL);
    cached_noop_ops[hash] = noop;
  }
  Node ret;
  ret.guid = node_global_guid++;
  ret.ptr = noop;
  return ret;
}

Node FFModel::get_or_create_input_node(
    ParallelTensorShape const &output_shape) {
  size_t hash = std::hash<ParallelTensorShape>{}(output_shape);
  NoOp *input = NULL;
  auto const &it = cached_input_ops.find(hash);
  if (it != cached_input_ops.end()) {
    input = it->second;
  } else {
    ParallelTensor tensor = new ParallelTensorBase();
    tensor->parallel_tensor_guid = parallel_tensor_global_guid++;
    tensor->data_type = DT_FLOAT; // TODO FIXME @lockshaw
    tensor->num_dims = output_shape.num_dims;
    int parallel_idx = 0;
    for (int i = 0; i < output_shape.num_dims; i++) {
      tensor->dims[i].size = output_shape.dims[i].size;
      tensor->dims[i].degree = output_shape.dims[i].degree;
      if (tensor->dims[i].degree > 1) {
        tensor->dims[i].parallel_idx = parallel_idx;
        parallel_idx++;
      } else {
        tensor->dims[i].parallel_idx = -1;
      }
    }
    assert(tensor->check_valid());
    input = new NoOp(*this, OP_INPUT, tensor, NULL);
  }

  return this->new_node(input);
}

tl::optional<RecordFormatter> NoOp::as_dot() const {
  RecordFormatter rf;
  {
    std::ostringstream oss;
    oss << "shape(" << this->outputs[0]->get_shape() << ")";
    rf << oss.str();
  }
  return rf;
}

}; // namespace FlexFlow<|MERGE_RESOLUTION|>--- conflicted
+++ resolved
@@ -115,6 +115,7 @@
                                                       EXCLUSIVE,
                                                       outputs[0]->region));
     launcher.add_field(0, FID_DATA);
+    init_output_idx = (init_output_idx + 1) / outputs[0]->pipe_num_part_out;
     runtime->execute_index_space(ctx, launcher);
   } else if (op_type == OP_WEIGHT) {
     ArgumentMap argmap;
@@ -135,19 +136,16 @@
   }
 }
 
-<<<<<<< HEAD
-void NoOp::reset_idx(const FFModel& ff){
-}
-
-void NoOp::pipeinit(const FFModel& ff)
-{
+void NoOp::reset_idx(FFModel const &ff) {}
+
+void NoOp::pipeinit(FFModel const &ff) {
   parallel_is = outputs[0]->parallel_is;
   // For OP_INPUT, initialize tensor to zero
   if (op_type == OP_INPUT) {
     assert(outputs[0]->region != LogicalRegion::NO_REGION);
     if (outputs[0]->part == LogicalPartition::NO_PART)
       return;
-    ConstantInitializer* initializer = NULL;
+    ConstantInitializer *initializer = NULL;
     if (outputs[0]->data_type == DT_FLOAT) {
       initializer = new ConstantInitializer(0.0f);
     } else if (outputs[0]->data_type == DT_INT64) {
@@ -155,27 +153,39 @@
     } else if (outputs[0]->data_type == DT_INT32) {
       initializer = new ConstantInitializer((int)0);
     }
-    Runtime* runtime = ff.config.lg_hlr;
-    Context ctx = ff.config.lg_ctx;
-    ArgumentMap argmap;
-    IndexLauncher launcher(CONSTANT_INIT_TASK_ID, parallel_is,
-                           TaskArgument(initializer, sizeof(ConstantInitializer)), argmap,
-                           Predicate::TRUE_PRED, false/*must*/, 0/*mapper_id*/,
-                           outputs[0]->machine_view.hash());
+    Runtime *runtime = ff.config.lg_hlr;
+    Context ctx = ff.config.lg_ctx;
+    ArgumentMap argmap;
+    IndexLauncher launcher(
+        CONSTANT_INIT_TASK_ID,
+        parallel_is,
+        TaskArgument(initializer, sizeof(ConstantInitializer)),
+        argmap,
+        Predicate::TRUE_PRED,
+        false /*must*/,
+        0 /*mapper_id*/,
+        outputs[0]->machine_view.hash());
     launcher.add_region_requirement(
-        RegionRequirement(outputs[0]->out_pipepart[init_output_idx], 0/*projection id*/,
-                          WRITE_ONLY, EXCLUSIVE, outputs[0]->region));
+        RegionRequirement(outputs[0]->out_pipepart[init_output_idx],
+                          0 /*projection id*/,
+                          WRITE_ONLY,
+                          EXCLUSIVE,
+                          outputs[0]->region));
     launcher.add_field(0, FID_DATA);
     init_output_idx = (init_output_idx + 1) / outputs[0]->pipe_num_part_out;
     runtime->execute_index_space(ctx, launcher);
   } else if (op_type == OP_WEIGHT) {
     ArgumentMap argmap;
     Context ctx = ff.config.lg_ctx;
-    Runtime* runtime = ff.config.lg_hlr;
+    Runtime *runtime = ff.config.lg_hlr;
     set_argumentmap_for_init(ff, argmap);
-    IndexLauncher launcher(NOOP_INIT_TASK_ID, parallel_is,
-                           TaskArgument(NULL, 0), argmap,
-                           Predicate::TRUE_PRED, false/*must*/, 0/*mapper_id*/,
+    IndexLauncher launcher(NOOP_INIT_TASK_ID,
+                           parallel_is,
+                           TaskArgument(NULL, 0),
+                           argmap,
+                           Predicate::TRUE_PRED,
+                           false /*must*/,
+                           0 /*mapper_id*/,
                            outputs[0]->machine_view.hash());
     FutureMap fm = runtime->execute_index_space(ctx, launcher);
     fm.wait_all_results();
@@ -183,31 +193,17 @@
   }
 }
 
-void NoOp::forward(const FFModel& ff)
-{}
-
-void NoOp::pipeforward(const FFModel& ff)
-{}
-
-void NoOp::backward(const FFModel& ff)
-{}
-
-void NoOp::pipebackward(const FFModel& ff)
-{}
-
-bool NoOp::measure_operator_cost(
-    Simulator* sim,
-    const MachineView& mv,
-    CostMetrics& cost_metrics) const {
-=======
 void NoOp::forward(FFModel const &ff) {}
 
+void NoOp::pipeforward(FFModel const &ff) {}
+
 void NoOp::backward(FFModel const &ff) {}
+
+void NoOp::pipebackward(FFModel const &ff) {}
 
 bool NoOp::measure_operator_cost(Simulator *sim,
                                  MachineView const &mv,
                                  CostMetrics &cost_metrics) const {
->>>>>>> 0ece17b3
   cost_metrics.forward_time = 0.0f;
   cost_metrics.backward_time = 0.0f;
   cost_metrics.inputs_memory = 0;
