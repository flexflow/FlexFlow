#include "flexflow/ops/dropout.h"
#include "flexflow/model.h"
#include "flexflow/utils/hash_utils.h"
#include "legion/legion_utilities.h"

namespace FlexFlow {

// declare Legion names
using Legion::ArgumentMap;
using Legion::Context;
using Legion::coord_t;
using Legion::Domain;
using Legion::FutureMap;
using Legion::IndexLauncher;
using Legion::InlineLauncher;
using Legion::Machine;
using Legion::Memory;
using Legion::PhysicalRegion;
using Legion::Predicate;
using Legion::Rect;
using Legion::RegionRequirement;
using Legion::Runtime;
using Legion::Task;
using Legion::TaskArgument;
using Legion::TaskLauncher;
using PCG::Node;

Tensor FFModel::dropout(const Tensor input,
                        float rate,
                        unsigned long long seed,
                        char const *name) {
  // seed = 0 is preserved as None, so we use a random seed
  if (seed == 0) {
    seed = std::rand();
  }
  Layer *dropout = new Layer(this,
                             OP_DROPOUT,
                             DT_FLOAT,
                             name,
                             1 /*inputs*/,
                             0 /*weights*/,
                             1 /*outputs*/,
                             input);
  int numdims = input->num_dims;
  int dims[MAX_TENSOR_DIM];
  for (int i = 0; i < numdims; i++)
    dims[i] = input->dims[i];
  dropout->outputs[0] = create_tensor_legion_ordering(
      numdims, dims, DT_FLOAT, dropout, 0, true /*create_grad*/);
  dropout->add_float_property("rate", rate);
  dropout->add_int_property("seed", seed);
  layers.push_back(dropout);
  return dropout->outputs[0];
}

Op *Dropout::create_operator_from_layer(
    FFModel &model,
    Layer const *layer,
    std::vector<ParallelTensor> const &inputs) {
  long long value;
  layer->get_int_property("seed", value);
  int seed = value;
  float rate;
  layer->get_float_property("rate", rate);
  return new Dropout(model, inputs[0], rate, seed, layer->name);
}

DropoutParams Dropout::get_params() const {
  DropoutParams params;
  params.rate = this->rate;
  params.seed = this->seed;
  return params;
}

bool DropoutParams::is_valid(
    std::vector<ParallelTensorShape> const &inputs) const {
  // dropout is always valid
  return true;
}

bool operator==(DropoutParams const &lhs, DropoutParams const &rhs) {
  return lhs.rate == rhs.rate && lhs.seed == rhs.seed;
}

Dropout::Dropout(FFModel &model,
                 const ParallelTensor _input,
                 float _rate,
                 unsigned long long _seed,
                 char const *name)
    : Op(model,
         OP_DROPOUT,
         DT_FLOAT,
         name,
         1 /*inputs*/,
         0 /*weights*/,
         1 /*outputs*/,
         _input),
      rate(_rate), seed(_seed) {
  // Set output shape
  ParallelDim dims[MAX_TENSOR_DIM];
  for (int i = 0; i < _input->num_dims; i++)
    dims[i] = _input->dims[i];
  numOutputs = 1;
  outputs[0] = model.create_parallel_tensor_legion_ordering(
      _input->num_dims, dims, DT_FLOAT, this);
}

Dropout::Dropout(FFModel &model,
                 Dropout const &other,
                 const ParallelTensor input)
    : Dropout(model, input, other.rate, other.seed, other.name) {}

Dropout::Dropout(FFModel &model,
                 DropoutParams const &params,
                 std::vector<ParallelTensor> const &input,
                 char const *name)
<<<<<<< HEAD
    : Dropout(model, input[0], params.rate, params.seed, name) {}
=======
    : Dropout(model, input, params.rate, params.seed, name) {}
>>>>>>> a1336983

void Dropout::init(FFModel const &ff) {
  assert(check_output_input_weight_same_parallel_is());
  parallel_is = outputs[0]->parallel_is;
  ArgumentMap argmap;
  Context ctx = ff.config.lg_ctx;
  Runtime *runtime = ff.config.lg_hlr;
  set_argumentmap_for_init(ff, argmap);
  IndexLauncher init_launcher(DROPOUT_INIT_TASK_ID,
                              parallel_is,
                              TaskArgument(this, sizeof(Dropout)),
                              argmap,
                              Predicate::TRUE_PRED,
                              false /*must*/,
                              0 /*mapper_id*/,
                              outputs[0]->machine_view.hash());
  init_launcher.add_region_requirement(RegionRequirement(inputs[0]->part,
                                                         0 /*projection id*/,
                                                         READ_ONLY,
                                                         EXCLUSIVE,
                                                         inputs[0]->region));
  init_launcher.add_field(0, FID_DATA);
  init_launcher.add_region_requirement(RegionRequirement(outputs[0]->part,
                                                         0 /*projection id*/,
                                                         WRITE_ONLY,
                                                         EXCLUSIVE,
                                                         outputs[0]->region));
  init_launcher.add_field(1, FID_DATA);
  FutureMap fm = runtime->execute_index_space(ctx, init_launcher);
  fm.wait_all_results();
  set_opmeta_from_futuremap(ff, fm);
}

OpMeta *Dropout::init_task(Task const *task,
                           std::vector<PhysicalRegion> const &regions,
                           Context ctx,
                           Runtime *runtime) {
  assert(regions.size() == 2);
  assert(task->regions.size() == 2);
  Dropout *dropout = (Dropout *)task->args;
  FFHandler handle = *((FFHandler *)task->local_args);
  Domain input_domain = runtime->get_index_space_domain(
      ctx, task->regions[0].region.get_index_space());
  Domain output_domain = runtime->get_index_space_domain(
      ctx, task->regions[1].region.get_index_space());
  Memory gpu_mem = Machine::MemoryQuery(Machine::get_machine())
                       .only_kind(Memory::GPU_FB_MEM)
                       .best_affinity_to(task->target_proc)
                       .first();
  assert(input_domain == output_domain);
  DropoutMeta *m = new DropoutMeta(handle, dropout, gpu_mem, output_domain);
  return m;
}

void Dropout::forward(FFModel const &ff) {
  ArgumentMap argmap;
  Context ctx = ff.config.lg_ctx;
  Runtime *runtime = ff.config.lg_hlr;
  set_argumentmap_for_forward(ff, argmap);
  IndexLauncher launcher(DROPOUT_FWD_TASK_ID,
                         parallel_is,
                         TaskArgument(NULL, 0),
                         argmap,
                         Predicate::TRUE_PRED,
                         false /*must*/,
                         0 /*mapper_id*/,
                         outputs[0]->machine_view.hash());
  launcher.add_region_requirement(RegionRequirement(inputs[0]->part,
                                                    0 /*projection id*/,
                                                    READ_ONLY,
                                                    EXCLUSIVE,
                                                    inputs[0]->region));
  launcher.add_field(0, FID_DATA);
  launcher.add_region_requirement(RegionRequirement(outputs[0]->part,
                                                    0 /*projection id*/,
                                                    WRITE_ONLY,
                                                    EXCLUSIVE,
                                                    outputs[0]->region));
  launcher.add_field(1, FID_DATA);
  runtime->execute_index_space(ctx, launcher);
}

void Dropout::forward_task(Task const *task,
                           std::vector<PhysicalRegion> const &regions,
                           Context ctx,
                           Runtime *runtime) {
  // float alpha = 1.0f, beta = 0.0f;
  assert(regions.size() == 2);
  assert(task->regions.size() == 2);
  // const Dropout* dropout = (const Dropout*) task->args;
  DropoutMeta *m = *((DropoutMeta **)task->local_args);
  float const *input_ptr = helperGetTensorPointerRO<float>(
      regions[0], task->regions[0], FID_DATA, ctx, runtime);
  float *output_ptr = helperGetTensorPointerWO<float>(
      regions[1], task->regions[1], FID_DATA, ctx, runtime);

  forward_kernel_wrapper(m, input_ptr, output_ptr);
}

void Dropout::backward(FFModel const &ff) {
  ArgumentMap argmap;
  Context ctx = ff.config.lg_ctx;
  Runtime *runtime = ff.config.lg_hlr;
  set_argumentmap_for_backward(ff, argmap);
  IndexLauncher launcher(DROPOUT_BWD_TASK_ID,
                         parallel_is,
                         TaskArgument(NULL, 0),
                         argmap,
                         Predicate::TRUE_PRED,
                         false /*must*/,
                         0 /*mapper_id*/,
                         outputs[0]->machine_view.hash());
  launcher.add_region_requirement(RegionRequirement(inputs[0]->part_grad,
                                                    0 /*projection id*/,
                                                    READ_WRITE,
                                                    EXCLUSIVE,
                                                    inputs[0]->region_grad));
  launcher.add_field(0, FID_DATA);
  launcher.add_region_requirement(RegionRequirement(outputs[0]->part_grad,
                                                    0 /*projection id*/,
                                                    READ_ONLY,
                                                    EXCLUSIVE,
                                                    outputs[0]->region_grad));
  launcher.add_field(1, FID_DATA);
  runtime->execute_index_space(ctx, launcher);
}

/*
  regions[0](I/O): input_grad
  regions[1](I): output_grad
*/
void Dropout::backward_task(Task const *task,
                            std::vector<PhysicalRegion> const &regions,
                            Context ctx,
                            Runtime *runtime) {
  // float alpha = 1.0f, beta = 0.0f;
  assert(regions.size() == 2);
  assert(task->regions.size() == 2);
  // const Dropout* dropout = (const Dropout*) task->args;
  DropoutMeta *m = *((DropoutMeta **)task->local_args);
  float *input_grad_ptr = helperGetTensorPointerRW<float>(
      regions[0], task->regions[0], FID_DATA, ctx, runtime);
  float const *output_grad_ptr = helperGetTensorPointerRO<float>(
      regions[1], task->regions[1], FID_DATA, ctx, runtime);

  backward_kernel_wrapper(m, output_grad_ptr, input_grad_ptr);
}

void Dropout::serialize(Legion::Serializer &sez) const {
  sez.serialize(this->rate);
  sez.serialize(this->seed);
}

Node Dropout::deserialize(FFModel &ff,
                          Legion::Deserializer &dez,
                          std::vector<ParallelTensor> const &inputs) {
  assert(inputs.size() == 1);
  unsigned long long seed;
  float rate;
  dez.deserialize(rate);
  dez.deserialize(seed);
  DropoutParams params;
  params.rate = rate;
  params.seed = seed;
  return ff.get_or_create_node<Dropout>(inputs, params);
}

bool Dropout::measure_operator_cost(Simulator *sim,
                                    MachineView const &mv,
                                    CostMetrics &cost_metrics) const {
  ParallelTensorBase sub_input, sub_output;
  if (!outputs[0]->get_sub_tensor(mv, sub_output)) {
    return false;
  }
  if (!inputs[0]->get_sub_tensor(mv, sub_input)) {
    return false;
  }
  assert(sub_input.get_domain() == sub_output.get_domain());
  DropoutMeta *m =
      new DropoutMeta(sim->handler, this, sim->memory, sub_output.get_domain());

  sim->free_all();
  float *input_ptr = (float *)sim->allocate(sub_input.get_volume(), DT_FLOAT);
  assert(input_ptr != NULL);
  cost_metrics.inputs_memory += cost_metrics.total_mem_diff_from(sim->offset);

  float *output_ptr = (float *)sim->allocate(sub_output.get_volume(), DT_FLOAT);
  assert(output_ptr != NULL);
  cost_metrics.outputs_memory += cost_metrics.total_mem_diff_from(sim->offset);

  assert(m->profiling == false);

  std::function<void()> forward, backward;
  forward = [&] { forward_kernel_wrapper(m, input_ptr, output_ptr); };
  if (sim->computationMode == COMP_MODE_TRAINING) {
    float *input_grad_ptr =
        (float *)sim->allocate(sub_input.get_volume(), DT_FLOAT);
    assert(input_grad_ptr != NULL);
    cost_metrics.inputs_memory += cost_metrics.total_mem_diff_from(sim->offset);

    float *output_grad_ptr =
        (float *)sim->allocate(sub_output.get_volume(), DT_FLOAT);
    assert(output_grad_ptr != NULL);
    cost_metrics.outputs_memory +=
        cost_metrics.total_mem_diff_from(sim->offset);

    backward = [&] {
      backward_kernel_wrapper(m, output_grad_ptr, input_grad_ptr);
    };
  }

  inner_measure_operator_cost(sim, forward, backward, cost_metrics);

  if (sim->computationMode == COMP_MODE_TRAINING) {
    printf(
        "[Measure Dropout] name(%s) forward_time(%.4lf) backward_time(%.4lf)\n",
        name,
        cost_metrics.forward_time,
        cost_metrics.backward_time);
  } else {
    printf("[Measure Dropout] name(%s) forward_time(%.4lf)\n",
           name,
           cost_metrics.forward_time);
  }
  // Free dropoutmeta
  delete m;
  return true;
}

}; // namespace FlexFlow

namespace std {
size_t hash<FlexFlow::DropoutParams>::operator()(
    FlexFlow::DropoutParams const &params) const {
  size_t key = 0;
  hash_combine(key, params.rate);
  hash_combine(key, params.seed);
  return key;
}
}; // namespace std<|MERGE_RESOLUTION|>--- conflicted
+++ resolved
@@ -114,11 +114,7 @@
                  DropoutParams const &params,
                  std::vector<ParallelTensor> const &input,
                  char const *name)
-<<<<<<< HEAD
     : Dropout(model, input[0], params.rate, params.seed, name) {}
-=======
-    : Dropout(model, input, params.rate, params.seed, name) {}
->>>>>>> a1336983
 
 void Dropout::init(FFModel const &ff) {
   assert(check_output_input_weight_same_parallel_is());
