#include "flexflow/ops/flat.h"
#include "flexflow/model.h"

namespace FlexFlow {

// declare Legion names
using Legion::ArgumentMap;
using Legion::Context;
using Legion::coord_t;
using Legion::Domain;
using Legion::FutureMap;
using Legion::IndexLauncher;
using Legion::PhysicalRegion;
using Legion::Predicate;
using Legion::Rect;
using Legion::RegionRequirement;
using Legion::Runtime;
using Legion::Task;
using Legion::TaskArgument;
using Legion::TaskLauncher;

Tensor FFModel::flat(const Tensor input, char const *name) {
  assert(input->num_dims == 4);
  Layer *flat = new Layer(
      this, OP_FLAT, name, 1 /*inputs*/, 0 /*weights*/, 1 /*outputs*/, input);
  int dims[MAX_TENSOR_DIM];
  dims[1] = input->dims[3];
  dims[0] = input->dims[2] * input->dims[1] * input->dims[0];
  flat->outputs[0] = create_tensor_legion_ordering(
      2, dims, DT_FLOAT, flat, 0, true /*create_grad*/);
  layers.push_back(flat);
  return flat->outputs[0];
#ifdef DEADCODE
  // assert(strategies.find(name) != strategies.end());
  // ParallelConfig pc = strategies[name];
  Flat *flat = new Flat(*this, input, name);
  layers.push_back(flat);
  return flat->outputs[0];
#endif
}

Op *Flat::create_operator_from_layer(
    FFModel &model,
    Layer const *layer,
    std::vector<ParallelTensor> const &inputs) {
  return new Flat(model, inputs[0], layer->name);
}

int FlatParams::output_size(ParallelTensorShape const &input,
                            ParallelDim output_dims[MAX_TENSOR_DIM]) const {
  output_dims[FlatOutput::REPLICA].is_replica_dim = true;
  output_dims[FlatOutput::SAMPLE].size = input.dims[FlatInput::SAMPLE].size;
  output_dims[FlatOutput::CHANNEL].size =
      (input.dims[FlatInput::CHANNEL].size *
       input.dims[FlatInput::HEIGHT].size * input.dims[FlatInput::WIDTH].size);

  return FlatOutput::NUMDIM;
}

void FlatParams::solve_dims(ParallelTensorShape const &input,
                            ParallelDim output_dims[MAX_TENSOR_DIM],
                            int *output_ndims) const {
  assert((output_dims == nullptr) == (output_ndims == nullptr));

  std::vector<ParallelDimMappingRecord> mapping;
  Flat::construct_output_mappings(mapping);

  std::vector<ParallelDim *> output_dim_sets;
  if (output_dims != nullptr) {
    *output_ndims = this->output_size(input, output_dims);
    output_dim_sets.push_back(output_dims);
  }

  solve_parallel_dim_mappings(mapping, {input.dims}, {}, output_dim_sets);
}

bool FlatParams::is_valid(ParallelTensorShape const &input) const {
  ParallelTensorShape output_shape;

  this->solve_dims(input, output_shape.dims, &output_shape.num_dims);

  bool is_valid = true;
  is_valid &= input.is_valid();
  is_valid &= output_shape.is_valid();
  is_valid &= (input.dims[FlatInput::WIDTH].degree == 1);

  return is_valid;
}

bool operator==(FlatParams const &, FlatParams const &) {
  // flat doesn't have params to compare
  return true;
}

/*static*/
void Flat::construct_output_mappings(
    std::vector<ParallelDimMappingRecord> &mappings) {
  Op::construct_output_parallel_dims(
      mappings,
      {{FlatInput::REPLICA, MappingOperation::PARTITION, FlatOutput::REPLICA},
       {FlatInput::SAMPLE, MappingOperation::PARTITION, FlatOutput::SAMPLE},
       {FlatInput::CHANNEL, MappingOperation::PARTITION, FlatOutput::CHANNEL}});
}

Flat::Flat(FFModel &model, const ParallelTensor _input, char const *name)
    : Op(model,
         OP_FLAT,
         name,
         1 /*inputs*/,
         0 /*weights*/,
         1 /*outputs*/,
         _input) {
  assert(_input->num_dims == FlatInput::NUMDIM);

  Flat::construct_output_mappings(*this->parallel_dims_mapping);

  ParallelDim output_dims[MAX_TENSOR_DIM];
  int output_ndims;
  this->get_params().solve_dims(
      this->inputs[0]->get_shape(), output_dims, &output_ndims);

  outputs[0] = model.create_parallel_tensor_legion_ordering(
      output_ndims, output_dims, _input->data_type, this);

  assert(check_output_input_weight_parallel_dims());
}

<<<<<<< HEAD
void Flat::reset_idx(FFModel const &ff) {
  fwd_input_idx[0] = 0;
  fwd_output_idx = 0;
  bwd_input_idx[0] = 0;
  bwd_output_idx = 0;
}
=======
Flat::Flat(FFModel &model,
           FlatParams const &params,
           const ParallelTensor input,
           char const *name)
    : Flat(model, input, name) {}
>>>>>>> 76ec76c2

void Flat::init(FFModel const &ff) {
  assert(check_output_input_weight_same_parallel_is());
  parallel_is = outputs[0]->parallel_is;
  ArgumentMap argmap;
  Context ctx = ff.config.lg_ctx;
  Runtime *runtime = ff.config.lg_hlr;
  set_argumentmap_for_init(ff, argmap);
  IndexLauncher launcher(FLAT_INIT_TASK_ID,
                         parallel_is,
                         TaskArgument(this, sizeof(Flat)),
                         argmap,
                         Predicate::TRUE_PRED,
                         false /*must*/,
                         0 /*mapper_id*/,
                         outputs[0]->machine_view.hash());
  launcher.add_region_requirement(RegionRequirement(inputs[0]->part,
                                                    0 /*projection id*/,
                                                    READ_ONLY,
                                                    EXCLUSIVE,
                                                    inputs[0]->region));
  launcher.add_field(0, FID_DATA);
  launcher.add_region_requirement(RegionRequirement(outputs[0]->part,
                                                    0 /*projection id*/,
                                                    WRITE_ONLY,
                                                    EXCLUSIVE,
                                                    outputs[0]->region));
  launcher.add_field(1, FID_DATA);
  FutureMap fm = runtime->execute_index_space(ctx, launcher);
  fm.wait_all_results();
  set_opmeta_from_futuremap(ff, fm);
}

void Flat::pipeinit(FFModel const &ff) {
  assert(check_output_input_weight_same_parallel_is());
  parallel_is = outputs[0]->parallel_is;
  ArgumentMap argmap;
  Context ctx = ff.config.lg_ctx;
  Runtime *runtime = ff.config.lg_hlr;
  set_argumentmap_for_init(ff, argmap);
  IndexLauncher launcher(FLAT_INIT_TASK_ID,
                         parallel_is,
                         TaskArgument(this, sizeof(Flat)),
                         argmap,
                         Predicate::TRUE_PRED,
                         false /*must*/,
                         0 /*mapper_id*/,
                         outputs[0]->machine_view.hash());
  launcher.add_region_requirement(RegionRequirement(in_pipepart[0][0],
                                                    0 /*projection id*/,
                                                    READ_ONLY,
                                                    EXCLUSIVE,
                                                    inputs[0]->region));
  launcher.add_field(0, FID_DATA);
  launcher.add_region_requirement(
      RegionRequirement(outputs[0]->out_pipepart[init_output_idx],
                        0 /*projection id*/,
                        WRITE_ONLY,
                        EXCLUSIVE,
                        outputs[0]->region));
  launcher.add_field(1, FID_DATA);
  FutureMap fm = runtime->execute_index_space(ctx, launcher);
  init_output_idx = (init_output_idx + 1) % outputs[0]->pipe_num_part_out;
  fm.wait_all_results();
  set_opmeta_from_futuremap(ff, fm);
}

OpMeta *Flat::init_task(Task const *task,
                        std::vector<PhysicalRegion> const &regions,
                        Context ctx,
                        Runtime *runtime) {
  FFHandler handler = *((FFHandler const *)task->local_args);
  FlatMeta *m = new FlatMeta(handler);
  return m;
}

void Flat::forward(FFModel const &ff) {
  ArgumentMap argmap;
  Context ctx = ff.config.lg_ctx;
  Runtime *runtime = ff.config.lg_hlr;
  set_argumentmap_for_forward(ff, argmap);
  IndexLauncher launcher(FLAT_FWD_TASK_ID,
                         parallel_is,
                         TaskArgument(NULL, 0),
                         argmap,
                         Predicate::TRUE_PRED,
                         false /*must*/,
                         0 /*mapper_id*/,
                         outputs[0]->machine_view.hash());
  launcher.add_region_requirement(RegionRequirement(inputs[0]->part,
                                                    0 /*projection id*/,
                                                    READ_ONLY,
                                                    EXCLUSIVE,
                                                    inputs[0]->region));
  launcher.add_field(0, FID_DATA);
  launcher.add_region_requirement(RegionRequirement(outputs[0]->part,
                                                    0 /*projection id*/,
                                                    WRITE_ONLY,
                                                    EXCLUSIVE,
                                                    outputs[0]->region));
  launcher.add_field(1, FID_DATA);
  runtime->execute_index_space(ctx, launcher);
}

void Flat::pipeforward(FFModel const &ff) {
  ArgumentMap argmap;
  Context ctx = ff.config.lg_ctx;
  Runtime *runtime = ff.config.lg_hlr;
  set_argumentmap_for_forward(ff, argmap);
  IndexLauncher launcher(FLAT_FWD_TASK_ID,
                         parallel_is,
                         TaskArgument(NULL, 0),
                         argmap,
                         Predicate::TRUE_PRED,
                         false /*must*/,
                         0 /*mapper_id*/,
                         outputs[0]->machine_view.hash());
  launcher.add_region_requirement(
      RegionRequirement(in_pipepart[0][fwd_input_idx[0]],
                        0 /*projection id*/,
                        READ_ONLY,
                        EXCLUSIVE,
                        inputs[0]->region));
  launcher.add_field(0, FID_DATA);
  launcher.add_region_requirement(
      RegionRequirement(outputs[0]->out_pipepart[fwd_output_idx],
                        0 /*projection id*/,
                        WRITE_ONLY,
                        EXCLUSIVE,
                        outputs[0]->region));
  launcher.add_field(1, FID_DATA);
  fwd_input_idx[0] =
      (fwd_input_idx[0] + 1) % (inputs[0]->pipe_buf_size / ubSize);
  fwd_output_idx = (fwd_output_idx + 1) % outputs[0]->pipe_num_part_out;
  runtime->execute_index_space(ctx, launcher);
}

/*
  regions[0](I): input
  regions[1](O): output
*/
void Flat::forward_task(Task const *task,
                        std::vector<PhysicalRegion> const &regions,
                        Context ctx,
                        Runtime *runtime) {
  assert(regions.size() == 2);
  assert(task->regions.size() == 2);
  TensorAccessorR<float, FlatInput::NUMDIM> acc_input(
      regions[0], task->regions[0], FID_DATA, ctx, runtime);
  TensorAccessorW<float, FlatOutput::NUMDIM> acc_output(regions[1],
                                                        task->regions[1],
                                                        FID_DATA,
                                                        ctx,
                                                        runtime,
                                                        false /*readOutput*/);
  assert(acc_input.rect.volume() == acc_output.rect.volume());

  Flat::forward_kernel_wrapper(
      acc_input.ptr, acc_output.ptr, acc_input.rect.volume());
  // checkCUDA(cudaDeviceSynchronize());
}

void Flat::backward(FFModel const &ff) {
  ArgumentMap argmap;
  Context ctx = ff.config.lg_ctx;
  Runtime *runtime = ff.config.lg_hlr;
  set_argumentmap_for_backward(ff, argmap);
  IndexLauncher launcher(FLAT_BWD_TASK_ID,
                         parallel_is,
                         TaskArgument(NULL, 0),
                         argmap,
                         Predicate::TRUE_PRED,
                         false /*must*/,
                         0 /*mapper_id*/,
                         outputs[0]->machine_view.hash());
  launcher.add_region_requirement(RegionRequirement(inputs[0]->part_grad,
                                                    0 /*projection id*/,
                                                    READ_WRITE,
                                                    EXCLUSIVE,
                                                    inputs[0]->region_grad));
  launcher.add_field(0, FID_DATA);
  launcher.add_region_requirement(RegionRequirement(outputs[0]->part_grad,
                                                    0 /*projection id*/,
                                                    READ_ONLY,
                                                    EXCLUSIVE,
                                                    outputs[0]->region_grad));
  launcher.add_field(1, FID_DATA);
  runtime->execute_index_space(ctx, launcher);
}

void Flat::pipebackward(FFModel const &ff) {
  ArgumentMap argmap;
  Context ctx = ff.config.lg_ctx;
  Runtime *runtime = ff.config.lg_hlr;
  set_argumentmap_for_backward(ff, argmap);
  IndexLauncher launcher(FLAT_BWD_TASK_ID,
                         parallel_is,
                         TaskArgument(NULL, 0),
                         argmap,
                         Predicate::TRUE_PRED,
                         false /*must*/,
                         0 /*mapper_id*/,
                         outputs[0]->machine_view.hash());
  launcher.add_region_requirement(
      RegionRequirement(in_pipepart_grad[0][bwd_input_idx[0]],
                        0 /*projection id*/,
                        READ_WRITE,
                        EXCLUSIVE,
                        inputs[0]->region_grad));
  launcher.add_field(0, FID_DATA);
  launcher.add_region_requirement(
      RegionRequirement(outputs[0]->out_pipepart_grad[bwd_output_idx],
                        0 /*projection id*/,
                        READ_ONLY,
                        EXCLUSIVE,
                        outputs[0]->region_grad));
  launcher.add_field(1, FID_DATA);
  bwd_input_idx[0] =
      (bwd_input_idx[0] + 1) % (inputs[0]->pipe_buf_size / ubSize);
  bwd_output_idx = (bwd_output_idx + 1) % outputs[0]->pipe_num_part_out;
  runtime->execute_index_space(ctx, launcher);
}

/*
  regions[0](I/O) : input_grad
  regions[1](I) : output_grad
*/
void Flat::backward_task(Task const *task,
                         std::vector<PhysicalRegion> const &regions,
                         Context ctx,
                         Runtime *runtime) {
  assert(regions.size() == 2);
  assert(task->regions.size() == 2);
  TensorAccessorW<float, FlatInput::NUMDIM> acc_input_grad(regions[0],
                                                           task->regions[0],
                                                           FID_DATA,
                                                           ctx,
                                                           runtime,
                                                           true /*readOutput*/);
  TensorAccessorR<float, FlatOutput::NUMDIM> acc_output_grad(
      regions[1], task->regions[1], FID_DATA, ctx, runtime);
  assert(acc_input_grad.rect.volume() == acc_output_grad.rect.volume());

  Flat::backward_kernel_wrapper(
      acc_input_grad.ptr, acc_output_grad.ptr, acc_input_grad.rect.volume());
}

Domain Flat::get_input_tensor_shape(ParallelConfig const &pc,
                                    int input_idx,
                                    int part_idx) const {
  assert(input_idx < numInputs);
  assert(pc.nDims == 3);
  assert(pc.dim[0] == 1);
  assert(pc.dim[2] == 1);

  Domain d;
  d.dim = inputs[input_idx]->num_dims;
  for (int i = 0; i < d.dim - 1; i++) {
    d.rect_data[i] = 0;
    d.rect_data[i + d.dim] = inputs[input_idx]->dims[i].size - 1;
  }
  assert(inputs[input_idx]->dims[d.dim - 2].size % pc.num_parts() == 0);
  int dim_size = inputs[input_idx]->dims[d.dim - 2].size / pc.num_parts();
  d.rect_data[d.dim - 2] = part_idx * dim_size;
  d.rect_data[2 * d.dim - 2] = d.rect_data[d.dim - 2] + dim_size - 1;
  return d;
}

void Flat::serialize(Legion::Serializer &sez) const {
  return;
}

bool Flat::measure_operator_cost(Simulator *sim,
                                 MachineView const &mv,
                                 CostMetrics &cost_metrics) const {
  ParallelTensorBase sub_input, sub_output;
  if (!outputs[0]->get_sub_tensor(mv, sub_output)) {
    return false;
  }
  if (!inputs[0]->get_sub_tensor(mv, sub_input)) {
    return false;
  }

  sim->free_all();
  float *input_ptr = (float *)sim->allocate(sub_input.get_volume(), DT_FLOAT);
  assert(input_ptr != NULL);
  cost_metrics.inputs_memory += cost_metrics.total_mem_diff_from(sim->offset);

  float *output_ptr = (float *)sim->allocate(sub_output.get_volume(), DT_FLOAT);
  assert(output_ptr != NULL);
  cost_metrics.outputs_memory += cost_metrics.total_mem_diff_from(sim->offset);
  size_t num_elements = sub_output.get_volume();

  std::function<void()> forward, backward;
  forward = [&] {
    forward_kernel_wrapper(input_ptr, output_ptr, num_elements);
  };
  if (sim->computationMode == COMP_MODE_TRAINING) {
    float *input_grad_ptr =
        (float *)sim->allocate(sub_input.get_volume(), DT_FLOAT);
    cost_metrics.inputs_memory += cost_metrics.total_mem_diff_from(sim->offset);

    float *output_grad_ptr =
        (float *)sim->allocate(sub_output.get_volume(), DT_FLOAT);
    cost_metrics.outputs_memory +=
        cost_metrics.total_mem_diff_from(sim->offset);

    assert(output_grad_ptr != NULL);
    assert(input_grad_ptr != NULL);
    backward = [&] {
      backward_kernel_wrapper(input_grad_ptr, output_grad_ptr, num_elements);
    };
  }

  inner_measure_operator_cost(sim, forward, backward, cost_metrics);

  if (sim->computationMode == COMP_MODE_TRAINING) {
    log_measure.debug(
        "[Measure Flat] name(%s) forward_time(%.4lf) backward_time(%.4lf)\n",
        name,
        cost_metrics.forward_time,
        cost_metrics.backward_time);
  } else {
    log_measure.debug("[Measure Flat] name(%s) forward_time(%.4lf)\n",
                      name,
                      cost_metrics.forward_time);
  }

  return true;
}

FlatParams Flat::get_params() const {
  FlatParams params;
  return params;
}

using PCG::Node;
/*static*/
Node Flat::deserialize(FFModel &ff,
                       Legion::Deserializer &dez,
                       ParallelTensor inputs[],
                       int num_inputs) {
  assert(num_inputs == 1);
  return ff.get_or_create_node<Flat>(inputs[0], {});
}

Op *Flat::materialize(FFModel &ff,
                      ParallelTensor inputs[],
                      int num_inputs) const {
  assert(num_inputs == 1);
  return new Flat(ff, inputs[0], this->name);
}

}; // namespace FlexFlow

namespace std {
size_t hash<FlexFlow::FlatParams>::operator()(
    FlexFlow::FlatParams const &params) const {
  size_t key = 0;
  return hash<int>{}(key);
}
}; // namespace std<|MERGE_RESOLUTION|>--- conflicted
+++ resolved
@@ -125,20 +125,18 @@
   assert(check_output_input_weight_parallel_dims());
 }
 
-<<<<<<< HEAD
+Flat::Flat(FFModel &model,
+           FlatParams const &params,
+           const ParallelTensor input,
+           char const *name)
+    : Flat(model, input, name) {}
+
 void Flat::reset_idx(FFModel const &ff) {
   fwd_input_idx[0] = 0;
   fwd_output_idx = 0;
   bwd_input_idx[0] = 0;
   bwd_output_idx = 0;
 }
-=======
-Flat::Flat(FFModel &model,
-           FlatParams const &params,
-           const ParallelTensor input,
-           char const *name)
-    : Flat(model, input, name) {}
->>>>>>> 76ec76c2
 
 void Flat::init(FFModel const &ff) {
   assert(check_output_input_weight_same_parallel_is());
