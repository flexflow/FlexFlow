--- conflicted
+++ resolved
@@ -230,7 +230,6 @@
   LinearParams params = this->get_params();
   params.construct_mappings(*this->parallel_dims_mapping, input_shape);
   params.solve_dims(input_shape, output_shape, kernel_shape, bias_shape);
-<<<<<<< HEAD
   kernel_shape.dims[0].size = this->in_channels;
   bias_shape.dims[0].degree = _input->dims[_input->num_dims - 1].degree;
   bias_shape.dims[0].parallel_idx =
@@ -248,8 +247,6 @@
     }
   }
 
-=======
->>>>>>> c44a64b0
   if (allocate_weights) {
     Initializer *kernel_initializer = new GlorotUniform(std::rand() /*seed*/);
     if (quantization_type != DT_NONE) {
