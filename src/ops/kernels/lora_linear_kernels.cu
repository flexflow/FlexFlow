--- conflicted
+++ resolved
@@ -268,10 +268,6 @@
   // TODO: currently set the default to CUBLAS_COMPUTE_16F for best performance
   cublasComputeType_t compute_type = CUBLAS_COMPUTE_16F;
 #endif
-<<<<<<< HEAD
-=======
-
->>>>>>> bc9f538a
   for (int i = 0; i < bc->max_requests_per_batch(); i++) {
     if (bc->request_completed[i]) {
       continue;
@@ -303,11 +299,7 @@
                            m->low_rank_activation,
                            lr_actv_type,
                            rank,
-<<<<<<< HEAD
                            output_grad_ptr,
-=======
-                           output_grad_ptr + first_token_offset * out_dim,
->>>>>>> bc9f538a
                            output_type,
                            out_dim,
                            &alpha,
@@ -329,11 +321,7 @@
                            weight.w1_ptr,
                            weight_type,
                            rank,
-<<<<<<< HEAD
                            output_grad_ptr,
-=======
-                           output_grad_ptr + first_token_offset * out_dim,
->>>>>>> bc9f538a
                            output_type,
                            out_dim,
                            &alpha,
@@ -380,11 +368,7 @@
                              lr_actv_type,
                              rank,
                              &alpha,
-<<<<<<< HEAD
                              input_grad_ptr,
-=======
-                             input_grad_ptr + first_token_offset * in_dim,
->>>>>>> bc9f538a
                              input_type,
                              in_dim,
                              compute_type,
