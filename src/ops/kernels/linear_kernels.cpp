--- conflicted
+++ resolved
@@ -274,20 +274,12 @@
   hipblasDatatype_t input_type = ff_to_cuda_datatype(m->input_type[0]);
   hipblasDatatype_t weight_type = ff_to_cuda_datatype(m->weight_type[0]);
   hipblasDatatype_t output_type = ff_to_cuda_datatype(m->output_type[0]);
-<<<<<<< HEAD
 #if defined(CUDA_VERSION) && (CUDA_VERSION < 11000)
   hipblasDatatype_t compute_type = output_type;
 #else
   // TODO: currently use the output_type
   // cublasComputeType_t compute_type = CUBLAS_COMPUTE_16F;
   hipblasDatatype_t compute_type = output_type;
-=======
-#if CUDA_VERSION >= 11000
-  // TODO: currently set the default to CUBLAS_COMPUTE_16F for best performance
-  cublasComputeType_t compute_type = CUBLAS_COMPUTE_16F;
-#else
-  hipblasDatatype_t compute_type = input_type;
->>>>>>> bf78ea47
 #endif
   checkCUDA(hipblasGemmEx(m->handle.blas,
                           HIPBLAS_OP_T,
@@ -448,20 +440,12 @@
   hipblasDatatype_t input_type = ff_to_cuda_datatype(m->input_type[0]);
   hipblasDatatype_t weight_type = ff_to_cuda_datatype(m->weight_type[0]);
   hipblasDatatype_t output_type = ff_to_cuda_datatype(m->output_type[0]);
-<<<<<<< HEAD
 #if defined(CUDA_VERSION) && (CUDA_VERSION < 11000)
   hipblasDatatype_t compute_type = output_type;
 #else
   // TODO: currently use output_type
   // cublasComputeType_t compute_type = CUBLAS_COMPUTE_16F;
   hipblasDatatype_t compute_type = output_type;
-=======
-#if CUDA_VERSION >= 11000
-  // TODO: currently set the default to CUBLAS_COMPUTE_16F for best performance
-  cublasComputeType_t compute_type = CUBLAS_COMPUTE_16F;
-#else
-  hipblasDatatype_t compute_type = HIPBLAS_R_32F;
->>>>>>> bf78ea47
 #endif
   int output_size = out_dim * batch_size;
   if (m->activation == AC_MODE_RELU) {
