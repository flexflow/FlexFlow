/* Copyright 2023 CMU, Facebook, LANL, MIT, NVIDIA, and Stanford (alphabetical)
 *
 * Licensed under the Apache License, Version 2.0 (the "License");
 * you may not use this file except in compliance with the License.
 * You may obtain a copy of the License at
 *
 *     http://www.apache.org/licenses/LICENSE-2.0
 *
 * Unless required by applicable law or agreed to in writing, software
 * distributed under the License is distributed on an "AS IS" BASIS,
 * WITHOUT WARRANTIES OR CONDITIONS OF ANY KIND, either express or implied.
 * See the License for the specific language governing permissions and
 * limitations under the License.
 */

#include "flexflow/ffconst_utils.h"
#include "flexflow/ops/kernels/rms_norm_kernels.h"
#include "flexflow/ops/rms_norm.h"
#include "flexflow/utils/cuda_helper.h"
#include <cublas_v2.h>

namespace FlexFlow {
// declare Legion names
using Legion::coord_t;

#define C10_WARP_SIZE 32

RMSNormMeta::RMSNormMeta(FFHandler handler,
                         RMSNorm const *rms,
                         MemoryAllocator &gpu_mem_allocator)
    : OpMeta(handler, rms) {
  eps = rms->eps;

  in_dim = rms->data_dim;
  batch_size = rms->effective_batch_size;
  num_elements = in_dim * batch_size;

  DataType data_type = rms->weights[0]->data_type;
  size_t rms_ptr_size = batch_size;
  size_t norm_ptr_size = num_elements;
  size_t activation_size = BatchConfig::max_sequence_length() * in_dim;
  size_t totalSize = (rms_ptr_size + norm_ptr_size + activation_size) * data_type_size(data_type);
  gpu_mem_allocator.create_legion_instance(reserveInst, totalSize);
  rms_ptr = gpu_mem_allocator.allocate_instance_untyped(
      rms_ptr_size * data_type_size(data_type));
  norm_ptr = gpu_mem_allocator.allocate_instance_untyped(
      norm_ptr_size * data_type_size(data_type));
  input_activation = gpu_mem_allocator.allocate_instance_untyped(
        data_type_size(data_type) * activation_size);
}
RMSNormMeta::~RMSNormMeta(void) {
  if (reserveInst != Realm::RegionInstance::NO_INST) {
    reserveInst.destroy();
  }
}

namespace Kernels {
namespace RMSNorm {

template <typename T>
__device__ __forceinline__ T WARP_SHFL_DOWN(T value,
                                            unsigned int delta,
                                            int width = warpSize,
                                            unsigned int mask = 0xffffffff) {
#ifndef __HIP_PLATFORM_HCC__
  return __shfl_down_sync(mask, value, delta, width);
#else
  return __shfl_down(value, delta, width);
#endif
}

template <typename T>
__inline__ __device__ T WarpReduceSum(T val) {
#pragma unroll
  for (int offset = (C10_WARP_SIZE >> 1); offset > 0; offset >>= 1) {
    val += WARP_SHFL_DOWN(val, offset);
  }
  return val;
}

template <typename T>
__inline__ __device__ T BlockReduceSum(T val, T *shared) {
  int const lid = threadIdx.x % C10_WARP_SIZE;
  int const wid = threadIdx.x / C10_WARP_SIZE;
  val = WarpReduceSum(val);
  __syncthreads();
  if (lid == 0) {
    shared[wid] = val;
  }
  __syncthreads();
  val = (threadIdx.x < (blockDim.x / C10_WARP_SIZE)) ? shared[lid] : T(0);
  if (wid == 0) {
    val = WarpReduceSum(val);
  }
  return val;
}

template <typename T>
__global__ void RMSNormFusedForwardKernel(int64_t N,
                                          float eps,
                                          T const *X,
                                          T *rms,
                                          T *Y,
                                          T const *weights,
                                          T *output) {
  __shared__ float v_shared[C10_WARP_SIZE];
  int64_t const i = blockIdx.x;
  float sum = 0.0f;
  for (int64_t j = threadIdx.x; j < N; j += blockDim.x) {
    int64_t const index = i * N + j;
    sum += (static_cast<float>(X[index]) * static_cast<float>(X[index]));
  }
  sum = BlockReduceSum<float>(sum, v_shared);

  if (threadIdx.x == 0) {
    rms[i] = static_cast<T>(rsqrt((sum / static_cast<float>(N)) + eps));
  }

  __syncthreads();

  for (int64_t j = threadIdx.x; j < N; j += blockDim.x) {
    const int64_t index = i * N + j;
    Y[index] = static_cast<T>(X[index]) * static_cast<T>(rms[i]);
    output[index] = Y[index] * weights[index % N];
  }
}

template <typename T>
void forward_kernel(RMSNormMeta const *m,
                    T const *input_ptr,
                    T const *weight_ptr,
                    T *output_ptr,
                    cudaStream_t stream) {

  RMSNormFusedForwardKernel<T>
      <<<m->batch_size, std::min(CUDA_NUM_THREADS, m->in_dim), 0, stream>>>(
          m->in_dim,
          m->eps,
          input_ptr,
          static_cast<T *>(m->rms_ptr),
          static_cast<T *>(m->norm_ptr),
          weight_ptr,
          output_ptr);
}

void forward_kernel_wrapper(RMSNormMeta const *m,
                            GenericTensorAccessorR const &input,
                            GenericTensorAccessorR const &weight,
                            GenericTensorAccessorW const &output) {
  cudaStream_t stream;
  checkCUDA(get_legion_stream(&stream));
  cudaEvent_t t_start, t_end;
  if (m->profiling) {
    cudaEventCreate(&t_start);
    cudaEventCreate(&t_end);
    cudaEventRecord(t_start, stream);
  }

  assert(output.data_type == input.data_type);
  assert(weight.data_type == output.data_type);
  if (output.data_type == DT_HALF) {
    forward_kernel(m,
                   input.get_half_ptr(),
                   weight.get_half_ptr(),
                   output.get_half_ptr(),
                   stream);
  } else if (output.data_type == DT_FLOAT) {
    forward_kernel(m,
                   input.get_float_ptr(),
                   weight.get_float_ptr(),
                   output.get_float_ptr(),
                   stream);
  } else {
    assert(false && "Unsupported data type");
  }

  if (m->profiling) {
    cudaEventRecord(t_end, stream);
    checkCUDA(cudaEventSynchronize(t_end));
    float elapsed = 0;
    checkCUDA(cudaEventElapsedTime(&elapsed, t_start, t_end));
    cudaEventDestroy(t_start);
    cudaEventDestroy(t_end);
    printf("[RMSNorm] forward time (CF) = %.2fms\n", elapsed);
  }
}

void inference_kernel_wrapper(RMSNormMeta *m,
                              BatchConfig const *bc,
                              GenericTensorAccessorR const &input,
                              GenericTensorAccessorR const &weight,
                              GenericTensorAccessorW const &output) {
  cudaStream_t stream;
  checkCUDA(get_legion_stream(&stream));
  cudaEvent_t t_start, t_end;
  if (m->profiling) {
    cudaEventCreate(&t_start);
    cudaEventCreate(&t_end);
    cudaEventRecord(t_start, stream);
  }

  assert(output.data_type == input.data_type);
  assert(weight.data_type == output.data_type);

  // save input activation if needed for PEFT
<<<<<<< HEAD
  if (bc->num_active_peft_fwd_tokens_() > 0) {
    // check that at most one dimension after the first is > 1. TODO(goliaro):
    // support case where this condition does not hold
    int non_unit_dims_encountered = 0;
    for (int i = 1; i < input.domain.get_dim(); i++) {
      int dim_i = input.domain.hi()[i] - input.domain.lo()[i] + 1;
      if (dim_i > 1) {
        non_unit_dims_encountered++;
      }
    }
    assert(non_unit_dims_encountered <= 1);

    // allocate space for all peft tokens
    // MemoryAllocator *allocator = m->handle.peft_activation_allocator;
    int in_dim = input.domain.hi()[0] - input.domain.lo()[0] + 1;
    // m->input_activation = allocator->allocate_instance_untyped(
    //     data_type_size(input.data_type) * bc->num_active_peft_tokens() *
    //     in_dim);

    int tokens_previous_requests = 0;
=======
  if (bc->num_active_peft_tokens() > 0) {
    // Check that we have at most one request that requires peft_bwd
    int num_peft_requests = 0;
    for (int i = 0; i < bc->max_requests_per_batch(); i++) {
      if (bc->request_completed[i]) {
        continue;
      }
      if (bc->requestsInfo[i].peft_model_id == PEFTModelID::NO_ID) {
        continue;
      }
      if (bc->requestsInfo[i].peft_bwd) {
        num_peft_requests++;
      }
    }
    assert(num_peft_requests <= 1);
>>>>>>> 32a07165
    for (int i = 0; i < bc->max_requests_per_batch(); i++) {
      if (bc->request_completed[i]) {
        continue;
      }
      // Skip non-PEFT requests
      if (bc->requestsInfo[i].peft_model_id == PEFTModelID::NO_ID) {
        continue;
      }
      int num_peft_tokens = bc->requestsInfo[i].num_tokens_in_batch;
<<<<<<< HEAD
      int num_processed_tokens = bc->requestsInfo[i].peft_fwd_tokens - num_peft_tokens;

      if (input.data_type == DT_FLOAT) {
        checkCUDA(cudaMemcpyAsync(
            m->input_activation + in_dim * data_type_size(input.data_type) * num_processed_tokens,
            input.get_float_ptr() + tokens_previous_requests * in_dim,
            data_type_size(input.data_type) * num_peft_tokens * in_dim,
            cudaMemcpyDeviceToDevice,
            stream));
      } else if (input.data_type == DT_HALF) {
        checkCUDA(cudaMemcpyAsync(
            m->input_activation + in_dim * data_type_size(input.data_type) * num_processed_tokens,
            input.get_half_ptr() + tokens_previous_requests * in_dim,
            data_type_size(input.data_type) * num_peft_tokens * in_dim,
            cudaMemcpyDeviceToDevice,
            stream));
      } else {
        assert(false && "unsupport datatype in layernorm");
=======
      int first_token_offset = bc->requestsInfo[i].first_token_offset_in_batch;
      int in_dim = input.domain.hi()[0] - input.domain.lo()[0] + 1;
      if (bc->requestsInfo[i].peft_bwd) {
        MemoryAllocator *allocator = m->handle.peft_activation_allocator;
        m->input_activation = allocator->allocate_instance_untyped(
            data_type_size(m->input_type[0]) * num_peft_tokens * in_dim);

        if (input.data_type == DT_FLOAT) {
          checkCUDA(cudaMemcpyAsync(
              m->input_activation,
              input.get_float_ptr() + first_token_offset * in_dim,
              data_type_size(input.data_type) * num_peft_tokens * in_dim,
              cudaMemcpyDeviceToDevice,
              stream));
        } else if (input.data_type == DT_HALF) {
          checkCUDA(cudaMemcpyAsync(
              m->input_activation,
              input.get_half_ptr() + first_token_offset * in_dim,
              data_type_size(input.data_type) * num_peft_tokens * in_dim,
              cudaMemcpyDeviceToDevice,
              stream));
        } else {
          assert(false && "unsupport datatype in layernorm");
        }
>>>>>>> 32a07165
      }
    }
  }

  if (output.data_type == DT_HALF) {
    forward_kernel(m,
                   input.get_half_ptr(),
                   weight.get_half_ptr(),
                   output.get_half_ptr(),
                   stream);
  } else if (output.data_type == DT_FLOAT) {
    forward_kernel(m,
                   input.get_float_ptr(),
                   weight.get_float_ptr(),
                   output.get_float_ptr(),
                   stream);
  } else {
    assert(false && "Unsupported data type");
  }

  if (m->profiling) {
    cudaEventRecord(t_end, stream);
    checkCUDA(cudaEventSynchronize(t_end));
    float elapsed = 0;
    checkCUDA(cudaEventElapsedTime(&elapsed, t_start, t_end));
    cudaEventDestroy(t_start);
    cudaEventDestroy(t_end);
    printf("[RMSNorm] forward time (CF) = %.2fms\n", elapsed);
  }
}

template <typename T>
__global__ void ComputeInternalGradientsCUDAKernel(
    int64_t N, T const *dY, T const *X, T const *gamma, T const *rrms, T *c2) {
  __shared__ T ds_storage[C10_WARP_SIZE];
  const int64_t i = blockIdx.x;
  float ds = 0;
  for (int64_t j = threadIdx.x; j < N; j += blockDim.x) {
    int const index = i * N + j;
    ds += static_cast<float>(dY[index]) * static_cast<float>(X[index]) *
          static_cast<float>(gamma[j]);
  }
  ds = BlockReduceSum<T>(ds, ds_storage);
  if (threadIdx.x == 0) {
    float const c2_val =
        -ds *
        (static_cast<float>(rrms[i]) * static_cast<float>(rrms[i]) *
         static_cast<float>(rrms[i])) /
        static_cast<float>((int)N);
    c2[i] = static_cast<T>(c2_val);
  }
}

template <typename T>
__global__ void RMSNormBackwardCUDAKernel(int64_t N,
                                          T const *dY,
                                          T const *X,
                                          T const *gamma,
                                          T const *c1,
                                          T const *c2,
                                          T *dX,
                                          bool reset_input_grad) {
  const int64_t i = blockIdx.x;
  for (int64_t j = threadIdx.x; j < N; j += blockDim.x) {
    const int64_t index = i * N + j;
    float const dX_val =
        static_cast<float>(c1[i]) * static_cast<float>(dY[index]) *
            static_cast<float>(gamma[j]) +
        static_cast<float>(c2[i]) * static_cast<float>(X[index]);
    if (reset_input_grad) {
      dX[index] = dX_val;
    } else {
      dX[index] += dX_val;
    }
  }
}

// Assume the batch size will not be very large, direct implementation is the
// most efficient one.
template <typename T>
__global__ void GammaBackwardCUDAKernel(
    int64_t M, int64_t N, T const *dY, T const *X, T const *rrms, T *dg) {
  const int64_t j = blockIdx.x * blockDim.x + threadIdx.x;
  if (j < N) {
    T sum1 = 0;
    for (int64_t i = 0; i < M; ++i) {
      const int64_t index = i * N + j;
      sum1 += dY[index] * X[index] * rrms[i];
    }
    dg[j] = sum1;
  }
}

template <typename T>
void backward_kernel(RMSNormMeta const *m,
                     T const *output_grad_ptr,
                     T const *input_ptr,
                     T *input_grad_ptr,
                     T const *weight_ptr,
                     T *weight_grad_ptr,
                     cudaStream_t stream) {
  int M = m->batch_size;
  int N = m->in_dim;
  ComputeInternalGradientsCUDAKernel<T>
      <<<M, std::min(N, CUDA_NUM_THREADS), 0, stream>>>(
          N,
          output_grad_ptr,
          input_ptr,
          weight_ptr,
          static_cast<T *>(m->rms_ptr),
          static_cast<T *>(m->norm_ptr));

  RMSNormBackwardCUDAKernel<T><<<M, std::min(N, CUDA_NUM_THREADS), 0, stream>>>(
      m->in_dim,
      output_grad_ptr,
      input_ptr,
      weight_ptr,
      static_cast<T *>(m->rms_ptr),
      static_cast<T *>(m->norm_ptr),
      input_grad_ptr,
      m->reset_input_grads[0]);
  GammaBackwardCUDAKernel<T><<<M, std::min(N, CUDA_NUM_THREADS), 0, stream>>>(
      M,
      N,
      output_grad_ptr,
      input_ptr,
      static_cast<T *>(m->rms_ptr),
      weight_grad_ptr);
}

void backward_kernel_wrapper(RMSNormMeta const *m,
                             GenericTensorAccessorR const &output_grad,
                             GenericTensorAccessorR const &input,
                             GenericTensorAccessorW const &input_grad,
                             GenericTensorAccessorR const &weight,
                             GenericTensorAccessorW const &weight_grad) {
  cudaStream_t stream;
  checkCUDA(get_legion_stream(&stream));
  cudaEvent_t t_start, t_end;
  if (m->profiling) {
    cudaEventCreate(&t_start);
    cudaEventCreate(&t_end);
    cudaEventRecord(t_start, stream);
  }
  assert(input_grad.data_type == input.data_type);
  assert(weight_grad.data_type == weight.data_type);
  assert(output_grad.data_type == input.data_type);
  assert(weight.data_type == output_grad.data_type);

  if (output_grad.data_type == DT_HALF) {
    backward_kernel(m,
                    output_grad.get_half_ptr(),
                    input.get_half_ptr(),
                    input_grad.get_half_ptr(),
                    weight.get_half_ptr(),
                    weight_grad.get_half_ptr(),
                    stream);
  } else if (output_grad.data_type == DT_FLOAT) {
    backward_kernel(m,
                    output_grad.get_float_ptr(),
                    input.get_float_ptr(),
                    input_grad.get_float_ptr(),
                    weight.get_float_ptr(),
                    weight_grad.get_float_ptr(),
                    stream);
  } else {
    assert(false && "Unsupported data type");
  }

  if (m->profiling) {
    cudaEventRecord(t_end, stream);
    checkCUDA(cudaEventSynchronize(t_end));
    float elapsed = 0;
    checkCUDA(cudaEventElapsedTime(&elapsed, t_start, t_end));
    cudaEventDestroy(t_start);
    cudaEventDestroy(t_end);
    printf("[RMSNorm] backward time (CF) = %.2fms\n", elapsed);
  }
}

template <typename T>
void peft_bwd_kernel(RMSNormMeta const *m,
                     BatchConfig const *bc,
                     T const *output_grad_ptr,
                     T *input_grad_ptr,
                     T const *weight_ptr,
                     cudaStream_t stream) {
  for (int i = 0; i < bc->max_requests_per_batch(); i++) {
    if (bc->request_completed[i]) {
      continue;
    }
    // Skip non-PEFT requests
    if (bc->requestsInfo[i].peft_model_id == PEFTModelID::NO_ID) {
      continue;
    }
    // Skip PEFT forward-only requests
    if (!bc->requestsInfo[i].peft_bwd) {
      continue;
    }
    int num_total_tokens = bc->requestsInfo[i].peft_fwd_tokens;
    int token_start_offset = num_total_tokens - bc->requestsInfo[i].peft_bwd_tokens;

    int M = bc->requestsInfo[i].num_tokens_in_batch;
    int N = m->num_elements;
    ComputeInternalGradientsCUDAKernel<T>
        <<<M, std::min(N, CUDA_NUM_THREADS), 0, stream>>>(
            N,
            output_grad_ptr,
            static_cast<T *>(m->input_activation) + token_start_offset * m->in_dim,
            weight_ptr,
            static_cast<T *>(m->rms_ptr),
            static_cast<T *>(m->norm_ptr));
    RMSNormBackwardCUDAKernel<T>
        <<<M, std::min(N, CUDA_NUM_THREADS), 0, stream>>>(
            m->in_dim,
            output_grad_ptr,
            static_cast<T *>(m->input_activation) + token_start_offset * m->in_dim,
            weight_ptr,
            static_cast<T *>(m->rms_ptr),
            static_cast<T *>(m->norm_ptr),
            input_grad_ptr,
            m->reset_input_grads[0]);
  }
}

void peft_bwd_kernel_wrapper(RMSNormMeta const *m,
                             BatchConfig const *bc,
                             GenericTensorAccessorR const &output_grad,
                             GenericTensorAccessorW const &input_grad,
                             GenericTensorAccessorR const &weight) {
  cudaStream_t stream;
  checkCUDA(get_legion_stream(&stream));
  cudaEvent_t t_start, t_end;
  if (m->profiling) {
    cudaEventCreate(&t_start);
    cudaEventCreate(&t_end);
    cudaEventRecord(t_start, stream);
  }
  assert(input_grad.data_type == output_grad.data_type);
  assert(output_grad.data_type == weight.data_type);

  if (output_grad.data_type == DT_HALF) {
    peft_bwd_kernel(m,
                    bc,
                    output_grad.get_half_ptr(),
                    input_grad.get_half_ptr(),
                    weight.get_half_ptr(),
                    stream);
  } else if (output_grad.data_type == DT_FLOAT) {
    peft_bwd_kernel(m,
                    bc,
                    output_grad.get_float_ptr(),
                    input_grad.get_float_ptr(),
                    weight.get_float_ptr(),
                    stream);
  } else {
    assert(false && "Unsupported data type");
  }

  if (m->profiling) {
    cudaEventRecord(t_end, stream);
    checkCUDA(cudaEventSynchronize(t_end));
    float elapsed = 0;
    checkCUDA(cudaEventElapsedTime(&elapsed, t_start, t_end));
    cudaEventDestroy(t_start);
    cudaEventDestroy(t_end);
    printf("[RMSNorm] peft_bwd time (CF) = %.2fms\n", elapsed);
  }
}

} // namespace RMSNorm
} // namespace Kernels
} // namespace FlexFlow<|MERGE_RESOLUTION|>--- conflicted
+++ resolved
@@ -203,29 +203,7 @@
   assert(weight.data_type == output.data_type);
 
   // save input activation if needed for PEFT
-<<<<<<< HEAD
   if (bc->num_active_peft_fwd_tokens_() > 0) {
-    // check that at most one dimension after the first is > 1. TODO(goliaro):
-    // support case where this condition does not hold
-    int non_unit_dims_encountered = 0;
-    for (int i = 1; i < input.domain.get_dim(); i++) {
-      int dim_i = input.domain.hi()[i] - input.domain.lo()[i] + 1;
-      if (dim_i > 1) {
-        non_unit_dims_encountered++;
-      }
-    }
-    assert(non_unit_dims_encountered <= 1);
-
-    // allocate space for all peft tokens
-    // MemoryAllocator *allocator = m->handle.peft_activation_allocator;
-    int in_dim = input.domain.hi()[0] - input.domain.lo()[0] + 1;
-    // m->input_activation = allocator->allocate_instance_untyped(
-    //     data_type_size(input.data_type) * bc->num_active_peft_tokens() *
-    //     in_dim);
-
-    int tokens_previous_requests = 0;
-=======
-  if (bc->num_active_peft_tokens() > 0) {
     // Check that we have at most one request that requires peft_bwd
     int num_peft_requests = 0;
     for (int i = 0; i < bc->max_requests_per_batch(); i++) {
@@ -240,7 +218,6 @@
       }
     }
     assert(num_peft_requests <= 1);
->>>>>>> 32a07165
     for (int i = 0; i < bc->max_requests_per_batch(); i++) {
       if (bc->request_completed[i]) {
         continue;
@@ -250,7 +227,6 @@
         continue;
       }
       int num_peft_tokens = bc->requestsInfo[i].num_tokens_in_batch;
-<<<<<<< HEAD
       int num_processed_tokens = bc->requestsInfo[i].peft_fwd_tokens - num_peft_tokens;
 
       if (input.data_type == DT_FLOAT) {
@@ -269,32 +245,7 @@
             stream));
       } else {
         assert(false && "unsupport datatype in layernorm");
-=======
-      int first_token_offset = bc->requestsInfo[i].first_token_offset_in_batch;
-      int in_dim = input.domain.hi()[0] - input.domain.lo()[0] + 1;
-      if (bc->requestsInfo[i].peft_bwd) {
-        MemoryAllocator *allocator = m->handle.peft_activation_allocator;
-        m->input_activation = allocator->allocate_instance_untyped(
-            data_type_size(m->input_type[0]) * num_peft_tokens * in_dim);
-
-        if (input.data_type == DT_FLOAT) {
-          checkCUDA(cudaMemcpyAsync(
-              m->input_activation,
-              input.get_float_ptr() + first_token_offset * in_dim,
-              data_type_size(input.data_type) * num_peft_tokens * in_dim,
-              cudaMemcpyDeviceToDevice,
-              stream));
-        } else if (input.data_type == DT_HALF) {
-          checkCUDA(cudaMemcpyAsync(
-              m->input_activation,
-              input.get_half_ptr() + first_token_offset * in_dim,
-              data_type_size(input.data_type) * num_peft_tokens * in_dim,
-              cudaMemcpyDeviceToDevice,
-              stream));
-        } else {
-          assert(false && "unsupport datatype in layernorm");
-        }
->>>>>>> 32a07165
+
       }
     }
   }
