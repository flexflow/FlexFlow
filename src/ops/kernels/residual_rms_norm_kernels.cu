/* Copyright 2023 CMU, Facebook, LANL, MIT, NVIDIA, and Stanford (alphabetical)
 *
 * Licensed under the Apache License, Version 2.0 (the "License");
 * you may not use this file except in compliance with the License.
 * You may obtain a copy of the License at
 *
 *     http://www.apache.org/licenses/LICENSE-2.0
 *
 * Unless required by applicable law or agreed to in writing, software
 * distributed under the License is distributed on an "AS IS" BASIS,
 * WITHOUT WARRANTIES OR CONDITIONS OF ANY KIND, either express or implied.
 * See the License for the specific language governing permissions and
 * limitations under the License.
 */

#include "flexflow/ffconst_utils.h"
#include "flexflow/ops/kernels/residual_rms_norm_kernels.h"
#include "flexflow/ops/residual_rms_norm.h"
#include "flexflow/utils/cuda_helper.h"
#include <cublas_v2.h>

namespace FlexFlow {
// declare Legion names
using Legion::coord_t;

#define C10_WARP_SIZE 32

ResidualRMSNormMeta::ResidualRMSNormMeta(FFHandler handler,
                                         ResidualRMSNorm const *rms,
                                         MemoryAllocator &gpu_mem_allocator)
    : OpMeta(handler, rms) {
  eps = rms->eps;

  in_dim = rms->data_dim;
  batch_size = rms->effective_batch_size;
  num_elements = in_dim * batch_size;

  DataType data_type = rms->weights[0]->data_type;
  size_t rms_ptr_size = batch_size;
  size_t norm_ptr_size = num_elements;
  size_t activation_size = BatchConfig::max_sequence_length() * in_dim;
  size_t totalSize = (rms_ptr_size + norm_ptr_size + activation_size) * data_type_size(data_type);
  gpu_mem_allocator.create_legion_instance(reserveInst, totalSize);
  rms_ptr = gpu_mem_allocator.allocate_instance_untyped(
      rms_ptr_size * data_type_size(data_type));
  norm_ptr = gpu_mem_allocator.allocate_instance_untyped(
      norm_ptr_size * data_type_size(data_type));
  input_activation = gpu_mem_allocator.allocate_instance_untyped(
            data_type_size(data_type) * activation_size);
}
ResidualRMSNormMeta::~ResidualRMSNormMeta(void) {
  if (reserveInst != Realm::RegionInstance::NO_INST) {
    reserveInst.destroy();
  }
}

namespace Kernels {
namespace ResidualRMSNorm {

template <typename T>
__device__ __forceinline__ T WARP_SHFL_DOWN(T value,
                                            unsigned int delta,
                                            int width = warpSize,
                                            unsigned int mask = 0xffffffff) {
#ifndef __HIP_PLATFORM_HCC__
  return __shfl_down_sync(mask, value, delta, width);
#else
  return __shfl_down(value, delta, width);
#endif
}

template <typename T>
__inline__ __device__ T WarpReduceSum(T val) {
#pragma unroll
  for (int offset = (C10_WARP_SIZE >> 1); offset > 0; offset >>= 1) {
    val += WARP_SHFL_DOWN(val, offset);
  }
  return val;
}

template <typename T>
__inline__ __device__ T BlockReduceSum(T val, T *shared) {
  int const lid = threadIdx.x % C10_WARP_SIZE;
  int const wid = threadIdx.x / C10_WARP_SIZE;
  val = WarpReduceSum(val);
  __syncthreads();
  if (lid == 0) {
    shared[wid] = val;
  }
  __syncthreads();
  val = (threadIdx.x < (blockDim.x / C10_WARP_SIZE)) ? shared[lid] : T(0);
  if (wid == 0) {
    val = WarpReduceSum(val);
  }
  return val;
}

template <typename T>
__global__ void ResidualRMSNormFusedForwardKernel(int64_t N,
                                                  float eps,
                                                  T const *X1,
                                                  T const *X2,
                                                  T *X_out,
                                                  T *rms,
                                                  T *Y,
                                                  T const *weights,
                                                  T *output) {
  __shared__ float v_shared[C10_WARP_SIZE];
  int64_t const i = blockIdx.x;
  float sum = 0.0f;
  for (int64_t j = threadIdx.x; j < N; j += blockDim.x) {
    int64_t const index = i * N + j;
    X_out[index] = X1[index] + X2[index];
    sum +=
        (static_cast<float>(X_out[index]) * static_cast<float>(X_out[index]));
  }
  sum = BlockReduceSum<float>(sum, v_shared);

  if (threadIdx.x == 0) {
    rms[i] = static_cast<T>(rsqrt((sum / static_cast<float>(N)) + eps));
  }

  __syncthreads();

  for (int64_t j = threadIdx.x; j < N; j += blockDim.x) {
    const int64_t index = i * N + j;
    Y[index] = static_cast<T>(static_cast<float>(X_out[index]) *
                              static_cast<float>(rms[i]));
    output[index] = static_cast<T>(static_cast<float>(Y[index]) *
                                   static_cast<float>(weights[index % N]));
  }
}

template <typename T>
void forward_kernel(ResidualRMSNormMeta const *m,
                    T const *input1_ptr,
                    T const *input2_ptr,
                    T const *weight_ptr,
                    T *residual_output_ptr,
                    T *output_ptr,
                    cudaStream_t stream) {

  ResidualRMSNormFusedForwardKernel<T>
      <<<m->batch_size, std::min(CUDA_NUM_THREADS, m->in_dim), 0, stream>>>(
          m->in_dim,
          m->eps,
          input1_ptr,
          input2_ptr,
          residual_output_ptr,
          static_cast<T *>(m->rms_ptr),
          static_cast<T *>(m->norm_ptr),
          weight_ptr,
          output_ptr);
}

void forward_kernel_wrapper(ResidualRMSNormMeta const *m,
                            GenericTensorAccessorR const &input1,
                            GenericTensorAccessorR const &input2,
                            GenericTensorAccessorR const &weight,
                            GenericTensorAccessorW const &residual_output,
                            GenericTensorAccessorW const &output) {
  cudaStream_t stream;
  checkCUDA(get_legion_stream(&stream));
  cudaEvent_t t_start, t_end;
  if (m->profiling) {
    cudaEventCreate(&t_start);
    cudaEventCreate(&t_end);
    cudaEventRecord(t_start, stream);
  }

  assert(input1.data_type == input2.data_type);
  assert(output.data_type == input1.data_type);
  assert(weight.data_type == output.data_type);
  assert(residual_output.data_type == output.data_type);
  if (output.data_type == DT_HALF) {
    forward_kernel(m,
                   input1.get_half_ptr(),
                   input2.get_half_ptr(),
                   weight.get_half_ptr(),
                   residual_output.get_half_ptr(),
                   output.get_half_ptr(),
                   stream);
  } else if (output.data_type == DT_FLOAT) {
    forward_kernel(m,
                   input1.get_float_ptr(),
                   input2.get_float_ptr(),
                   weight.get_float_ptr(),
                   residual_output.get_float_ptr(),
                   output.get_float_ptr(),
                   stream);
  } else {
    assert(false && "Unsupported data type");
  }

  if (m->profiling) {
    cudaEventRecord(t_end, stream);
    checkCUDA(cudaEventSynchronize(t_end));
    float elapsed = 0;
    checkCUDA(cudaEventElapsedTime(&elapsed, t_start, t_end));
    cudaEventDestroy(t_start);
    cudaEventDestroy(t_end);
    printf("[ResidualRMSNorm] forward time (CF) = %.2fms\n", elapsed);
  }
}

void inference_kernel_wrapper(ResidualRMSNormMeta *m,
                              BatchConfig const *bc,
                              GenericTensorAccessorR const &input1,
                              GenericTensorAccessorR const &input2,
                              GenericTensorAccessorR const &weight,
                              GenericTensorAccessorW const &residual_output,
                              GenericTensorAccessorW const &output) {
  cudaStream_t stream;
  checkCUDA(get_legion_stream(&stream));
  cudaEvent_t t_start, t_end;
  if (m->profiling) {
    cudaEventCreate(&t_start);
    cudaEventCreate(&t_end);
    cudaEventRecord(t_start, stream);
  }

  assert(input1.data_type == input2.data_type);
  assert(output.data_type == input1.data_type);
  assert(weight.data_type == output.data_type);
  assert(residual_output.data_type == output.data_type);

<<<<<<< HEAD
  // save input activation if needed for PEFT
  if (bc->num_active_peft_fwd_tokens_() > 0) {
=======
  if (output.data_type == DT_HALF) {
    forward_kernel(m,
                   input1.get_half_ptr(),
                   input2.get_half_ptr(),
                   weight.get_half_ptr(),
                   residual_output.get_half_ptr(),
                   output.get_half_ptr(),
                   stream);
  } else if (output.data_type == DT_FLOAT) {
    forward_kernel(m,
                   input1.get_float_ptr(),
                   input2.get_float_ptr(),
                   weight.get_float_ptr(),
                   residual_output.get_float_ptr(),
                   output.get_float_ptr(),
                   stream);
  } else {
    assert(false && "Unsupported data type");
  }

  // save input activation if needed for PEFT. This must be done after the
  // forward kernel since that's where we add the residual
  if (bc->num_active_peft_tokens() > 0) {
>>>>>>> 32a07165
    // Check that we have at most one request that requires peft_bwd
    int num_peft_requests = 0;
    for (int i = 0; i < bc->max_requests_per_batch(); i++) {
      if (bc->request_completed[i]) {
        continue;
      }
      if (bc->requestsInfo[i].peft_model_id == PEFTModelID::NO_ID) {
        continue;
      }
      if (bc->requestsInfo[i].peft_bwd) {
        num_peft_requests++;
      }
    }
    assert(num_peft_requests <= 1);

    for (int i = 0; i < bc->max_requests_per_batch(); i++) {
      if (bc->request_completed[i]) {
        continue;
      }
      // Skip non-PEFT requests
      if (bc->requestsInfo[i].peft_model_id == PEFTModelID::NO_ID) {
        continue;
      }
      int num_peft_tokens = bc->requestsInfo[i].num_tokens_in_batch;
      int first_token_offset = bc->requestsInfo[i].first_token_offset_in_batch;
      int in_dim = input1.domain.hi()[0] - input1.domain.lo()[0] + 1;
      int num_processed_tokens = bc->requestsInfo[i].peft_fwd_tokens - num_peft_tokens;

      if (bc->requestsInfo[i].peft_total_tokens > 0) {
        // MemoryAllocator *allocator = m->handle.peft_activation_allocator;
        // m->input_activation = allocator->allocate_instance_untyped(
        //     data_type_size(m->input_type[0]) * num_peft_tokens * in_dim);
        // copy input activation
        // std::cout << "num_processed_tokens: " <<  num_processed_tokens << "\n";
        // print_tensor<float>(residual_output.get_float_ptr() + first_token_offset * in_dim, 32, "redidual rms norm");
        if (m->input_type[0] == DT_FLOAT) {
          checkCUDA(cudaMemcpyAsync(
              m->input_activation + num_processed_tokens * in_dim * data_type_size(m->input_type[0]),
              residual_output.get_float_ptr() + first_token_offset * in_dim,
              data_type_size(m->input_type[0]) * num_peft_tokens * in_dim,
              cudaMemcpyDeviceToDevice,
              stream));
        } else if (m->input_type[0] == DT_HALF) {
          checkCUDA(cudaMemcpyAsync(
              m->input_activation + num_processed_tokens * in_dim * data_type_size(m->input_type[0]),
              residual_output.get_half_ptr() + first_token_offset * in_dim,
              data_type_size(m->input_type[0]) * num_peft_tokens * in_dim,
              cudaMemcpyDeviceToDevice,
              stream));
        } else {
          assert(false && "unsupport datatype in layernorm");
        }
      }
    }
  }

<<<<<<< HEAD
  if (output.data_type == DT_HALF) {
    forward_kernel(m,
                   input1.get_half_ptr(),
                   input2.get_half_ptr(),
                   weight.get_half_ptr(),
                   residual_output.get_half_ptr(),
                   output.get_half_ptr(),
                   stream);
  } else if (output.data_type == DT_FLOAT) {
    forward_kernel(m,
                   input1.get_float_ptr(),
                   input2.get_float_ptr(),
                   weight.get_float_ptr(),
                   residual_output.get_float_ptr(),
                   output.get_float_ptr(),
                   stream);
  } else {
    assert(false && "Unsupported data type");
  }
  print_tensor<float>(residual_output.get_float_ptr(), 32, "redidual rms norm");


=======
>>>>>>> 32a07165
  if (m->profiling) {
    cudaEventRecord(t_end, stream);
    checkCUDA(cudaEventSynchronize(t_end));
    float elapsed = 0;
    checkCUDA(cudaEventElapsedTime(&elapsed, t_start, t_end));
    cudaEventDestroy(t_start);
    cudaEventDestroy(t_end);
    printf("[ResidualRMSNorm] forward time (CF) = %.2fms\n", elapsed);
  }
}

template <typename T>
__global__ void ComputeInternalGradientsCUDAKernel(
    int64_t N, T const *dY, T const *X, T const *gamma, T const *rrms, T *c2) {
  __shared__ float ds_storage[C10_WARP_SIZE];
  const int64_t i = blockIdx.x;
  float ds = 0;
  for (int64_t j = threadIdx.x; j < N; j += blockDim.x) {
    int const index = i * N + j;
    ds += static_cast<float>(dY[index]) * static_cast<float>(X[index]) *
          static_cast<float>(gamma[j]);
  }
  ds = BlockReduceSum<float>(ds, ds_storage);
  if (threadIdx.x == 0) {
    float const c2_val =
        -ds *
        (static_cast<float>(rrms[i]) * static_cast<float>(rrms[i]) *
         static_cast<float>(rrms[i])) /
        static_cast<float>((int)N);
    c2[i] = static_cast<T>(c2_val);
  }
}

template <typename T>
__global__ void RMSNormBackwardCUDAKernel(int64_t N,
                                          T const *dY,
                                          T const *X,
                                          T const *gamma,
                                          T const *c1,
                                          T const *c2,
                                          T *dX1,
                                          T *dX2,
                                          bool reset_input_grad1,
                                          bool reset_input_grad2) {
  const int64_t i = blockIdx.x;
  for (int64_t j = threadIdx.x; j < N; j += blockDim.x) {
    const int64_t index = i * N + j;
    float const dX_val =
        static_cast<float>(c1[i]) * static_cast<float>(dY[index]) *
            static_cast<float>(gamma[j]) +
        static_cast<float>(c2[i]) * static_cast<float>(X[index]);
    if (reset_input_grad1) {
      dX1[index] = static_cast<T>(dX_val);
    } else {
      dX1[index] += static_cast<T>(dX_val);
    }
    if (reset_input_grad2) {
      dX2[index] = static_cast<T>(dX1[index]);
    } else {
      dX2[index] += static_cast<T>(dX1[index]);
    }
  }
}

// Assume the batch size will not be very large, direct implementation is the
// most efficient one.
template <typename T>
__global__ void GammaBackwardCUDAKernel(
    int64_t M, int64_t N, T const *dY, T const *X, T const *rrms, T *dg) {
  const int64_t j = blockIdx.x * blockDim.x + threadIdx.x;
  if (j < N) {
    T sum1 = 0;
    for (int64_t i = 0; i < M; ++i) {
      const int64_t index = i * N + j;
      sum1 += dY[index] * X[index] * rrms[i];
    }
    dg[j] = sum1;
  }
}

template <typename T>
void backward_kernel(ResidualRMSNormMeta const *m,
                     T const *output_grad_ptr,
                     T const *residual_output_rms_input_ptr,
                     T *residual_input0_grad_ptr,
                     T *residual_input1_grad_ptr,
                     T const *weight_ptr,
                     T *weight_grad_ptr,
                     cudaStream_t stream) {
  int M = m->batch_size;
  int N = m->in_dim;
  ComputeInternalGradientsCUDAKernel<T>
      <<<M, std::min(N, CUDA_NUM_THREADS), 0, stream>>>(
          N,
          output_grad_ptr,
          residual_output_rms_input_ptr,
          weight_ptr,
          static_cast<T *>(m->rms_ptr),
          static_cast<T *>(m->norm_ptr));

  RMSNormBackwardCUDAKernel<T><<<M, std::min(N, CUDA_NUM_THREADS), 0, stream>>>(
      N,
      output_grad_ptr,
      residual_output_rms_input_ptr,
      weight_ptr,
      static_cast<T *>(m->rms_ptr),
      static_cast<T *>(m->norm_ptr),
      residual_input0_grad_ptr,
      residual_input1_grad_ptr,
      m->reset_input_grads[0],
      m->reset_input_grads[1]);

  GammaBackwardCUDAKernel<T><<<M, std::min(N, CUDA_NUM_THREADS), 0, stream>>>(
      M,
      N,
      output_grad_ptr,
      residual_output_rms_input_ptr,
      static_cast<T *>(m->rms_ptr),
      weight_grad_ptr);
}

template <typename T>
void peft_bwd_kernel(ResidualRMSNormMeta const *m,
                     BatchConfig const *bc,
                     T const *output_grad_ptr,
                     T *residual_input0_grad_ptr,
                     T *residual_input1_grad_ptr,
                     T const *weight_ptr,
                     cudaStream_t stream) {
  for (int i = 0; i < bc->max_requests_per_batch(); i++) {
    if (bc->request_completed[i]) {
      continue;
    }
    // Skip non-PEFT requests
    if (bc->requestsInfo[i].peft_model_id == PEFTModelID::NO_ID) {
      continue;
    }
    // Skip PEFT forward-only requests
    if (!bc->requestsInfo[i].peft_bwd) {
      continue;
    }

    output_grad_ptr = output_grad_ptr + 1 * 768;

    int M = bc->requestsInfo[i].num_tokens_in_batch;
    int N = m->in_dim;
    int num_total_tokens = bc->requestsInfo[i].peft_fwd_tokens;

    int token_start_offset = num_total_tokens - bc->requestsInfo[i].peft_bwd_tokens;
    
    printf("start offset: %d, %d\n", token_start_offset, m->in_dim);
    T const *residual_output_rms_input_ptr =
        static_cast<T *>(m->input_activation) + token_start_offset * m->in_dim;

    ComputeInternalGradientsCUDAKernel<T>
        <<<M, std::min(N, CUDA_NUM_THREADS), 0, stream>>>(
            N,
            output_grad_ptr,
            residual_output_rms_input_ptr,
            weight_ptr,
            static_cast<T *>(m->rms_ptr),
            static_cast<T *>(m->norm_ptr));

    RMSNormBackwardCUDAKernel<T>
        <<<M, std::min(N, CUDA_NUM_THREADS), 0, stream>>>(
            N,
            output_grad_ptr,
            residual_output_rms_input_ptr,
            weight_ptr,
            static_cast<T *>(m->rms_ptr),
            static_cast<T *>(m->norm_ptr),
            residual_input0_grad_ptr,
            residual_input1_grad_ptr,
            m->reset_input_grads[0],
            m->reset_input_grads[1]);

    save_tensor<float>(
      (float *)output_grad_ptr,
      768 * 5,
      "/home/xinhaoc/FlexFlow/inference/output_tensors/residualOP.txt");
  save_tensor<float>(
      (float *)residual_input0_grad_ptr,
      768 * 5,
      "/home/xinhaoc/FlexFlow/inference/output_tensors/reidualIP0.txt");
  save_tensor<float>(
      (float *)residual_output_rms_input_ptr,
      768 * 5,
      "/home/xinhaoc/FlexFlow/inference/output_tensors/residualACT.txt");
  save_tensor<float>(
      (float *)residual_input1_grad_ptr,
      768 * 5,
      "/home/xinhaoc/FlexFlow/inference/output_tensors/reidualIP1.txt");
      assert(false);
  }
}

/*
  regions[0](I): RMS output_grad
  regions[1](I): Residual output / RMS input
  regions[2](I/O): Residual input 0 grad
  regions[3](I/O): Residual input 1 grad
  regions[4](I): weight
  regions[5](I/O): weight_grad
*/
void backward_kernel_wrapper(
    ResidualRMSNormMeta const *m,
    GenericTensorAccessorR const &output_grad,
    GenericTensorAccessorR const &residual_output_rms_input,
    GenericTensorAccessorW const &residual_input0_grad,
    GenericTensorAccessorW const &residual_input1_grad,
    GenericTensorAccessorR const &weight,
    GenericTensorAccessorW const &weight_grad) {
  cudaStream_t stream;
  checkCUDA(get_legion_stream(&stream));
  cudaEvent_t t_start, t_end;
  if (m->profiling) {
    cudaEventCreate(&t_start);
    cudaEventCreate(&t_end);
    cudaEventRecord(t_start, stream);
  }
  assert(output_grad.data_type == residual_output_rms_input.data_type);
  assert(residual_output_rms_input.data_type == residual_input0_grad.data_type);
  assert(residual_input0_grad.data_type == residual_input1_grad.data_type);
  assert(residual_input1_grad.data_type == weight.data_type);
  assert(weight.data_type == weight_grad.data_type);

  if (output_grad.data_type == DT_HALF) {
    backward_kernel(m,
                    output_grad.get_half_ptr(),
                    residual_output_rms_input.get_half_ptr(),
                    residual_input0_grad.get_half_ptr(),
                    residual_input1_grad.get_half_ptr(),
                    weight.get_half_ptr(),
                    weight_grad.get_half_ptr(),
                    stream);
  } else if (output_grad.data_type == DT_FLOAT) {
    backward_kernel(m,
                    output_grad.get_float_ptr(),
                    residual_output_rms_input.get_float_ptr(),
                    residual_input0_grad.get_float_ptr(),
                    residual_input1_grad.get_float_ptr(),
                    weight.get_float_ptr(),
                    weight_grad.get_float_ptr(),
                    stream);
  } else {
    assert(false && "Unsupported data type");
  }

  if (m->profiling) {
    cudaEventRecord(t_end, stream);
    checkCUDA(cudaEventSynchronize(t_end));
    float elapsed = 0;
    checkCUDA(cudaEventElapsedTime(&elapsed, t_start, t_end));
    cudaEventDestroy(t_start);
    cudaEventDestroy(t_end);
    printf("[ResidualRMSNorm] backward time (CF) = %.2fms\n", elapsed);
  }
}

/*
  regions[0](I): RMS output_grad
  regions[1](I/O): Residual input 0 grad
  regions[2](I/O): Residual input 1 grad
  regions[3](I): weight
*/
void peft_bwd_kernel_wrapper(ResidualRMSNormMeta const *m,
                             BatchConfig const *bc,
                             GenericTensorAccessorR const &output_grad,
                             GenericTensorAccessorW const &residual_input0_grad,
                             GenericTensorAccessorW const &residual_input1_grad,
                             GenericTensorAccessorR const &weight) {
  cudaStream_t stream;
  checkCUDA(get_legion_stream(&stream));
  cudaEvent_t t_start, t_end;
  if (m->profiling) {
    cudaEventCreate(&t_start);
    cudaEventCreate(&t_end);
    cudaEventRecord(t_start, stream);
  }
  assert(output_grad.data_type == residual_input0_grad.data_type);
  assert(residual_input0_grad.data_type == residual_input1_grad.data_type);
  assert(residual_input1_grad.data_type == weight.data_type);

  if (output_grad.data_type == DT_HALF) {
    peft_bwd_kernel(m,
                    bc,
                    output_grad.get_half_ptr(),
                    residual_input0_grad.get_half_ptr(),
                    residual_input1_grad.get_half_ptr(),
                    weight.get_half_ptr(),
                    stream);
  } else if (output_grad.data_type == DT_FLOAT) {
    peft_bwd_kernel(m,
                    bc,
                    output_grad.get_float_ptr(),
                    residual_input0_grad.get_float_ptr(),
                    residual_input1_grad.get_float_ptr(),
                    weight.get_float_ptr(),
                    stream);
  } else {
    assert(false && "Unsupported data type");
  }

  if (m->profiling) {
    cudaEventRecord(t_end, stream);
    checkCUDA(cudaEventSynchronize(t_end));
    float elapsed = 0;
    checkCUDA(cudaEventElapsedTime(&elapsed, t_start, t_end));
    cudaEventDestroy(t_start);
    cudaEventDestroy(t_end);
    printf("[ResidualRMSNorm] backward time (CF) = %.2fms\n", elapsed);
  }
}

} // namespace ResidualRMSNorm
} // namespace Kernels
} // namespace FlexFlow<|MERGE_RESOLUTION|>--- conflicted
+++ resolved
@@ -224,10 +224,7 @@
   assert(weight.data_type == output.data_type);
   assert(residual_output.data_type == output.data_type);
 
-<<<<<<< HEAD
-  // save input activation if needed for PEFT
-  if (bc->num_active_peft_fwd_tokens_() > 0) {
-=======
+
   if (output.data_type == DT_HALF) {
     forward_kernel(m,
                    input1.get_half_ptr(),
@@ -251,7 +248,6 @@
   // save input activation if needed for PEFT. This must be done after the
   // forward kernel since that's where we add the residual
   if (bc->num_active_peft_tokens() > 0) {
->>>>>>> 32a07165
     // Check that we have at most one request that requires peft_bwd
     int num_peft_requests = 0;
     for (int i = 0; i < bc->max_requests_per_batch(); i++) {
@@ -307,32 +303,6 @@
       }
     }
   }
-
-<<<<<<< HEAD
-  if (output.data_type == DT_HALF) {
-    forward_kernel(m,
-                   input1.get_half_ptr(),
-                   input2.get_half_ptr(),
-                   weight.get_half_ptr(),
-                   residual_output.get_half_ptr(),
-                   output.get_half_ptr(),
-                   stream);
-  } else if (output.data_type == DT_FLOAT) {
-    forward_kernel(m,
-                   input1.get_float_ptr(),
-                   input2.get_float_ptr(),
-                   weight.get_float_ptr(),
-                   residual_output.get_float_ptr(),
-                   output.get_float_ptr(),
-                   stream);
-  } else {
-    assert(false && "Unsupported data type");
-  }
-  print_tensor<float>(residual_output.get_float_ptr(), 32, "redidual rms norm");
-
-
-=======
->>>>>>> 32a07165
   if (m->profiling) {
     cudaEventRecord(t_end, stream);
     checkCUDA(cudaEventSynchronize(t_end));
