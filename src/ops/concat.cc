--- conflicted
+++ resolved
@@ -150,8 +150,7 @@
   m->legion_axis = this->legion_axis;
 }
 
-<<<<<<< HEAD
-void Concat::reset_idx(const FFModel& ff){
+void Concat::reset_idx(FFModel const &ff) {
   for (int i = 0; i < numInputs; i++) {
     fwd_input_idx[i] = 0;
     bwd_input_idx[i] = 0;
@@ -160,11 +159,7 @@
   bwd_output_idx = 0;
 }
 
-void Concat::init(const FFModel& ff)
-{
-=======
 void Concat::init(FFModel const &ff) {
->>>>>>> 0ece17b3
   assert(check_output_input_weight_same_parallel_is());
   parallel_is = outputs[0]->parallel_is;
   ArgumentMap argmap;
@@ -206,48 +201,50 @@
   set_opmeta_from_futuremap(ff, fm);
 }
 
-<<<<<<< HEAD
-void Concat::pipeinit(const FFModel& ff)
-{
+void Concat::pipeinit(FFModel const &ff) {
   assert(check_output_input_weight_same_parallel_is());
   parallel_is = outputs[0]->parallel_is;
   ArgumentMap argmap;
   Context ctx = ff.config.lg_ctx;
-  Runtime* runtime = ff.config.lg_hlr;
+  Runtime *runtime = ff.config.lg_hlr;
   set_argumentmap_for_init(ff, argmap);
-  IndexLauncher launcher(CONCAT_INIT_TASK_ID, parallel_is,
-    TaskArgument(this, sizeof(Concat)), argmap,
-    Predicate::TRUE_PRED, false/*must*/, 0/*mapper_id*/,
-    outputs[0]->machine_view.hash());
+  IndexLauncher launcher(CONCAT_INIT_TASK_ID,
+                         parallel_is,
+                         TaskArgument(this, sizeof(Concat)),
+                         argmap,
+                         Predicate::TRUE_PRED,
+                         false /*must*/,
+                         0 /*mapper_id*/,
+                         outputs[0]->machine_view.hash());
   launcher.add_region_requirement(
-    RegionRequirement(outputs[0]->out_pipepart[0], 0/*projection id*/,
-      WRITE_ONLY, EXCLUSIVE, outputs[0]->region));
+      RegionRequirement(outputs[0]->out_pipepart[init_output_idx],
+                        0 /*projection id*/,
+                        WRITE_ONLY,
+                        EXCLUSIVE,
+                        outputs[0]->region));
   launcher.add_field(0, FID_DATA);
   for (int i = 0; i < numInputs; i++) {
-    launcher.add_region_requirement(
-      RegionRequirement(in_pipepart[i][0], 0/*projection id*/,
-        READ_ONLY, EXCLUSIVE, inputs[i]->region));
+    launcher.add_region_requirement(RegionRequirement(in_pipepart[i][0],
+                                                      0 /*projection id*/,
+                                                      READ_ONLY,
+                                                      EXCLUSIVE,
+                                                      inputs[i]->region));
     launcher.add_field(i + 1, FID_DATA);
   }
   for (int i = 0; i < numInputs; i++) {
-    launcher.add_region_requirement(
-      RegionRequirement(in_pipepart_grad[i][0], 0/*projection id*/,
-        WRITE_ONLY, EXCLUSIVE, inputs[i]->region_grad));
+    launcher.add_region_requirement(RegionRequirement(in_pipepart_grad[i][0],
+                                                      0 /*projection id*/,
+                                                      WRITE_ONLY,
+                                                      EXCLUSIVE,
+                                                      inputs[i]->region_grad));
     launcher.add_field(i + numInputs + 1, FID_DATA);
   }
+  init_output_idx = (init_output_idx + 1) % outputs[0]->pipe_num_part_out;
   FutureMap fm = runtime->execute_index_space(ctx, launcher);
   fm.wait_all_results();
   set_opmeta_from_futuremap(ff, fm);
 }
 
-OpMeta* Concat::init_task(const Task *task,
-                          const std::vector<PhysicalRegion> &regions,
-                          Context ctx, Runtime *runtime)
-{
-  Concat* cc = (Concat*) task->args;
-  FFHandler handler = *((const FFHandler*) task->local_args);
-  ConcatMeta* m = new ConcatMeta(handler);
-=======
 OpMeta *Concat::init_task(Task const *task,
                           std::vector<PhysicalRegion> const &regions,
                           Context ctx,
@@ -255,7 +252,6 @@
   Concat *cc = (Concat *)task->args;
   FFHandler handler = *((FFHandler const *)task->local_args);
   ConcatMeta *m = new ConcatMeta(handler);
->>>>>>> 0ece17b3
   // Note that our internal axis index ordering is opposite to other frameworks
   cc->init_meta(m);
   m->profiling = cc->profiling;
@@ -290,30 +286,39 @@
                                                       inputs[i]->region));
     launcher.add_field(i + 1, FID_DATA);
   }
-  init_output_idx = (init_output_idx + 1) % outputs[0]->pipe_num_part_out;
   runtime->execute_index_space(ctx, launcher);
 }
 
-void Concat::pipeforward(const FFModel& ff)
-{
+void Concat::pipeforward(FFModel const &ff) {
   ArgumentMap argmap;
   Context ctx = ff.config.lg_ctx;
-  Runtime* runtime = ff.config.lg_hlr;
+  Runtime *runtime = ff.config.lg_hlr;
   set_argumentmap_for_forward(ff, argmap);
-  IndexLauncher launcher(CONCAT_FWD_TASK_ID, parallel_is,
-                         TaskArgument(this, sizeof(Concat)), argmap,
-                         Predicate::TRUE_PRED, false/*must*/, 0/*mapper_id*/,
+  IndexLauncher launcher(CONCAT_FWD_TASK_ID,
+                         parallel_is,
+                         TaskArgument(this, sizeof(Concat)),
+                         argmap,
+                         Predicate::TRUE_PRED,
+                         false /*must*/,
+                         0 /*mapper_id*/,
                          outputs[0]->machine_view.hash());
   launcher.add_region_requirement(
-    RegionRequirement(outputs[0]->out_pipepart[fwd_output_idx], 0/*projection id*/,
-      WRITE_ONLY, EXCLUSIVE, outputs[0]->region));
+      RegionRequirement(outputs[0]->out_pipepart[fwd_output_idx],
+                        0 /*projection id*/,
+                        WRITE_ONLY,
+                        EXCLUSIVE,
+                        outputs[0]->region));
   launcher.add_field(0, FID_DATA);
   for (int i = 0; i < numInputs; i++) {
     launcher.add_region_requirement(
-      RegionRequirement(in_pipepart[i][fwd_input_idx[i]], 0/*projection id*/,
-        READ_ONLY, EXCLUSIVE, inputs[i]->region));
+        RegionRequirement(in_pipepart[i][fwd_input_idx[i]],
+                          0 /*projection id*/,
+                          READ_ONLY,
+                          EXCLUSIVE,
+                          inputs[i]->region));
     launcher.add_field(i + 1, FID_DATA);
-    fwd_input_idx[i] = (fwd_input_idx[i] + 1) % (inputs[i]->pipe_buf_size/ubSize);
+    fwd_input_idx[i] =
+        (fwd_input_idx[i] + 1) % (inputs[i]->pipe_buf_size / ubSize);
   }
   fwd_output_idx = (fwd_output_idx + 1) % outputs[0]->pipe_num_part_out;
   runtime->execute_index_space(ctx, launcher);
@@ -384,28 +389,40 @@
   runtime->execute_index_space(ctx, launcher);
 }
 
-void Concat::pipebackward(const FFModel& ff)
-{
+void Concat::pipebackward(FFModel const &ff) {
   ArgumentMap argmap;
   Context ctx = ff.config.lg_ctx;
-  Runtime* runtime = ff.config.lg_hlr;
+  Runtime *runtime = ff.config.lg_hlr;
   set_argumentmap_for_backward(ff, argmap);
-  IndexLauncher launcher(CONCAT_BWD_TASK_ID, parallel_is,
-    TaskArgument(this, sizeof(Concat)), argmap,
-    Predicate::TRUE_PRED, false/*must*/, 0/*mapper_id*/,
-    outputs[0]->machine_view.hash());
+  IndexLauncher launcher(CONCAT_BWD_TASK_ID,
+                         parallel_is,
+                         TaskArgument(this, sizeof(Concat)),
+                         argmap,
+                         Predicate::TRUE_PRED,
+                         false /*must*/,
+                         0 /*mapper_id*/,
+                         outputs[0]->machine_view.hash());
   launcher.add_region_requirement(
-    RegionRequirement(outputs[0]->out_pipepart_grad[bwd_output_idx], 0/*projection id*/,
-      READ_ONLY, EXCLUSIVE, outputs[0]->region_grad));
+      RegionRequirement(outputs[0]->out_pipepart_grad[bwd_output_idx],
+                        0 /*projection id*/,
+                        READ_ONLY,
+                        EXCLUSIVE,
+                        outputs[0]->region_grad));
   launcher.add_field(0, FID_DATA);
   for (int i = 0; i < numInputs; i++) {
     launcher.add_region_requirement(
-      RegionRequirement(in_pipepart_grad[i][bwd_input_idx[i]], 0/*projection id*/,
-        READ_WRITE, EXCLUSIVE, inputs[i]->region_grad));
-    //LogicalRegion lr = inputs[i]->region_grad;
-    //printf("concat[%d]: region(%d,%d,%d)\n", i+1, lr.get_index_space().get_id(), lr.get_field_space().get_id(), lr.get_tree_id());
+        RegionRequirement(in_pipepart_grad[i][bwd_input_idx[i]],
+                          0 /*projection id*/,
+                          READ_WRITE,
+                          EXCLUSIVE,
+                          inputs[i]->region_grad));
+    // LogicalRegion lr = inputs[i]->region_grad;
+    // printf("concat[%d]: region(%d,%d,%d)\n", i+1,
+    // lr.get_index_space().get_id(), lr.get_field_space().get_id(),
+    // lr.get_tree_id());
     launcher.add_field(i + 1, FID_DATA);
-    bwd_input_idx[i] = (bwd_input_idx[i] + 1) % (inputs[i]->pipe_buf_size/ubSize);
+    bwd_input_idx[i] =
+        (bwd_input_idx[i] + 1) % (inputs[i]->pipe_buf_size / ubSize);
   }
   bwd_output_idx = (bwd_output_idx + 1) % outputs[0]->pipe_num_part_out;
   runtime->execute_index_space(ctx, launcher);
