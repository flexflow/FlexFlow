--- conflicted
+++ resolved
@@ -611,14 +611,10 @@
                                     weight,
                                     gpu_mem_allocator,
                                     num_samples,
-<<<<<<< HEAD
                                     attn->num_heads,
-                                    _num_heads) {
-=======
                                     _num_heads,
                                     DT_NONE,
                                     false) {
->>>>>>> c44a64b0
   cudaStream_t stream;
   checkCUDA(get_legion_stream(&stream));
   checkCUDNN(cudnnSetStream(handler.dnn, stream));
