/* Copyright 2023 CMU, Facebook, LANL, MIT, NVIDIA, and Stanford (alphabetical)
 *
 * Licensed under the Apache License, Version 2.0 (the "License");
 * you may not use this file except in compliance with the License.
 * You may obtain a copy of the License at
 *
 *     http://www.apache.org/licenses/LICENSE-2.0
 *
 * Unless required by applicable law or agreed to in writing, software
 * distributed under the License is distributed on an "AS IS" BASIS,
 * WITHOUT WARRANTIES OR CONDITIONS OF ANY KIND, either express or implied.
 * See the License for the specific language governing permissions and
 * limitations under the License.
 */

#include "flexflow/ops/tree_inc_multihead_self_attention.h"
#include "flexflow/ffconst_utils.h"
#include "flexflow/ops/kernels/inc_multihead_self_attention_kernels.h"
#include "flexflow/utils/hip_helper.h"
#include <hip/hip_complex.h>
#include <hip/hip_runtime.h>

namespace FlexFlow {

// declare Legion names
using Legion::coord_t;
using Legion::Memory;

using namespace Kernels::IncMultiHeadAttention;

namespace Kernels {
namespace TreeIncMultiHeadAttention {

template <typename DT>
__global__ void commit_tokens_kernel(
    DT const *devQKVProjArray,
    DT *kCache_ptr,
    DT *vCache_ptr,
    TreeVerifyBatchConfig::CommittedTokensInfo const *committedTokenInfos,
    int qProjSize,
    int kProjSize,
    int vProjSize,
    int num_tokens_to_commit,
<<<<<<< HEAD
    int num_active_infr_tokens_in_last_batch,
    int num_q_heads,
    int num_kv_heads,
    int max_seq_len) {

  CUDA_KERNEL_LOOP(
      i, num_tokens_to_commit * (kProjSize + vProjSize) * num_kv_heads) {
    bool k_cache = i < (num_tokens_to_commit * kProjSize * num_kv_heads);
    int real_i =
        k_cache ? i : i - (num_tokens_to_commit * kProjSize * num_kv_heads);

    int proj_size = k_cache ? kProjSize : vProjSize;
    int data_idx = real_i % proj_size;
    int head_idx = real_i / (num_tokens_to_commit * proj_size);
    int token_pos =
        (real_i - head_idx * (num_tokens_to_commit * proj_size)) / proj_size;
    int token_idx_in_last_batch = committedTokenInfos[token_pos].token_index;
    assert(token_idx_in_last_batch < num_active_infr_tokens_in_last_batch);

    int q_array_size =
        qProjSize * num_active_infr_tokens_in_last_batch * num_q_heads;
    int k_array_size =
        kProjSize * num_active_infr_tokens_in_last_batch * num_kv_heads;

    DT val = devQKVProjArray[q_array_size + (k_cache ? 0 : k_array_size) +
                             head_idx * proj_size *
                                 num_active_infr_tokens_in_last_batch +
                             token_idx_in_last_batch * proj_size + data_idx];
=======
    int num_active_tokens_in_last_batch,
    int max_seq_len,
    int hidden_size) {

  CUDA_KERNEL_LOOP(i, num_tokens_to_commit * hidden_size * 2) {

    int token_pos = i / (hidden_size * KV_WEIGHT_NUM);
    int token_idx_in_last_batch = committedTokenInfos[token_pos].token_index;
    int offset = i % hidden_size;
    assert(token_idx_in_last_batch < num_active_tokens_in_last_batch);

    size_t val_idx =
        token_idx_in_last_batch * 3 * hidden_size + hidden_size + offset;

    DT kVal = devQKVProjArray[val_idx];
    DT vVal = devQKVProjArray[val_idx + hidden_size];

>>>>>>> 7b574630
    int const req_id = committedTokenInfos[token_pos].request_index;
    int const tok_id = committedTokenInfos[token_pos].token_depth;

    kCache_ptr[req_id * (hidden_size * max_seq_len) + tok_id * hidden_size +
               offset] = kVal;
    vCache_ptr[req_id * (hidden_size * max_seq_len) + tok_id * hidden_size +
               offset] = vVal;
  }
}

template <typename DT>
void commit_tokens(TreeIncMultiHeadSelfAttentionMeta const *m,
                   TreeVerifyBatchConfig const *bc,
                   hipStream_t stream) {
  int num_tokens_to_commit = bc->num_tokens_to_commit;
  if (num_tokens_to_commit > 0) {
    int parallelism = m->hidden_size * KV_WEIGHT_NUM * num_tokens_to_commit;
    hipLaunchKernelGGL(
        HIP_KERNEL_NAME(commit_tokens_kernel<DT>),
        GET_BLOCKS(parallelism),
        min(CUDA_NUM_THREADS, parallelism),
        0,
        stream,
        static_cast<DT *>(m->devQKVProjArray),
        static_cast<DT *>(m->keyCache),
        static_cast<DT *>(m->valueCache),
        m->committed_token_infos,
        m->qProjSize,
        m->kProjSize,
        m->vProjSize,
        num_tokens_to_commit,
<<<<<<< HEAD
        m->num_active_infr_tokens, // number of active tokens in previous batch
        m->num_q_heads,
        m->num_kv_heads,
        BatchConfig::max_sequence_length());
=======
        m->num_active_tokens, // number of active tokens in previous batch
        BatchConfig::max_sequence_length(),
        m->hidden_size);
>>>>>>> 7b574630
  }
}

template <typename DT>
__global__ void update_tree_branch_kv_cache(
    DT const *devQKVProjArray,
    DT *kCache_ptr,
    DT *vCache_ptr,
    TreeVerifyBatchConfig::PerTokenInfo const *tokenInfos,
    int qProjSize,
    int kProjSize,
    int vProjSize,
    int num_tokens_in_branch,
    int processed_tokens_in_batch,
    int total_tokens_in_batch,
    int max_seq_len,
    int hidden_size) {
  CUDA_KERNEL_LOOP(i, num_tokens_in_branch * hidden_size * 2) {
    int token_idx = i / (hidden_size * KV_WEIGHT_NUM);
    int offset = i % hidden_size;

    token_idx += processed_tokens_in_batch; // get index in the whole batch
    size_t val_idx = token_idx * 3 * hidden_size + hidden_size + offset;
    DT kVal = devQKVProjArray[val_idx];
    DT vVal = devQKVProjArray[val_idx + hidden_size];

    int const req_id = tokenInfos[token_idx].request_index;
    int const tok_id = tokenInfos[token_idx].abs_depth_in_request;
    kCache_ptr[req_id * (hidden_size * max_seq_len) + tok_id * hidden_size +
               offset] = kVal;
    vCache_ptr[req_id * (hidden_size * max_seq_len) + tok_id * hidden_size +
               offset] = vVal;
  }
}

template <typename DT>
__global__ void tree_fill_entries_above_diagonal(DT *matrix,
                                                 size_t new_tokens,
                                                 size_t total_tokens_in_request,
                                                 size_t num_q_heads,
                                                 DT value) {
  CUDA_KERNEL_LOOP(i, new_tokens * total_tokens_in_request * num_q_heads) {
    // size_t head_idx = i / (new_tokens * total_tokens_in_request);
    size_t src_idx = (i / new_tokens) % total_tokens_in_request;
    size_t dst_idx = i % new_tokens + total_tokens_in_request - new_tokens;
    // Casual Mask
    if (src_idx > dst_idx) {
      matrix[i] = value;
    }
  }
}

template <typename DT>
void compute_attention_kernel(TreeIncMultiHeadSelfAttentionMeta const *m,
                              TreeVerifyBatchConfig const *bc,
                              int shard_id,
                              DT *output_ptr,
                              DT const *bias_ptr,
                              DT const *weight_ptr,
                              hipStream_t stream) {
  checkCUDA(hipblasSetStream(m->handle.blas, stream));
  checkCUDNN(miopenSetStream(m->handle.dnn, stream));
  hipblasDatatype_t hipblas_data_type = ff_to_cuda_datatype(m->output_type[0]);
  miopenDataType_t miopen_data_type = ff_to_cudnn_datatype(m->output_type[0]);
  assert(data_type_size(m->output_type[0]) == sizeof(DT));
#if CUDA_VERSION >= 11000
  // TODO: currently set the default to CUBLAS_COMPUTE_16F for best performance
  cublasComputeType_t compute_type = CUBLAS_COMPUTE_16F;
#else
  hipblasDatatype_t compute_type = hipblas_data_type;
#endif
  // int num_requests = bc->num_active_requests();
  int processed_tokens_in_batch = 0;
  // int qkv_block_size =
  //     (m->qProjSize + m->kProjSize + m->vProjSize) * bc->num_active_tokens();
<<<<<<< HEAD
  int q_block_size = m->qProjSize * bc->num_active_infr_tokens();
  int kt_block_size = m->kProjSize * BatchConfig::max_sequence_length();
  int kt_req_block_size = kt_block_size * m->num_kv_heads;
  int vt_block_size = m->vProjSize * BatchConfig::max_sequence_length();
  int vt_req_block_size = vt_block_size * m->num_kv_heads;
=======
  int q_block_size = m->qProjSize;
  int kt_block_size = m->kProjSize;
  int kt_req_block_size =
      kt_block_size * m->num_q_heads * BatchConfig::max_sequence_length();
  int vt_block_size = m->vProjSize;
  int vt_req_block_size =
      vt_block_size * m->num_q_heads * BatchConfig::max_sequence_length();
>>>>>>> 7b574630
  assert(m->qProjSize == m->kProjSize);

  for (int i = 0; i < bc->max_requests_per_batch(); i++) {
    if (bc->request_completed[i]) {
      continue;
    }
    int last_token_idx_of_the_request =
        processed_tokens_in_batch + bc->requestsInfo[i].num_tokens_in_batch - 1;
    while (processed_tokens_in_batch <= last_token_idx_of_the_request) {
      int num_new_tokens = 1;
      int j = processed_tokens_in_batch;
      while ((j + 1 <= last_token_idx_of_the_request) &&
             (bc->tokensInfo[j].abs_depth_in_request + 1 ==
              bc->tokensInfo[j + 1].abs_depth_in_request)) {
        j++;
        num_new_tokens++;
      }

      int total_tokens_in_request = bc->tokensInfo[j].abs_depth_in_request + 1;
      assert(num_new_tokens >= 1 && total_tokens_in_request >= num_new_tokens);
      {
        // update K-V cache
        int parallelism = m->hidden_size * KV_WEIGHT_NUM * num_new_tokens;
        hipLaunchKernelGGL(
            HIP_KERNEL_NAME(update_tree_branch_kv_cache<DT>),
            GET_BLOCKS(parallelism),
            min(CUDA_NUM_THREADS, parallelism),
            0,
            stream,
            static_cast<DT *>(m->devQKVProjArray),
            static_cast<DT *>(m->keyCache),
            static_cast<DT *>(m->valueCache),
            m->token_infos,
            m->qProjSize,
            m->kProjSize,
            m->vProjSize,
            num_new_tokens,            // num_tokens_in_branch
            processed_tokens_in_batch, // num_processed_tokens_in_batch
<<<<<<< HEAD
            m->num_active_infr_tokens, // total_tokens_in_batch
            m->num_q_heads,
            m->num_kv_heads,
            BatchConfig::max_sequence_length());
=======
            m->num_active_tokens,      // total_tokens_in_batch
            BatchConfig::max_sequence_length(),
            m->hidden_size);
>>>>>>> 7b574630
      }

      // bc->token_last_available_idx[i] + 1;
      // Compute (QK^T/sqrt(d_k))
      int m_ = num_new_tokens;
      int n = total_tokens_in_request;
      int k = m->qProjSize;
      int lda = k * m->num_q_heads * QKV_WEIGHT_NUM, ldb = k * m->num_q_heads,
          ldc = m_;
      int strideA = q_block_size;
      int strideB = kt_block_size;
      int strideC = num_new_tokens * total_tokens_in_request;

      // a flag of using this scaling alpha
      DT alpha = 1.0f, beta = 0.0f;
      if (*m->qk_prod_scaling) {
        alpha = static_cast<DT>(1.0f / sqrt(m->kProjSize));
      }
      // To get A, skip over Q entries from previous requests (same head)
      DT const *A = static_cast<DT *>(m->devQKVProjArray) +
                    processed_tokens_in_batch * m->qProjSize * m->num_q_heads *
                        QKV_WEIGHT_NUM;
      // To get B, skip over K entries from previous requests (all heads +
      // padding)
      DT const *B = static_cast<DT *>(m->keyCache) + i * kt_req_block_size;
      // To get C, skip over QK^T products from previous requests
      DT *C = static_cast<DT *>(m->qk_prods);

      checkCUDA(hipblasGemmStridedBatchedEx(m->handle.blas,
                                            HIPBLAS_OP_T,
                                            HIPBLAS_OP_N,
                                            m_,
                                            n,
                                            k,
                                            &alpha,
                                            A,
                                            hipblas_data_type,
                                            lda,
                                            strideA,
                                            B,
                                            hipblas_data_type,
                                            ldb,
                                            strideB,
                                            &beta,
                                            C,
                                            hipblas_data_type,
                                            ldc,
                                            strideC,
                                            m->num_q_heads,
                                            compute_type,
                                            HIPBLAS_GEMM_DEFAULT));

      if (*m->position_bias) {
        size_t parallelism =
            m->num_q_heads * total_tokens_in_request * num_new_tokens;
        hipLaunchKernelGGL(HIP_KERNEL_NAME(apply_position_bias_qkprd<DT>),
                           GET_BLOCKS(parallelism),
                           min((size_t)CUDA_NUM_THREADS, parallelism),
                           0,
                           stream,
                           C,
                           num_new_tokens,
                           total_tokens_in_request,
                           m->num_q_heads,
                           m->global_num_q_heads,
                           shard_id);
      }

      // Fill all elements above diagonal in qk prods with -inf to force
      // causal attention.
      assert(num_new_tokens <= total_tokens_in_request);
      if (num_new_tokens > 1) {
        size_t parallelism =
            m->num_q_heads * num_new_tokens * total_tokens_in_request;
        hipLaunchKernelGGL(
            HIP_KERNEL_NAME(tree_fill_entries_above_diagonal<DT>),
            GET_BLOCKS(parallelism),
            min((size_t)CUDA_NUM_THREADS, parallelism),
            0,
            stream,
            C,
            num_new_tokens,
            total_tokens_in_request,
            m->num_q_heads,
            static_cast<DT>(-INFINITY));
      }
      // Compute Softmax(QK^T/sqrt(d_k))
      // Before modifying the parameters below, make sure to read the following
      // description of the CUDNN_TENSOR_NCHW tensor layout, from
      // https://docs.nvidia.com/deeplearning/cudnn/api/index.html#cudnnTensorFormat_t:
      // This tensor format specifies that the data is laid out in the following
      // order: batch size, feature maps, rows, columns. The strides are
      // implicitly defined in such a way that the data are contiguous in memory
      // with no padding between images, feature maps, rows, and columns; the
      // columns are the inner dimension and the images are the outermost
      // dimension.
      int n_param = m->num_q_heads;
      int c_param = total_tokens_in_request;
      int h_param = 1;
      int w_param = num_new_tokens;
      checkCUDNN(miopenSet4dTensorDescriptor(
          m->qk_tensor, miopen_data_type, n_param, c_param, h_param, w_param));
      float softmax_alpha = 1.0f, softmax_beta = 0.0f;
      DT *C_softmax = static_cast<DT *>(m->qk_prods_softmax);
      // The softmax operation below is executed according to the
      // CUDNN_SOFTMAX_MODE_CHANNEL, which is also described in the docs: The
      // softmax operation is computed per spatial location (H,W) per image (N)
      // across dimension C.
      checkCUDNN(miopenSoftmaxForward_V2(m->handle.dnn,
                                         &softmax_alpha,
                                         m->qk_tensor,
                                         C,
                                         &softmax_beta,
                                         m->qk_tensor,
                                         C_softmax,
                                         MIOPEN_SOFTMAX_ACCURATE,
                                         MIOPEN_SOFTMAX_MODE_CHANNEL));
      // Matmul softmax(QK^T/sqrt(d_k)) by V
      alpha = 1.0f, beta = 0.0f;
      m_ = num_new_tokens;
      n = m->vProjSize;
      k = total_tokens_in_request;
      lda = m_, ldb = n * m->num_q_heads, ldc = m_;
      strideA = num_new_tokens * total_tokens_in_request;
      strideB = vt_block_size;
      strideC = num_new_tokens * m->vProjSize;
      // To get A, skip over softmax(QK^T/sqrt(d_k)) entries from previous
      // requests (all heads)
      A = C_softmax;
      // To get B, skip over V^T entries from previous requests (all heads +
      // padding)
      B = static_cast<DT *>(m->valueCache) + i * vt_req_block_size;
      // To get C, skip over softmax(QK^T/sqrt(d_k))V products from previous
      // requests
      C = static_cast<DT *>(m->attn_heads) +
          processed_tokens_in_batch * m->num_q_heads * m->vProjSize;

      checkCUDA(hipblasGemmStridedBatchedEx(m->handle.blas,
                                            HIPBLAS_OP_N,
                                            HIPBLAS_OP_T,
                                            m_,
                                            n,
                                            k,
                                            &alpha,
                                            A,
                                            hipblas_data_type,
                                            lda,
                                            strideA,
                                            B,
                                            hipblas_data_type,
                                            ldb,
                                            strideB,
                                            &beta,
                                            C,
                                            hipblas_data_type,
                                            ldc,
                                            strideC,
                                            m->num_q_heads,
                                            compute_type,
                                            HIPBLAS_GEMM_DEFAULT));

      // Project to output, save result directly on output tensor
      alpha = 1.0f, beta = 0.0f;
      m_ = m->oProjSize;
      k = m->vProjSize * m->num_q_heads;
      n = num_new_tokens;
      lda = k, ldb = n, ldc = m_;
      A = weight_ptr + m->qSize * (m->qProjSize * m->num_q_heads +
                                   m->kProjSize * m->num_q_heads +
                                   m->vProjSize * m->num_q_heads);
      B = C;
      C = static_cast<DT *>(output_ptr) +
          processed_tokens_in_batch * m->oProjSize;

      checkCUDA(hipblasGemmEx(m->handle.blas,
                              HIPBLAS_OP_T,
                              HIPBLAS_OP_T,
                              m_,
                              n,
                              k,
                              &alpha,
                              A,
                              hipblas_data_type,
                              lda,
                              B,
                              hipblas_data_type,
                              ldb,
                              &beta,
                              C,
                              hipblas_data_type,
                              ldc,
                              compute_type,
                              HIPBLAS_GEMM_DEFAULT));
      processed_tokens_in_batch += num_new_tokens;
    }
    // Before moving to the next request
    // check that we have finished all tokens of the request
    assert(last_token_idx_of_the_request + 1 == processed_tokens_in_batch);
  }
  if (*m->final_bias && shard_id == 0) {
    int parallelism = m->oProjSize * processed_tokens_in_batch;
    int qkv_weight_size = m->qProjSize * m->global_num_q_heads +
                          m->kProjSize * m->global_num_q_heads +
                          m->vProjSize * m->global_num_q_heads;
    hipLaunchKernelGGL(HIP_KERNEL_NAME(apply_proj_bias_w<DT>),
                       GET_BLOCKS(parallelism),
                       min(CUDA_NUM_THREADS, parallelism),
                       0,
                       stream,
                       output_ptr,
                       bias_ptr,
                       processed_tokens_in_batch,
                       qkv_weight_size,
                       m->oProjSize);
  }

  assert(processed_tokens_in_batch == bc->num_active_infr_tokens());
}

template <typename DT>
void inference_kernel(TreeIncMultiHeadSelfAttentionMeta *m,
                      TreeVerifyBatchConfig const *bc,
                      int shard_id,
                      DT const *input_ptr,
                      DT const *weight_ptr,
                      DT *output_ptr,
                      DT const *bias_ptr,
                      hipStream_t stream) {
  // additional processing for weight uploading
  if (m->handle.offload_reserve_space != nullptr) {
    // Note that we update weight_ptr and bias_ptr when uploading weight and
    // bias
    checkCUDA(hipMemcpyAsync(m->weight_ptr,
                             weight_ptr,
                             m->weightSize,
                             hipMemcpyHostToDevice,
                             stream));
    weight_ptr = static_cast<DT *>(m->weight_ptr);
    if (m->biasSize > 0) {
      checkCUDA(hipMemcpyAsync(
          m->bias_ptr, bias_ptr, m->biasSize, hipMemcpyHostToDevice, stream));
      bias_ptr = static_cast<DT *>(m->bias_ptr);
    }
  }
  // copy committed tokens info to GPU for the commit_tokens kernel
  // Note that m->num_active_infr_tokens stores the number of active
  // tokens in the previous batch, which is needed for committing
  // keys/values to the key-value cache
  checkCUDA(
      hipMemcpyAsync(m->committed_token_infos,
                     &(bc->committed_tokens),
                     bc->num_tokens_to_commit *
                         sizeof(TreeVerifyBatchConfig::CommittedTokensInfo),
                     hipMemcpyHostToDevice,
                     stream));
  commit_tokens<DT>(m, bc, stream);

  // After commit we update m->num_active_infr_tokens to be the number of active
  // tokens for the current batch
  m->num_active_infr_tokens = bc->num_active_infr_tokens();

  // here because we need postion info in infernece 1
  if (m->offload && m->biasSize > 0) {
    checkCUDA(hipMemcpyAsync(
        m->bias_ptr, bias_ptr, m->biasSize, hipMemcpyHostToDevice, stream));
    bias_ptr = static_cast<DT *>(m->bias_ptr);
  }
  checkCUDA(hipMemcpyAsync(m->token_infos,
                           &(bc->tokensInfo),
                           bc->num_active_tokens() *
                               sizeof(TreeVerifyBatchConfig::PerTokenInfo),
                           hipMemcpyHostToDevice,
                           stream));
  // phase 1: Implement kernel to compute KQV for input tokens
  compute_qkv_kernel(m,
                     bc,
                     shard_id,
                     input_ptr,
                     weight_ptr,
                     static_cast<DT *>(m->devQKVProjArray),
                     bias_ptr,
                     stream);

  // phase 2: No need to update key/val cache
  // IncMultiHeadSelfAttention::update_kv_cache_kernel(
  //    m, bc, stream);

  // phase 3: Compute attention score
  // 3 kernels for pahse 3: matmul1 - softmax - matmal2
  compute_attention_kernel(
      m, bc, shard_id, output_ptr, bias_ptr, weight_ptr, stream);
}

} // namespace TreeIncMultiHeadAttention
} // namespace Kernels

/*static*/
void TreeIncMultiHeadSelfAttention::inference_kernel_wrapper(
    TreeIncMultiHeadSelfAttentionMeta *m,
    TreeVerifyBatchConfig const *bc,
    int shard_id,
    GenericTensorAccessorR const &input,
    GenericTensorAccessorR const &weight,
    GenericTensorAccessorW const &output,
    GenericTensorAccessorR const &bias) {
  hipStream_t stream;
  checkCUDA(get_legion_stream(&stream));
  bool use_bias = *m->qkv_bias || *m->final_bias;

  hipEvent_t t_start, t_end;
  if (m->profiling) {
    checkCUDA(hipEventCreate(&t_start));
    checkCUDA(hipEventCreate(&t_end));
    checkCUDA(hipEventRecord(t_start, stream));
  }

  // assert(input.data_type == weight.data_type);
  assert(input.data_type == output.data_type);
  if (use_bias) {
    assert(input.data_type == bias.data_type);
  }

  if (input.data_type == DT_HALF) {
    if (m->offload) {
      pre_build_weight_kernel<half>(m, weight, input.data_type, stream);
    }

    half const *bias_ptr =
        use_bias ? bias.get_half_ptr() : static_cast<half const *>(nullptr);
    Kernels::TreeIncMultiHeadAttention::inference_kernel(
        m,
        bc,
        shard_id,
        input.get_half_ptr(),
        m->offload ? static_cast<half *>(m->weight_ptr) : weight.get_half_ptr(),
        output.get_half_ptr(),
        bias_ptr,
        stream);
  } else if (input.data_type == DT_FLOAT) {
    if (m->offload) {
      pre_build_weight_kernel<float>(m, weight, input.data_type, stream);
    }
    float const *bias_ptr =
        use_bias ? bias.get_float_ptr() : static_cast<float const *>(nullptr);
    Kernels::TreeIncMultiHeadAttention::inference_kernel(
        m,
        bc,
        shard_id,
        input.get_float_ptr(),
        m->offload ? static_cast<float *>(m->weight_ptr)
                   : weight.get_float_ptr(),
        output.get_float_ptr(),
        bias_ptr,
        stream);
  } else {
    assert(false && "Unspported data type");
  }

  if (m->profiling) {
    checkCUDA(hipEventRecord(t_end, stream));
    checkCUDA(hipEventSynchronize(t_end));
    float elapsed = 0;
    checkCUDA(hipEventElapsedTime(&elapsed, t_start, t_end));
    checkCUDA(hipEventDestroy(t_start));
    checkCUDA(hipEventDestroy(t_end));
    printf("TreeIncMultiHeadSelfAttention forward time = %.2fms\n", elapsed);
    // print_tensor<3, float>(acc_query.ptr, acc_query.rect,
    // "[Attention:forward:query]"); print_tensor<3, float>(acc_output.ptr,
    // acc_output.rect, "[Attention:forward:output]");
  }
}

TreeIncMultiHeadSelfAttentionMeta::TreeIncMultiHeadSelfAttentionMeta(
    FFHandler handler,
    TreeIncMultiHeadSelfAttention const *attn,
    GenericTensorAccessorR const &weight,
    MemoryAllocator &gpu_mem_allocator,
    int num_samples,
    int _num_q_heads,
    int _num_kv_heads)
    : IncMultiHeadSelfAttentionMeta(handler,
                                    TREE_VERIFY_MODE,
                                    attn,
                                    attn->qSize,
                                    attn->kSize,
                                    attn->vSize,
                                    attn->qProjSize,
                                    attn->kProjSize,
                                    attn->vProjSize,
                                    attn->oProjSize,
                                    attn->apply_rotary_embedding,
                                    attn->qkv_bias,
                                    attn->scaling_query,
                                    attn->qk_prod_scaling,
                                    attn->position_bias,
                                    attn->final_bias,
                                    attn->scaling_factor,
                                    weight,
                                    gpu_mem_allocator,
                                    num_samples,
                                    attn->num_q_heads,
                                    attn->num_kv_heads,
                                    _num_q_heads,
                                    _num_kv_heads,
                                    attn->quantization_type,
                                    attn->offload),
      num_active_infr_tokens(0) {
  hipStream_t stream;
  checkCUDA(get_legion_stream(&stream));
  checkCUDNN(miopenSetStream(handler.dnn, stream));

  // allocate memory for the seqArray and reserve space
  {
    int max_tokens_per_batch = BatchConfig::max_tokens_per_batch();
    size_t committed_tokeninfo_size = max_tokens_per_batch;
    size_t total_size = committed_tokeninfo_size *
                        sizeof(TreeVerifyBatchConfig::CommittedTokensInfo);
    if (offload) {
      // assert that we have enough reserved work space left
      assert(gpu_mem_allocator.reserved_total_size -
                 gpu_mem_allocator.reserved_allocated_size >=
             total_size);
      committed_token_infos =
          gpu_mem_allocator
              .allocate_reserved<TreeVerifyBatchConfig::CommittedTokensInfo>(
                  committed_tokeninfo_size);
    } else {
      gpu_mem_allocator.create_legion_instance(committed_token_reserve_inst,
                                               total_size);
      committed_token_infos =
          gpu_mem_allocator
              .allocate_instance<TreeVerifyBatchConfig::CommittedTokensInfo>(
                  committed_tokeninfo_size);
    }
  }

  checkCUDA(hipStreamSynchronize(stream));
}

TreeIncMultiHeadSelfAttentionMeta::~TreeIncMultiHeadSelfAttentionMeta(void) {
  if (committed_token_reserve_inst != Realm::RegionInstance::NO_INST) {
    committed_token_reserve_inst.destroy();
  }
}

}; // namespace FlexFlow<|MERGE_RESOLUTION|>--- conflicted
+++ resolved
@@ -41,37 +41,7 @@
     int kProjSize,
     int vProjSize,
     int num_tokens_to_commit,
-<<<<<<< HEAD
     int num_active_infr_tokens_in_last_batch,
-    int num_q_heads,
-    int num_kv_heads,
-    int max_seq_len) {
-
-  CUDA_KERNEL_LOOP(
-      i, num_tokens_to_commit * (kProjSize + vProjSize) * num_kv_heads) {
-    bool k_cache = i < (num_tokens_to_commit * kProjSize * num_kv_heads);
-    int real_i =
-        k_cache ? i : i - (num_tokens_to_commit * kProjSize * num_kv_heads);
-
-    int proj_size = k_cache ? kProjSize : vProjSize;
-    int data_idx = real_i % proj_size;
-    int head_idx = real_i / (num_tokens_to_commit * proj_size);
-    int token_pos =
-        (real_i - head_idx * (num_tokens_to_commit * proj_size)) / proj_size;
-    int token_idx_in_last_batch = committedTokenInfos[token_pos].token_index;
-    assert(token_idx_in_last_batch < num_active_infr_tokens_in_last_batch);
-
-    int q_array_size =
-        qProjSize * num_active_infr_tokens_in_last_batch * num_q_heads;
-    int k_array_size =
-        kProjSize * num_active_infr_tokens_in_last_batch * num_kv_heads;
-
-    DT val = devQKVProjArray[q_array_size + (k_cache ? 0 : k_array_size) +
-                             head_idx * proj_size *
-                                 num_active_infr_tokens_in_last_batch +
-                             token_idx_in_last_batch * proj_size + data_idx];
-=======
-    int num_active_tokens_in_last_batch,
     int max_seq_len,
     int hidden_size) {
 
@@ -88,7 +58,6 @@
     DT kVal = devQKVProjArray[val_idx];
     DT vVal = devQKVProjArray[val_idx + hidden_size];
 
->>>>>>> 7b574630
     int const req_id = committedTokenInfos[token_pos].request_index;
     int const tok_id = committedTokenInfos[token_pos].token_depth;
 
@@ -120,16 +89,9 @@
         m->kProjSize,
         m->vProjSize,
         num_tokens_to_commit,
-<<<<<<< HEAD
         m->num_active_infr_tokens, // number of active tokens in previous batch
-        m->num_q_heads,
-        m->num_kv_heads,
-        BatchConfig::max_sequence_length());
-=======
-        m->num_active_tokens, // number of active tokens in previous batch
         BatchConfig::max_sequence_length(),
         m->hidden_size);
->>>>>>> 7b574630
   }
 }
 
@@ -205,13 +167,6 @@
   int processed_tokens_in_batch = 0;
   // int qkv_block_size =
   //     (m->qProjSize + m->kProjSize + m->vProjSize) * bc->num_active_tokens();
-<<<<<<< HEAD
-  int q_block_size = m->qProjSize * bc->num_active_infr_tokens();
-  int kt_block_size = m->kProjSize * BatchConfig::max_sequence_length();
-  int kt_req_block_size = kt_block_size * m->num_kv_heads;
-  int vt_block_size = m->vProjSize * BatchConfig::max_sequence_length();
-  int vt_req_block_size = vt_block_size * m->num_kv_heads;
-=======
   int q_block_size = m->qProjSize;
   int kt_block_size = m->kProjSize;
   int kt_req_block_size =
@@ -219,7 +174,6 @@
   int vt_block_size = m->vProjSize;
   int vt_req_block_size =
       vt_block_size * m->num_q_heads * BatchConfig::max_sequence_length();
->>>>>>> 7b574630
   assert(m->qProjSize == m->kProjSize);
 
   for (int i = 0; i < bc->max_requests_per_batch(); i++) {
@@ -258,16 +212,9 @@
             m->vProjSize,
             num_new_tokens,            // num_tokens_in_branch
             processed_tokens_in_batch, // num_processed_tokens_in_batch
-<<<<<<< HEAD
-            m->num_active_infr_tokens, // total_tokens_in_batch
-            m->num_q_heads,
-            m->num_kv_heads,
-            BatchConfig::max_sequence_length());
-=======
-            m->num_active_tokens,      // total_tokens_in_batch
+            m->num_active_infr_tokens,      // total_tokens_in_batch
             BatchConfig::max_sequence_length(),
             m->hidden_size);
->>>>>>> 7b574630
       }
 
       // bc->token_last_available_idx[i] + 1;
