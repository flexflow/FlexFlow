/* Copyright 2023 CMU, Facebook, LANL, MIT, NVIDIA, and Stanford (alphabetical)
 *
 * Licensed under the Apache License, Version 2.0 (the "License");
 * you may not use this file except in compliance with the License.
 * You may obtain a copy of the License at
 *
 *     http://www.apache.org/licenses/LICENSE-2.0
 *
 * Unless required by applicable law or agreed to in writing, software
 * distributed under the License is distributed on an "AS IS" BASIS,
 * WITHOUT WARRANTIES OR CONDITIONS OF ANY KIND, either express or implied.
 * See the License for the specific language governing permissions and
 * limitations under the License.
 */

#include "flexflow/ops/tree_inc_multihead_self_attention.h"
#include "flexflow/utils/hip_helper.h"
#include <hip/hip_runtime.h>

namespace FlexFlow {

// declare Legion names
using Legion::coord_t;
using Legion::Memory;

/*static*/
void TreeIncMultiHeadSelfAttention::inference_kernel_wrapper(
    TreeIncMultiHeadSelfAttentionMeta *m,
    TreeVerifyBatchConfig const *bc,
    int shard_id,
    GenericTensorAccessorR const &input,
    GenericTensorAccessorR const &weight,
    GenericTensorAccessorW const &output,
    GenericTensorAccessorR const &bias) {
  hipStream_t stream;
  checkCUDA(get_legion_stream(&stream));

  hipEvent_t t_start, t_end;
  if (m->profiling) {
    hipEventCreate(&t_start);
    hipEventCreate(&t_end);
    hipEventRecord(t_start, stream);
  }

  handle_unimplemented_hip_kernel(OP_TREE_INC_MULTIHEAD_SELF_ATTENTION);

  if (m->profiling) {
    hipEventRecord(t_end, stream);
    checkCUDA(hipEventSynchronize(t_end));
    float elapsed = 0;
    checkCUDA(hipEventElapsedTime(&elapsed, t_start, t_end));
    hipEventDestroy(t_start);
    hipEventDestroy(t_end);
    printf("TreeIncMultiHeadSelfAttention forward time = %.2fms\n", elapsed);
    // print_tensor<3, float>(acc_query.ptr, acc_query.rect,
    // "[Attention:forward:query]"); print_tensor<3, float>(acc_output.ptr,
    // acc_output.rect, "[Attention:forward:output]");
  }
}

TreeIncMultiHeadSelfAttentionMeta::TreeIncMultiHeadSelfAttentionMeta(
    FFHandler handler,
    TreeIncMultiHeadSelfAttention const *attn,
    GenericTensorAccessorR const &weight,
    MemoryAllocator &gpu_mem_allocator,
    int num_samples,
    int _num_heads)
    : IncMultiHeadSelfAttentionMeta(handler,
                                    TREE_VERIFY_MODE,
                                    attn,
                                    attn->qSize,
                                    attn->kSize,
                                    attn->vSize,
                                    attn->qProjSize,
                                    attn->kProjSize,
                                    attn->vProjSize,
                                    attn->oProjSize,
                                    attn->apply_rotary_embedding,
                                    attn->bias,
                                    attn->scaling_query,
                                    attn->qk_prod_scaling,
                                    attn->add_bias_kv,
                                    attn->scaling_factor,
                                    weight,
                                    gpu_mem_allocator,
                                    num_samples,
<<<<<<< HEAD
                                    attn->num_heads,
                                    _num_heads),
=======
                                    _num_heads,
                                    attn->quantization_type,
                                    attn->offload),
>>>>>>> c44a64b0
      num_active_tokens(0) {
  hipStream_t stream;
  checkCUDA(get_legion_stream(&stream));
  checkCUDNN(miopenSetStream(handler.dnn, stream));
}

TreeIncMultiHeadSelfAttentionMeta::~TreeIncMultiHeadSelfAttentionMeta(void) {}

}; // namespace FlexFlow<|MERGE_RESOLUTION|>--- conflicted
+++ resolved
@@ -84,14 +84,10 @@
                                     weight,
                                     gpu_mem_allocator,
                                     num_samples,
-<<<<<<< HEAD
                                     attn->num_heads,
-                                    _num_heads),
-=======
                                     _num_heads,
                                     attn->quantization_type,
                                     attn->offload),
->>>>>>> c44a64b0
       num_active_tokens(0) {
   hipStream_t stream;
   checkCUDA(get_legion_stream(&stream));
