# Copyright 2020 Stanford University
#
# Licensed under the Apache License, Version 2.0 (the "License");
# you may not use this file except in compliance with the License.
# You may obtain a copy of the License at
#
#     http://www.apache.org/licenses/LICENSE-2.0
#
# Unless required by applicable law or agreed to in writing, software
# distributed under the License is distributed on an "AS IS" BASIS,
# WITHOUT WARRANTIES OR CONDITIONS OF ANY KIND, either express or implied.
# See the License for the specific language governing permissions and
# limitations under the License.
#

ifndef FF_HOME
$(error FF_HOME variable is not defined, aborting build)
endif

ifndef LG_RT_DIR
LG_RT_DIR	?= $(FF_HOME)/legion/runtime
endif

ifndef CUDA_HOME
CUDA_HOME = $(patsubst %/bin/nvcc,%,$(shell which nvcc | head -1))
endif

ifndef CUDNN_HOME
CUDNN_HOME = $(CUDA_HOME)
endif

ifndef NCCL_HOME
NCCL_HOME = $(CUDA_HOME)
endif

ifndef MPI_HOME
MPI_HOME = $(patsubst %/bin/mpicc,%,$(shell which mpicc | head -1))
endif

ifndef GASNET
GASNET		?= ${FF_HOME}/GASNet-2019.9.0 
endif

GEN_SRC		+= ${FF_HOME}/src/runtime/model.cc\
		${FF_HOME}/src/mapper/mapper.cc\
		${FF_HOME}/src/runtime/initializer.cc\
		${FF_HOME}/src/runtime/optimizer.cc\
		${FF_HOME}/src/ops/embedding.cc\
		${FF_HOME}/src/runtime/strategy.cc\
		${FF_HOME}/src/runtime/simulator.cc\
		${FF_HOME}/src/ops/tests/test_utils.cc\
		${FF_HOME}/src/metrics_functions/metrics_functions.cc

GEN_GPU_SRC	+= ${FF_HOME}/src/ops/conv_2d.cu\
		${FF_HOME}/src/runtime/model.cu\
		${FF_HOME}/src/ops/pool_2d.cu\
		${FF_HOME}/src/ops/batch_norm.cu\
		${FF_HOME}/src/ops/linear.cu\
		${FF_HOME}/src/ops/softmax.cu\
		${FF_HOME}/src/ops/concat.cu\
		${FF_HOME}/src/ops/split.cu\
		${FF_HOME}/src/ops/dropout.cu\
		${FF_HOME}/src/ops/flat.cu\
		${FF_HOME}/src/ops/embedding.cu\
		${FF_HOME}/src/ops/element_binary.cu\
		${FF_HOME}/src/ops/element_unary.cu\
		${FF_HOME}/src/ops/batch_matmul.cu\
		${FF_HOME}/src/ops/reshape.cu\
		${FF_HOME}/src/ops/reverse.cu\
		${FF_HOME}/src/ops/transpose.cu\
		${FF_HOME}/src/ops/attention.cu\
		${FF_HOME}/src/ops/fused.cu\
		${FF_HOME}/src/loss_functions/loss_functions.cu\
		${FF_HOME}/src/metrics_functions/metrics_functions.cu\
		${FF_HOME}/src/runtime/initializer_kernel.cu\
		${FF_HOME}/src/runtime/optimizer_kernel.cu\
		${FF_HOME}/src/runtime/accessor_kernel.cu\
		${FF_HOME}/src/runtime/simulator.cu\
		${FF_HOME}/src/runtime/cuda_helper.cu# .cu files

INC_FLAGS	+= -I${FF_HOME}/include/ -I$(CUDNN_HOME)/include -I$(CUDA_HOME)/include
LD_FLAGS	+= -lcudnn -lcublas -lcurand -L$(CUDNN_HOME)/lib64 -L$(CUDA_HOME)/lib64 #-mavx2 -mfma -mf16c
CC_FLAGS	+= -DMAX_TENSOR_DIM=$(MAX_DIM)
NVCC_FLAGS	+= -DMAX_TENSOR_DIM=$(MAX_DIM)
GASNET_FLAGS	+=
# For Point and Rect typedefs
CC_FLAGS	+= -std=c++11 #-DMAX_RETURN_SIZE=16777216
NVCC_FLAGS	+= -std=c++11 #-DMAX_RETURN_SIZE=16777216

ifeq ($(strip $(FF_ENABLE_NCCL)), 1)
INC_FLAGS	+= -I$(MPI_HOME)/include -I$(NCCL_HOME)/include
CC_FLAGS	+= -DFF_ENABLE_NCCL
NVCC_FLAGS	+= -DFF_ENABLE_NCCL
LD_FLAGS	+= -L$(NCCL_HOME)/lib -lnccl
endif

<<<<<<< HEAD
ifndef GASNET
GASNET		?= ${FF_HOME}/GASNet-2019.9.0 
endif

ifndef PROTOBUF
#$(error PROTOBUF variable is not defined, aborting build)
endif

INC_FLAGS	+= -I${FF_HOME}/protobuf/src
LD_FLAGS	+= -L${FF_HOME}/protobuf/src/.libs

ifndef HDF5
HDF5_inc	?= /usr/include/hdf5/serial
HDF5_lib	?= /usr/lib/x86_64-linux-gnu/hdf5/serial
INC_FLAGS	+= -I${HDF5}/
LD_FLAGS	+= -L${HDF5_lib} -lhdf5
endif
=======
#ifndef HDF5
#HDF5_inc	?= /usr/include/hdf5/serial
#HDF5_lib	?= /usr/lib/x86_64-linux-gnu/hdf5/serial
#INC_FLAGS	+= -I${HDF5}/
#LD_FLAGS	+= -L${HDF5_lib} -lhdf5
#endif

>>>>>>> 85b88582

###########################################################################
#
#   Don't change anything below here
#   
###########################################################################

include $(LG_RT_DIR)/runtime.mk<|MERGE_RESOLUTION|>--- conflicted
+++ resolved
@@ -94,33 +94,12 @@
 LD_FLAGS	+= -L$(NCCL_HOME)/lib -lnccl
 endif
 
-<<<<<<< HEAD
-ifndef GASNET
-GASNET		?= ${FF_HOME}/GASNet-2019.9.0 
-endif
-
-ifndef PROTOBUF
-#$(error PROTOBUF variable is not defined, aborting build)
-endif
-
-INC_FLAGS	+= -I${FF_HOME}/protobuf/src
-LD_FLAGS	+= -L${FF_HOME}/protobuf/src/.libs
-
-ifndef HDF5
-HDF5_inc	?= /usr/include/hdf5/serial
-HDF5_lib	?= /usr/lib/x86_64-linux-gnu/hdf5/serial
-INC_FLAGS	+= -I${HDF5}/
-LD_FLAGS	+= -L${HDF5_lib} -lhdf5
-endif
-=======
 #ifndef HDF5
 #HDF5_inc	?= /usr/include/hdf5/serial
 #HDF5_lib	?= /usr/lib/x86_64-linux-gnu/hdf5/serial
 #INC_FLAGS	+= -I${HDF5}/
 #LD_FLAGS	+= -L${HDF5_lib} -lhdf5
 #endif
-
->>>>>>> 85b88582
 
 ###########################################################################
 #
