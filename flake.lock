{
  "nodes": {
    "flake-utils": {
      "inputs": {
        "systems": "systems"
      },
      "locked": {
        "lastModified": 1689068808,
        "narHash": "sha256-6ixXo3wt24N/melDWjq70UuHQLxGV8jZvooRanIHXw0=",
        "owner": "numtide",
        "repo": "flake-utils",
        "rev": "919d646de7be200f3bf08cb76ae1f09402b6f9b4",
        "type": "github"
      },
      "original": {
        "owner": "numtide",
        "repo": "flake-utils",
        "type": "github"
      }
    },
    "nixpkgs": {
      "locked": {
        "lastModified": 1710162809,
        "narHash": "sha256-i2R2bcnQp+85de67yjgZVvJhd6rRnJbSYNpGmB6Leb8=",
        "owner": "NixOS",
        "repo": "nixpkgs",
        "rev": "ddcd7598b2184008c97e6c9c6a21c5f37590b8d2",
        "type": "github"
      },
      "original": {
        "id": "nixpkgs",
        "ref": "nixos-23.11",
        "type": "indirect"
      }
    },
    "proj-repo": {
      "inputs": {
        "flake-utils": [
          "flake-utils"
        ],
        "nixpkgs": [
          "nixpkgs"
        ]
      },
      "locked": {
<<<<<<< HEAD
        "lastModified": 1717990636,
        "narHash": "sha256-wqIc2qAkRfVp2d+NAVIYPKMx7YYpu8iBGHHT1U5sxhE=",
        "owner": "lockshaw",
        "repo": "proj",
        "rev": "f7e20a9c232dda1b945a775d91e1ed4f525b5f51",
=======
        "lastModified": 1719373251,
        "narHash": "sha256-n1Rm8vOflScty0XRzkjUvJEFHfDhyqTriZZ8AFZJbT0=",
        "owner": "lockshaw",
        "repo": "proj",
        "rev": "a01d0b1e60a05703c5e42f9e924a183a65032de8",
>>>>>>> dcd9f9bc
        "type": "github"
      },
      "original": {
        "owner": "lockshaw",
        "repo": "proj",
        "type": "github"
      }
    },
    "root": {
      "inputs": {
        "flake-utils": "flake-utils",
        "nixpkgs": "nixpkgs",
        "proj-repo": "proj-repo"
      }
    },
    "systems": {
      "locked": {
        "lastModified": 1681028828,
        "narHash": "sha256-Vy1rq5AaRuLzOxct8nz4T6wlgyUR7zLU309k9mBC768=",
        "owner": "nix-systems",
        "repo": "default",
        "rev": "da67096a3b9bf56a91d16901293e51ba5b49a27e",
        "type": "github"
      },
      "original": {
        "owner": "nix-systems",
        "repo": "default",
        "type": "github"
      }
    }
  },
  "root": "root",
  "version": 7
}<|MERGE_RESOLUTION|>--- conflicted
+++ resolved
@@ -43,19 +43,11 @@
         ]
       },
       "locked": {
-<<<<<<< HEAD
-        "lastModified": 1717990636,
-        "narHash": "sha256-wqIc2qAkRfVp2d+NAVIYPKMx7YYpu8iBGHHT1U5sxhE=",
-        "owner": "lockshaw",
-        "repo": "proj",
-        "rev": "f7e20a9c232dda1b945a775d91e1ed4f525b5f51",
-=======
         "lastModified": 1719373251,
         "narHash": "sha256-n1Rm8vOflScty0XRzkjUvJEFHfDhyqTriZZ8AFZJbT0=",
         "owner": "lockshaw",
         "repo": "proj",
         "rev": "a01d0b1e60a05703c5e42f9e924a183a65032de8",
->>>>>>> dcd9f9bc
         "type": "github"
       },
       "original": {
