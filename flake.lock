--- conflicted
+++ resolved
@@ -43,19 +43,11 @@
         ]
       },
       "locked": {
-<<<<<<< HEAD
-        "lastModified": 1722234250,
-        "narHash": "sha256-vEY1z966qtqc3KTHeHsJl0zXIP/SjLm6qFDsYQMH92A=",
-        "owner": "lockshaw",
-        "repo": "proj",
-        "rev": "bd1d87a0446badd02fcaefb500acd28b0992e362",
-=======
         "lastModified": 1722405648,
         "narHash": "sha256-+9cRIT+bwo7qxI966HjwR2Sw37CcXD1JlG9nw+vq2lY=",
         "owner": "lockshaw",
         "repo": "proj",
         "rev": "3674de6208c52f3a022e8f00660ee01d580aa466",
->>>>>>> 3dc3ec65
         "type": "github"
       },
       "original": {
