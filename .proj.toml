--- conflicted
+++ resolved
@@ -6,17 +6,12 @@
 build_targets = [
   "utils",
   "op-attrs",
-  # "kernels",
+  "kernels",
   "pcg",
   "substitutions",
   # "compiler",
-<<<<<<< HEAD
-  # "substitution-generator",
-  # "local-execution",
-=======
   "substitution-generator",
   "local-execution", 
->>>>>>> 989972aa
 ]
 
 test_targets = [
