--- conflicted
+++ resolved
@@ -19,44 +19,30 @@
     steps:
       - checkout
       - run:
-<<<<<<< HEAD
           name: "Set python environment"
-=======
-          name: "Set Python Version"
->>>>>>> 6ee93799
           command: |
             wget -c https://repo.continuum.io/miniconda/Miniconda3-latest-Linux-x86_64.sh
             mv Miniconda3-latest-Linux-x86_64.sh ~/Miniconda3-latest-Linux-x86_64.sh
             chmod +x ~/Miniconda3-latest-Linux-x86_64.sh
             sudo ~/Miniconda3-latest-Linux-x86_64.sh -b -p /opt/conda
             rm ~/Miniconda3-latest-Linux-x86_64.sh
-<<<<<<< HEAD
             sudo /opt/conda/bin/conda init
             source ~/.bashrc
-=======
->>>>>>> 6ee93799
             sudo /opt/conda/bin/conda upgrade --all
             sudo /opt/conda/bin/conda install -y conda-build conda-verify
             sudo /opt/conda/bin/conda clean -ya
             sudo /opt/conda/bin/conda install -y cmake make pillow
-<<<<<<< HEAD
             sudo /opt/conda/bin/conda install -y protobuf
             sudo /opt/conda/bin/conda install -y -c conda-forge onnx pytest
             python -c 'import onnx'
             sudo /opt/conda/bin/conda install -y -c pytorch pytorch torchvision
       - run: 
           name: Install FlexFlow dependencies
-=======
-            sudo /opt/conda/bin/conda install -y -c conda-forge protobuf=3.9 numpy keras-preprocessing
-      - run: 
-          name: Install dependencies
->>>>>>> 6ee93799
           command: |
             cd nccl
             git submodule update --init --recursive
             make -j src.build NVCC_GENCODE="-gencode=arch=compute_60,code=sm_60"
             cd ..
-<<<<<<< HEAD
             sudo add-apt-repository ppa:deadsnakes/ppa
             sudo apt-get update
             sudo apt-get install mpich
@@ -70,8 +56,6 @@
             sudo tar -xzf cudnn-10.1-linux-x64-v8.0.5.39.tgz -C /usr/local
             rm cudnn-10.1-linux-x64-v8.0.5.39.tgz
             sudo ldconfig
-=======
->>>>>>> 6ee93799
       - run: 
           name: Build FlexFlow
           command: |
@@ -83,7 +67,6 @@
             export CUDA_HOME=/usr/local/cuda-10.1
             export NCCL_HOME=$FF_HOME/nccl/build
             export PATH=/opt/conda/bin:$PATH
-<<<<<<< HEAD
             export PYTHON_ROOT=/opt/conda/bin/python3
             export PYTHON_EXE=python3
             export PYTHON_VERSION_MAJOR=3
@@ -93,30 +76,6 @@
             make -j
             pip install -e .
             python -c 'import flexflow.core'
-=======
-            sudo add-apt-repository ppa:deadsnakes/ppa
-            sudo apt-get update
-            export PYTHON_ROOT=/opt/conda/bin/python3
-            export PYTHON_EXE=python3
-            export PYTHON_VERSION_MAJOR=3
-            cd ..
-            git clone https://github.com/StanfordLegion/gasnet.git
-            cd gasnet
-            sudo apt-get install mpich
-            export MPI_HOME=/usr/
-            export GASNET=$PWD/release
-            export CONDUIT=mpi
-            make
-            cd ..
-            wget -c http://developer.download.nvidia.com/compute/redist/cudnn/v8.0.5/cudnn-10.1-linux-x64-v8.0.5.39.tgz
-            sudo tar -xzf cudnn-10.1-linux-x64-v8.0.5.39.tgz -C /usr/local
-            rm cudnn-10.1-linux-x64-v8.0.5.39.tgz
-            sudo ldconfig
-            export CPLUS_INCLUDE_PATH=/usr/include/mpi:$CPLUS_INCLUDE_PATH 
-            cd project/python
-            make -j 8
->>>>>>> 6ee93799
-          
       
 workflows:
   nvidia:  
