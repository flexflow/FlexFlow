--- conflicted
+++ resolved
@@ -61,21 +61,10 @@
 
 # set GPU backend
 FF_GPU_BACKEND=${FF_GPU_BACKEND:-cuda}
-<<<<<<< HEAD
-
-# Validate GPU backend
-if [[ "${FF_GPU_BACKEND}" != @(cuda|hip_cuda|hip_rocm|intel) ]]; then
-  echo "Error, value of FF_GPU_BACKEND (${FF_GPU_BACKEND}) is invalid."
-  exit 1
-fi
-
-if [ "$FF_GPU_BACKEND" = "cuda" ] || [ "$FF_GPU_BACKEND" = "hip_cuda" ]; then
-=======
 if [[ "${FF_GPU_BACKEND}" != @(cuda|hip_cuda|hip_rocm|intel) ]]; then
   echo "Error, value of FF_GPU_BACKEND (${FF_GPU_BACKEND}) is invalid."
   exit 1
 elif [[ "$FF_GPU_BACKEND" == "cuda" || "$FF_GPU_BACKEND" = "hip_cuda" ]]; then
->>>>>>> 73b0ddef
     # enable NCCL
     FF_USE_NCCL=${FF_USE_NCCL:-ON}
 else
