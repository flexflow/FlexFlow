/* Copyright 2023 CMU, Facebook, LANL, MIT, NVIDIA, and Stanford (alphabetical)
 *
 * Licensed under the Apache License, Version 2.0 (the "License");
 * you may not use this file except in compliance with the License.
 * You may obtain a copy of the License at
 *
 *     http://www.apache.org/licenses/LICENSE-2.0
 *
 * Unless required by applicable law or agreed to in writing, software
 * distributed under the License is distributed on an "AS IS" BASIS,
 * WITHOUT WARRANTIES OR CONDITIONS OF ANY KIND, either express or implied.
 * See the License for the specific language governing permissions and
 * limitations under the License.
 */
#ifndef _FLEXFLOW_MODEL_H_
#define _FLEXFLOW_MODEL_H_
#include "accessor.h"
#include "config.h"
#include "device.h"
#include "flexflow/node.h"
#include "flexflow/operator_params.h"
#include "flexflow/utils/hash_utils.h"
#include "flexflow/utils/tuple.h"
#include "initializer.h"
#include "layer.h"
#include "legion.h"
#include "loss_functions.h"
#include "metrics_functions.h"
#include "optimizer.h"
#include "parallel_tensor.h"
#include "recompile.h"
#include "simulator.h"
#include "tensor.h"
#include "tl/optional.hpp"
#include <functional>
#include <unistd.h>
#include <utility>

#include "ffconst.h"
#include "fftype.h"

namespace FlexFlow {

enum TaskIDs {
  TOP_LEVEL_TASK_ID,
  FF_INIT_TASK_ID,
  IMAGE_INIT_TASK_ID,
  LABEL_INIT_TASK_ID,
  LOAD_IMAGES_TASK_ID,
  NORMALIZE_IMAGES_TASK_ID,
  ELEMENTBINARY_INIT_TASK_ID,
  ELEMENTBINARY_FWD_TASK_ID,
  ELEMENTBINARY_BWD_TASK_ID,
  ELEMENTUNARY_INIT_TASK_ID,
  ELEMENTUNARY_FWD_TASK_ID,
  ELEMENTUNARY_BWD_TASK_ID,
  CONV2D_INIT_TASK_ID,
  CONV2D_INIT_PARA_TASK_ID,
  CONV2D_FWD_TASK_ID,
  CONV2D_BWD_TASK_ID,
  CONV2D_UPD_TASK_ID,
  DROPOUT_INIT_TASK_ID,
  DROPOUT_FWD_TASK_ID,
  DROPOUT_BWD_TASK_ID,
  EMBED_INIT_TASK_ID,
  EMBED_FWD_TASK_ID,
  EMBED_BWD_TASK_ID,
  GATHER_INIT_TASK_ID,
  GATHER_FWD_TASK_ID,
  GATHER_BWD_TASK_ID,
  GROUP_BY_INIT_TASK_ID,
  GROUP_BY_FWD_TASK_ID,
  GROUP_BY_BWD_TASK_ID,
  CACHE_INIT_TASK_ID,
  CACHE_FWD_TASK_ID,
  CACHE_UPDATE_TASK_ID,
  CAST_INIT_TASK_ID,
  CAST_FWD_TASK_ID,
  CAST_BWD_TASK_ID,
  AGGREGATE_INIT_TASK_ID,
  AGGREGATE_FWD_TASK_ID,
  AGGREGATE_BWD_TASK_ID,
  AGG_SPEC_INIT_TASK_ID,
  AGG_SPEC_FWD_TASK_ID,
  AGG_SPEC_BWD_TASK_ID,
  POOL2D_INIT_TASK_ID,
  POOL2D_FWD_TASK_ID,
  POOL2D_BWD_TASK_ID,
  BATCHNORM_INIT_TASK_ID,
  BATCHNORM_INIT_PARA_TASK_ID,
  BATCHNORM_FWD_TASK_ID,
  BATCHNORM_BWD_TASK_ID,
  BATCHMATMUL_INIT_TASK_ID,
  BATCHMATMUL_FWD_TASK_ID,
  BATCHMATMUL_BWD_TASK_ID,
  LAYERNORM_INIT_TASK_ID,
  LAYERNORM_FWD_TASK_ID,
  LAYERNORM_BWD_TASK_ID,
  LINEAR_INIT_TASK_ID,
  LINEAR_INIT_PARA_TASK_ID,
  LINEAR_FWD_TASK_ID,
  LINEAR_BWD_TASK_ID,
  LINEAR_BWD2_TASK_ID,
  LINEAR_UPD_TASK_ID,
  FLAT_INIT_TASK_ID,
  FLAT_FWD_TASK_ID,
  FLAT_BWD_TASK_ID,
  SOFTMAX_INIT_TASK_ID,
  SOFTMAX_FWD_TASK_ID,
  SOFTMAX_BWD_TASK_ID,
  CONCAT_INIT_TASK_ID,
  CONCAT_FWD_TASK_ID,
  CONCAT_BWD_TASK_ID,
  SPLIT_INIT_TASK_ID,
  SPLIT_FWD_TASK_ID,
  SPLIT_BWD_TASK_ID,
  REDUCE_INIT_TASK_ID,
  REDUCE_FWD_TASK_ID,
  REDUCE_BWD_TASK_ID,
  RESHAPE_INIT_TASK_ID,
  RESHAPE_FWD_TASK_ID,
  RESHAPE_BWD_TASK_ID,
  REVERSE_INIT_TASK_ID,
  REVERSE_FWD_TASK_ID,
  REVERSE_BWD_TASK_ID,
  TOPK_INIT_TASK_ID,
  TOPK_FWD_TASK_ID,
  TOPK_BWD_TASK_ID,
  TRANSPOSE_INIT_TASK_ID,
  TRANSPOSE_FWD_TASK_ID,
  TRANSPOSE_BWD_TASK_ID,
  ATTENTION_INIT_TASK_ID,
  ATTENTION_FWD_TASK_ID,
  ATTENTION_BWD_TASK_ID,
  MSELOSS_BWD_TASK_ID,
  FUSEDOP_INIT_TASK_ID,
  FUSEDOP_FWD_TASK_ID,
  FUSEDOP_BWD_TASK_ID,
  NOOP_INIT_TASK_ID,
  // Metrics tasks
  METRICS_COMP_TASK_ID,
  UPDATE_METRICS_TASK_ID,
  // Parameter server prefetch task
  PS_PREFETCH_TASK_ID,
  // Loss
  LOSS_BWD_TASK_ID,
  // Optimizer with PS
  SGD_UPD_PS_TASK_ID,
  ADAM_UPD_PS_TASK_ID,
  // Optimizer with NCCL
  SGD_UPD_NCCL_TASK_ID,
  ADAM_UPD_NCCL_TASK_ID,
  // Initializer
  GLOROT_INIT_TASK_ID,
  ZERO_INIT_TASK_ID,
  CONSTANT_INIT_TASK_ID,
  UNIFORM_INIT_TASK_ID,
  NORMAL_INIT_TASK_ID,
  // NCCL tasks
  NCCL_GETUNIQUEID_TASK_ID,
  NCCL_INIT_COMMS_TASK_ID,
  // Search
  STRATEGY_SEARCH_TASK_ID,
  // Graph
  GRAPH_OPTIMIZE_TASK_ID,
  // Python data loader
  PY_DL_FLOAT_LOAD_ENTIRE_CPU_TASK_ID,
  PY_DL_INT32_LOAD_ENTIRE_CPU_TASK_ID,
  PY_DL_INT64_LOAD_ENTIRE_CPU_TASK_ID,
  PY_DL_FLOAT_INDEX_LOAD_ENTIRE_CPU_TASK_ID,
  PY_DL_INT32_INDEX_LOAD_ENTIRE_CPU_TASK_ID,
  PY_DL_INT64_INDEX_LOAD_ENTIRE_CPU_TASK_ID,
  PY_DL_FLOAT_LOAD_BATCH_GPU_TASK_ID,
  PY_DL_INT32_LOAD_BATCH_GPU_TASK_ID,
  PY_DL_INT64_LOAD_BATCH_GPU_TASK_ID,
  // Parallel Ops
  REPARTITION_INIT_TASK_ID,
  REPARTITION_FWD_TASK_ID,
  REPARTITION_BWD_TASK_ID,
  COMBINE_INIT_TASK_ID,
  COMBINE_FWD_TASK_ID,
  COMBINE_BWD_TASK_ID,
  REPLICATE_INIT_TASK_ID,
  REPLICATE_FWD_TASK_ID,
  REPLICATE_BWD_TASK_ID,
  REDUCTION_INIT_TASK_ID,
  REDUCTION_FWD_TASK_ID,
  REDUCTION_BWD_TASK_ID,
  PIPELINE_INIT_TASK_ID,
  PIPELINE_FWD_TASK_ID,
  PIPELINE_BWD_TASK_ID,
  FUSED_PARALLELOP_INIT_TASK_ID,
  FUSED_PARALLELOP_FWD_TASK_ID,
  FUSED_PARALLELOP_BWD_TASK_ID,
  // Custom tasks
  CUSTOM_GPU_TASK_ID_FIRST,
  CUSTOM_GPU_TASK_ID_1,
  CUSTOM_GPU_TASK_ID_2,
  CUSTOM_GPU_TASK_ID_3,
  CUSTOM_GPU_TASK_ID_4,
  CUSTOM_GPU_TASK_ID_5,
  CUSTOM_GPU_TASK_ID_6,
  CUSTOM_GPU_TASK_ID_7,
  CUSTOM_GPU_TASK_ID_8,
  CUSTOM_GPU_TASK_ID_LAST,
  CUSTOM_CPU_TASK_ID_FIRST,
  CUSTOM_CPU_TASK_ID_1,
  CUSTOM_CPU_TASK_ID_2,
  CUSTOM_CPU_TASK_ID_3,
  CUSTOM_CPU_TASK_ID_4,
  CUSTOM_CPU_TASK_ID_5,
  CUSTOM_CPU_TASK_ID_6,
  CUSTOM_CPU_TASK_ID_7,
  CUSTOM_CPU_TASK_ID_LAST,
  // Make sure PYTHON_TOP_LEVEL_TASK_ID is
  // consistent with python/main.cc
  PYTHON_TOP_LEVEL_TASK_ID = 11111,
};

enum ShardingID {
  DataParallelShardingID = 135,
};

// namespace Legion {
//   class Serializer;
// }

namespace PCG {
class SearchHelper;
class GraphSearchHelper;
class Graph;
}; // namespace PCG

class FFModel;
class ParallelOp;

void solve_parallel_dim_mappings(
    std::vector<ParallelDimMappingRecord> const &mapping,
    std::vector<ParallelDim const *> const &inputs,
    std::vector<ParallelDim *> const &weights,
    std::vector<ParallelDim *> const &outputs);
std::unordered_map<int, int> output_to_input_mapping(
    std::vector<ParallelDimMappingRecord> const &mapping);
std::unordered_map<int, int> input_to_output_mapping(
    std::vector<ParallelDimMappingRecord> const &mapping);

class NoOp;

ParallelConfig get_basic_data_parallel_config(int num_parts, int dims);

class Aggregate;
class AggregateSpec;
class BatchMatmul;
class Cast;
class Concat;
class Conv2D;
class Dropout;
class ElementBinary;
class ElementUnary;
class Embedding;
class Flat;
<<<<<<< HEAD
class Gather;
=======
class Group_by;
>>>>>>> 0b03bf0c
class LayerNorm;
class Linear;
class MultiHeadAttention;
class Pool2D;
class Reduce;
class Reshape;
class Softmax;
class Split;
class TopK;
class Transpose;
class Combine;
class Repartition;
class Reduction;
class Replicate;
class FusedParallelOp;
class ParallelOpInfo;

// TODO: Move to an appropriate place
/*
  This is used to create a type that recursively replaces value type
  ParallelTensor by ParallelTensorShape in T. E.g., ToShape<std::tuple<int,
  ParallelTensor>>::type gives std::tuple<int, ParallelTensorShape>
*/
template <typename T>
struct ToShape {
  using type = T;
};

template <>
struct ToShape<ParallelTensor> {
  using type = ParallelTensorShape;
};

template <typename... Args, template <typename...> class Container>
struct ToShape<Container<Args...>> {
  using type = Container<typename ToShape<Args>::type...>;
};

// TODO: Move to an appropriate place
template <typename Input>
typename ToShape<Input>::type get_input_shape(Input const &input) = delete;

template <>
std::tuple<> get_input_shape(std::tuple<> const &);

template <>
std::tuple<ParallelTensorShape, ParallelTensorShape, ParallelTensorShape>
    get_input_shape(
        std::tuple<ParallelTensor, ParallelTensor, ParallelTensor> const &);

template <>
ParallelTensorShape get_input_shape(ParallelTensor const &input);

template <>
std::pair<ParallelTensorShape, ParallelTensorShape>
    get_input_shape(std::pair<ParallelTensor, ParallelTensor> const &inputs);

template <>
std::vector<ParallelTensorShape>
    get_input_shape(std::vector<ParallelTensor> const &inputs);

class FFModel {
public:
  FFModel(FFConfig &config);

  static constexpr float PROPAGATION_CHANCE = 0.25;
  static constexpr float CONTINUE_PROPAGATION_CHANCE = 0.75;
  static constexpr float PROPAGATION_SIZE_WEIGHT = 1.0;

  // C++ APIs for constructing models
  // Add an exp layer
  Tensor exp(const Tensor x, char const *name = NULL);
  // Add an add layer
  Tensor add(const Tensor x,
             const Tensor y,
             bool inplace_a = false,
             char const *name = NULL);
  // Add a subtract layer
  Tensor subtract(const Tensor x,
                  const Tensor y,
                  bool inplace_a = false,
                  char const *name = NULL);
  // Add a multiply layer
  Tensor multiply(const Tensor x,
                  const Tensor y,
                  bool inplace_a = false,
                  char const *name = NULL);
  // Add a divide layer
  Tensor divide(const Tensor x,
                const Tensor y,
                bool inplace_a = false,
                char const *name = NULL);
  // Add a rsqrt layer
  Tensor rsqrt(const Tensor x, bool inplace = true, char const *name = NULL);
  // Add a pow layer
  Tensor pow(const Tensor x,
             float const exponent,
             bool inplace = true,
             char const *name = NULL);
  // Add a scalar multiply layer
  Tensor scalar_multiply(const Tensor x,
                         float const scalar,
                         bool inplace = true,
                         char const *name = NULL);
  Tensor scalar_add(const Tensor x,
                    float const scalar,
                    bool inplace = true,
                    char const *name = NULL);
  Tensor scalar_sub(const Tensor x,
                    float const scalar,
                    bool inplace = true,
                    char const *name = NULL);
  Tensor scalar_truediv(const Tensor x,
                        float const scalar,
                        bool inplace = true,
                        char const *name = NULL);
  // Add a sin layer
  Tensor sin(const Tensor x, char const *name = NULL);
  // Add a cos layer
  Tensor cos(const Tensor x, char const *name = NULL);
  // Add an activation layer
  Tensor relu(const Tensor x, bool inplace = true, char const *name = NULL);
  Tensor identity(const Tensor x, char const *name = NULL);
  Tensor gelu(const Tensor x, char const *name = NULL);
  Tensor sigmoid(const Tensor x, char const *name = NULL);
  Tensor tanh(const Tensor x, char const *name = NULL);
  Tensor elu(const Tensor x, bool inplace = true, char const *name = NULL);
  // Add a 2D convolutional layer
  Tensor conv2d(const Tensor input,
                int outChannels,
                int kernelH,
                int kernelW,
                int strideH,
                int strideW,
                int paddingH,
                int paddingW,
                ActiMode activation = AC_MODE_NONE,
                int groups = 1,
                bool use_bias = true,
                Layer const *shared_op = NULL,
                Initializer *krenel_initializer = NULL,
                Initializer *bias_initializer = NULL,
                char const *name = NULL);
  // Add a dropout layer
  Tensor dropout(const Tensor input,
                 float rate,
                 unsigned long long seed = 0,
                 char const *name = NULL);
  // Add an embedding layer
  Tensor embedding(const Tensor input,
                   int num_entires,
                   int outDim,
                   AggrMode aggr,
                   DataType dtype = DT_FLOAT,
                   Layer const *shared_op = NULL,
                   Initializer *kernel_initializer = NULL,
                   char const *name = NULL);
  // Add a gather layer
  Tensor gather(const Tensor input,
                const Tensor index,
                int dim,
                char const *name = NULL);
  // Add a group_by layer
  void group_by(const Tensor data,
                const Tensor assign,
                Tensor *outputs,
                int n,
                float alpha,
                char const *name = NULL);
  // Add a cache layer
  Tensor cache(Tensor const &input,
               int num_batches,
               std::function<float(float *, void const *, void const *, int)>
                   score_f = {},
               char const *name = NULL);
  // Add aggregate layer
  Tensor aggregate(Tensor const *inputs,
                   int n,
                   float lambda_bal,
                   char const *name = NULL);
  // Add aggregate_spec layer
  Tensor aggregate_spec(Tensor const *inputs,
                        int n,
                        float lambda_bal,
                        char const *name = NULL);
  // Add a 2D pooling layer
  Tensor pool2d(const Tensor input,
                int kernelH,
                int kernelW,
                int strideH,
                int strideW,
                int paddingH,
                int paddingW,
                PoolType type = POOL_MAX,
                ActiMode activation = AC_MODE_NONE,
                char const *name = NULL);
  // Add a batch_norm layer
  Tensor layer_norm(const Tensor input,
                    std::vector<int> const &axes,
                    bool elementwise_affine,
                    float eps,
                    char const *name = NULL);
  // Add a batch_norm layer
  Tensor
      batch_norm(const Tensor input, bool relu = true, char const *name = NULL);
  // Add a batch_matmul layer
  Tensor batch_matmul(const Tensor A,
                      const Tensor B,
                      int a_seq_length_dim = -1,
                      int b_seq_length_dim = -1,
                      char const *name = nullptr);
  // Add a dense layer
  Tensor dense(const Tensor input,
               int outDim,
               ActiMode activation = AC_MODE_NONE,
               bool use_bias = true,
               DataType data_type = DT_FLOAT,
               Layer const *shared_op = NULL,
               Initializer *kernel_initializer = NULL,
               Initializer *bias_initializer = NULL,
               char const *name = NULL);
  // Add a cast layer
  Tensor cast(const Tensor input, DataType dtype, char const *name = nullptr);
  // Add a concat layer
  Tensor
      concat(int n, Tensor const *tensors, int axis, char const *name = NULL);
  // Add a mean layer
  Tensor mean(const Tensor input,
              std::vector<int> const &dims,
              bool keepdims,
              char const *name);
  // Add a moe layer (wrapping topk, group_by and aggregate operators)
  Tensor moe(const Tensor input,
             int num_exp,
             int num_select,
             int expert_hidden_size,
             float alpha,
             float lambda);
  // Add a split layer
  void split(const Tensor input,
             Tensor *outputs,
             std::vector<int> const &split,
             int axis,
             char const *name = NULL);
  // Add a flat layer
  Tensor flat(const Tensor input, char const *name = NULL);
  // Add a softmax layer
  Tensor softmax(const Tensor input, int dim = -1, char const *name = NULL);
  // Create input tensors and constants
  Tensor transpose(const Tensor input,
                   std::vector<int> const &perm,
                   char const *name = NULL);
  Tensor reduce_sum(const Tensor input,
                    std::vector<int> const &axes,
                    bool keepdims = false,
                    char const *name = nullptr);
  Tensor reshape(const Tensor input,
                 std::vector<int> const &shape,
                 char const *name = NULL);
  Tensor reverse(const Tensor input, int axis, char const *name = NULL);
  void top_k(const Tensor input,
             Tensor *outputs,
             int k,
             bool sorted,
             char const *name = NULL);
  Tensor multihead_attention(const Tensor query,
                             const Tensor key,
                             const Tensor value,
                             int embed_dim,
                             int num_heads,
                             int kdim = 0,
                             int vdim = 0,
                             float dropout = 0.0f,
                             bool bias = true,
                             bool add_bias_kv = false,
                             bool add_zero_attn = false,
                             Initializer *kernel_initializer = NULL,
                             char const *name = NULL);
  Tensor create_tensor_legion_ordering(int num_dim,
                                       int const dims[],
                                       DataType data_type,
                                       Layer const *owner_op = NULL,
                                       int owner_idx = 0,
                                       bool create_grad = true);
  ParallelTensor
      create_parallel_tensor_legion_ordering(int num_dim,
                                             const ParallelDim dims[],
                                             DataType data_type,
                                             Op const *owner_op = NULL,
                                             int owner_idx = 0,
                                             bool create_grad = true,
                                             size_t input_tensor_guid = 0);
  Tensor create_tensor(int num_dim,
                       int const dims[],
                       DataType data_type,
                       Layer const *owner_op = NULL,
                       int owner_idx = 0,
                       bool create_grad = true);
  ParallelTensor create_parallel_tensor(int num_dim,
                                        const ParallelDim dims[],
                                        DataType data_type,
                                        Op const *owner_op = NULL,
                                        int owner_idx = 0,
                                        bool create_grad = true,
                                        size_t input_tensor_guid = 0);
  template <int NDIM>
  Tensor create_tensor(int const dims[],
                       DataType data_type,
                       Layer const *owner_op = NULL,
                       int owner_idx = 0,
                       bool create_grad = true);
  template <int NDIM>
  ParallelTensor create_parallel_tensor(const ParallelDim dims[],
                                        DataType data_type,
                                        Op const *owner_op = NULL,
                                        int owner_idx = 0,
                                        bool create_grad = true,
                                        size_t input_tensor_guid = 0);
  Parameter
      create_weight(int numdim,
                    int const dims[],
                    DataType data_type,
                    Layer const *owner_op = NULL,
                    bool create_grad = true,
                    Initializer *initializer = NULL,
                    ParameterSyncType sync_type = ParameterSyncType::NONE);
  Parameter create_weight_legion_ordering(
      int numdim,
      int const dims[],
      DataType data_type,
      Layer const *owner_op = NULL,
      bool create_grad = true,
      Initializer *initializer = NULL,
      ParameterSyncType sync_type = ParameterSyncType::NONE);
  template <int NDIM>
  ParallelParameter create_parallel_weight(
      const ParallelDim dims[],
      DataType data_type,
      Op const *owner_op = NULL,
      bool create_grad = true,
      Initializer *initializer = NULL,
      ParameterSyncType sync_type = ParameterSyncType::NONE);
  ParallelParameter create_parallel_weight(
      int numdim,
      const ParallelDim dims[],
      DataType data_type,
      Op const *owner_op = NULL,
      bool create_grad = true,
      Initializer *initializer = NULL,
      ParameterSyncType sync_type = ParameterSyncType::NONE);
  ParallelParameter create_parallel_weight_legion_ordering(
      int numdim,
      const ParallelDim dims[],
      DataType data_type,
      Op const *owner_op = NULL,
      bool create_grad = true,
      Initializer *initializer = NULL,
      ParameterSyncType sync_type = ParameterSyncType::NONE);

  void map_tensor(ParallelTensor tensor, Op const *parallel_op);
  void map_weight(ParallelTensor tensor, Op const *parallel_op);
  bool get_parallel_tensor_from_tensor(const Tensor tensor,
                                       ParallelTensor &parallel_tensor) const;

  template <int NDIM>
  Tensor create_constant(int const dims[], float value, DataType date_type);
  // ========================================
  // Graph APIs
  // ========================================
  float graph_cost(const PCG::Graph *graph,
                   const PCG::Node &sink_node,
                   MachineView const &sink_view,
                   const PCG::Node &source_node,
                   MachineView const &source_view,
                   MachineResource const &resources,
                   bool include_sink_compute_time,
                   bool constructing_optimal_view = false);
  void construct_optimal_view(
      const PCG::Graph *graph,
      const PCG::Node &sink_node,
      MachineView const &sink_view,
      const PCG::Node &source_node,
      MachineView const &source_view,
      MachineResource const &resources,
      bool include_sink_compute_time,
      float optimal_cost,
      std::unordered_map<PCG::Node, MachineView> &optimal_views);
  void deserialize_graph_optimal_view(
      Legion::Deserializer &dez,
      PCG::Graph *graph,
      std::unordered_map<PCG::Node, MachineView> &optimal_views);
  bool convert_graph_to_operators(
      const PCG::Graph *graph,
      std::unordered_map<PCG::Node, MachineView> const &optimal_views);
  static void register_all_machine_views(int num_nodes,
                                         int gpus_per_node,
                                         int cpus_per_node,
                                         std::vector<MachineView> &valid_views);
  // ========================================
  // Internal PCG::Node creation APIs
  // ========================================
  template <typename T>
  PCG::Node get_or_create_node(const typename T::Input &input,
                               typename T::Params const &params) {
    using Params = typename T::Params;

    auto input_shapes = get_input_shape<typename T::Input>(input);

    if (!params.is_valid(input_shapes)) {
      return PCG::Node::INVALID_NODE;
    }

    T *op = nullptr;

    std::pair<typename ToShape<typename T::Input>::type, Params> key{
        input_shapes, params};
    auto &cache = get<std::unordered_map<
        std::pair<typename ToShape<typename T::Input>::type, Params>,
        T *>>(this->cached_ops);
    auto const &it = cache.find(key);
    if (it != cache.end()) {
      op = it->second;
    } else {
      op = new T(*this, params, input);
      cache[key] = op;
    }

    assert(op->get_params() == params);
    return this->new_node(op);
  }

  PCG::Node get_or_create_noop_node(const ParallelTensor input);
  PCG::Node get_or_create_input_node(ParallelTensorShape const &);
  PCG::Node get_or_create_fused_parallel_node(
      const ParallelTensor input,
      std::vector<ParallelOpInfo> const &parallel_ops);
  PCG::Node get_or_create_parallel_op_node(const ParallelTensor input,
                                           ParallelOpInfo const &);
  // ========================================
  // Internal APIs that should not be invoked from applications
  // ========================================
  void create_disjoint_partition(int num_dims,
                                 const ParallelDim dims[],
                                 Legion::IndexSpace const &part_is,
                                 Legion::LogicalRegion const &region,
                                 Legion::LogicalPartition &part);
  template <int NDIM, int TDIM>
  void create_disjoint_partition_with_dim2(
      const ParallelDim dims[],
      Legion::IndexSpaceT<TDIM> const &part_is,
      Legion::LogicalRegion const &region,
      Legion::LogicalPartition &part);
  void create_aliased_partition(int num_dims,
                                const ParallelDim dims[],
                                int aliased_dim,
                                Legion::IndexSpace const &part_is,
                                Legion::LogicalRegion const &region,
                                Legion::LogicalPartition &part);
  template <int NDIM, int TDIM>
  void create_aliased_partition_with_dim2(
      const ParallelDim dims[],
      int aliased_dim,
      Legion::IndexSpaceT<TDIM> const &part_is,
      Legion::LogicalRegion const &region,
      Legion::LogicalPartition &part);

  template <int NDIM>
  void create_disjoint_partition(const ParallelTensor tensor,
                                 Legion::IndexSpaceT<NDIM> const &part_is,
                                 Legion::LogicalPartition &part_fwd,
                                 Legion::LogicalPartition &part_bwd);

  template <int NDIM, int TDIM>
  void create_data_parallel_partition_with_diff_dims(
      const ParallelTensor tensor,
      Legion::IndexSpaceT<TDIM> const &task_is,
      Legion::LogicalPartition &part_fwd,
      Legion::LogicalPartition &part_bwd);
  template <int NDIM>
  void map_conv_weight(ParallelTensor p, Op const *parallel_op);
  template <int NDIM, int TDIM>
  void map_linear_weight(ParallelTensor p, Op const *parallel_op);
  template <int NDIM, int TDIM>
  ParallelTensor create_linear_replica(int const *dims,
                                       Legion::IndexSpaceT<TDIM> const &part_is,
                                       DataType data_type);
  static PerfMetrics
      update_metrics_task(Legion::Task const *task,
                          std::vector<Legion::PhysicalRegion> const &regions,
                          Legion::Context ctx,
                          Legion::Runtime *runtime);
  void reset_metrics();
  void init_operators();
  void prefetch();
  void forward(int seq_length = -1);
  void compute_metrics();
  void get_metrics();
  void backward(int seq_length = -1);
  void update();
  bool apply_fusion(std::vector<Op *> const &operators,
                    std::vector<Op *> &new_operators);
  Op *get_final_operator() const;
  void compile(LossType loss_type,
               std::vector<MetricsType> const &metrics,
               CompMode comp_mode = COMP_MODE_TRAINING);
  void compile(Optimizer *optimizer,
               LossType loss_type,
               std::vector<MetricsType> const &metrics,
               CompMode comp_mode = COMP_MODE_TRAINING);
  void graph_optimize(size_t budget,
                      bool only_data_parallel,
                      std::unique_ptr<PCG::Graph> &best_graph,
                      std::unordered_map<PCG::Node, MachineView> &optimal_view);
  void mcmc_optimize(std::map<Op const *, ParallelConfig> &best,
                     size_t budget,
                     float alpha,
                     CompMode comp_mode,
                     bool use_propagation) const;
#ifdef FF_USE_NCCL
  ncclComm_t *find_nccl_comms(MachineView const &view) const;
#endif
#ifdef FF_USE_PROPAGATE
  void propagate(std::map<Op *, ParallelConfig> const &current,
                 std::map<Op *, ParallelConfig> &next) const;
#endif
  void rewrite(std::map<Op const *, ParallelConfig> const &current,
               std::map<Op const *, ParallelConfig> &next,
               bool use_propagation) const;
  void recompile_on_condition(RecompileState &r);
  void zero_gradients();
  void print_layers(int id);

  std::unordered_map<Op *, std::vector<std::pair<Op *, int>>>
      get_bwd_edge_map() const;

  // Internal funcitons
  Legion::IndexSpace get_or_create_task_is(ParallelConfig const &pc);
  Legion::IndexSpace get_or_create_task_is(MachineView const &view);
  Legion::IndexSpace get_or_create_task_is(Legion::Domain const &domain);
  Legion::IndexSpace get_or_create_task_is(const ParallelTensor);
  Legion::IndexSpace get_task_is(Legion::Domain const &domain) const;
  Legion::IndexSpace get_task_is(ParallelConfig const &pc) const;
  Legion::IndexSpace get_task_is(MachineView const &view) const;
  void create_operators_from_layers();
  Op *create_operator_from_layer(Layer *layer,
                                 std::vector<ParallelTensor> const &inputs);
  // APIs for setting iteration configs
public:
  void set_iteration_config_sequence_length(int seq_length);

public:
  size_t op_global_guid, layer_global_guid;
  size_t tensor_global_guid, parallel_tensor_global_guid, node_global_guid;
  FFConfig config;
  FFIterationConfig iter_config;
  Optimizer *optimizer;
  PCG::SearchHelper *search;
  PCG::GraphSearchHelper *graph_search;
  Loss *loss_op;
  Metrics *metrics_op;
  Simulator *simulator;
  int metrics_input;
  ParallelTensor parallel_label_tensor;
  Tensor label_tensor;

  std::vector<Layer *> layers;
  std::vector<Op *> operators;
  std::vector<ParallelTensor> parameters;
  FFHandler handlers[MAX_NUM_WORKERS];
  Legion::Future current_metrics;
  // Cached operators: key: operator hash, value: operator pointer
  std::tuple<
      std::unordered_map<
          std::pair<std::vector<ParallelTensorShape>, AggregateParams>,
          Aggregate *>,
      std::unordered_map<std::pair<ParallelTensorShape, AggregateSpecParams>,
                         AggregateSpec *>,
      std::unordered_map<
          std::pair<std::pair<ParallelTensorShape, ParallelTensorShape>,
                    BatchMatmulParams>,
          BatchMatmul *>,
      std::unordered_map<std::pair<ParallelTensorShape, CastParams>, Cast *>,
      std::unordered_map<
          std::pair<std::vector<ParallelTensorShape>, ConcatParams>,
          Concat *>,
      std::unordered_map<std::pair<ParallelTensorShape, Conv2DParams>,
                         Conv2D *>,
      std::unordered_map<std::pair<ParallelTensorShape, DropoutParams>,
                         Dropout *>,
      std::unordered_map<
          std::pair<std::pair<ParallelTensorShape, ParallelTensorShape>,
                    ElementBinaryParams>,
          ElementBinary *>,
      std::unordered_map<std::pair<ParallelTensorShape, ElementUnaryParams>,
                         ElementUnary *>,
      std::unordered_map<std::pair<ParallelTensorShape, EmbeddingParams>,
                         Embedding *>,
      std::unordered_map<std::pair<ParallelTensorShape, FlatParams>, Flat *>,
<<<<<<< HEAD
      std::unordered_map<
          std::pair<std::pair<ParallelTensorShape, ParallelTensorShape>,
                    GatherParams>,
          Gather *>,
=======

      std::unordered_map<
          std::pair<std::pair<ParallelTensorShape, ParallelTensorShape>,
                    Group_byParams>,
          Group_by *>,
>>>>>>> 0b03bf0c
      std::unordered_map<std::pair<ParallelTensorShape, LayerNormParams>,
                         LayerNorm *>,
      std::unordered_map<std::pair<ParallelTensorShape, LinearParams>,
                         Linear *>,
      std::unordered_map<std::pair<ParallelTensorShape, Pool2DParams>,
                         Pool2D *>,
      std::unordered_map<std::pair<std::tuple<ParallelTensorShape,
                                              ParallelTensorShape,
                                              ParallelTensorShape>,
                                   MultiHeadAttentionParams>,
                         MultiHeadAttention *>,
      std::unordered_map<std::pair<ParallelTensorShape, ReduceParams>,
                         Reduce *>,
      std::unordered_map<std::pair<ParallelTensorShape, ReshapeParams>,
                         Reshape *>,
      std::unordered_map<std::pair<ParallelTensorShape, SplitParams>, Split *>,
      std::unordered_map<std::pair<ParallelTensorShape, SoftmaxParams>,
                         Softmax *>,
      std::unordered_map<std::pair<ParallelTensorShape, TopKParams>, TopK *>,
      std::unordered_map<std::pair<ParallelTensorShape, TransposeParams>,
                         Transpose *>,
      std::unordered_map<std::pair<ParallelTensorShape, RepartitionParams>,
                         Repartition *>,
      std::unordered_map<std::pair<ParallelTensorShape, ReplicateParams>,
                         Replicate *>,
      std::unordered_map<std::pair<ParallelTensorShape, ReductionParams>,
                         Reduction *>,
      std::unordered_map<std::pair<ParallelTensorShape, CombineParams>,
                         Combine *>,
      std::unordered_map<std::pair<ParallelTensorShape, FusedParallelOpParams>,
                         FusedParallelOp *>>
      cached_ops;
  std::unordered_map<size_t, NoOp *> cached_noop_ops;
  std::unordered_map<size_t, NoOp *> cached_input_ops;
  std::vector<MachineView> all_valid_views;
#ifdef FF_USE_NCCL
  std::unordered_map<size_t, ncclComm_t *> view_hash_to_nccl_comms;
#endif
private:
  bool debug;
  std::map<MachineView, Legion::IndexSpace, MachineViewDimCompare> all_task_is;

  template <int NDIM>
  void map_tensor_with_dim(ParallelTensor tensor, Op const *parallel_op);
  template <int NDIM, int TDIM>
  void map_tensor_with_dim2(ParallelTensor tensor, Op const *parallel_op);
  template <int NDIM>
  void map_weight_with_dim(ParallelTensor weight, Op const *parallel_op);

  Tensor binary(OperatorType op,
                Tensor const x,
                Tensor const y,
                bool inplace_a = false,
                char const *name = NULL);
  ElementBinary *binary(OperatorType op, char const *name = NULL);
  Tensor unary(OperatorType op,
               Tensor const x,
               bool inplace = true,
               char const *name = NULL,
               float scalar = 0.0);
  ElementUnary *
      unary(OperatorType op, char const *name = NULL, float scalar = 0.0);
  PCG::Node new_node(Op *);
};

class UtilityTasks {
public:
  static FFHandler
      init_cuda_task(Legion::Task const *task,
                     std::vector<Legion::PhysicalRegion> const &regions,
                     Legion::Context ctx,
                     Legion::Runtime *runtime);
  static void dummy_task(Legion::Task const *task,
                         std::vector<Legion::PhysicalRegion> const &regions,
                         Legion::Context ctx,
                         Legion::Runtime *runtime);
  static void
      init_images_task(Legion::Task const *task,
                       std::vector<Legion::PhysicalRegion> const &regions,
                       Legion::Context ctx,
                       Legion::Runtime *runtime);
  static void
      init_labels_task(Legion::Task const *task,
                       std::vector<Legion::PhysicalRegion> const &regions,
                       Legion::Context ctx,
                       Legion::Runtime *runtime);
  static void
      load_images_task(Legion::Task const *task,
                       std::vector<Legion::PhysicalRegion> const &regions,
                       Legion::Context ctx,
                       Legion::Runtime *runtime);
  static void
      normalize_images_task(Legion::Task const *task,
                            std::vector<Legion::PhysicalRegion> const &regions,
                            Legion::Context ctx,
                            Legion::Runtime *runtime);
};

void top_level_task(Legion::Task const *task,
                    std::vector<Legion::PhysicalRegion> const &regions,
                    Legion::Context ctx,
                    Legion::Runtime *runtime);

void data_load_task(Legion::Task const *task,
                    std::vector<Legion::PhysicalRegion> const &regions,
                    Legion::Context ctx,
                    Legion::Runtime *runtime);

void register_flexflow_internal_tasks();

void register_custom_tasks();

}; // namespace FlexFlow

#endif //_FLEXFLOW_MODEL_H_<|MERGE_RESOLUTION|>--- conflicted
+++ resolved
@@ -259,11 +259,8 @@
 class ElementUnary;
 class Embedding;
 class Flat;
-<<<<<<< HEAD
 class Gather;
-=======
 class Group_by;
->>>>>>> 0b03bf0c
 class LayerNorm;
 class Linear;
 class MultiHeadAttention;
@@ -862,18 +859,14 @@
       std::unordered_map<std::pair<ParallelTensorShape, EmbeddingParams>,
                          Embedding *>,
       std::unordered_map<std::pair<ParallelTensorShape, FlatParams>, Flat *>,
-<<<<<<< HEAD
       std::unordered_map<
           std::pair<std::pair<ParallelTensorShape, ParallelTensorShape>,
                     GatherParams>,
           Gather *>,
-=======
-
       std::unordered_map<
           std::pair<std::pair<ParallelTensorShape, ParallelTensorShape>,
                     Group_byParams>,
           Group_by *>,
->>>>>>> 0b03bf0c
       std::unordered_map<std::pair<ParallelTensorShape, LayerNormParams>,
                          LayerNorm *>,
       std::unordered_map<std::pair<ParallelTensorShape, LinearParams>,
