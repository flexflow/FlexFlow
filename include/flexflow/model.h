/* Copyright 2021 Stanford, Facebook, LANL
 *
 * Licensed under the Apache License, Version 2.0 (the "License");
 * you may not use this file except in compliance with the License.
 * You may obtain a copy of the License at
 *
 *     http://www.apache.org/licenses/LICENSE-2.0
 *
 * Unless required by applicable law or agreed to in writing, software
 * distributed under the License is distributed on an "AS IS" BASIS,
 * WITHOUT WARRANTIES OR CONDITIONS OF ANY KIND, either express or implied.
 * See the License for the specific language governing permissions and
 * limitations under the License.
 */
#ifndef _FLEXFLOW_MODEL_H_
#define _FLEXFLOW_MODEL_H_
#include "accessor.h"
#include "config.h"
#include "device.h"
#include "flexflow/node.h"
#include "flexflow/operator_params.h"
#include "flexflow/utils/hash_utils.h"
#include "flexflow/utils/tuple.h"
#include "initializer.h"
#include "layer.h"
#include "legion.h"
#include "loss_functions.h"
#include "metrics_functions.h"
#include "optimizer.h"
#include "parallel_tensor.h"
#include "recompile.h"
#include "simulator.h"
#include "tensor.h"
#include "tl/optional.hpp"
#include <functional>
#include <unistd.h>
#include <utility>
#include "flexflow/ffconst_utils.h"

#include "ffconst.h"
#include "fftype.h"

namespace FlexFlow {

enum TaskIDs {
  TOP_LEVEL_TASK_ID,
  FF_INIT_TASK_ID,
  IMAGE_INIT_TASK_ID,
  LABEL_INIT_TASK_ID,
  LOAD_IMAGES_TASK_ID,
  NORMALIZE_IMAGES_TASK_ID,
  ELEMENTBINARY_INIT_TASK_ID,
  ELEMENTBINARY_FWD_TASK_ID,
  ELEMENTBINARY_BWD_TASK_ID,
  ELEMENTUNARY_INIT_TASK_ID,
  ELEMENTUNARY_FWD_TASK_ID,
  ELEMENTUNARY_BWD_TASK_ID,
  CONV2D_INIT_TASK_ID,
  CONV2D_INIT_PARA_TASK_ID,
  CONV2D_FWD_TASK_ID,
  CONV2D_BWD_TASK_ID,
  CONV2D_UPD_TASK_ID,
  DROPOUT_INIT_TASK_ID,
  DROPOUT_FWD_TASK_ID,
  DROPOUT_BWD_TASK_ID,
  EMBED_INIT_TASK_ID,
  EMBED_FWD_TASK_ID,
  EMBED_BWD_TASK_ID,
  GROUP_BY_INIT_TASK_ID,
  GROUP_BY_FWD_TASK_ID,
  GROUP_BY_BWD_TASK_ID,
  CACHE_INIT_TASK_ID,
  CACHE_FWD_TASK_ID,
  CACHE_UPDATE_TASK_ID,
  CAST_INIT_TASK_ID,
  CAST_FWD_TASK_ID,
  CAST_BWD_TASK_ID,
  AGGREGATE_INIT_TASK_ID,
  AGGREGATE_FWD_TASK_ID,
  AGGREGATE_BWD_TASK_ID,
  AGG_SPEC_INIT_TASK_ID,
  AGG_SPEC_FWD_TASK_ID,
  AGG_SPEC_BWD_TASK_ID,
  POOL2D_INIT_TASK_ID,
  POOL2D_FWD_TASK_ID,
  POOL2D_BWD_TASK_ID,
  BATCHNORM_INIT_TASK_ID,
  BATCHNORM_INIT_PARA_TASK_ID,
  BATCHNORM_FWD_TASK_ID,
  BATCHNORM_BWD_TASK_ID,
  BATCHMATMUL_INIT_TASK_ID,
  BATCHMATMUL_FWD_TASK_ID,
  BATCHMATMUL_BWD_TASK_ID,
  LAYERNORM_INIT_TASK_ID,
  LAYERNORM_FWD_TASK_ID,
  LAYERNORM_BWD_TASK_ID,
  LINEAR_INIT_TASK_ID,
  LINEAR_INIT_PARA_TASK_ID,
  LINEAR_FWD_TASK_ID,
  LINEAR_BWD_TASK_ID,
  LINEAR_BWD2_TASK_ID,
  LINEAR_UPD_TASK_ID,
  FLAT_INIT_TASK_ID,
  FLAT_FWD_TASK_ID,
  FLAT_BWD_TASK_ID,
  SOFTMAX_INIT_TASK_ID,
  SOFTMAX_FWD_TASK_ID,
  SOFTMAX_BWD_TASK_ID,
  CONCAT_INIT_TASK_ID,
  CONCAT_FWD_TASK_ID,
  CONCAT_BWD_TASK_ID,
  SPLIT_INIT_TASK_ID,
  SPLIT_FWD_TASK_ID,
  SPLIT_BWD_TASK_ID,
  RESHAPE_INIT_TASK_ID,
  RESHAPE_FWD_TASK_ID,
  RESHAPE_BWD_TASK_ID,
  REVERSE_INIT_TASK_ID,
  REVERSE_FWD_TASK_ID,
  REVERSE_BWD_TASK_ID,
  TOPK_INIT_TASK_ID,
  TOPK_FWD_TASK_ID,
  TOPK_BWD_TASK_ID,
  TRANSPOSE_INIT_TASK_ID,
  TRANSPOSE_FWD_TASK_ID,
  TRANSPOSE_BWD_TASK_ID,
  ATTENTION_INIT_TASK_ID,
  ATTENTION_FWD_TASK_ID,
  ATTENTION_BWD_TASK_ID,
  MSELOSS_BWD_TASK_ID,
  FUSEDOP_INIT_TASK_ID,
  FUSEDOP_FWD_TASK_ID,
  FUSEDOP_BWD_TASK_ID,
  NOOP_INIT_TASK_ID,
  // Metrics tasks
  METRICS_COMP_TASK_ID,
  UPDATE_METRICS_TASK_ID,
  // Parameter server prefetch task
  PS_PREFETCH_TASK_ID,
  // Loss
  LOSS_BWD_TASK_ID,
  // Optimizer with PS
  SGD_UPD_PS_TASK_ID,
  ADAM_UPD_PS_TASK_ID,
  // Optimizer with NCCL
  SGD_UPD_NCCL_TASK_ID,
  ADAM_UPD_NCCL_TASK_ID,
  // Initializer
  GLOROT_INIT_TASK_ID,
  ZERO_INIT_TASK_ID,
  CONSTANT_INIT_TASK_ID,
  UNIFORM_INIT_TASK_ID,
  NORMAL_INIT_TASK_ID,
  // NCCL tasks
  NCCL_GETUNIQUEID_TASK_ID,
  NCCL_INIT_COMMS_TASK_ID,
  // Search
  STRATEGY_SEARCH_TASK_ID,
  // Graph
  GRAPH_OPTIMIZE_TASK_ID,
  // Python data loader
  PY_DL_FLOAT_LOAD_ENTIRE_CPU_TASK_ID,
  PY_DL_INT32_LOAD_ENTIRE_CPU_TASK_ID,
  PY_DL_INT64_LOAD_ENTIRE_CPU_TASK_ID,
  PY_DL_FLOAT_INDEX_LOAD_ENTIRE_CPU_TASK_ID,
  PY_DL_INT32_INDEX_LOAD_ENTIRE_CPU_TASK_ID,
  PY_DL_INT64_INDEX_LOAD_ENTIRE_CPU_TASK_ID,
  PY_DL_FLOAT_LOAD_BATCH_GPU_TASK_ID,
  PY_DL_INT32_LOAD_BATCH_GPU_TASK_ID,
  PY_DL_INT64_LOAD_BATCH_GPU_TASK_ID,
  // Parallel Ops
  REPARTITION_INIT_TASK_ID,
  REPARTITION_FWD_TASK_ID,
  REPARTITION_BWD_TASK_ID,
  COMBINE_INIT_TASK_ID,
  COMBINE_FWD_TASK_ID,
  COMBINE_BWD_TASK_ID,
  REPLICATE_INIT_TASK_ID,
  REPLICATE_FWD_TASK_ID,
  REPLICATE_BWD_TASK_ID,
  REDUCTION_INIT_TASK_ID,
  REDUCTION_FWD_TASK_ID,
  REDUCTION_BWD_TASK_ID,
  PIPELINE_INIT_TASK_ID,
  PIPELINE_FWD_TASK_ID,
  PIPELINE_BWD_TASK_ID,
  FUSED_PARALLELOP_INIT_TASK_ID,
  FUSED_PARALLELOP_FWD_TASK_ID,
  FUSED_PARALLELOP_BWD_TASK_ID,
  // Custom tasks
  CUSTOM_GPU_TASK_ID_FIRST,
  CUSTOM_GPU_TASK_ID_1,
  CUSTOM_GPU_TASK_ID_2,
  CUSTOM_GPU_TASK_ID_3,
  CUSTOM_GPU_TASK_ID_4,
  CUSTOM_GPU_TASK_ID_5,
  CUSTOM_GPU_TASK_ID_6,
  CUSTOM_GPU_TASK_ID_7,
  CUSTOM_GPU_TASK_ID_8,
  CUSTOM_GPU_TASK_ID_LAST,
  CUSTOM_CPU_TASK_ID_FIRST,
  CUSTOM_CPU_TASK_ID_1,
  CUSTOM_CPU_TASK_ID_2,
  CUSTOM_CPU_TASK_ID_3,
  CUSTOM_CPU_TASK_ID_4,
  CUSTOM_CPU_TASK_ID_5,
  CUSTOM_CPU_TASK_ID_6,
  CUSTOM_CPU_TASK_ID_7,
  CUSTOM_CPU_TASK_ID_LAST,
  // Make sure PYTHON_TOP_LEVEL_TASK_ID is
  // consistent with python/main.cc
  PYTHON_TOP_LEVEL_TASK_ID = 11111,
};

enum ShardingID {
  DataParallelShardingID = 135,
};

// namespace Legion {
//   class Serializer;
// }

namespace PCG {
class SearchHelper;
class GraphSearchHelper;
class Graph;
}; // namespace PCG

class FFModel;
class ParallelOp;

void solve_parallel_dim_mappings(
    std::vector<ParallelDimMappingRecord> const &mapping,
    std::vector<ParallelDim const *> const &inputs,
    std::vector<ParallelDim *> const &weights,
    std::vector<ParallelDim *> const &outputs);
std::unordered_map<int, int> output_to_input_mapping(
    std::vector<ParallelDimMappingRecord> const &mapping);
std::unordered_map<int, int> input_to_output_mapping(
    std::vector<ParallelDimMappingRecord> const &mapping);

class NoOp;

ParallelConfig get_basic_data_parallel_config(int num_parts, int dims);

class BatchMatmul;
class Cast;
class Concat;
class Conv2D;
class Dropout;
class ElementBinary;
class ElementUnary;
class Embedding;
class Flat;
class LayerNorm;
class Linear;
class MultiHeadAttention;
class Pool2D;
class Reshape;
class Softmax;
class Split;
class Transpose;
class Combine;
class Repartition;
class Reduction;
class Replicate;
class FusedParallelOp;
class ParallelOpInfo;

<<<<<<< HEAD
=======
// TODO: Move to an appropriate place
/*
  This is used to create a type that recursively replaces value type
  ParallelTensor by ParallelTensorShape in T. E.g., ToShape<std::tuple<int,
  ParallelTensor>>::type gives std::tuple<int, ParallelTensorShape>
*/
template <typename T>
struct ToShape {
  using type = T;
};

template <>
struct ToShape<ParallelTensor> {
  using type = ParallelTensorShape;
};

template <typename... Args, template <typename...> class Container>
struct ToShape<Container<Args...>> {
  using type = Container<typename ToShape<Args>::type...>;
};

// TODO: Move to an appropriate place
template <typename Input>
typename ToShape<Input>::type get_input_shape(Input const &input) = delete;

template <>
std::tuple<> get_input_shape(std::tuple<> const &);

template <>
std::tuple<ParallelTensorShape, ParallelTensorShape, ParallelTensorShape>
    get_input_shape(
        std::tuple<ParallelTensor, ParallelTensor, ParallelTensor> const &);

template <>
ParallelTensorShape get_input_shape(ParallelTensor const &input);

template <>
std::pair<ParallelTensorShape, ParallelTensorShape>
    get_input_shape(std::pair<ParallelTensor, ParallelTensor> const &inputs);

template <>
std::vector<ParallelTensorShape>
    get_input_shape(std::vector<ParallelTensor> const &inputs);

>>>>>>> a1336983
class FFModel {
public:
  FFModel(FFConfig &config);

  static constexpr float PROPAGATION_CHANCE = 0.25;
  static constexpr float CONTINUE_PROPAGATION_CHANCE = 0.75;
  static constexpr float PROPAGATION_SIZE_WEIGHT = 1.0;

  // C++ APIs for constructing models
  // Add an exp layer
  Tensor exp(const Tensor x, char const *name = NULL);
  // Add an add layer
  Tensor add(const Tensor x,
             const Tensor y,
             bool inplace_a = false,
             char const *name = NULL);
  // Add a subtract layer
  Tensor subtract(const Tensor x,
                  const Tensor y,
                  bool inplace_a = false,
                  char const *name = NULL);
  // Add a multiply layer
  Tensor multiply(const Tensor x,
                  const Tensor y,
                  bool inplace_a = false,
                  char const *name = NULL);
  // Add a divide layer
  Tensor divide(const Tensor x,
                const Tensor y,
                bool inplace_a = false,
                char const *name = NULL);
  // Add a rsqrt layer
  Tensor rsqrt(const Tensor x, bool inplace = true, char const *name = NULL);
  // Add a pow layer
  Tensor pow(const Tensor x,
             float const exponent,
             bool inplace = true,
             char const *name = NULL);
  // Add a scalar multiply layer
  Tensor scalar_multiply(const Tensor x,
                         float const scalar,
                         bool inplace = true,
                         char const *name = NULL);
  Tensor scalar_add(const Tensor x,
                    float const scalar,
                    bool inplace = true,
                    char const *name = NULL);
  Tensor scalar_sub(const Tensor x,
                    float const scalar,
                    bool inplace = true,
                    char const *name = NULL);
  Tensor scalar_truediv(const Tensor x,
                        float const scalar,
                        bool inplace = true,
                        char const *name = NULL);
  // Add an activation layer
  Tensor relu(const Tensor x, bool inplace = true, char const *name = NULL);
  Tensor identity(const Tensor x, char const *name = NULL);
  Tensor gelu(const Tensor x, char const *name = NULL);
  Tensor sigmoid(const Tensor x, char const *name = NULL);
  Tensor tanh(const Tensor x, char const *name = NULL);
  Tensor elu(const Tensor x, bool inplace = true, char const *name = NULL);
  // Add a 2D convolutional layer
  Tensor conv2d(const Tensor input,
                int outChannels,
                int kernelH,
                int kernelW,
                int strideH,
                int strideW,
                int paddingH,
                int paddingW,
                ActiMode activation = AC_MODE_NONE,
                int groups = 1,
                bool use_bias = true,
                Layer const *shared_op = NULL,
                Initializer *krenel_initializer = NULL,
                Initializer *bias_initializer = NULL,
                char const *name = NULL);
  // Add a dropout layer
  Tensor dropout(const Tensor input,
                 float rate,
                 unsigned long long seed = 0,
                 char const *name = NULL);
  // Add an embedding layer
  Tensor embedding(const Tensor input,
                   int num_entires,
                   int outDim,
                   AggrMode aggr,
                   DataType dtype = DT_FLOAT,
                   Layer const *shared_op = NULL,
                   Initializer *kernel_initializer = NULL,
                   char const *name = NULL);
  // Add a group_by layer
  void group_by(const Tensor data,
                const Tensor assign,
                Tensor *outputs,
                int n,
                float alpha,
                char const *name = NULL);
  // Add a cache layer
  Tensor cache(Tensor const &input,
               int num_batches,
               std::function<float(float *, void const *, void const *, int)>
                   score_f = {},
               char const *name = NULL);
  // Add aggregate layer
  Tensor aggregate(Tensor const *inputs,
                   int n,
                   float lambda_bal,
                   char const *name = NULL);
  // Add aggregate_spec layer
  Tensor aggregate_spec(Tensor const *inputs,
                        int n,
                        float lambda_bal,
                        char const *name = NULL);
  // Add a 2D pooling layer
  Tensor pool2d(const Tensor input,
                int kernelH,
                int kernelW,
                int strideH,
                int strideW,
                int paddingH,
                int paddingW,
                PoolType type = POOL_MAX,
                ActiMode activation = AC_MODE_NONE,
                char const *name = NULL);
  // Add a batch_norm layer
  Tensor layer_norm(const Tensor input,
                    std::vector<int> const &axes,
                    bool elementwise_affine,
                    float eps,
                    char const *name = NULL);
  // Add a batch_norm layer
  Tensor
      batch_norm(const Tensor input, bool relu = true, char const *name = NULL);
  // Add a batch_matmul layer
  Tensor batch_matmul(const Tensor A,
                      const Tensor B,
                      int a_seq_length_dim = -1,
                      int b_seq_length_dim = -1,
                      char const *name = nullptr);
  // Add a dense layer
  Tensor dense(const Tensor input,
               int outDim,
               ActiMode activation = AC_MODE_NONE,
               bool use_bias = true,
               DataType data_type = DT_FLOAT,
               Layer const *shared_op = NULL,
               Initializer *kernel_initializer = NULL,
               Initializer *bias_initializer = NULL,
               char const *name = NULL);
  // Add a cast layer
  Tensor cast(const Tensor input, DataType dtype, char const *name = nullptr);
  // Add a concat layer
  Tensor
      concat(int n, Tensor const *tensors, int axis, char const *name = NULL);
  // Add a mean layer
  Tensor mean(const Tensor input,
              std::vector<int> const &dims,
              bool keepdims,
              char const *name);
  // Add a split layer
  void split(const Tensor input,
             Tensor *outputs,
             std::vector<int> const &split,
             int axis,
             char const *name = NULL);
  // Add a flat layer
  Tensor flat(const Tensor input, char const *name = NULL);
  // Add a softmax layer
  Tensor softmax(const Tensor input, int dim = -1, char const *name = NULL);
  // Create input tensors and constants
  Tensor transpose(const Tensor input,
                   std::vector<int> const &perm,
                   char const *name = NULL);
  Tensor reshape(const Tensor input,
                 std::vector<int> const &shape,
                 char const *name = NULL);
  Tensor reverse(const Tensor input, int axis, char const *name = NULL);
  void top_k(const Tensor input,
             Tensor *outputs,
             int k,
             bool sorted,
             char const *name = NULL);
  Tensor multihead_attention(const Tensor query,
                             const Tensor key,
                             const Tensor value,
                             int embed_dim,
                             int num_heads,
                             int kdim = 0,
                             int vdim = 0,
                             float dropout = 0.0f,
                             bool bias = true,
                             bool add_bias_kv = false,
                             bool add_zero_attn = false,
                             Initializer *kernel_initializer = NULL,
                             char const *name = NULL);
  Tensor create_tensor_legion_ordering(int num_dim,
                                       int const dims[],
                                       DataType data_type,
                                       Layer const *owner_op = NULL,
                                       int owner_idx = 0,
                                       bool create_grad = true);
  ParallelTensor
      create_parallel_tensor_legion_ordering(int num_dim,
                                             const ParallelDim dims[],
                                             DataType data_type,
                                             Op const *owner_op = NULL,
                                             int owner_idx = 0,
                                             bool create_grad = true,
                                             size_t input_tensor_guid = 0);
  Tensor create_tensor(int num_dim,
                       int const dims[],
                       DataType data_type,
                       Layer const *owner_op = NULL,
                       int owner_idx = 0,
                       bool create_grad = true);
  ParallelTensor create_parallel_tensor(int num_dim,
                                        const ParallelDim dims[],
                                        DataType data_type,
                                        Op const *owner_op = NULL,
                                        int owner_idx = 0,
                                        bool create_grad = true,
                                        size_t input_tensor_guid = 0);
  template <int NDIM>
  Tensor create_tensor(int const dims[],
                       DataType data_type,
                       Layer const *owner_op = NULL,
                       int owner_idx = 0,
                       bool create_grad = true);
  template <int NDIM>
  ParallelTensor create_parallel_tensor(const ParallelDim dims[],
                                        DataType data_type,
                                        Op const *owner_op = NULL,
                                        int owner_idx = 0,
                                        bool create_grad = true,
                                        size_t input_tensor_guid = 0);
  Parameter
      create_weight(int numdim,
                    int const dims[],
                    DataType data_type,
                    Layer const *owner_op = NULL,
                    bool create_grad = true,
                    Initializer *initializer = NULL,
                    ParameterSyncType sync_type = ParameterSyncType::NONE);
  Parameter create_weight_legion_ordering(
      int numdim,
      int const dims[],
      DataType data_type,
      Layer const *owner_op = NULL,
      bool create_grad = true,
      Initializer *initializer = NULL,
      ParameterSyncType sync_type = ParameterSyncType::NONE);
  template <int NDIM>
  ParallelParameter create_parallel_weight(
      const ParallelDim dims[],
      DataType data_type,
      Op const *owner_op = NULL,
      bool create_grad = true,
      Initializer *initializer = NULL,
      ParameterSyncType sync_type = ParameterSyncType::NONE);
  ParallelParameter create_parallel_weight(
      int numdim,
      const ParallelDim dims[],
      DataType data_type,
      Op const *owner_op = NULL,
      bool create_grad = true,
      Initializer *initializer = NULL,
      ParameterSyncType sync_type = ParameterSyncType::NONE);
  ParallelParameter create_parallel_weight_legion_ordering(
      int numdim,
      const ParallelDim dims[],
      DataType data_type,
      Op const *owner_op = NULL,
      bool create_grad = true,
      Initializer *initializer = NULL,
      ParameterSyncType sync_type = ParameterSyncType::NONE);

  void map_tensor(ParallelTensor tensor, Op const *parallel_op);
  void map_weight(ParallelTensor tensor, Op const *parallel_op);
  bool get_parallel_tensor_from_tensor(const Tensor tensor,
                                       ParallelTensor &parallel_tensor) const;

  template <int NDIM>
  Tensor create_constant(int const dims[], float value, DataType date_type);
  // ========================================
  // Parallel APIs
  // ========================================
  ParallelTensor repartition(const ParallelTensor input,
                             int partition_legion_dim,
                             int partition_degree,
                             char const *name = NULL);
  ParallelTensor combine(const ParallelTensor input,
                         int combine_legion_dim,
                         int combine_degree,
                         char const *name = NULL);
  ParallelTensor replicate(const ParallelTensor input,
                           int replicate_legion_dim,
                           int replicate_degree,
                           char const *name = NULL);
  ParallelTensor reduction(const ParallelTensor input,
                           int reduction_legion_dim,
                           int reduction_degree,
                           char const *name = NULL);
  // ========================================
  // Graph APIs
  // ========================================
  float graph_cost(const PCG::Graph *graph,
                   const PCG::Node &sink_node,
                   MachineView const &sink_view,
                   const PCG::Node &source_node,
                   MachineView const &source_view,
                   MachineResource const &resources,
                   bool include_sink_compute_time,
                   bool constructing_optimal_view = false);
  void construct_optimal_view(
      const PCG::Graph *graph,
      const PCG::Node &sink_node,
      MachineView const &sink_view,
      const PCG::Node &source_node,
      MachineView const &source_view,
      MachineResource const &resources,
      bool include_sink_compute_time,
      float optimal_cost,
      std::unordered_map<PCG::Node, MachineView> &optimal_views);
  void deserialize_graph_optimal_view(
      Legion::Deserializer &dez,
      PCG::Graph *graph,
      std::unordered_map<PCG::Node, MachineView> &optimal_views);
  bool convert_graph_to_operators(
      const PCG::Graph *graph,
      std::unordered_map<PCG::Node, MachineView> const &optimal_views);
  static void register_all_machine_views(int num_nodes,
                                         int gpus_per_node,
                                         int cpus_per_node,
                                         std::vector<MachineView> &valid_views);
  // ========================================
  // Internal PCG::Node creation APIs
  // ========================================
  template <typename T>
  PCG::Node get_or_create_node(std::vector<ParallelTensor> const &input,
                               typename T::Params const &params) {
    using Params = typename T::Params;

    std::vector<ParallelTensorShape> input_shapes;
    for (ParallelTensor const &t : input) {
      input_shapes.push_back(t->get_shape());
    }

    if (!params.is_valid(input_shapes)) {
      return PCG::Node::INVALID_NODE;
    }

    T *op = nullptr;

    std::pair<std::vector<ParallelTensorShape>, Params> key{input_shapes,
                                                            params};
    auto const &it = cached_ops.find(key);
    if (it != cached_ops.end()) {
      op = (T *)it->second;
    } else {
      op = new T(*this, params, input);
      cached_ops[key] = op;
    }

    if (!(op->get_params() == params)) {
        std::ostringstream oss;
        oss << "Param reconstruction invalid for operator type " << get_operator_type_name(op->op_type);
        throw std::runtime_error(oss.str());
    }
    return this->new_node(op);
  }

  PCG::Node get_or_create_parallel_op_node(const ParallelTensor input,
                                           ParallelOpInfo const &);
  // ========================================
  // Internal APIs that should not be invoked from applications
  // ========================================
  void create_disjoint_partition(int num_dims,
                                 const ParallelDim dims[],
                                 Legion::IndexSpace const &part_is,
                                 Legion::LogicalRegion const &region,
                                 Legion::LogicalPartition &part);
  template <int NDIM, int TDIM>
  void create_disjoint_partition_with_dim2(
      const ParallelDim dims[],
      Legion::IndexSpaceT<TDIM> const &part_is,
      Legion::LogicalRegion const &region,
      Legion::LogicalPartition &part);
  void create_aliased_partition(int num_dims,
                                const ParallelDim dims[],
                                int aliased_dim,
                                Legion::IndexSpace const &part_is,
                                Legion::LogicalRegion const &region,
                                Legion::LogicalPartition &part);
  template <int NDIM, int TDIM>
  void create_aliased_partition_with_dim2(
      const ParallelDim dims[],
      int aliased_dim,
      Legion::IndexSpaceT<TDIM> const &part_is,
      Legion::LogicalRegion const &region,
      Legion::LogicalPartition &part);

  template <int NDIM>
  void create_disjoint_partition(const ParallelTensor tensor,
                                 Legion::IndexSpaceT<NDIM> const &part_is,
                                 Legion::LogicalPartition &part_fwd,
                                 Legion::LogicalPartition &part_bwd);

  template <int NDIM, int TDIM>
  void create_data_parallel_partition_with_diff_dims(
      const ParallelTensor tensor,
      Legion::IndexSpaceT<TDIM> const &task_is,
      Legion::LogicalPartition &part_fwd,
      Legion::LogicalPartition &part_bwd);
  template <int NDIM>
  void map_conv_weight(ParallelTensor p, Op const *parallel_op);
  template <int NDIM, int TDIM>
  void map_linear_weight(ParallelTensor p, Op const *parallel_op);
  template <int NDIM, int TDIM>
  ParallelTensor create_linear_replica(int const *dims,
                                       Legion::IndexSpaceT<TDIM> const &part_is,
                                       DataType data_type);
  static PerfMetrics
      update_metrics_task(Legion::Task const *task,
                          std::vector<Legion::PhysicalRegion> const &regions,
                          Legion::Context ctx,
                          Legion::Runtime *runtime);
  void reset_metrics();
  void init_operators();
  void prefetch();
  void forward(int seq_length = -1);
  void compute_metrics();
  void get_metrics();
  void backward(int seq_length = -1);
  void update();
  bool apply_fusion(std::vector<Op *> const &operators,
                    std::vector<Op *> &new_operators);
  Op *get_final_operator() const;
  void compile(LossType loss_type,
               std::vector<MetricsType> const &metrics,
               CompMode comp_mode = COMP_MODE_TRAINING);
  void compile(Optimizer *optimizer,
               LossType loss_type,
               std::vector<MetricsType> const &metrics,
               CompMode comp_mode = COMP_MODE_TRAINING);
  void graph_optimize(size_t budget,
                      bool only_data_parallel,
                      std::unique_ptr<PCG::Graph> &best_graph,
                      std::unordered_map<PCG::Node, MachineView> &optimal_view);
  void mcmc_optimize(std::map<Op const *, ParallelConfig> &best,
                     size_t budget,
                     float alpha,
                     CompMode comp_mode,
                     bool use_propagation) const;
#ifdef FF_USE_NCCL
  ncclComm_t *find_nccl_comms(MachineView const &view) const;
#endif
#ifdef FF_USE_PROPAGATE
  void propagate(std::map<Op *, ParallelConfig> const &current,
                 std::map<Op *, ParallelConfig> &next) const;
#endif
  void rewrite(std::map<Op const *, ParallelConfig> const &current,
               std::map<Op const *, ParallelConfig> &next,
               bool use_propagation) const;
  void recompile_on_condition(RecompileState &r);
  void zero_gradients();
  void print_layers(int id);

  std::unordered_map<Op *, std::vector<std::pair<Op *, int>>>
      get_bwd_edge_map() const;

  // Internal funcitons
  Legion::IndexSpace get_or_create_task_is(ParallelConfig const &pc);
  Legion::IndexSpace get_or_create_task_is(MachineView const &view);
  Legion::IndexSpace get_or_create_task_is(Legion::Domain const &domain);
  Legion::IndexSpace get_or_create_task_is(const ParallelTensor);
  Legion::IndexSpace get_task_is(Legion::Domain const &domain) const;
  Legion::IndexSpace get_task_is(ParallelConfig const &pc) const;
  Legion::IndexSpace get_task_is(MachineView const &view) const;
  void create_operators_from_layers();
  Op *create_operator_from_layer(Layer *layer,
                                 std::vector<ParallelTensor> const &inputs);
  // APIs for setting iteration configs
public:
  void set_iteration_config_sequence_length(int seq_length);

public:
  size_t op_global_guid, layer_global_guid;
  size_t tensor_global_guid, node_global_guid;
  FFConfig config;
  FFIterationConfig iter_config;
  Optimizer *optimizer;
  PCG::SearchHelper *search;
  PCG::GraphSearchHelper *graph_search;
  Loss *loss_op;
  Metrics *metrics_op;
  Simulator *simulator;
  int metrics_input;
  ParallelTensor parallel_label_tensor;
  Tensor label_tensor;

  std::vector<Layer *> layers;
  std::vector<Op *> operators;
  std::vector<ParallelTensor> parameters;
  FFHandler handlers[MAX_NUM_WORKERS];
  Legion::Future current_metrics;
  // Cached operators: key: operator hash, value: operator pointer
  std::unordered_map<
      std::pair<std::vector<ParallelTensorShape>, OperatorParameters>,
      Op *>
      cached_ops;
  std::unordered_map<size_t, NoOp *> cached_noop_ops;
  std::unordered_map<size_t, NoOp *> cached_input_ops;
  std::vector<MachineView> all_valid_views;
#ifdef FF_USE_NCCL
  std::unordered_map<size_t, ncclComm_t *> view_hash_to_nccl_comms;
#endif
private:
  bool debug;
  std::map<MachineView, Legion::IndexSpace, MachineViewDimCompare> all_task_is;

  template <int NDIM>
  void map_tensor_with_dim(ParallelTensor tensor, Op const *parallel_op);
  template <int NDIM, int TDIM>
  void map_tensor_with_dim2(ParallelTensor tensor, Op const *parallel_op);
  template <int NDIM>
  void map_weight_with_dim(ParallelTensor weight, Op const *parallel_op);

  Tensor binary(OperatorType op,
                Tensor const x,
                Tensor const y,
                bool inplace_a = false,
                char const *name = NULL);
  ElementBinary *binary(OperatorType op, char const *name = NULL);
  Tensor unary(OperatorType op,
               Tensor const x,
               bool inplace = true,
               char const *name = NULL,
               float scalar = 0.0);
  ElementUnary *
      unary(OperatorType op, char const *name = NULL, float scalar = 0.0);
  PCG::Node new_node(Op *);
};

class UtilityTasks {
public:
  static FFHandler
      init_cuda_task(Legion::Task const *task,
                     std::vector<Legion::PhysicalRegion> const &regions,
                     Legion::Context ctx,
                     Legion::Runtime *runtime);
  static void dummy_task(Legion::Task const *task,
                         std::vector<Legion::PhysicalRegion> const &regions,
                         Legion::Context ctx,
                         Legion::Runtime *runtime);
  static void
      init_images_task(Legion::Task const *task,
                       std::vector<Legion::PhysicalRegion> const &regions,
                       Legion::Context ctx,
                       Legion::Runtime *runtime);
  static void
      init_labels_task(Legion::Task const *task,
                       std::vector<Legion::PhysicalRegion> const &regions,
                       Legion::Context ctx,
                       Legion::Runtime *runtime);
  static void
      load_images_task(Legion::Task const *task,
                       std::vector<Legion::PhysicalRegion> const &regions,
                       Legion::Context ctx,
                       Legion::Runtime *runtime);
  static void
      normalize_images_task(Legion::Task const *task,
                            std::vector<Legion::PhysicalRegion> const &regions,
                            Legion::Context ctx,
                            Legion::Runtime *runtime);
};

void top_level_task(Legion::Task const *task,
                    std::vector<Legion::PhysicalRegion> const &regions,
                    Legion::Context ctx,
                    Legion::Runtime *runtime);

void data_load_task(Legion::Task const *task,
                    std::vector<Legion::PhysicalRegion> const &regions,
                    Legion::Context ctx,
                    Legion::Runtime *runtime);

void register_flexflow_internal_tasks();

void register_custom_tasks();

}; // namespace FlexFlow

#endif //_FLEXFLOW_MODEL_H_<|MERGE_RESOLUTION|>--- conflicted
+++ resolved
@@ -267,53 +267,6 @@
 class FusedParallelOp;
 class ParallelOpInfo;
 
-<<<<<<< HEAD
-=======
-// TODO: Move to an appropriate place
-/*
-  This is used to create a type that recursively replaces value type
-  ParallelTensor by ParallelTensorShape in T. E.g., ToShape<std::tuple<int,
-  ParallelTensor>>::type gives std::tuple<int, ParallelTensorShape>
-*/
-template <typename T>
-struct ToShape {
-  using type = T;
-};
-
-template <>
-struct ToShape<ParallelTensor> {
-  using type = ParallelTensorShape;
-};
-
-template <typename... Args, template <typename...> class Container>
-struct ToShape<Container<Args...>> {
-  using type = Container<typename ToShape<Args>::type...>;
-};
-
-// TODO: Move to an appropriate place
-template <typename Input>
-typename ToShape<Input>::type get_input_shape(Input const &input) = delete;
-
-template <>
-std::tuple<> get_input_shape(std::tuple<> const &);
-
-template <>
-std::tuple<ParallelTensorShape, ParallelTensorShape, ParallelTensorShape>
-    get_input_shape(
-        std::tuple<ParallelTensor, ParallelTensor, ParallelTensor> const &);
-
-template <>
-ParallelTensorShape get_input_shape(ParallelTensor const &input);
-
-template <>
-std::pair<ParallelTensorShape, ParallelTensorShape>
-    get_input_shape(std::pair<ParallelTensor, ParallelTensor> const &inputs);
-
-template <>
-std::vector<ParallelTensorShape>
-    get_input_shape(std::vector<ParallelTensor> const &inputs);
-
->>>>>>> a1336983
 class FFModel {
 public:
   FFModel(FFConfig &config);
@@ -803,7 +756,7 @@
 
 public:
   size_t op_global_guid, layer_global_guid;
-  size_t tensor_global_guid, node_global_guid;
+  size_t tensor_global_guid, parallel_tensor_global_guid, node_global_guid;
   FFConfig config;
   FFIterationConfig iter_config;
   Optimizer *optimizer;
