/* Copyright 2021 Stanford, Facebook, LANL
 *
 * Licensed under the Apache License, Version 2.0 (the "License");
 * you may not use this file except in compliance with the License.
 * You may obtain a copy of the License at
 *
 *     http://www.apache.org/licenses/LICENSE-2.0
 *
 * Unless required by applicable law or agreed to in writing, software
 * distributed under the License is distributed on an "AS IS" BASIS,
 * WITHOUT WARRANTIES OR CONDITIONS OF ANY KIND, either express or implied.
 * See the License for the specific language governing permissions and
 * limitations under the License.
 */
#ifndef _FLEXFLOW_MODEL_H_
#define _FLEXFLOW_MODEL_H_
#include "accessor.h"
#include "config.h"
#include "device.h"
#include "flexflow/node.h"
#include "flexflow/operator_params.h"
#include "flexflow/utils/hash_utils.h"
#include "flexflow/utils/tuple.h"
#include "initializer.h"
#include "layer.h"
#include "legion.h"
#include "loss_functions.h"
#include "metrics_functions.h"
#include "optimizer.h"
#include "parallel_tensor.h"
#include "recompile.h"
#include "simulator.h"
#include "tensor.h"
#include "tl/optional.hpp"
#include "utils/dot/record_formatter.h"
#include <functional>
#include <unistd.h>
#include <utility>

#include "ffconst.h"
#include "fftype.h"

namespace FlexFlow {

enum TaskIDs {
  TOP_LEVEL_TASK_ID,
  FF_INIT_TASK_ID,
  IMAGE_INIT_TASK_ID,
  LABEL_INIT_TASK_ID,
  LOAD_IMAGES_TASK_ID,
  NORMALIZE_IMAGES_TASK_ID,
  ELEMENTBINARY_INIT_TASK_ID,
  ELEMENTBINARY_FWD_TASK_ID,
  ELEMENTBINARY_BWD_TASK_ID,
  ELEMENTUNARY_INIT_TASK_ID,
  ELEMENTUNARY_FWD_TASK_ID,
  ELEMENTUNARY_BWD_TASK_ID,
  CONV2D_INIT_TASK_ID,
  CONV2D_INIT_PARA_TASK_ID,
  CONV2D_FWD_TASK_ID,
  CONV2D_BWD_TASK_ID,
  CONV2D_UPD_TASK_ID,
  DROPOUT_INIT_TASK_ID,
  DROPOUT_FWD_TASK_ID,
  DROPOUT_BWD_TASK_ID,
  EMBED_INIT_TASK_ID,
  EMBED_FWD_TASK_ID,
  EMBED_BWD_TASK_ID,
  GROUP_BY_INIT_TASK_ID,
  GROUP_BY_FWD_TASK_ID,
  GROUP_BY_BWD_TASK_ID,
  CACHE_INIT_TASK_ID,
  CACHE_FWD_TASK_ID,
  CACHE_UPDATE_TASK_ID,
  CAST_INIT_TASK_ID,
  CAST_FWD_TASK_ID,
  CAST_BWD_TASK_ID,
  AGGREGATE_INIT_TASK_ID,
  AGGREGATE_FWD_TASK_ID,
  AGGREGATE_BWD_TASK_ID,
  AGG_SPEC_INIT_TASK_ID,
  AGG_SPEC_FWD_TASK_ID,
  AGG_SPEC_BWD_TASK_ID,
  POOL2D_INIT_TASK_ID,
  POOL2D_FWD_TASK_ID,
  POOL2D_BWD_TASK_ID,
  BATCHNORM_INIT_TASK_ID,
  BATCHNORM_INIT_PARA_TASK_ID,
  BATCHNORM_FWD_TASK_ID,
  BATCHNORM_BWD_TASK_ID,
  BATCHMATMUL_INIT_TASK_ID,
  BATCHMATMUL_FWD_TASK_ID,
  BATCHMATMUL_BWD_TASK_ID,
  LAYERNORM_INIT_TASK_ID,
  LAYERNORM_FWD_TASK_ID,
  LAYERNORM_BWD_TASK_ID,
  LINEAR_INIT_TASK_ID,
  LINEAR_INIT_PARA_TASK_ID,
  LINEAR_FWD_TASK_ID,
  LINEAR_BWD_TASK_ID,
  LINEAR_BWD2_TASK_ID,
  LINEAR_UPD_TASK_ID,
  FLAT_INIT_TASK_ID,
  FLAT_FWD_TASK_ID,
  FLAT_BWD_TASK_ID,
  SOFTMAX_INIT_TASK_ID,
  SOFTMAX_FWD_TASK_ID,
  SOFTMAX_BWD_TASK_ID,
  CONCAT_INIT_TASK_ID,
  CONCAT_FWD_TASK_ID,
  CONCAT_BWD_TASK_ID,
  SPLIT_INIT_TASK_ID,
  SPLIT_FWD_TASK_ID,
  SPLIT_BWD_TASK_ID,
  RESHAPE_INIT_TASK_ID,
  RESHAPE_FWD_TASK_ID,
  RESHAPE_BWD_TASK_ID,
  REVERSE_INIT_TASK_ID,
  REVERSE_FWD_TASK_ID,
  REVERSE_BWD_TASK_ID,
  TOPK_INIT_TASK_ID,
  TOPK_FWD_TASK_ID,
  TOPK_BWD_TASK_ID,
  TRANSPOSE_INIT_TASK_ID,
  TRANSPOSE_FWD_TASK_ID,
  TRANSPOSE_BWD_TASK_ID,
  ATTENTION_INIT_TASK_ID,
  ATTENTION_FWD_TASK_ID,
  ATTENTION_BWD_TASK_ID,
  MSELOSS_BWD_TASK_ID,
  FUSEDOP_INIT_TASK_ID,
  FUSEDOP_FWD_TASK_ID,
  FUSEDOP_BWD_TASK_ID,
  NOOP_INIT_TASK_ID,
  // Metrics tasks
  METRICS_COMP_TASK_ID,
  UPDATE_METRICS_TASK_ID,
  // Parameter server prefetch task
  PS_PREFETCH_TASK_ID,
  // Loss
  LOSS_BWD_TASK_ID,
  // Optimizer with PS
  SGD_UPD_PS_TASK_ID,
  ADAM_UPD_PS_TASK_ID,
  // Optimizer with NCCL
  SGD_UPD_NCCL_TASK_ID,
  ADAM_UPD_NCCL_TASK_ID,
  // Initializer
  GLOROT_INIT_TASK_ID,
  ZERO_INIT_TASK_ID,
  CONSTANT_INIT_TASK_ID,
  UNIFORM_INIT_TASK_ID,
  NORMAL_INIT_TASK_ID,
  // NCCL tasks
  NCCL_GETUNIQUEID_TASK_ID,
  NCCL_INIT_COMMS_TASK_ID,
  // Search
  STRATEGY_SEARCH_TASK_ID,
  // Graph
  GRAPH_OPTIMIZE_TASK_ID,
  // Python data loader
  PY_DL_FLOAT_LOAD_ENTIRE_CPU_TASK_ID,
  PY_DL_INT32_LOAD_ENTIRE_CPU_TASK_ID,
  PY_DL_INT64_LOAD_ENTIRE_CPU_TASK_ID,
  PY_DL_FLOAT_INDEX_LOAD_ENTIRE_CPU_TASK_ID,
  PY_DL_INT32_INDEX_LOAD_ENTIRE_CPU_TASK_ID,
  PY_DL_INT64_INDEX_LOAD_ENTIRE_CPU_TASK_ID,
  PY_DL_FLOAT_LOAD_BATCH_GPU_TASK_ID,
  PY_DL_INT32_LOAD_BATCH_GPU_TASK_ID,
  PY_DL_INT64_LOAD_BATCH_GPU_TASK_ID,
  // Parallel Ops
  REPARTITION_INIT_TASK_ID,
  REPARTITION_FWD_TASK_ID,
  REPARTITION_BWD_TASK_ID,
  COMBINE_INIT_TASK_ID,
  COMBINE_FWD_TASK_ID,
  COMBINE_BWD_TASK_ID,
  REPLICATE_INIT_TASK_ID,
  REPLICATE_FWD_TASK_ID,
  REPLICATE_BWD_TASK_ID,
  REDUCTION_INIT_TASK_ID,
  REDUCTION_FWD_TASK_ID,
  REDUCTION_BWD_TASK_ID,
  PIPELINE_INIT_TASK_ID,
  PIPELINE_FWD_TASK_ID,
  PIPELINE_BWD_TASK_ID,
  FUSED_PARALLELOP_INIT_TASK_ID,
  FUSED_PARALLELOP_FWD_TASK_ID,
  FUSED_PARALLELOP_BWD_TASK_ID,
  // Custom tasks
  CUSTOM_GPU_TASK_ID_FIRST,
  CUSTOM_GPU_TASK_ID_1,
  CUSTOM_GPU_TASK_ID_2,
  CUSTOM_GPU_TASK_ID_3,
  CUSTOM_GPU_TASK_ID_4,
  CUSTOM_GPU_TASK_ID_5,
  CUSTOM_GPU_TASK_ID_6,
  CUSTOM_GPU_TASK_ID_7,
  CUSTOM_GPU_TASK_ID_8,
  CUSTOM_GPU_TASK_ID_LAST,
  CUSTOM_CPU_TASK_ID_FIRST,
  CUSTOM_CPU_TASK_ID_1,
  CUSTOM_CPU_TASK_ID_2,
  CUSTOM_CPU_TASK_ID_3,
  CUSTOM_CPU_TASK_ID_4,
  CUSTOM_CPU_TASK_ID_5,
  CUSTOM_CPU_TASK_ID_6,
  CUSTOM_CPU_TASK_ID_7,
  CUSTOM_CPU_TASK_ID_LAST,
  // Make sure PYTHON_TOP_LEVEL_TASK_ID is
  // consistent with python/main.cc
  PYTHON_TOP_LEVEL_TASK_ID = 11111,
};

enum ShardingID {
  DataParallelShardingID = 135,
};

// namespace Legion {
//   class Serializer;
// }

namespace PCG {
class SearchHelper;
class GraphSearchHelper;
class Graph;
}; // namespace PCG

class FFModel;
class ParallelOp;

std::string optype_to_string(OperatorType);

void solve_parallel_dim_mappings(
    std::vector<ParallelDimMappingRecord> const &mapping,
    std::vector<ParallelDim const *> const &inputs,
    std::vector<ParallelDim *> const &weights,
    std::vector<ParallelDim *> const &outputs);
std::unordered_map<int, int> output_to_input_mapping(
    std::vector<ParallelDimMappingRecord> const &mapping);
std::unordered_map<int, int> input_to_output_mapping(
    std::vector<ParallelDimMappingRecord> const &mapping);

class NoOp;

ParallelConfig get_basic_data_parallel_config(int num_parts, int dims);

class Cast;
class Concat;
class Conv2D;
class Conv2DParams;
class Dropout;
class DropoutParams;
class ElementBinary;
class ElementUnary;
class Embedding;
class Flat;
class Linear;
class LinearParams;
class MultiHeadAttention;
class Pool2D;
class Pool2DParams;
class Reshape;
class ReshapeParams;
class Softmax;
class Split;
class Combine;
class Repartition;
class Reduction;
class Replicate;
class FusedParallelOp;
class ParallelOpInfo;

// TODO: Move to an appropriate place
/*
  This is used to create a type that recursively replaces value type
  ParallelTensor by ParallelTensorShape in T. E.g., ToShape<std::tuple<int,
  ParallelTensor>>::type gives std::tuple<int, ParallelTensorShape>
*/
template <typename T>
struct ToShape {
  using type = T;
};

template <>
struct ToShape<ParallelTensor> {
  using type = ParallelTensorShape;
};

template <typename... Args, template <typename...> typename Container>
struct ToShape<Container<Args...>> {
  using type = Container<typename ToShape<Args>::type...>;
};

// TODO: Move to an appropriate place
template <typename Input>
typename ToShape<Input>::type get_input_shape(Input const &input) = delete;

template <>
std::tuple<> get_input_shape(std::tuple<> const &);

template <>
ParallelTensorShape get_input_shape(ParallelTensor const &input);

template <>
std::pair<ParallelTensorShape, ParallelTensorShape>
    get_input_shape(std::pair<ParallelTensor, ParallelTensor> const &inputs);

template <>
std::vector<ParallelTensorShape>
    get_input_shape(std::vector<ParallelTensor> const &inputs);

class FFModel {
public:
  FFModel(FFConfig &config);

  static constexpr float PROPAGATION_CHANCE = 0.25;
  static constexpr float CONTINUE_PROPAGATION_CHANCE = 0.75;
  static constexpr float PROPAGATION_SIZE_WEIGHT = 1.0;

  // C++ APIs for constructing models
  // Add an exp layer
  Tensor exp(const Tensor x, char const *name = NULL);
  // Add an add layer
  Tensor add(const Tensor x,
             const Tensor y,
             bool inplace_a = false,
             char const *name = NULL);
  // Add a subtract layer
  Tensor subtract(const Tensor x,
                  const Tensor y,
                  bool inplace_a = false,
                  char const *name = NULL);
  // Add a multiply layer
  Tensor multiply(const Tensor x,
                  const Tensor y,
                  bool inplace_a = false,
                  char const *name = NULL);
  // Add a divide layer
  Tensor divide(const Tensor x,
                const Tensor y,
                bool inplace_a = false,
                char const *name = NULL);
  // Add a rsqrt layer
  Tensor rsqrt(const Tensor x, bool inplace = true, char const *name = NULL);
  // Add a pow layer
  Tensor pow(const Tensor x,
             float const exponent,
             bool inplace = true,
             char const *name = NULL);
  // Add a scalar multiply layer
  Tensor scalar_multiply(const Tensor x,
                         float const scalar,
                         bool inplace = true,
                         char const *name = NULL);
  Tensor scalar_add(const Tensor x,
                    float const scalar,
                    bool inplace = true,
                    char const *name = NULL);
  Tensor scalar_sub(const Tensor x,
                    float const scalar,
                    bool inplace = true,
                    char const *name = NULL);
  Tensor scalar_truediv(const Tensor x,
                        float const scalar,
                        bool inplace = true,
                        char const *name = NULL);
  // Add an activation layer
  Tensor relu(const Tensor x, bool inplace = true, char const *name = NULL);
  Tensor identity(const Tensor x, char const *name = NULL);
  Tensor gelu(const Tensor x, char const *name = NULL);
  Tensor sigmoid(const Tensor x, char const *name = NULL);
  Tensor tanh(const Tensor x, char const *name = NULL);
  Tensor elu(const Tensor x, bool inplace = true, char const *name = NULL);
  // Add a 2D convolutional layer
  Tensor conv2d(const Tensor input,
                int outChannels,
                int kernelH,
                int kernelW,
                int strideH,
                int strideW,
                int paddingH,
                int paddingW,
                ActiMode activation = AC_MODE_NONE,
                int groups = 1,
                bool use_bias = true,
                Layer const *shared_op = NULL,
                Initializer *krenel_initializer = NULL,
                Initializer *bias_initializer = NULL,
                char const *name = NULL);
  // Add a dropout layer
  Tensor dropout(const Tensor input,
                 float rate,
                 unsigned long long seed = 0,
                 char const *name = NULL);
  // Add an embedding layer
  Tensor embedding(const Tensor input,
                   int num_entires,
                   int outDim,
                   AggrMode aggr,
                   Layer const *shared_op = NULL,
                   Initializer *kernel_initializer = NULL,
                   char const *name = NULL);
  // Add a group_by layer
  void group_by(const Tensor data,
                const Tensor assign,
                Tensor *outputs,
                int n,
                float alpha,
                char const *name = NULL);
  // Add a cache layer
  Tensor cache(Tensor const &input,
               int num_batches,
               std::function<float(float *, void const *, void const *, int)>
                   score_f = {},
               char const *name = NULL);
  // Add aggregate layer
  Tensor aggregate(Tensor const *inputs,
                   int n,
                   float lambda_bal,
                   char const *name = NULL);
  // Add aggregate_spec layer
  Tensor aggregate_spec(Tensor const *inputs,
                        int n,
                        float lambda_bal,
                        char const *name = NULL);
  // Add a 2D pooling layer
  Tensor pool2d(const Tensor input,
                int kernelH,
                int kernelW,
                int strideH,
                int strideW,
                int paddingH,
                int paddingW,
                PoolType type = POOL_MAX,
                ActiMode activation = AC_MODE_NONE,
                char const *name = NULL);
  // Add a batch_norm layer
  Tensor layer_norm(const Tensor input,
                    std::vector<int> const &axes,
                    bool elementwise_affine,
                    float eps,
                    char const *name = NULL);
  // Add a batch_norm layer
  Tensor
      batch_norm(const Tensor input, bool relu = true, char const *name = NULL);
  // Add a batch_matmul layer
  Tensor batch_matmul(const Tensor A,
                      const Tensor B,
                      int a_seq_length_dim = -1,
                      int b_seq_length_dim = -1,
                      char const *name = nullptr);
  // Add a dense layer
  Tensor dense(const Tensor input,
               int outDim,
               ActiMode activation = AC_MODE_NONE,
               bool use_bias = true,
               DataType data_type = DT_FLOAT,
               Layer const *shared_op = NULL,
               Initializer *kernel_initializer = NULL,
               Initializer *bias_initializer = NULL,
               char const *name = NULL);
  // Add a cast layer
  Tensor cast(const Tensor input, DataType dtype, char const *name);
  // Add a concat layer
  Tensor
      concat(int n, Tensor const *tensors, int axis, char const *name = NULL);
  // Add a mean layer
  Tensor mean(const Tensor input,
              std::vector<int> const &dims,
              bool keepdims,
              char const *name);
  // Add a split layer
  void split(const Tensor input,
             Tensor *outputs,
             std::vector<int> const &split,
             int axis,
             char const *name = NULL);
  // Add a flat layer
  Tensor flat(const Tensor input, char const *name = NULL);
  // Add a softmax layer
  Tensor softmax(const Tensor input, int dim = -1, char const *name = NULL);
  // Create input tensors and constants
  Tensor transpose(const Tensor input,
                   std::vector<int> const &perm,
                   char const *name = NULL);
  Tensor reshape(const Tensor input,
                 std::vector<int> const &shape,
                 char const *name = NULL);
  Tensor reverse(const Tensor input, int axis, char const *name = NULL);
  void top_k(const Tensor input,
             Tensor *outputs,
             int k,
             bool sorted,
             char const *name = NULL);
  Tensor multihead_attention(const Tensor query,
                             const Tensor key,
                             const Tensor value,
                             int embed_dim,
                             int num_heads,
                             int kdim = 0,
                             int vdim = 0,
                             float dropout = 0.0f,
                             bool bias = true,
                             bool add_bias_kv = false,
                             bool add_zero_attn = false,
                             Initializer *kernel_initializer = NULL,
                             char const *name = NULL);
  Tensor create_tensor_legion_ordering(int num_dim,
                                       int const dims[],
                                       DataType data_type,
                                       Layer const *owner_op = NULL,
                                       int owner_idx = 0,
                                       bool create_grad = true);
  ParallelTensor
      create_parallel_tensor_legion_ordering(int num_dim,
                                             const ParallelDim dims[],
                                             DataType data_type,
                                             Op const *owner_op = NULL,
                                             int owner_idx = 0,
                                             bool create_grad = true,
                                             size_t input_tensor_guid = 0);
  Tensor create_tensor(int num_dim,
                       int const dims[],
                       DataType data_type,
                       Layer const *owner_op = NULL,
                       int owner_idx = 0,
                       bool create_grad = true);
  ParallelTensor create_parallel_tensor(int num_dim,
                                        const ParallelDim dims[],
                                        DataType data_type,
                                        Op const *owner_op = NULL,
                                        int owner_idx = 0,
                                        bool create_grad = true,
                                        size_t input_tensor_guid = 0);
  template <int NDIM>
  Tensor create_tensor(int const dims[],
                       DataType data_type,
                       Layer const *owner_op = NULL,
                       int owner_idx = 0,
                       bool create_grad = true);
  template <int NDIM>
  ParallelTensor create_parallel_tensor(const ParallelDim dims[],
                                        DataType data_type,
                                        Op const *owner_op = NULL,
                                        int owner_idx = 0,
                                        bool create_grad = true,
                                        size_t input_tensor_guid = 0);
  Parameter
      create_weight(int numdim,
                    int const dims[],
                    DataType data_type,
                    Layer const *owner_op = NULL,
                    bool create_grad = true,
                    Initializer *initializer = NULL,
                    ParameterSyncType sync_type = ParameterSyncType::NONE);
  Parameter create_weight_legion_ordering(
      int numdim,
      int const dims[],
      DataType data_type,
      Layer const *owner_op = NULL,
      bool create_grad = true,
      Initializer *initializer = NULL,
      ParameterSyncType sync_type = ParameterSyncType::NONE);
  template <int NDIM>
  ParallelParameter create_parallel_weight(
      const ParallelDim dims[],
      DataType data_type,
      Op const *owner_op = NULL,
      bool create_grad = true,
      Initializer *initializer = NULL,
      ParameterSyncType sync_type = ParameterSyncType::NONE);
  ParallelParameter create_parallel_weight(
      int numdim,
      const ParallelDim dims[],
      DataType data_type,
      Op const *owner_op = NULL,
      bool create_grad = true,
      Initializer *initializer = NULL,
      ParameterSyncType sync_type = ParameterSyncType::NONE);
  ParallelParameter create_parallel_weight_legion_ordering(
      int numdim,
      const ParallelDim dims[],
      DataType data_type,
      Op const *owner_op = NULL,
      bool create_grad = true,
      Initializer *initializer = NULL,
      ParameterSyncType sync_type = ParameterSyncType::NONE);

<<<<<<< HEAD

  void map_tensor(ParallelTensor tensor, const Op* parallel_op);
  void map_input_tensors(ParallelTensor tensor, Op* parallel_op, int idx);
  void map_weight(ParallelTensor tensor, const Op* parallel_op);
=======
  void map_tensor(ParallelTensor tensor, Op const *parallel_op);
  void map_weight(ParallelTensor tensor, Op const *parallel_op);
>>>>>>> 0ece17b3
  bool get_parallel_tensor_from_tensor(const Tensor tensor,
                                       ParallelTensor &parallel_tensor) const;

  template <int NDIM>
  Tensor create_constant(int const dims[], float value, DataType date_type);
  // ========================================
  // Parallel APIs
  // ========================================
  ParallelTensor repartition(const ParallelTensor input,
                             int partition_legion_dim,
                             int partition_degree,
                             char const *name = NULL);
  ParallelTensor combine(const ParallelTensor input,
                         int combine_legion_dim,
                         int combine_degree,
                         char const *name = NULL);
  ParallelTensor replicate(const ParallelTensor input,
                           int replicate_legion_dim,
                           int replicate_degree,
                           char const *name = NULL);
  ParallelTensor reduction(const ParallelTensor input,
                           int reduction_legion_dim,
                           int reduction_degree,
                           char const *name = NULL);
  // ========================================
  // Graph APIs
  // ========================================
  float graph_cost(const PCG::Graph *graph,
                   const PCG::Node &sink_node,
                   MachineView const &sink_view,
                   const PCG::Node &source_node,
                   MachineView const &source_view,
                   MachineResource const &resources,
                   bool include_sink_compute_time,
                   bool constructing_optimal_view = false);
  void construct_optimal_view(
      const PCG::Graph *graph,
      const PCG::Node &sink_node,
      MachineView const &sink_view,
      const PCG::Node &source_node,
      MachineView const &source_view,
      MachineResource const &resources,
      bool include_sink_compute_time,
      float optimal_cost,
      std::unordered_map<PCG::Node, MachineView> &optimal_views);
  void deserialize_graph_optimal_view(
<<<<<<< HEAD
      Legion::Deserializer& dez,
      PCG::Graph* graph,
      std::unordered_map<PCG::Node, MachineView>& optimal_views, std::unordered_map<PCG::Node, StageInfo>& optimal_partition);
  bool convert_graph_to_operators(const PCG::Graph* graph,
                               const std::unordered_map<PCG::Node, MachineView>& optimal_views, const std::unordered_map<PCG::Node, StageInfo>& optimal_partition);
=======
      Legion::Deserializer &dez,
      PCG::Graph *graph,
      std::unordered_map<PCG::Node, MachineView> &optimal_views);
  bool convert_graph_to_operators(
      const PCG::Graph *graph,
      std::unordered_map<PCG::Node, MachineView> const &optimal_views);
>>>>>>> 0ece17b3
  static void register_all_machine_views(int num_nodes,
                                         int gpus_per_node,
                                         int cpus_per_node,
                                         std::vector<MachineView> &valid_views);
  // ========================================
  // Internal PCG::Node creation APIs
  // ========================================
  template <typename T>
  PCG::Node get_or_create_node(const typename T::Input &input,
                               typename T::Params const &params) {
    using Params = typename T::Params;

    auto input_shapes = get_input_shape<typename T::Input>(input);

    if (!params.is_valid(input_shapes)) {
      return PCG::Node::INVALID_NODE;
    }

    T *op = nullptr;

    std::pair<typename ToShape<typename T::Input>::type, Params> key{
        input_shapes, params};
    auto &cache = get<std::unordered_map<
        std::pair<typename ToShape<typename T::Input>::type, Params>,
        T *>>(this->cached_ops);
    auto const &it = cache.find(key);
    if (it != cache.end()) {
      op = it->second;
    } else {
      op = new T(*this, params, input);
      cache[key] = op;
    }

    assert(op->get_params() == params);
    return this->new_node(op);
  }

  PCG::Node get_or_create_noop_node(const ParallelTensor input);
  PCG::Node get_or_create_input_node(ParallelTensorShape const &);
  PCG::Node get_or_create_cast_node(const ParallelTensor input, DataType dtype);
  PCG::Node get_or_create_concat_node(int num_inputs,
                                      ParallelTensor const *inputs,
                                      int legion_axis);
  PCG::Node get_or_create_element_binary_node(const ParallelTensor input1,
                                              const ParallelTensor input2,
                                              OperatorType type);
  PCG::Node get_or_create_embedding_node(LayerID const &layer_guid,
                                         const ParallelTensor input,
                                         int num_entries,
                                         int out_channels,
                                         AggrMode aggr);
  PCG::Node get_or_create_linear_node(LayerID const &layer_guid,
                                      const ParallelTensor input,
                                      int out_dim,
                                      ActiMode activation,
                                      bool use_bias);
  PCG::Node get_or_create_multihead_attn_node(LayerID const &layer_guid,
                                              const ParallelTensor query,
                                              const ParallelTensor key,
                                              const ParallelTensor value,
                                              int embed_dim,
                                              int num_heads,
                                              int kdim,
                                              int vdim,
                                              float dropout,
                                              bool bias,
                                              bool add_bias_kv,
                                              bool add_zero_attn);
  PCG::Node get_or_create_reshape_node(const ParallelTensor input,
                                       ReshapeParams const &shape);
  PCG::Node get_or_create_reshape_node(const ParallelTensor input,
                                       std::vector<int> const &shape);
  PCG::Node get_or_create_softmax_node(const ParallelTensor input,
                                       int softmax_dim);
  PCG::Node get_or_create_split_node(const ParallelTensor input,
                                     std::vector<int> const &splits,
                                     int legion_axis);
  PCG::Node get_or_create_repartition_node(const ParallelTensor input,
                                           int repartition_dim,
                                           int repartition_degree);
  PCG::Node get_or_create_replicate_node(const ParallelTensor input,
                                         int replicate_dim,
                                         int replicate_degree);
  PCG::Node get_or_create_reduction_node(const ParallelTensor input,
                                         int reduction_dim,
                                         int reduction_degree);
  PCG::Node get_or_create_combine_node(const ParallelTensor input,
                                       int combine_dim,
                                       int combine_degree);
  PCG::Node get_or_create_fused_parallel_node(
      const ParallelTensor input,
      std::vector<ParallelOpInfo> const &parallel_ops);
  PCG::Node get_or_create_conv2d_node(LayerID const &layer_guid,
                                      const ParallelTensor input,
                                      int out_channels,
                                      int kernel_h,
                                      int kernel_w,
                                      int stride_h,
                                      int stride_w,
                                      int padding_h,
                                      int padding_w,
                                      ActiMode activation,
                                      int groups,
                                      bool use_bias);
  PCG::Node get_or_create_dropout_node(const ParallelTensor input,
                                       DropoutParams const &params);
  PCG::Node get_or_create_pool2d_node(const ParallelTensor input,
                                      int kernelH,
                                      int kernelW,
                                      int strideH,
                                      int strideW,
                                      int paddingH,
                                      int paddingW,
                                      PoolType type,
                                      ActiMode activation);
  PCG::Node get_or_create_flat_node(const ParallelTensor input);
  PCG::Node get_or_create_element_unary_node(const ParallelTensor input,
                                             OperatorType type,
                                             bool inplace,
                                             float scalar);
  PCG::Node get_or_create_parallel_op_node(const ParallelTensor input,
                                           ParallelOpInfo const &);
  // ========================================
  // Internal APIs that should not be invoked from applications
  // ========================================
  void create_disjoint_partition(int num_dims,
                                 const ParallelDim dims[],
                                 Legion::IndexSpace const &part_is,
                                 Legion::LogicalRegion const &region,
                                 Legion::LogicalPartition &part);
  template <int NDIM, int TDIM>
  void create_disjoint_partition_with_dim2(
      const ParallelDim dims[],
      Legion::IndexSpaceT<TDIM> const &part_is,
      Legion::LogicalRegion const &region,
      Legion::LogicalPartition &part);
  void create_aliased_partition(int num_dims,
                                const ParallelDim dims[],
                                int aliased_dim,
                                Legion::IndexSpace const &part_is,
                                Legion::LogicalRegion const &region,
                                Legion::LogicalPartition &part);
  template <int NDIM, int TDIM>
  void create_aliased_partition_with_dim2(
      const ParallelDim dims[],
      int aliased_dim,
      Legion::IndexSpaceT<TDIM> const &part_is,
      Legion::LogicalRegion const &region,
      Legion::LogicalPartition &part);

  template <int NDIM>
  void create_disjoint_partition(const ParallelTensor tensor,
                                 Legion::IndexSpaceT<NDIM> const &part_is,
                                 Legion::LogicalPartition &part_fwd,
                                 Legion::LogicalPartition &part_bwd);

  template <int NDIM, int TDIM>
  void create_data_parallel_partition_with_diff_dims(
      const ParallelTensor tensor,
      Legion::IndexSpaceT<TDIM> const &task_is,
      Legion::LogicalPartition &part_fwd,
      Legion::LogicalPartition &part_bwd);
  template <int NDIM>
  void map_conv_weight(ParallelTensor p, Op const *parallel_op);
  template <int NDIM, int TDIM>
  void map_linear_weight(ParallelTensor p, Op const *parallel_op);
  template <int NDIM, int TDIM>
  ParallelTensor create_linear_replica(int const *dims,
                                       Legion::IndexSpaceT<TDIM> const &part_is,
                                       DataType data_type);
  static PerfMetrics
      update_metrics_task(Legion::Task const *task,
                          std::vector<Legion::PhysicalRegion> const &regions,
                          Legion::Context ctx,
                          Legion::Runtime *runtime);
  void reset_metrics();
  void init_operators();
  void prefetch();
  void forward(int seq_length = -1);
  void compute_metrics();
  void get_metrics();
  void backward(int seq_length = -1);
  void update();
<<<<<<< HEAD
  void reset_pipe_idx();
  bool apply_fusion(const std::vector<Op*>& operators, std::vector<Op*>& new_operators);
  Op* get_final_operator() const;
=======
  bool apply_fusion(std::vector<Op *> const &operators,
                    std::vector<Op *> &new_operators);
  Op *get_final_operator() const;
>>>>>>> 0ece17b3
  void compile(LossType loss_type,
               std::vector<MetricsType> const &metrics,
               CompMode comp_mode = COMP_MODE_TRAINING);
  void compile(Optimizer *optimizer,
               LossType loss_type,
               std::vector<MetricsType> const &metrics,
               CompMode comp_mode = COMP_MODE_TRAINING);
  void graph_optimize(size_t budget,
                      bool only_data_parallel,
                      std::unique_ptr<PCG::Graph> &best_graph,
                      std::unordered_map<PCG::Node, MachineView> &optimal_view);
  void mcmc_optimize(std::map<Op const *, ParallelConfig> &best,
                     size_t budget,
                     float alpha,
                     CompMode comp_mode,
                     bool use_propagation) const;
#ifdef FF_USE_NCCL
  ncclComm_t *find_nccl_comms(MachineView const &view) const;
#endif
#ifdef FF_USE_PROPAGATE
  void propagate(std::map<Op *, ParallelConfig> const &current,
                 std::map<Op *, ParallelConfig> &next) const;
#endif
  void rewrite(std::map<Op const *, ParallelConfig> const &current,
               std::map<Op const *, ParallelConfig> &next,
               bool use_propagation) const;
  void recompile_on_condition(RecompileState &r);
  void zero_gradients();
  void zero_weight_gradients();
  void zero_input_gradients();
  void print_layers(int id);

  std::unordered_map<Op *, std::vector<std::pair<Op *, int>>>
      get_bwd_edge_map() const;

  // Internal funcitons
  Legion::IndexSpace get_or_create_task_is(ParallelConfig const &pc);
  Legion::IndexSpace get_or_create_task_is(MachineView const &view);
  Legion::IndexSpace get_or_create_task_is(Legion::Domain const &domain);
  Legion::IndexSpace get_or_create_task_is(const ParallelTensor);
  Legion::IndexSpace get_task_is(Legion::Domain const &domain) const;
  Legion::IndexSpace get_task_is(ParallelConfig const &pc) const;
  Legion::IndexSpace get_task_is(MachineView const &view) const;
  void create_operators_from_layers();
  Op *create_operator_from_layer(Layer *layer,
                                 std::vector<ParallelTensor> const &inputs);
  // APIs for setting iteration configs
public:
  void set_iteration_config_sequence_length(int seq_length);

public:
  size_t op_global_guid, layer_global_guid;
  size_t tensor_global_guid, parallel_tensor_global_guid, node_global_guid;
  FFConfig config;
  FFIterationConfig iter_config;
  Optimizer *optimizer;
  PCG::SearchHelper *search;
  PCG::GraphSearchHelper *graph_search;
  Loss *loss_op;
  Metrics *metrics_op;
  Simulator *simulator;
  int metrics_input;
  ParallelTensor parallel_label_tensor;
  Tensor label_tensor;
  int iter_perbatch;

  std::vector<Layer *> layers;
  std::vector<Op *> operators;
  std::vector<ParallelTensor> parameters;
  FFHandler handlers[MAX_NUM_WORKERS];
  Legion::Future current_metrics;
  // Cached operators: key: operator hash, value: operator pointer
  std::tuple<
      std::unordered_map<
          std::pair<std::vector<ParallelTensorShape>, ConcatParams>,
          Concat *>,
      std::unordered_map<std::pair<ParallelTensorShape, Conv2DParams>,
                         Conv2D *>,
      std::unordered_map<
          std::pair<std::pair<ParallelTensorShape, ParallelTensorShape>,
                    ElementBinaryParams>,
          ElementBinary *>,
      std::unordered_map<std::pair<ParallelTensorShape, LinearParams>,
                         Linear *>,
      std::unordered_map<std::pair<ParallelTensorShape, ElementUnaryParams>,
                         ElementUnary *>,
      std::unordered_map<std::pair<ParallelTensorShape, Pool2DParams>,
                         Pool2D *>>
      cached_ops;
  std::unordered_map<size_t, NoOp *> cached_noop_ops;
  std::unordered_map<size_t, NoOp *> cached_input_ops;
  std::unordered_map<size_t, Cast *> cached_cast_ops;
  std::unordered_map<size_t, Dropout *> cached_dropout_ops;
  std::unordered_map<size_t, Embedding *> cached_embedding_ops;
  std::unordered_map<size_t, Flat *> cached_flat_ops;
  std::unordered_map<size_t, MultiHeadAttention *> cached_multihead_attn_ops;
  std::unordered_map<size_t, Reshape *> cached_reshape_ops;
  std::unordered_map<size_t, Softmax *> cached_softmax_ops;
  std::unordered_map<size_t, Split *> cached_split_ops;
  std::unordered_map<size_t, Repartition *> cached_repartition_ops;
  std::unordered_map<size_t, Replicate *> cached_replicate_ops;
  std::unordered_map<size_t, Reduction *> cached_reduction_ops;
  std::unordered_map<size_t, Combine *> cached_combine_ops;
  std::unordered_map<size_t, FusedParallelOp *> cached_fused_parallel_ops;
  std::vector<MachineView> all_valid_views;
#ifdef FF_USE_NCCL
  std::unordered_map<size_t, ncclComm_t *> view_hash_to_nccl_comms;
#endif
private:
  bool debug;
  // ParallelTensor label_tensor_with_final_part;//FIXME: to be removed
  std::map<MachineView, Legion::IndexSpace, MachineViewDimCompare> all_task_is;

<<<<<<< HEAD
  template<int NDIM>
  void map_tensor_with_dim(ParallelTensor tensor, const Op* parallel_op);
  template<int NDIM, int TDIM>
  void map_tensor_with_dim2(ParallelTensor tensor, const Op* parallel_op);
  template<int NDIM>
  void map_input_tensor_with_dim(ParallelTensor tensor, Op* parallel_op, int idx);
  template<int NDIM, int TDIM>
  void map_input_tensor_with_dim2(ParallelTensor tensor, Op* parallel_op, int idx);
  template<int NDIM>
  void map_weight_with_dim(ParallelTensor weight, const Op* parallel_op);
=======
  template <int NDIM>
  void map_tensor_with_dim(ParallelTensor tensor, Op const *parallel_op);
  template <int NDIM, int TDIM>
  void map_tensor_with_dim2(ParallelTensor tensor, Op const *parallel_op);
  template <int NDIM>
  void map_weight_with_dim(ParallelTensor weight, Op const *parallel_op);
>>>>>>> 0ece17b3

  Tensor binary(OperatorType op,
                Tensor const x,
                Tensor const y,
                bool inplace_a = false,
                char const *name = NULL);
  ElementBinary *binary(OperatorType op, char const *name = NULL);
  Tensor unary(OperatorType op,
               Tensor const x,
               bool inplace = true,
               char const *name = NULL,
               float scalar = 0.0);
  ElementUnary *
      unary(OperatorType op, char const *name = NULL, float scalar = 0.0);
  PCG::Node new_node(Op *);
};

class UtilityTasks {
public:
  static FFHandler
      init_cuda_task(Legion::Task const *task,
                     std::vector<Legion::PhysicalRegion> const &regions,
                     Legion::Context ctx,
                     Legion::Runtime *runtime);
  static void dummy_task(Legion::Task const *task,
                         std::vector<Legion::PhysicalRegion> const &regions,
                         Legion::Context ctx,
                         Legion::Runtime *runtime);
  static void
      init_images_task(Legion::Task const *task,
                       std::vector<Legion::PhysicalRegion> const &regions,
                       Legion::Context ctx,
                       Legion::Runtime *runtime);
  static void
      init_labels_task(Legion::Task const *task,
                       std::vector<Legion::PhysicalRegion> const &regions,
                       Legion::Context ctx,
                       Legion::Runtime *runtime);
  static void
      load_images_task(Legion::Task const *task,
                       std::vector<Legion::PhysicalRegion> const &regions,
                       Legion::Context ctx,
                       Legion::Runtime *runtime);
  static void
      normalize_images_task(Legion::Task const *task,
                            std::vector<Legion::PhysicalRegion> const &regions,
                            Legion::Context ctx,
                            Legion::Runtime *runtime);
};

void top_level_task(Legion::Task const *task,
                    std::vector<Legion::PhysicalRegion> const &regions,
                    Legion::Context ctx,
                    Legion::Runtime *runtime);

void data_load_task(Legion::Task const *task,
                    std::vector<Legion::PhysicalRegion> const &regions,
                    Legion::Context ctx,
                    Legion::Runtime *runtime);

void register_flexflow_internal_tasks();

void register_custom_tasks();

}; // namespace FlexFlow

#endif //_FLEXFLOW_MODEL_H_<|MERGE_RESOLUTION|>--- conflicted
+++ resolved
@@ -587,15 +587,9 @@
       Initializer *initializer = NULL,
       ParameterSyncType sync_type = ParameterSyncType::NONE);
 
-<<<<<<< HEAD
-
-  void map_tensor(ParallelTensor tensor, const Op* parallel_op);
-  void map_input_tensors(ParallelTensor tensor, Op* parallel_op, int idx);
-  void map_weight(ParallelTensor tensor, const Op* parallel_op);
-=======
   void map_tensor(ParallelTensor tensor, Op const *parallel_op);
+  void map_input_tensors(ParallelTensor tensor, Op *parallel_op, int idx);
   void map_weight(ParallelTensor tensor, Op const *parallel_op);
->>>>>>> 0ece17b3
   bool get_parallel_tensor_from_tensor(const Tensor tensor,
                                        ParallelTensor &parallel_tensor) const;
 
@@ -642,20 +636,14 @@
       float optimal_cost,
       std::unordered_map<PCG::Node, MachineView> &optimal_views);
   void deserialize_graph_optimal_view(
-<<<<<<< HEAD
-      Legion::Deserializer& dez,
-      PCG::Graph* graph,
-      std::unordered_map<PCG::Node, MachineView>& optimal_views, std::unordered_map<PCG::Node, StageInfo>& optimal_partition);
-  bool convert_graph_to_operators(const PCG::Graph* graph,
-                               const std::unordered_map<PCG::Node, MachineView>& optimal_views, const std::unordered_map<PCG::Node, StageInfo>& optimal_partition);
-=======
       Legion::Deserializer &dez,
       PCG::Graph *graph,
-      std::unordered_map<PCG::Node, MachineView> &optimal_views);
+      std::unordered_map<PCG::Node, MachineView> &optimal_views,
+      std::unordered_map<PCG::Node, StageInfo> &optimal_partition);
   bool convert_graph_to_operators(
       const PCG::Graph *graph,
-      std::unordered_map<PCG::Node, MachineView> const &optimal_views);
->>>>>>> 0ece17b3
+      std::unordered_map<PCG::Node, MachineView> const &optimal_views,
+      std::unordered_map<PCG::Node, StageInfo> const &optimal_partition);
   static void register_all_machine_views(int num_nodes,
                                          int gpus_per_node,
                                          int cpus_per_node,
@@ -839,15 +827,10 @@
   void get_metrics();
   void backward(int seq_length = -1);
   void update();
-<<<<<<< HEAD
   void reset_pipe_idx();
-  bool apply_fusion(const std::vector<Op*>& operators, std::vector<Op*>& new_operators);
-  Op* get_final_operator() const;
-=======
   bool apply_fusion(std::vector<Op *> const &operators,
                     std::vector<Op *> &new_operators);
   Op *get_final_operator() const;
->>>>>>> 0ece17b3
   void compile(LossType loss_type,
                std::vector<MetricsType> const &metrics,
                CompMode comp_mode = COMP_MODE_TRAINING);
@@ -961,25 +944,20 @@
   // ParallelTensor label_tensor_with_final_part;//FIXME: to be removed
   std::map<MachineView, Legion::IndexSpace, MachineViewDimCompare> all_task_is;
 
-<<<<<<< HEAD
-  template<int NDIM>
-  void map_tensor_with_dim(ParallelTensor tensor, const Op* parallel_op);
-  template<int NDIM, int TDIM>
-  void map_tensor_with_dim2(ParallelTensor tensor, const Op* parallel_op);
-  template<int NDIM>
-  void map_input_tensor_with_dim(ParallelTensor tensor, Op* parallel_op, int idx);
-  template<int NDIM, int TDIM>
-  void map_input_tensor_with_dim2(ParallelTensor tensor, Op* parallel_op, int idx);
-  template<int NDIM>
-  void map_weight_with_dim(ParallelTensor weight, const Op* parallel_op);
-=======
   template <int NDIM>
   void map_tensor_with_dim(ParallelTensor tensor, Op const *parallel_op);
   template <int NDIM, int TDIM>
   void map_tensor_with_dim2(ParallelTensor tensor, Op const *parallel_op);
   template <int NDIM>
+  void map_input_tensor_with_dim(ParallelTensor tensor,
+                                 Op *parallel_op,
+                                 int idx);
+  template <int NDIM, int TDIM>
+  void map_input_tensor_with_dim2(ParallelTensor tensor,
+                                  Op *parallel_op,
+                                  int idx);
+  template <int NDIM>
   void map_weight_with_dim(ParallelTensor weight, Op const *parallel_op);
->>>>>>> 0ece17b3
 
   Tensor binary(OperatorType op,
                 Tensor const x,
