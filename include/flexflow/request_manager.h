/* Copyright 2023 CMU, Stanford, Facebook, LANL
 *
 * Licensed under the Apache License, Version 2.0 (the "License");
 * you may not use this file except in compliance with the License.
 * You may obtain a copy of the License at
 *
 *     http://www.apache.org/licenses/LICENSE-2.0
 *
 * Unless required by applicable law or agreed to in writing, software
 * distributed under the License is distributed on an "AS IS" BASIS,
 * WITHOUT WARRANTIES OR CONDITIONS OF ANY KIND, either express or implied.
 * See the License for the specific language governing permissions and
 * limitations under the License.
 */

#pragma once

#include "flexflow/batch_config.h"
#include "flexflow/inference.h"
#include "flexflow/model.h"
#include "flexflow/utils/file_loader.h"
#include <future>
#include <mutex>
#include <tokenizers_cpp.h>

namespace FlexFlow {

class FFModel;
class BeamTree;
class RequestManager;
using tokenizers::Tokenizer;

class InferenceManager {
public:
  InferenceManager();
  static InferenceManager *get_inference_manager();
  void compile_model_and_allocate_buffer(FFModel *model);
  void init_operators_inference(FFModel *model);
  Legion::FutureMap inference(FFModel *model, int index, BatchConfig const &bc);
  Legion::FutureMap
      inference(FFModel *model, int index, BatchConfigFuture const &bc);
  void load_input_tokens_from_batch_config(FFModel *model,
                                           BatchConfigFuture const &bc,
                                           ParallelTensor const input,
                                           FFHandler *handlers);
  void load_positions(FFModel *model,
                      BatchConfigFuture const &bc,
                      ParallelTensor position_input,
                      int offset);
  void register_model_weights_loader(FFModel *, FileDataLoader *);
  void load_inference_metadata_batch_config(FFModel *model,
                                            BatchConfigFuture const &bc,
                                            FFHandler *handlers);

public:
  std::unordered_map<ParallelTensor, std::vector<ParallelTensor>> tensor_buffer;
  std::unordered_map<FFModel *, FileDataLoader *> model_weights_loaders;
  int num_devices;
};

struct Request {
  enum Status {
    PENDING = 101,   // loading prompt
    RUNNING = 102,   // running inference
    COMPLETED = 103, // finished and verified
    FINISHING = 104, // finishing request, but not yet verified
  };
  BatchConfig::RequestGuid guid;
  int max_sequence_length;
  int initial_len;
  int ssm_cache_size = 0;
  int llm_cache_size = 0;

  Status status = PENDING;
  std::vector<BatchConfig::TokenId> tokens;

  std::vector<struct BeamTree> beam_trees;
};

// store the result of beam search
struct BeamTree {
  struct treeLayer {
    BeamSearchBatchConfig::TokenId
        tokens[BeamSearchBatchConfig::MAX_SPECULATIVE_TREE_BRANCHES];
    int parent_ids[BeamSearchBatchConfig::MAX_SPECULATIVE_TREE_BRANCHES];
    float probs[BeamSearchBatchConfig::MAX_SPECULATIVE_TREE_BRANCHES];
    int nodes_num_this_layer = 0;
  };
  treeLayer treeLayers[BeamSearchBatchConfig::MAX_BEAM_DEPTH + 1];
};

// struct BeamTree_v2 {
//   std::vector<BatchConfig::TokenId> tokens;
//   std::vector<int> parent_ids;
//   std::vector<float> probs;
// };

class RequestManager {
public:
  enum Status {
    INITIALIZED = 1001,
    SERVING = 1002,
    TERMINATED = 1003,
  };
  using RequestGuid = BatchConfig::RequestGuid;
  using TokenId = BatchConfig::TokenId;

  static const RequestGuid INVALID_GUID = 0;
  RequestManager();
  static RequestManager *get_request_manager();
  size_t get_num_processed_requests();
  size_t get_num_ssms();

  void set_max_requests_per_batch(int max_num_requests);
  int get_max_requests_per_batch();
  void set_max_tokens_per_batch(int max_num_tokens);
  int get_max_tokens_per_batch();
  int get_max_verify_tokens_per_batch();
  void set_max_sequence_length(int max_seq_length);
  void push_spec_infer_tree_width(int tree_width);
  int get_max_sequence_length();
  int register_ssm_model(FFModel *model);
  void register_tokenizer(ModelType model_type,
                          int bos_token_id,
                          int eos_token_id,
                          std::string const &path);
  void register_output_filepath(std::string const &);
  void initBitMask(BatchConfig::BitMask &bitmask, int initLength);
  void appendPendingRequest(BatchConfig::BitMask &bitmask, int initLength);
  void appendBitMask(BatchConfig::BitMask &bitmask,
                     int newNodes,
                     int preBeamSize,
                     int old_sub_num,
                     BeamTree const tree,
                     int currentDepth);
  void updateBitMask(BatchConfig::BitMask &bitmask,
                     int initLength,
                     int non_tree_size);

  FFModel *get_ssm_model(int model_id);

  void serve_incr_decoding(FFModel *model);
  void serve_spec_infer(FFModel *model);
  GenerationResult get_generation_result(RequestGuid const &guid);
  RequestGuid register_new_request(std::string const &prompt,
                                   int max_sequence_length);
  RequestGuid register_new_request(std::vector<TokenId> const &prompt,
                                   int max_sequence_length);
  // Methods to start and terminate request manager's background task
  void start_background_server(FFModel *model);
  bool is_background_server_terminated();
  void terminate_background_server();
<<<<<<< HEAD
=======
  static void terminate_background_server_at_exit();
>>>>>>> 37feea4c
  // Methods to check and mark request completion
  bool is_request_completed(RequestGuid const &guid);
  void trigger_request_completion_future(RequestGuid const &guid);
  // Methods for preparing next batches
  BatchConfig prepare_next_batch(BatchConfig const &bc,
                                 InferenceResult const &result);
  BatchConfigFuture prepare_next_batch(BatchConfigFuture const &bc,
                                       InferenceResultFuture const &result,
                                       Legion::Context ctx,
                                       Legion::Runtime *runtime);
  BeamSearchBatchConfig
      prepare_next_batch_beam(BeamSearchBatchConfig const &old_bc,
                              BeamInferenceResult const &result);
  BeamSearchBatchConfigFuture
      prepare_next_batch_beam(BeamSearchBatchConfigFuture const &old_bc,
                              BeamInferenceResultFuture const &result,
                              Legion::Context ctx,
                              Legion::Runtime *runtime);
  BeamSearchBatchConfig
      prepare_next_batch_init(TreeVerifyBatchConfig const &old_bc,
                              InferenceResult const &result,
                              int model_id);
  BeamSearchBatchConfigFuture
      prepare_next_batch_init(TreeVerifyBatchConfigFuture const &old_bc,
                              InferenceResultFuture const &result,
                              int model_id,
                              Legion::Context ctx,
                              Legion::Runtime *runtime);
  TreeVerifyBatchConfig prepare_next_batch_verify(
      std::vector<BeamSearchBatchConfig> const &old_batches);
  TreeVerifyBatchConfigFuture prepare_next_batch_verify(
      std::vector<BeamSearchBatchConfigFuture> const &old_batches,
      Legion::Context ctx,
      Legion::Runtime *runtime);

  void store_beam_metadata(BeamSearchBatchConfig const &old_bc,
                           BeamInferenceResult const &result);
  void update_beam_metadata(BeamSearchBatchConfig &new_bc,
                            BeamSearchBatchConfig const &old_bc,
                            BeamTree &tree,
                            int request_index);

  std::vector<std::pair<BatchConfig::TokenId, int>>
      traverse_beam_tree(BeamSearchBatchConfig const &old_bc,
                         int request_index,
                         int first_token_depth_in_request);

  // remove guid after put the cached tree in request
  std::vector<std::pair<BatchConfig::TokenId, int>> merge_dfs_trees(
      std::vector<std::vector<std::pair<BatchConfig::TokenId, int>>>
          input_trees,
      int root_depth,
      RequestGuid guid);

  std::vector<std::pair<BatchConfig::TokenId, int>> traverse_verify_tree(
      size_t guid,
      std::vector<std::pair<BatchConfig::TokenId, int>> const
          &inputSerializedTree,
      std::vector<std::pair<BatchConfig::TokenId, int>> const
          &outputSerializedTree);
  static void background_serving_task(
      Legion::Task const *task,
      std::vector<Legion::PhysicalRegion> const &regions,
      Legion::Context ctx,
      Legion::Runtime *runtime);
  static void
      load_tokens_task(Legion::Task const *task,
                       std::vector<Legion::PhysicalRegion> const &regions,
                       Legion::Context ctx,
                       Legion::Runtime *runtime);
  static void
      load_positions_task(Legion::Task const *task,
                          std::vector<Legion::PhysicalRegion> const &regions,
                          Legion::Context ctx,
                          Legion::Runtime *runtime);

  static void
      load_batch_config_task(Legion::Task const *task,
                             std::vector<Legion::PhysicalRegion> const &regions,
                             Legion::Context ctx,
                             Legion::Runtime *runtime);
  static BatchConfig prepare_next_batch_task(
      Legion::Task const *task,
      std::vector<Legion::PhysicalRegion> const &regions,
      Legion::Context ctx,
      Legion::Runtime *runtime);

  static BeamSearchBatchConfig prepare_next_batch_beam_task(
      Legion::Task const *task,
      std::vector<Legion::PhysicalRegion> const &regions,
      Legion::Context ctx,
      Legion::Runtime *runtime);

  static BeamSearchBatchConfig prepare_next_batch_init_task(
      Legion::Task const *task,
      std::vector<Legion::PhysicalRegion> const &regions,
      Legion::Context ctx,
      Legion::Runtime *runtime);

  static TreeVerifyBatchConfig prepare_next_batch_verify_task(
      Legion::Task const *task,
      std::vector<Legion::PhysicalRegion> const &regions,
      Legion::Context ctx,
      Legion::Runtime *runtime);

private:
  // configuration parameters
  int max_requests_per_batch;
  int max_tokens_per_batch;
  int max_sequence_length;
  Status request_manager_status;

  // tree width in each speculative step, if not specified 1
  std::vector<int> spec_infer_tree_width;

  // private fields
  std::unique_ptr<Tokenizer> tokenizer_;
  bool verbose;
  ModelType model_type;
  int bos_token_id;
  int eos_token_id;
  std::string output_filepath;
  std::queue<Request> pending_request_queue;
  std::unordered_map<RequestGuid, Request> all_requests;
  std::unordered_map<RequestGuid, GenerationResult> request_generation_results;
  std::mutex request_queue_mutex;
  std::unordered_map<RequestGuid, std::promise<void> *> request_to_promise;
  std::mutex request_to_promise_mutex;
  RequestGuid next_available_guid;

  // TODO: Move this two vector to request struct
  std::unordered_map<RequestGuid,
                     std::vector<std::pair<BatchConfig::TokenId, int>>>
      dfs_tree_inputs;
  std::unordered_map<RequestGuid, std::vector<std::pair<int, int>>>
      committed_tokens;

  // Multi-model support
  std::vector<FFModel *> ssm_models;

  // Performance profiling
  size_t num_processed_requests;

  // Background server handler
  Legion::Future background_server_handler;

private:
  struct ProfileInfo {
    int llm_decoding_steps;
    int ssm_decoding_steps;
    double start_time, finish_time;
  };
  std::unordered_map<RequestGuid, ProfileInfo> profiling_requests;
  double total_request_run_time;
};

}; // namespace FlexFlow<|MERGE_RESOLUTION|>--- conflicted
+++ resolved
@@ -150,10 +150,7 @@
   void start_background_server(FFModel *model);
   bool is_background_server_terminated();
   void terminate_background_server();
-<<<<<<< HEAD
-=======
   static void terminate_background_server_at_exit();
->>>>>>> 37feea4c
   // Methods to check and mark request completion
   bool is_request_completed(RequestGuid const &guid);
   void trigger_request_completion_future(RequestGuid const &guid);
