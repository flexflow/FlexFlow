--- conflicted
+++ resolved
@@ -39,25 +39,17 @@
   Legion::FutureMap inference(FFModel *model, int index, BatchConfig const &bc);
   Legion::FutureMap
       inference(FFModel *model, int index, BatchConfigFuture const &bc);
-<<<<<<< HEAD
   void load_input_tokens_from_batch_config(FFModel *model,
                                            BatchConfigFuture const &bc,
-                                           ParallelTensor const input);
+                                           ParallelTensor const input,
+                                           FFHandler *handlers);
   void load_positions(FFModel *model,
                       BatchConfigFuture const &bc,
                       ParallelTensor position_input,
                       int offset);
   void register_model_weights_loader(FFModel *, FileDataLoader *);
-=======
-  void load_input_tokens_from_batch_config(BatchConfigFuture const &bc,
-                                           ParallelTensor const input,
-                                           FFHandler *handlers);
-  void load_positions(BatchConfigFuture const &bc,
-                      ParallelTensor position_input,
-                      int offset);
   void load_inference_metadata_batch_config(BatchConfigFuture const &bc,
                                             FFHandler *handlers);
->>>>>>> 7b00e81e
 
 public:
   std::unordered_map<ParallelTensor, std::vector<ParallelTensor>> tensor_buffer;
@@ -267,13 +259,11 @@
   int max_requests_per_batch;
   int max_tokens_per_batch;
   int max_sequence_length;
-<<<<<<< HEAD
   Status request_manager_status;
-=======
 
   // tree width in each speculative step, if not specified 1
   std::vector<int> spec_infer_tree_width;
->>>>>>> 7b00e81e
+
   // private fields
   std::unique_ptr<Tokenizer> tokenizer_;
   bool verbose;
