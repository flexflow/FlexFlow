/* Copyright 2023 CMU, Stanford, Facebook, LANL
 *
 * Licensed under the Apache License, Version 2.0 (the "License");
 * you may not use this file except in compliance with the License.
 * You may obtain a copy of the License at
 *
 *     http://www.apache.org/licenses/LICENSE-2.0
 *
 * Unless required by applicable law or agreed to in writing, software
 * distributed under the License is distributed on an "AS IS" BASIS,
 * WITHOUT WARRANTIES OR CONDITIONS OF ANY KIND, either express or implied.
 * See the License for the specific language governing permissions and
 * limitations under the License.
 */

#pragma once

#include <cstddef>
#include <cstdlib>

// #define MAX_SEQ_LEN 1024
// #define BATCH_SIZE 2
// #define BATCH_SIZE 16
// #define MAX_REQUESTS 256

namespace FlexFlow {

class InferenceResult;
class BeamInferenceResult;

class BatchConfig {
public:
  using RequestGuid = size_t;
  using TokenId = int;
  BatchConfig();
  bool register_new_request(size_t guid,
                            int initial_len,
                            int tokens_to_generate);
  void prepare_next_batch();
  int update_results(InferenceResult const *ir);
  void update_num_active_requests_tokens();
  int num_active_requests() const;
  int num_active_tokens() const;
  void print() const;
  static int const MAX_NUM_REQUESTS = 8;
  static int const MAX_NUM_TOKENS = 64;
  static int const MAX_SEQ_LENGTH = 512;

  //  These are set by update
  int num_tokens;

  struct PerRequestInfo {
    int token_start_offset; 
    int num_tokens_in_batch; 
    int max_sequence_length;
    RequestGuid request_guid;
  };
  struct PerTokenInfo {
    int abs_depth_in_request;
    int request_index;
    TokenId token_id;
  };
  PerRequestInfo requestsInfo[MAX_NUM_REQUESTS];
  PerTokenInfo tokensInfo[MAX_NUM_TOKENS];

  // size_t max_sequence_length[MAX_NUM_REQUESTS];
  bool request_completed[MAX_NUM_REQUESTS];
};

class TreeVerifyBatchConfig : public BatchConfig {
public:
  // struct PerTokenInfo : BatchConfig::PerTokenInfo {
  //   int tree_branch_idx;
  // };
  struct CommittedTokensInfo {
    int token_index;   // the index of the token in the previous batch
    int request_index; // request index in the batch
    int token_depth;   // position of the token in the request's sequence
  };

  // void compute_tree_branch_indexes();

  int num_tokens_to_commit;
  CommittedTokensInfo commited_tokens[MAX_NUM_TOKENS];
};

struct InferenceResult {
  static int const MAX_NUM_TOKENS = BatchConfig::MAX_NUM_TOKENS;
  BatchConfig::TokenId token_ids[MAX_NUM_TOKENS];
};

class BeamSearchBatchConfig : public BatchConfig {
public:
  BeamSearchBatchConfig();
  BeamSearchBatchConfig(size_t beam_width, size_t target_iterations);

  ~BeamSearchBatchConfig();

  void print() const;
  bool done() const;

  size_t beam_width;
  size_t target_iterations;
  static int const MAX_BEAM_WIDTH = 1;
<<<<<<< HEAD
  static int const MAX_BEAM_DEPTH = 5;
=======
  static int const MAX_BEAM_DEPTH = 8;
>>>>>>> 577cec87

  struct BeamSearchPerRequestInfo {
    bool request_completed;
    int beam_size;
    int current_depth = -1;
    int max_depth = MAX_BEAM_DEPTH;

    BatchConfig::TokenId tokens[BeamSearchBatchConfig::MAX_BEAM_WIDTH];
    float probs[BeamSearchBatchConfig::MAX_BEAM_WIDTH];
    int parent_id[BeamSearchBatchConfig::MAX_BEAM_WIDTH];
  };

  struct BeamSearchPerTokenInfo {
    int sub_request_index;
  };

  BeamSearchPerRequestInfo beamRequestsInfo[MAX_NUM_REQUESTS];
  BeamSearchPerTokenInfo beamTokenInfo[MAX_NUM_TOKENS * MAX_BEAM_WIDTH];
  // why is this == MAX_NUM_REQUESTS * MAX_BEAM_WIDTH?
  int sub_requests[MAX_NUM_REQUESTS * MAX_BEAM_WIDTH];
  // BeamSlot beam_slots[MAX_NUM_REQUESTS];

private:
  size_t current_iteration;
};

struct BeamInferenceResult : public InferenceResult {
  BatchConfig::TokenId
      token_ids[MAX_NUM_TOKENS * BeamSearchBatchConfig::MAX_BEAM_WIDTH];
  float probs[MAX_NUM_TOKENS * BeamSearchBatchConfig::MAX_BEAM_WIDTH];
  int parent_id[MAX_NUM_TOKENS * BeamSearchBatchConfig::MAX_BEAM_WIDTH];
};

}; // namespace FlexFlow<|MERGE_RESOLUTION|>--- conflicted
+++ resolved
@@ -102,11 +102,7 @@
   size_t beam_width;
   size_t target_iterations;
   static int const MAX_BEAM_WIDTH = 1;
-<<<<<<< HEAD
-  static int const MAX_BEAM_DEPTH = 5;
-=======
   static int const MAX_BEAM_DEPTH = 8;
->>>>>>> 577cec87
 
   struct BeamSearchPerRequestInfo {
     bool request_completed;
