--- conflicted
+++ resolved
@@ -30,16 +30,10 @@
   bool register_new_request(size_t guid, int length);
   void prepare_next_batch();
   int update_results(InferenceResult const &ir);
-<<<<<<< HEAD
-  int num_active_requests();
-  int num_active_tokens();
-  static int const MAX_NUM_REQUESTS = 128;
-=======
   bool update_num_active_requests_tokens();
   int num_active_requests() const;
   int num_active_tokens() const;
   static int const MAX_NUM_REQUESTS = 256;
->>>>>>> 0f8ce768
   static int const MAX_NUM_TOKENS = InferenceResult::MAX_NUM_TOKENS;
   static int const MAX_SEQUENCE_LENGTH = 1024;
   // These are set by update
