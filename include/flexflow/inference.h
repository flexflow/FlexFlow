--- conflicted
+++ resolved
@@ -96,7 +96,6 @@
   void update_beam_metadata(BeamSearchBatchConfig &new_bc,
                             BeamTree &tree,
                             int request_index);
-<<<<<<< HEAD
 
   std::vector<std::pair<BatchConfig::TokenId, int>>
       traverse_beam_tree(BeamSearchBatchConfig const &old_bc, 
@@ -107,11 +106,9 @@
                            std::vector<std::pair<BatchConfig::TokenId, int>> &inputSerializedTree,
                            std::vector<std::pair<BatchConfig::TokenId, int>> &outputSerializedTree);
 
-=======
-  void tranverse_beam_tree(BeamSearchBatchConfig const &old_bc);
   TreeVerifyBatchConfig
       convert_beam_to_tree_batch_config(BeamSearchBatchConfig const &beam_bc);
->>>>>>> 577cec87
+
   static void
       load_tokens_task(Legion::Task const *task,
                        std::vector<Legion::PhysicalRegion> const &regions,
@@ -125,16 +122,14 @@
   RequestGuid next_available_guid;
 
   struct BeamTree beam_trees[BatchConfig::MAX_NUM_REQUESTS];
-<<<<<<< HEAD
+
   std::unordered_map<RequestGuid, std::vector<std::pair<BatchConfig::TokenId, int>>>
          dfs_tree_inputs;
 
   // std::unordered_map<RequestGuid, BeamTree_v2> beam_trees_v2;
   // TODO: cache config info for Verify/Beam exchange: Beam Width, Beam Depth, Commited Tokens
   std::unordered_map<RequestGuid, std::vector<std::pair<int, int>>> committed_tokens;
-=======
   size_t num_processed_requests;
->>>>>>> 577cec87
 };
 
 } // namespace FlexFlow