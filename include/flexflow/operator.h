#ifndef _OPERATOR_H
#define _OPERATOR_H

#include "flexflow/accessor.h"
#include "flexflow/batch_config.h"
#include "flexflow/fftype.h"
#include "flexflow/machine_view.h"
#include "flexflow/parallel_tensor.h"
#include "flexflow/utils/dot/record_formatter.h"
#include <vector>

#include <sys/stat.h>
#include <sys/types.h>
#if defined(FF_USE_CUDA) || defined(FF_USE_HIP_CUDA)
#include "flexflow/utils/cuda_helper.h"
#else
#include "flexflow/utils/hip_helper.h"
#endif

namespace FlexFlow {

<<<<<<< HEAD
extern Realm::Logger log_measure;
=======
extern Legion::Logger log_measure;
>>>>>>> 9784b5c6

class OpMeta;
class Simulator;
class CostMetrics;

enum class MappingRecordType { INPUT_OUTPUT, INPUT_WEIGHT };

enum class MappingOperation { PARTITION, REPLICATE };

/** @brief  A class to keep track of a dimension relation between two tensors
 * used by an operator.
 *
 * Dimension relations are one-to-one mappings between the dimensions of the
 * input, weights, and output tensors of an operator. Introduced in the Unity
 * paper, dimension relations allow FlexFlow to keep track of an operator's
 * parallelization plans as part of the Parallel Computation Graph (PCG).
 *
 * Each ParallelDimMappingRecord only keeps track of a single dimension
 * relation.
 *
 * ParallelDimMappingRecord objects must be initialized with a
 * MappingRecordType, which can be INPUT_OUTPUT, if the ParallelDimMappingRecord
 * is tracking a dimension relation between the input and the output tensor, or
 * INPUT_WEIGHT, if the ParallelDimMappingRecord is tracking a dimension
 * relation between the input tensor and the weights tensor.
 *
 */
class ParallelDimMappingRecord {
private:
  ParallelDimMappingRecord(MappingRecordType);

public:
  /**
   * @brief We disable this constructor because ParallelDimMappingRecord objects
   * must specify the MappingRecordType upon creation.
   */
  ParallelDimMappingRecord() = delete;

  static ParallelDimMappingRecord input_output_record(
      int input_idx,
      int input_dim,
      int output_idx,
      int output_dim,
      tl::optional<MappingOperation> operation = tl::nullopt);
  static ParallelDimMappingRecord input_weight_record(
      int input_idx,
      int input_dim,
      int weight_idx,
      int weight_dim,
      tl::optional<MappingOperation> operation = tl::nullopt);
  MappingRecordType get_type() const;

public:
  MappingRecordType type;
  tl::optional<MappingOperation> operation;

  int output_dim, input_dim, weight_dim;
  int output_idx, input_idx, weight_idx;
};

class Op {
public:
  static void construct_weight_parallel_dims(
      std::vector<ParallelDimMappingRecord> &records,
      std::vector<std::pair<int, int>> mappings,
      int input_idx = 0,
      int weight_idx = 0);
  static void construct_weight_parallel_dims(
      std::vector<ParallelDimMappingRecord> &records,
      std::vector<std::tuple<int, MappingOperation, int>> mappings,
      int input_idx = 0,
      int weight_idx = 0);
  static void construct_weight_parallel_dims(
      std::vector<ParallelDimMappingRecord> &records,
      int input_dim,
      int weight_dim,
      int input_idx = 0,
      int weight_idx = 0,
      tl::optional<MappingOperation> operation = tl::nullopt);

  static void construct_output_parallel_dims(
      std::vector<ParallelDimMappingRecord> &records,
      std::vector<std::pair<int, int>> mappings,
      int input_idx = 0,
      int output_idx = 0);
  static void construct_output_parallel_dims(
      std::vector<ParallelDimMappingRecord> &records,
      std::vector<std::tuple<int, MappingOperation, int>> mappings,
      int input_idx = 0,
      int output_idx = 0);
  static void construct_output_parallel_dims(
      std::vector<ParallelDimMappingRecord> &records,
      int input_dim,
      int output_dim,
      int input_idx = 0,
      int output_idx = 0,
      tl::optional<MappingOperation> operation = tl::nullopt);

  ParallelConfig view_to_pc(MachineView const &view) const;

protected:
  void register_weight_parallel_dims(std::vector<std::pair<int, int>> mappings,
                                     int input_idx = 0,
                                     int weight_idx = 0);
  void register_weight_parallel_dims(
      std::vector<std::tuple<int, MappingOperation, int>> mappings,
      int input_idx = 0,
      int weight_idx = 0);
  void register_weight_parallel_dims(
      int input_dim,
      int weight_dim,
      int input_idx = 0,
      int weight_idx = 0,
      tl::optional<MappingOperation> operation = tl::nullopt);

  void register_output_parallel_dims(std::vector<std::pair<int, int>> mappings,
                                     int input_idx = 0,
                                     int output_idx = 0);
  void register_output_parallel_dims(
      std::vector<std::tuple<int, MappingOperation, int>> mappings,
      int input_idx = 0,
      int output_idx = 0);
  void register_output_parallel_dims(
      int input_dim,
      int output_dim,
      int input_idx = 0,
      int output_idx = 0,
      tl::optional<MappingOperation> operation = tl::nullopt);

  int get_output_to_input_dim_mapping(const ParallelTensor output,
                                      int output_dim,
                                      const ParallelTensor input);
  int get_output_to_weight_dim_mapping(const ParallelTensor output,
                                       int output_dim,
                                       const ParallelTensor weight);

  void inner_measure_operator_cost(Simulator *sim,
                                   std::function<void()> const &forward,
                                   std::function<void()> const &backward,
                                   CostMetrics &cost_metrics) const;

  bool check_output_input_weight_parallel_dims(
      bool allocate_weights = true) const;
  bool check_output_input_weight_same_parallel_is() const;
  bool check_output_input_weight_same_machine_view() const;

public:
  Op(FFModel &model,
     OperatorType otype,
     DataType dtype,
     char const *_name,
     int numInputs,
     int numWeights,
     bool allocate_weights,
     int numOutputs,
     const ParallelTensor input1 = NULL,
     const ParallelTensor input2 = NULL,
     const ParallelTensor input3 = NULL,
     const ParallelTensor input4 = NULL);
  Op(FFModel &model,
     OperatorType otype,
     DataType dtype,
     char const *_name,
     int numInputs,
     int numWeights,
     int numOutputs,
     const ParallelTensor input1 = NULL,
     const ParallelTensor input2 = NULL,
     const ParallelTensor input3 = NULL,
     const ParallelTensor input4 = NULL);
  Op(int guid,
     bool profiling,
     bool inference_debugging,
     OperatorType otype,
     DataType dtype,
     char const *name,
     int numInputs,
     int numWeights,
     int numOutputs,
     const ParallelTensor input1 = NULL,
     const ParallelTensor input2 = NULL,
     const ParallelTensor input3 = NULL,
     const ParallelTensor input4 = NULL);
  Op(FFModel &model,
     OperatorType otype,
     DataType dtype,
     char const *_name,
     int numInputs,
     int numWeights,
     int numOutputs,
     ParallelTensor const *tensors);
  // graph substitution related methods
  virtual bool get_int_parameter(PMParameter, int *) const;
  virtual bool get_tensor_parameter(TNParameter, DIMParameter, int *) const;
  virtual bool get_input_parameter(TNParameter, DIMParameter, int *) const;
  virtual bool get_weight_parameter(TNParameter, DIMParameter, int *) const;
  // Pure virtual functions that must be implemented
  virtual void init(FFModel const &) = 0;
  virtual void init_inference(FFModel const &,
                              std::vector<ParallelTensor> const &,
                              std::vector<ParallelTensor> const &,
                              MachineView const *mv = nullptr) {
    assert(false);
  };
  virtual void forward(FFModel const &) = 0;
  virtual void backward(FFModel const &) = 0;
  // Pure virtual functions for inference
  virtual Legion::FutureMap inference(FFModel const &,
                                      BatchConfigFuture const &,
                                      std::vector<ParallelTensor> const &,
                                      std::vector<ParallelTensor> const &,
                                      MachineView const *mv = nullptr) {
    assert(false);
    Legion::FutureMap empty_map;
    return empty_map;
  };
  virtual void print_layer(FFModel const &model) = 0;
  template <typename OpMetaType>
  static std::string get_op_name_without_uid(OpMetaType *m) {
    std::string op_name_without_uid = std::string(m->op_name);
    size_t last_underscore = op_name_without_uid.length() - 1;
    for (int i = op_name_without_uid.length() - 1; i > 0; i--) {
      if (!(std::isdigit(m->op_name[i]) || m->op_name[i] == '_')) {
        break;
      } else if (m->op_name[i] == '_') {
        last_underscore = i;
      }
    }
    op_name_without_uid.erase(last_underscore);
    return op_name_without_uid;
  }
  template <typename OpMetaType>
  static void save_inference_tensors_to_file(
      OpMetaType *m,
      int shard_id,
      BatchConfig const *bc,
      std::vector<GenericTensorAccessorR> input_tensors,
      std::vector<GenericTensorAccessorR> weight_tensors,
      std::vector<GenericTensorAccessorR> output_tensors,
      bool before_kernel = false) {
    // Check if output directory exists, and create it if it does not
    char const *folder_path = "./inference_tensors";
    struct stat st = {0};
    if (stat(folder_path, &st) == -1) {
      // Directory does not exist, create it
      mkdir(folder_path, 0700);
    }
    // output base filepath, shared by all tensors from the same operator
    std::string op_name_without_uid = get_op_name_without_uid(m);
    std::string base_filepath =
        "./inference_tensors/model_" + std::to_string(m->layer_guid.model_id) +
        "_decoding-step_" + std::to_string(m->decoding_step) + "_layer-num_" +
        std::to_string(m->layer_guid.transformer_layer_id) + "_layer-name_" +
        op_name_without_uid + "_shard-id_" + std::to_string(shard_id);
    if (before_kernel) {
      base_filepath += "_pre";
    }
    // save batch config, if passed
    if (bc != nullptr) {
      bc->save_to_file(base_filepath + "_batch-config");
    }
    // save all inputs
    for (int i = 0; i < input_tensors.size(); i++) {
      std::string filename = base_filepath + "_input_" + std::to_string(i);
      if (input_tensors[i].data_type == DT_FLOAT) {
        save_tensor(input_tensors[i].get_float_ptr(),
                    input_tensors[i].domain.get_volume(),
                    filename.c_str());
      } else if (input_tensors[i].data_type == DT_HALF) {
        save_tensor(input_tensors[i].get_half_ptr(),
                    input_tensors[i].domain.get_volume(),
                    filename.c_str());
      } else if (input_tensors[i].data_type == DT_INT32) {
        save_tensor(input_tensors[i].get_int32_ptr(),
                    input_tensors[i].domain.get_volume(),
                    filename.c_str());
      } else if (input_tensors[i].data_type == DT_INT64) {
        save_tensor(input_tensors[i].get_int64_ptr(),
                    input_tensors[i].domain.get_volume(),
                    filename.c_str());
      } else {
        assert(false && "Tensor data type not supported");
      }
    }
    // only dump the weights once
    if (m->decoding_step == 0) {
      for (int i = 0; i < weight_tensors.size(); i++) {
        std::string filename = base_filepath + "_weight_" + std::to_string(i);
        if (weight_tensors[i].data_type == DT_FLOAT) {
          save_tensor(weight_tensors[i].get_float_ptr(),
                      weight_tensors[i].domain.get_volume(),
                      filename.c_str());
        } else if (weight_tensors[i].data_type == DT_HALF) {
          save_tensor(weight_tensors[i].get_half_ptr(),
                      weight_tensors[i].domain.get_volume(),
                      filename.c_str());
        } else if (weight_tensors[i].data_type == DT_INT32) {
          save_tensor(weight_tensors[i].get_int32_ptr(),
                      weight_tensors[i].domain.get_volume(),
                      filename.c_str());
        } else if (weight_tensors[i].data_type == DT_INT64) {
          save_tensor(weight_tensors[i].get_int64_ptr(),
                      weight_tensors[i].domain.get_volume(),
                      filename.c_str());
        } else {
          assert(false && "Tensor data type not supported");
        }
      }
    }
    // save all outputs
    for (int i = 0; i < output_tensors.size(); i++) {
      std::string filename = base_filepath + "_output_" + std::to_string(i);
      if (output_tensors[i].data_type == DT_FLOAT) {
        save_tensor(output_tensors[i].get_float_ptr(),
                    output_tensors[i].domain.get_volume(),
                    filename.c_str());
      } else if (output_tensors[i].data_type == DT_HALF) {
        save_tensor(output_tensors[i].get_half_ptr(),
                    output_tensors[i].domain.get_volume(),
                    filename.c_str());
      } else if (output_tensors[i].data_type == DT_INT32) {
        save_tensor(output_tensors[i].get_int32_ptr(),
                    output_tensors[i].domain.get_volume(),
                    filename.c_str());
      } else if (output_tensors[i].data_type == DT_INT64) {
        save_tensor(output_tensors[i].get_int64_ptr(),
                    output_tensors[i].domain.get_volume(),
                    filename.c_str());
      } else {
        assert(false && "Tensor data type not supported");
      }
    }
    // increase count of decoding steps
    if (!before_kernel) {
      m->decoding_step++;
    }
  }
  virtual bool measure_operator_cost(Simulator *sim,
                                     MachineView const &mv,
                                     CostMetrics &cost_metrics) const = 0;
  virtual bool estimate_sync_cost(Simulator *sim,
                                  MachineView const &pc,
                                  CostMetrics &cost_metrics) const;
  // Other virtual functions that can be optionally overwritten
  virtual ParallelConfig get_random_parallel_config(FFModel const &ff) const;
  virtual ParallelConfig get_data_parallel_config(FFModel const &ff) const;
  virtual Legion::Domain get_input_tensor_shape(ParallelConfig const &pc,
                                                int input_idx,
                                                int part_idx) const;
  virtual Legion::Domain get_output_tensor_shape(ParallelConfig const &pc,
                                                 int output_idx,
                                                 int part_idx) const;
  virtual Legion::Domain get_weight_tensor_shape(ParallelConfig const &pc,
                                                 int weight_idx,
                                                 int part_idx) const;
  virtual bool is_valid_parallel_config(FFModel const &ff,
                                        ParallelConfig const &pc) const;
  virtual bool is_adoptable_parallel_config(FFModel const &ff,
                                            ParallelConfig const &pc) const;
  // Helper functions
  void prefetch(FFModel const &);
  void zero_grad(FFModel const &);
  ParallelTensor get_parameter(int index);
  virtual void map_output_tensors(FFModel &ff);
  virtual bool can_inplace_output();
  virtual bool has_inplace_output();
  virtual void do_inplace_output();
  virtual bool is_parallel_op() const;
  virtual void serialize(Legion::Serializer &) const;
  virtual Op *
      materialize(FFModel &ff, ParallelTensor inputs[], int num_inputs) const;
  size_t get_untyped_params_hash() const;
  virtual size_t get_params_hash() const;

  virtual tl::optional<RecordFormatter> as_dot() const;

  int get_dimension() const;
#ifdef FF_USE_NCCL
  static ncclUniqueId get_nccl_unique_id_task(
      Legion::Task const *task,
      std::vector<Legion::PhysicalRegion> const &regions,
      Legion::Context ctx,
      Legion::Runtime *runtime);
  static ncclComm_t
      init_nccl_comms_task(Legion::Task const *task,
                           std::vector<Legion::PhysicalRegion> const &regions,
                           Legion::Context ctx,
                           Legion::Runtime *runtime);
  static void
      finish_nccl_comms_task(Legion::Task const *task,
                             std::vector<Legion::PhysicalRegion> const &regions,
                             Legion::Context ctx,
                             Legion::Runtime *runtime);
#endif
protected:
  void set_argumentmap_for_init(FFModel const &ff, Legion::ArgumentMap &argmap);
  void set_argumentmap_for_init_inference(FFModel const &ff,
                                          Legion::ArgumentMap &argmap,
                                          ParallelTensor const output0);
  void set_argumentmap_for_forward(FFModel const &ff,
                                   Legion::ArgumentMap &argmap);
  void set_argumentmap_for_inference(FFModel const &ff,
                                     Legion::ArgumentMap &argmap,
                                     ParallelTensor const output0);
  void set_argumentmap_for_backward(FFModel const &ff,
                                    Legion::ArgumentMap &argmap);
  void set_opmeta_from_futuremap(FFModel const &ff,
                                 Legion::FutureMap const &fm);
  void set_opmeta_from_futuremap_inference(FFModel const &ff,
                                           Legion::FutureMap const &fm,
                                           ParallelTensor const output0);
  void solve_parallel_dim_mappings(
      std::vector<ParallelDim const *> const &inputs,
      std::vector<ParallelDim *> const &weights,
      std::vector<ParallelDim *> const &outputs) const;

public:
  OperatorType op_type;
  DataType data_type;
  // the guid of the layer associated with the current operator
  // layer_guid is used to match layer with op
  LayerID layer_guid;
  size_t op_guid;
  char name[MAX_OPNAME];
  Legion::IndexSpace parallel_is;
  ParallelTensor outputs[MAX_NUM_OUTPUTS];
  ParallelTensor inputs[MAX_NUM_INPUTS];
  ParallelParameter weights[MAX_NUM_WEIGHTS];
  bool trainableInputs[MAX_NUM_INPUTS];
  OpMeta *meta[MAX_NUM_WORKERS];
  std::map<ParallelTensor, OpMeta *[MAX_NUM_WORKERS]> inference_meta;
  int numInputs, numWeights, numOutputs;
  bool profiling;
  bool inference_debugging;
  bool add_bias_only_once;
#ifdef FF_USE_NCCL
  ncclUniqueId ncclId;
#endif
  // Note: parallel_dims_mapping should not be called in a DNN task
  std::vector<ParallelDimMappingRecord> *parallel_dims_mapping;
};

}; // namespace FlexFlow

#endif // _OPERATOR_H<|MERGE_RESOLUTION|>--- conflicted
+++ resolved
@@ -19,11 +19,7 @@
 
 namespace FlexFlow {
 
-<<<<<<< HEAD
-extern Realm::Logger log_measure;
-=======
 extern Legion::Logger log_measure;
->>>>>>> 9784b5c6
 
 class OpMeta;
 class Simulator;
