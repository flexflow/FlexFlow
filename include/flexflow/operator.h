#ifndef _OPERATOR_H
#define _OPERATOR_H

#include "flexflow/fftype.h"
#include "flexflow/machine_view.h"
#include "flexflow/parallel_tensor.h"
#include <vector>

namespace FlexFlow {

extern LegionRuntime::Logger::Category log_measure;

class OpMeta;
class Simulator;
class CostMetrics;

enum class MappingRecordType { INPUT_OUTPUT, INPUT_WEIGHT };

enum class MappingOperation { PARTITION, REPLICATE };

class ParallelDimMappingRecord {
private:
  ParallelDimMappingRecord(MappingRecordType);

public:
  ParallelDimMappingRecord() = delete;

  static ParallelDimMappingRecord input_output_record(
      int input_idx,
      int input_dim,
      int output_idx,
      int output_dim,
      tl::optional<MappingOperation> operation = tl::nullopt);
  static ParallelDimMappingRecord input_weight_record(
      int input_idx,
      int input_dim,
      int weight_idx,
      int weight_dim,
      tl::optional<MappingOperation> operation = tl::nullopt);
  MappingRecordType get_type() const;

public:
  MappingRecordType type;
  tl::optional<MappingOperation> operation;

  int output_dim, input_dim, weight_dim;
  int output_idx, input_idx, weight_idx;
};

class Op {
public:
  static void construct_weight_parallel_dims(
      std::vector<ParallelDimMappingRecord> &records,
      std::vector<std::pair<int, int>> mappings,
      int input_idx = 0,
      int weight_idx = 0);
  static void construct_weight_parallel_dims(
      std::vector<ParallelDimMappingRecord> &records,
      std::vector<std::tuple<int, MappingOperation, int>> mappings,
      int input_idx = 0,
      int weight_idx = 0);
  static void construct_weight_parallel_dims(
      std::vector<ParallelDimMappingRecord> &records,
      int input_dim,
      int weight_dim,
      int input_idx = 0,
      int weight_idx = 0,
      tl::optional<MappingOperation> operation = tl::nullopt);

  static void construct_output_parallel_dims(
      std::vector<ParallelDimMappingRecord> &records,
      std::vector<std::pair<int, int>> mappings,
      int input_idx = 0,
      int output_idx = 0);
  static void construct_output_parallel_dims(
      std::vector<ParallelDimMappingRecord> &records,
      std::vector<std::tuple<int, MappingOperation, int>> mappings,
      int input_idx = 0,
      int output_idx = 0);
  static void construct_output_parallel_dims(
      std::vector<ParallelDimMappingRecord> &records,
      int input_dim,
      int output_dim,
      int input_idx = 0,
      int output_idx = 0,
      tl::optional<MappingOperation> operation = tl::nullopt);

  ParallelConfig view_to_pc(MachineView const &view) const;

protected:
  void register_weight_parallel_dims(std::vector<std::pair<int, int>> mappings,
                                     int input_idx = 0,
                                     int weight_idx = 0);
  void register_weight_parallel_dims(
      std::vector<std::tuple<int, MappingOperation, int>> mappings,
      int input_idx = 0,
      int weight_idx = 0);
  void register_weight_parallel_dims(
      int input_dim,
      int weight_dim,
      int input_idx = 0,
      int weight_idx = 0,
      tl::optional<MappingOperation> operation = tl::nullopt);

  void register_output_parallel_dims(std::vector<std::pair<int, int>> mappings,
                                     int input_idx = 0,
                                     int output_idx = 0);
  void register_output_parallel_dims(
      std::vector<std::tuple<int, MappingOperation, int>> mappings,
      int input_idx = 0,
      int output_idx = 0);
  void register_output_parallel_dims(
      int input_dim,
      int output_dim,
      int input_idx = 0,
      int output_idx = 0,
      tl::optional<MappingOperation> operation = tl::nullopt);

  int get_output_to_input_dim_mapping(const ParallelTensor output,
                                      int output_dim,
                                      const ParallelTensor input);
  int get_output_to_weight_dim_mapping(const ParallelTensor output,
                                       int output_dim,
                                       const ParallelTensor weight);

  void inner_measure_operator_cost(Simulator *sim,
                                   std::function<void()> const &forward,
                                   std::function<void()> const &backward,
                                   CostMetrics &cost_metrics) const;

  bool check_output_input_weight_parallel_dims(
      bool allocate_weights = true) const;
  bool check_output_input_weight_same_parallel_is() const;
  bool check_output_input_weight_same_machine_view() const;

public:
  Op(FFModel &model,
     OperatorType type,
     char const *_name,
     int numInputs,
     int numWeights,
     bool allocate_weights,
     int numOutputs,
     const ParallelTensor input1 = NULL,
     const ParallelTensor input2 = NULL,
     const ParallelTensor input3 = NULL,
     const ParallelTensor input4 = NULL);
  Op(FFModel &model,
     OperatorType type,
     char const *_name,
     int numInputs,
     int numWeights,
     int numOutputs,
     const ParallelTensor input1 = NULL,
     const ParallelTensor input2 = NULL,
     const ParallelTensor input3 = NULL,
     const ParallelTensor input4 = NULL);
  Op(int guid,
     bool profiling,
     OperatorType type,
     char const *name,
     int numInputs,
     int numWeights,
     int numOutputs,
     const ParallelTensor input1 = NULL,
     const ParallelTensor input2 = NULL,
     const ParallelTensor input3 = NULL,
     const ParallelTensor input4 = NULL);
  Op(FFModel &model,
     OperatorType type,
     char const *_name,
     int numInputs,
     int numWeights,
     int numOutputs,
     ParallelTensor const *tensors);
  // graph substitution related methods
  virtual bool get_int_parameter(PMParameter, int *) const;
  virtual bool get_tensor_parameter(TNParameter, DIMParameter, int *) const;
  virtual bool get_input_parameter(TNParameter, DIMParameter, int *) const;
  virtual bool get_weight_parameter(TNParameter, DIMParameter, int *) const;
  // Pure virtual functions that must be implemented
<<<<<<< HEAD
  virtual void reset_idx(const FFModel&) = 0;
  virtual void init(const FFModel&) = 0;
  virtual void pipeinit(const FFModel&) = 0;
  virtual void forward(const FFModel&) = 0;
  virtual void pipeforward(const FFModel&) = 0;
  virtual void backward(const FFModel&) = 0;
  virtual void pipebackward(const FFModel&) = 0;
  virtual void print_layer(const FFModel& model) = 0;
  virtual bool measure_operator_cost(Simulator* sim,
                                     const MachineView& mv,
                                     CostMetrics& cost_metrics) const = 0;
  virtual bool estimate_sync_cost(Simulator* sim,
                                  const MachineView& pc,
                                  CostMetrics& cost_metrics) const;
=======
  virtual void init(FFModel const &) = 0;
  virtual void forward(FFModel const &) = 0;
  virtual void backward(FFModel const &) = 0;
  virtual void print_layer(FFModel const &model) = 0;
  virtual bool measure_operator_cost(Simulator *sim,
                                     MachineView const &mv,
                                     CostMetrics &cost_metrics) const = 0;
  virtual bool estimate_sync_cost(Simulator *sim,
                                  MachineView const &pc,
                                  CostMetrics &cost_metrics) const;
>>>>>>> 0ece17b3
  // Other virtual functions that can be optionally overwritten
  virtual ParallelConfig get_random_parallel_config(FFModel const &ff) const;
  virtual ParallelConfig get_data_parallel_config(FFModel const &ff) const;
  virtual Legion::Domain get_input_tensor_shape(ParallelConfig const &pc,
                                                int input_idx,
                                                int part_idx) const;
  virtual Legion::Domain get_output_tensor_shape(ParallelConfig const &pc,
                                                 int output_idx,
                                                 int part_idx) const;
  virtual Legion::Domain get_weight_tensor_shape(ParallelConfig const &pc,
                                                 int weight_idx,
                                                 int part_idx) const;
  virtual bool is_valid_parallel_config(FFModel const &ff,
                                        ParallelConfig const &pc) const;
  virtual bool is_adoptable_parallel_config(FFModel const &ff,
                                            ParallelConfig const &pc) const;
  // Helper functions
<<<<<<< HEAD
  void prefetch(const FFModel&);
  void zero_grad(const FFModel&);
  void zero_input_grad(const FFModel&);
  void reset_zeroig_idx(const FFModel&);
  void zero_weight_grad(const FFModel&);
=======
  void prefetch(FFModel const &);
  void zero_grad(FFModel const &);
>>>>>>> 0ece17b3
  ParallelTensor get_parameter(int index);
  virtual bool can_inplace_output();
  virtual bool has_inplace_output();
  virtual void do_inplace_output();
  virtual bool is_parallel_op() const;
  virtual void serialize(Legion::Serializer &) const;
  virtual Op *
      materialize(FFModel &ff, ParallelTensor inputs[], int num_inputs) const;
  size_t get_untyped_params_hash() const;
  virtual size_t get_params_hash() const;

  virtual tl::optional<RecordFormatter> as_dot() const;

  int get_dimension() const;
#ifdef FF_USE_NCCL
  static ncclUniqueId get_nccl_unique_id_task(
      Legion::Task const *task,
      std::vector<Legion::PhysicalRegion> const &regions,
      Legion::Context ctx,
      Legion::Runtime *runtime);
  static ncclComm_t
      init_nccl_comms_task(Legion::Task const *task,
                           std::vector<Legion::PhysicalRegion> const &regions,
                           Legion::Context ctx,
                           Legion::Runtime *runtime);
#endif
protected:
  void set_argumentmap_for_init(FFModel const &ff, Legion::ArgumentMap &argmap);
  void set_argumentmap_for_forward(FFModel const &ff,
                                   Legion::ArgumentMap &argmap);
  void set_argumentmap_for_backward(FFModel const &ff,
                                    Legion::ArgumentMap &argmap);
  void set_opmeta_from_futuremap(FFModel const &ff,
                                 Legion::FutureMap const &fm);
  void solve_parallel_dim_mappings(
      std::vector<ParallelDim const *> const &inputs,
      std::vector<ParallelDim *> const &weights,
      std::vector<ParallelDim *> const &outputs) const;

public:
  OperatorType op_type;
  DataType data_type;
  // the guid of the layer associated with the current operator
  // layer_guid is used to match layer with op
<<<<<<< HEAD
  size_t stage_guid;
  LayerID layer_guid; 
=======
  LayerID layer_guid;
>>>>>>> 0ece17b3
  size_t op_guid;
  char name[MAX_OPNAME];
  Legion::IndexSpace parallel_is;
  ParallelTensor outputs[MAX_NUM_OUTPUTS];
  ParallelTensor inputs[MAX_NUM_INPUTS];
  ParallelParameter weights[MAX_NUM_WEIGHTS];
  bool trainableInputs[MAX_NUM_INPUTS];
  OpMeta *meta[MAX_NUM_WORKERS];
  int numInputs, numWeights, numOutputs;
  int ubSize;
  int nFnB;
  int zero_grad_idx[MAX_NUM_OUTPUTS];
  bool profiling;

  //shicao branch
  Legion::LogicalPartition in_pipepart[MAX_NUM_INPUTS][MAX_PIPE_PART];
  Legion::LogicalPartition in_pipepart_grad[MAX_NUM_INPUTS][MAX_PIPE_PART];
#ifdef FF_USE_NCCL
  ncclUniqueId ncclId;
#endif
  // Note: parallel_dims_mapping should not be called in a DNN task
  std::vector<ParallelDimMappingRecord> *parallel_dims_mapping;
};

}; // namespace FlexFlow

#endif // _OPERATOR_H<|MERGE_RESOLUTION|>--- conflicted
+++ resolved
@@ -179,25 +179,13 @@
   virtual bool get_input_parameter(TNParameter, DIMParameter, int *) const;
   virtual bool get_weight_parameter(TNParameter, DIMParameter, int *) const;
   // Pure virtual functions that must be implemented
-<<<<<<< HEAD
-  virtual void reset_idx(const FFModel&) = 0;
-  virtual void init(const FFModel&) = 0;
-  virtual void pipeinit(const FFModel&) = 0;
-  virtual void forward(const FFModel&) = 0;
-  virtual void pipeforward(const FFModel&) = 0;
-  virtual void backward(const FFModel&) = 0;
-  virtual void pipebackward(const FFModel&) = 0;
-  virtual void print_layer(const FFModel& model) = 0;
-  virtual bool measure_operator_cost(Simulator* sim,
-                                     const MachineView& mv,
-                                     CostMetrics& cost_metrics) const = 0;
-  virtual bool estimate_sync_cost(Simulator* sim,
-                                  const MachineView& pc,
-                                  CostMetrics& cost_metrics) const;
-=======
+  virtual void reset_idx(FFModel const &) = 0;
   virtual void init(FFModel const &) = 0;
+  virtual void pipeinit(FFModel const &) = 0;
   virtual void forward(FFModel const &) = 0;
+  virtual void pipeforward(FFModel const &) = 0;
   virtual void backward(FFModel const &) = 0;
+  virtual void pipebackward(FFModel const &) = 0;
   virtual void print_layer(FFModel const &model) = 0;
   virtual bool measure_operator_cost(Simulator *sim,
                                      MachineView const &mv,
@@ -205,7 +193,6 @@
   virtual bool estimate_sync_cost(Simulator *sim,
                                   MachineView const &pc,
                                   CostMetrics &cost_metrics) const;
->>>>>>> 0ece17b3
   // Other virtual functions that can be optionally overwritten
   virtual ParallelConfig get_random_parallel_config(FFModel const &ff) const;
   virtual ParallelConfig get_data_parallel_config(FFModel const &ff) const;
@@ -223,16 +210,11 @@
   virtual bool is_adoptable_parallel_config(FFModel const &ff,
                                             ParallelConfig const &pc) const;
   // Helper functions
-<<<<<<< HEAD
-  void prefetch(const FFModel&);
-  void zero_grad(const FFModel&);
-  void zero_input_grad(const FFModel&);
-  void reset_zeroig_idx(const FFModel&);
-  void zero_weight_grad(const FFModel&);
-=======
   void prefetch(FFModel const &);
   void zero_grad(FFModel const &);
->>>>>>> 0ece17b3
+  void zero_input_grad(FFModel const &);
+  void reset_zeroig_idx(FFModel const &);
+  void zero_weight_grad(FFModel const &);
   ParallelTensor get_parameter(int index);
   virtual bool can_inplace_output();
   virtual bool has_inplace_output();
@@ -277,12 +259,8 @@
   DataType data_type;
   // the guid of the layer associated with the current operator
   // layer_guid is used to match layer with op
-<<<<<<< HEAD
   size_t stage_guid;
-  LayerID layer_guid; 
-=======
   LayerID layer_guid;
->>>>>>> 0ece17b3
   size_t op_guid;
   char name[MAX_OPNAME];
   Legion::IndexSpace parallel_is;
@@ -297,7 +275,7 @@
   int zero_grad_idx[MAX_NUM_OUTPUTS];
   bool profiling;
 
-  //shicao branch
+  // shicao branch
   Legion::LogicalPartition in_pipepart[MAX_NUM_INPUTS][MAX_PIPE_PART];
   Legion::LogicalPartition in_pipepart_grad[MAX_NUM_INPUTS][MAX_PIPE_PART];
 #ifdef FF_USE_NCCL
