#ifndef _FLEXFLOW_FUSED_PARALLEL_OP_H
#define _FLEXFLOW_FUSED_PARALLEL_OP_H

#include "parallel_op.h"

namespace FlexFlow {

class FusedParallelOp : public ParallelOp {
public:
  FusedParallelOp(FFModel &model,
                  const ParallelTensor input,
<<<<<<< HEAD
                  const std::vector<ParallelOpInfo>& parallel_ops);
  void init(const FFModel&) override;
  void forward(const FFModel&) override;
  void backward(const FFModel&) override;
  void reset_idx(const FFModel&) override {assert(0);}
  void pipeinit(const FFModel&)  override {assert(0);}
  void pipeforward(const FFModel&)  override {assert(0);}
  void pipebackward(const FFModel&)  override {assert(0);}
  bool append_parallel_op_info(std::vector<ParallelOpInfo>& parallel_ops) const override;
  void create_input_partition(FFModel& model) override;
  static void forward_task(
      const Legion::Task *task,
      const std::vector<Legion::PhysicalRegion> &regions,
      Legion::Context ctx, Legion::Runtime *runtime);
  static void backward_task(
      const Legion::Task *task,
      const std::vector<Legion::PhysicalRegion> &regions,
      Legion::Context ctx, Legion::Runtime *runtime);
  template<typename T>
  static void forward_kernel(
      const T* input_ptr,
      T* output_ptr,
      size_t num_elements);
  template<typename T>
  static void backward_kernel(
      const T* output_grad_ptr,
      T* input_grad_ptr,
      size_t num_elements);
  bool measure_operator_cost(
      Simulator* sim,
      const MachineView& mv,
      CostMetrics& cost_metrics) const override;
  void set_parallel_ops(const std::vector<ParallelOpInfo>& _parallel_ops);
=======
                  std::vector<ParallelOpInfo> const &parallel_ops);
  void init(FFModel const &) override;
  void forward(FFModel const &) override;
  void backward(FFModel const &) override;
  bool append_parallel_op_info(
      std::vector<ParallelOpInfo> &parallel_ops) const override;
  void create_input_partition(FFModel &model) override;
  static void forward_task(Legion::Task const *task,
                           std::vector<Legion::PhysicalRegion> const &regions,
                           Legion::Context ctx,
                           Legion::Runtime *runtime);
  static void backward_task(Legion::Task const *task,
                            std::vector<Legion::PhysicalRegion> const &regions,
                            Legion::Context ctx,
                            Legion::Runtime *runtime);
  template <typename T>
  static void
      forward_kernel(const T *input_ptr, T *output_ptr, size_t num_elements);
  template <typename T>
  static void backward_kernel(const T *output_grad_ptr,
                              T *input_grad_ptr,
                              size_t num_elements);
  bool measure_operator_cost(Simulator *sim,
                             MachineView const &mv,
                             CostMetrics &cost_metrics) const override;
  void set_parallel_ops(std::vector<ParallelOpInfo> const &_parallel_ops);
>>>>>>> 0ece17b3
  bool check_no_redundant_parallel_ops(void) const;

  size_t get_params_hash() const override;

public:
  int num_parallel_ops;
  ParallelOpInfo parallel_ops[MAX_NUM_FUSED_OPERATORS];
};

}; // namespace FlexFlow

#endif // _FLEXFLOW_FUSED_PARALLEL_OP_H<|MERGE_RESOLUTION|>--- conflicted
+++ resolved
@@ -9,45 +9,22 @@
 public:
   FusedParallelOp(FFModel &model,
                   const ParallelTensor input,
-<<<<<<< HEAD
-                  const std::vector<ParallelOpInfo>& parallel_ops);
-  void init(const FFModel&) override;
-  void forward(const FFModel&) override;
-  void backward(const FFModel&) override;
-  void reset_idx(const FFModel&) override {assert(0);}
-  void pipeinit(const FFModel&)  override {assert(0);}
-  void pipeforward(const FFModel&)  override {assert(0);}
-  void pipebackward(const FFModel&)  override {assert(0);}
-  bool append_parallel_op_info(std::vector<ParallelOpInfo>& parallel_ops) const override;
-  void create_input_partition(FFModel& model) override;
-  static void forward_task(
-      const Legion::Task *task,
-      const std::vector<Legion::PhysicalRegion> &regions,
-      Legion::Context ctx, Legion::Runtime *runtime);
-  static void backward_task(
-      const Legion::Task *task,
-      const std::vector<Legion::PhysicalRegion> &regions,
-      Legion::Context ctx, Legion::Runtime *runtime);
-  template<typename T>
-  static void forward_kernel(
-      const T* input_ptr,
-      T* output_ptr,
-      size_t num_elements);
-  template<typename T>
-  static void backward_kernel(
-      const T* output_grad_ptr,
-      T* input_grad_ptr,
-      size_t num_elements);
-  bool measure_operator_cost(
-      Simulator* sim,
-      const MachineView& mv,
-      CostMetrics& cost_metrics) const override;
-  void set_parallel_ops(const std::vector<ParallelOpInfo>& _parallel_ops);
-=======
                   std::vector<ParallelOpInfo> const &parallel_ops);
   void init(FFModel const &) override;
   void forward(FFModel const &) override;
   void backward(FFModel const &) override;
+  void reset_idx(FFModel const &) override {
+    assert(0);
+  }
+  void pipeinit(FFModel const &) override {
+    assert(0);
+  }
+  void pipeforward(FFModel const &) override {
+    assert(0);
+  }
+  void pipebackward(FFModel const &) override {
+    assert(0);
+  }
   bool append_parallel_op_info(
       std::vector<ParallelOpInfo> &parallel_ops) const override;
   void create_input_partition(FFModel &model) override;
@@ -70,7 +47,6 @@
                              MachineView const &mv,
                              CostMetrics &cost_metrics) const override;
   void set_parallel_ops(std::vector<ParallelOpInfo> const &_parallel_ops);
->>>>>>> 0ece17b3
   bool check_no_redundant_parallel_ops(void) const;
 
   size_t get_params_hash() const override;
