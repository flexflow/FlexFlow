/* Copyright 2018 Stanford
 *
 * Licensed under the Apache License, Version 2.0 (the "License");
 * you may not use this file except in compliance with the License.
 * You may obtain a copy of the License at
 *
 *     http://www.apache.org/licenses/LICENSE-2.0
 *
 * Unless required by applicable law or agreed to in writing, software
 * distributed under the License is distributed on an "AS IS" BASIS,
 * WITHOUT WARRANTIES OR CONDITIONS OF ANY KIND, either express or implied.
 * See the License for the specific language governing permissions and
 * limitations under the License.
 */

#ifndef _FLEXFLOW_CONFIG_H_
#define _FLEXFLOW_CONFIG_H_
<<<<<<< HEAD
#include <cstring>
#include <unordered_map>
#include "legion.h"
=======
>>>>>>> 0ece17b3
#include "ffconst.h"
#include "legion.h"
#include <cstring>
#if defined(FF_USE_CUDA) || defined(FF_USE_HIP_CUDA)
#include <cublas_v2.h>
#include <cudnn.h>
#elif defined(FF_USE_HIP_ROCM)
#include <hipblas.h>
#include <miopen.h>
#else
#error "Unknown device"
#endif
#include "tl/optional.hpp"
#ifdef FF_USE_NCCL
#include <nccl.h>
#endif

namespace FlexFlow {

// ========================================================
// Define Runtime Constants
// ========================================================
#define MAX_NUM_INPUTS 256
#define MAX_NUM_WEIGHTS 64
#define MAX_NUM_OUTPUTS 256
#define MAX_PIPE_PART 16
#define MAX_NUM_FUSED_OPERATORS 64
#define MAX_NUM_FUSED_TENSORS 64
#define MAX_NUM_WORKERS 1024
#define MAX_FILENAME 200
#define MAX_OPNAME 128
// DataLoader
#define MAX_SAMPLES_PER_LOAD 64
#define MAX_FILE_LENGTH 128
// Pre-assigned const flags
#define MAP_TO_FB_MEMORY 0xABCD0000
#define MAP_TO_ZC_MEMORY 0xABCE0000

#ifdef FF_USE_NCCL
constexpr ParameterSyncType CHOSEN_SYNC_TYPE = ParameterSyncType::NCCL;
#else
constexpr ParameterSyncType CHOSEN_SYNC_TYPE = ParameterSyncType::PS;
#endif

class FFConfig;

struct FFHandler {
#if defined(FF_USE_CUDA) || defined(FF_USE_HIP_CUDA)
  cudnnHandle_t dnn;
  cublasHandle_t blas;
#else
  miopenHandle_t dnn;
  hipblasHandle_t blas;
#endif
  void *workSpace;
  size_t workSpaceSize;
  bool allowTensorOpMathConversion;
#ifdef FF_USE_NCCL
  ncclComm_t ncclComm;
#endif
};

struct FFInitInfo {
  size_t workSpaceSize;
  bool allowTensorOpMathConversion;
  // int myRank, allRanks;
};

<<<<<<< HEAD
bool load_partition_from_file(const std::string& filename,
        std::unordered_map<int, int>& partition);

//bool load_strategies_from_file(const std::string& filename,
//         std::map<Legion::MappingTagID, ParallelConfig>& strategies);
=======
// bool load_strategies_from_file(const std::string& filename,
//          std::map<Legion::MappingTagID, ParallelConfig>& strategies);
>>>>>>> 0ece17b3

// bool save_strategies_to_file(const std::string& filename,
//                              const std::map<std::string, ParallelConfig>&
//                              strategies);

class FFConfig {
public:
  enum PreservedIDs {
    InvalidID = 0,
    DataParallelism_GPU = 1,
    // DataParallelism_GPU_2D = 2,
    // DataParallelism_GPU_3D = 3,
    // DataParallelism_GPU_4D = 4,
    // DataParallelism_GPU_5D = 5,
    DataParallelism_CPU = 11,
    // DataParallelism_CPU_2D = 12,
    // DataParallelism_CPU_3D = 13,
    // DataParallelism_CPU_4D = 14,
    // DataParallelism_CPU_5D = 15,
  };

  FFConfig();
  // bool load_strategy_file(std::string filename);
  // bool save_strategy_file(std::string filename);
  void parse_args(char **argv, int argc);
  static Legion::MappingTagID get_hash_id(std::string const &pcname);
  // bool find_parallel_config(int ndims,
  //                           const std::string& pcname,
  //                           ParallelConfig& config) const;
public:
  int epochs, batchSize, printFreq;
<<<<<<< HEAD
  int ubatchUnit; //shicao
  //int inputHeight, inputWidth;
=======
  // int inputHeight, inputWidth;
>>>>>>> 0ece17b3
  int numNodes, cpusPerNode, workersPerNode;
  float learningRate, weightDecay;
  size_t workSpaceSize;
  Legion::Context lg_ctx;
  Legion::Runtime *lg_hlr;
  Legion::FieldSpace field_space;
  bool syntheticInput, profiling, perform_fusion;
  size_t simulator_work_space_size;
  size_t search_budget;
  float search_alpha;
  bool search_overlap_backward_update;
  CompMode computationMode;
  // Control parallelizable dimensions
  bool only_data_parallel;
  bool enable_sample_parallel;
  bool enable_parameter_parallel;
  bool enable_attribute_parallel;
  bool enable_inplace_optimizations;
  // Control Tensor Op Math Conversion
  bool allow_tensor_op_math_conversion;
  std::string dataset_path;
  std::string import_strategy_file;
  std::string export_strategy_file;
  std::string export_strategy_task_graph_file;
  std::string export_strategy_computation_graph_file;
  tl::optional<std::string> substitution_json_path = tl::nullopt;
  // We use MappingTagID as the key since we will pass the tag to the mapper
<<<<<<< HEAD
  //std::map<Legion::MappingTagID, ParallelConfig> strategies;
  std::unordered_map<int, int> partition;
=======
  // std::map<Legion::MappingTagID, ParallelConfig> strategies;
>>>>>>> 0ece17b3
  int machine_model_version;
  std::string machine_model_file;
  int simulator_segment_size;
  int simulator_max_num_segments;
  bool enable_propagation;
  tl::optional<int> search_num_nodes = tl::nullopt;
  tl::optional<int> search_num_workers = tl::nullopt;
  int base_optimize_threshold;
  bool enable_control_replication;
  int python_data_loader_type;
};

class FFIterationConfig {
public:
  FFIterationConfig();
  void reset();
  int seq_length;
};

enum FieldIDs {
  FID_DATA,
};

}; // namespace FlexFlow

#endif //_FLEXFLOW_CONFIG_H_<|MERGE_RESOLUTION|>--- conflicted
+++ resolved
@@ -15,15 +15,10 @@
 
 #ifndef _FLEXFLOW_CONFIG_H_
 #define _FLEXFLOW_CONFIG_H_
-<<<<<<< HEAD
-#include <cstring>
-#include <unordered_map>
-#include "legion.h"
-=======
->>>>>>> 0ece17b3
 #include "ffconst.h"
 #include "legion.h"
 #include <cstring>
+#include <unordered_map>
 #if defined(FF_USE_CUDA) || defined(FF_USE_HIP_CUDA)
 #include <cublas_v2.h>
 #include <cudnn.h>
@@ -89,16 +84,11 @@
   // int myRank, allRanks;
 };
 
-<<<<<<< HEAD
-bool load_partition_from_file(const std::string& filename,
-        std::unordered_map<int, int>& partition);
+bool load_partition_from_file(std::string const &filename,
+                              std::unordered_map<int, int> &partition);
 
-//bool load_strategies_from_file(const std::string& filename,
-//         std::map<Legion::MappingTagID, ParallelConfig>& strategies);
-=======
 // bool load_strategies_from_file(const std::string& filename,
 //          std::map<Legion::MappingTagID, ParallelConfig>& strategies);
->>>>>>> 0ece17b3
 
 // bool save_strategies_to_file(const std::string& filename,
 //                              const std::map<std::string, ParallelConfig>&
@@ -130,12 +120,8 @@
   //                           ParallelConfig& config) const;
 public:
   int epochs, batchSize, printFreq;
-<<<<<<< HEAD
-  int ubatchUnit; //shicao
-  //int inputHeight, inputWidth;
-=======
+  int ubatchUnit; // shicao
   // int inputHeight, inputWidth;
->>>>>>> 0ece17b3
   int numNodes, cpusPerNode, workersPerNode;
   float learningRate, weightDecay;
   size_t workSpaceSize;
@@ -163,12 +149,8 @@
   std::string export_strategy_computation_graph_file;
   tl::optional<std::string> substitution_json_path = tl::nullopt;
   // We use MappingTagID as the key since we will pass the tag to the mapper
-<<<<<<< HEAD
-  //std::map<Legion::MappingTagID, ParallelConfig> strategies;
+  // std::map<Legion::MappingTagID, ParallelConfig> strategies;
   std::unordered_map<int, int> partition;
-=======
-  // std::map<Legion::MappingTagID, ParallelConfig> strategies;
->>>>>>> 0ece17b3
   int machine_model_version;
   std::string machine_model_file;
   int simulator_segment_size;
