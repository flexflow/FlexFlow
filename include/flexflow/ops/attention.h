#ifndef _FLEXFLOW_ATTENTION_H
#define _FLEXFLOW_ATTENTION_H

#include "flexflow/model.h"

namespace FlexFlow {

class MultiHeadAttentionMeta;

class MultiHeadAttention : public Op {
public:
  MultiHeadAttention(FFModel &model,
                     LayerID const &layer_guid,
                     const ParallelTensor _query,
                     const ParallelTensor _key,
                     const ParallelTensor _value,
                     int _embed_dim,
                     int _num_heads,
                     int _kdim,
                     int _vdim,
                     float _dropout,
                     bool _bias,
                     bool _add_bias_kv,
                     bool _add_zero_attn,
                     bool allocate_weights,
                     char const *name);
  MultiHeadAttention(FFModel &model,
                     const ParallelTensor _query,
                     const ParallelTensor _key,
                     const ParallelTensor _value,
                     const ParallelTensor _weight,
                     int _embed_dim,
                     int _num_heads,
                     int _kdim,
                     int _vdim,
                     float _dropout,
                     bool _bias,
                     bool _add_bias_kv,
                     bool _add_zero_attn,
                     bool allocate_weights,
                     char const *name);
  MultiHeadAttention(FFModel &model,
                     MultiHeadAttention const &other,
                     const ParallelTensor query,
                     const ParallelTensor key,
                     const ParallelTensor value,
                     bool allocate_weights);
<<<<<<< HEAD
  static Op* create_operator_from_layer(FFModel& model,
                                        const Layer* layer,
                                        const std::vector<ParallelTensor>& inputs);
  void init(const FFModel&) override;
  void forward(const FFModel&) override;
  void backward(const FFModel&) override;
  void reset_idx(const FFModel&) override {assert(0);}
  void pipeinit(const FFModel&)  override {assert(0);}
  void pipeforward(const FFModel&)  override {assert(0);}
  void pipebackward(const FFModel&)  override {assert(0);}
  void print_layer(const FFModel& model) override {assert(0);}
  bool get_int_parameter(PMParameter, int*) const override;
=======
  static Op *
      create_operator_from_layer(FFModel &model,
                                 Layer const *layer,
                                 std::vector<ParallelTensor> const &inputs);
  void init(FFModel const &) override;
  void forward(FFModel const &) override;
  void backward(FFModel const &) override;
  void print_layer(FFModel const &model) override {
    assert(0);
  }
  bool get_int_parameter(PMParameter, int *) const override;
>>>>>>> 0ece17b3
  size_t get_params_hash() const override;

  static OpMeta *init_task(Legion::Task const *task,
                           std::vector<Legion::PhysicalRegion> const &regions,
                           Legion::Context ctx,
                           Legion::Runtime *runtime);
  static void forward_task(Legion::Task const *task,
                           std::vector<Legion::PhysicalRegion> const &regions,
                           Legion::Context ctx,
                           Legion::Runtime *runtime);
  static void backward_task(Legion::Task const *task,
                            std::vector<Legion::PhysicalRegion> const &regions,
                            Legion::Context ctx,
                            Legion::Runtime *runtime);
  bool measure_operator_cost(Simulator *sim,
                             MachineView const &mv,
                             CostMetrics &cost_metrics) const override;
  static void forward_kernel(MultiHeadAttentionMeta const *m,
                             float const *query_ptr,
                             float const *key_ptr,
                             float const *value_ptr,
                             float const *weight_ptr,
                             float *output_ptr,
                             ffStream_t stream);
  static void forward_kernel_wrapper(MultiHeadAttentionMeta const *m,
                                     float const *query_ptr,
                                     float const *key_ptr,
                                     float const *value_ptr,
                                     float const *weight_ptr,
                                     float *output_ptr);
  static void backward_kernel(MultiHeadAttentionMeta const *m,
                              float const *query_ptr,
                              float *query_grad_ptr,
                              float const *key_ptr,
                              float *key_grad_ptr,
                              float const *value_ptr,
                              float *value_grad_ptr,
                              float const *weight_ptr,
                              float *weight_grad_ptr,
                              float const *output_grad_ptr,
                              ffStream_t stream);
  static void backward_kernel_wrapper(MultiHeadAttentionMeta const *m,
                                      float const *query_ptr,
                                      float *query_grad_ptr,
                                      float const *key_ptr,
                                      float *key_grad_ptr,
                                      float const *value_ptr,
                                      float *value_grad_ptr,
                                      float const *weight_ptr,
                                      float *weight_grad_ptr,
                                      float const *output_grad_ptr);

public:
  int num_heads;
  float dropout;
  bool bias;
  bool add_bias_kv, add_zero_attn;
  int qSize, kSize, vSize, qProjSize, kProjSize, vProjSize, oProjSize;
  int qoSeqLength, kvSeqLength;
};

class MultiHeadAttentionMeta : public OpMeta {
public:
  MultiHeadAttentionMeta(FFHandler handler,
                         MultiHeadAttention const *attn,
                         Legion::Memory gpu_mem,
                         int num_samples,
                         int num_heads);
  ~MultiHeadAttentionMeta(void);

public:
  Realm::RegionInstance reserveInst;
  size_t weightSize, reserveSpaceSize;
#if defined(FF_USE_CUDA) || defined(FF_USE_HIP_CUDA)
  cudnnAttnDescriptor_t attnDesc;
  cudnnSeqDataDescriptor_t qDesc, kDesc, vDesc, oDesc;
#endif
  int *devQoSeqArray, *devKvSeqArray, *loWinIdx, *hiWinIdx;
  void *reserveSpace;
};

}; // namespace FlexFlow

#endif // _FLEXFLOW_ATTENTION_H<|MERGE_RESOLUTION|>--- conflicted
+++ resolved
@@ -45,20 +45,6 @@
                      const ParallelTensor key,
                      const ParallelTensor value,
                      bool allocate_weights);
-<<<<<<< HEAD
-  static Op* create_operator_from_layer(FFModel& model,
-                                        const Layer* layer,
-                                        const std::vector<ParallelTensor>& inputs);
-  void init(const FFModel&) override;
-  void forward(const FFModel&) override;
-  void backward(const FFModel&) override;
-  void reset_idx(const FFModel&) override {assert(0);}
-  void pipeinit(const FFModel&)  override {assert(0);}
-  void pipeforward(const FFModel&)  override {assert(0);}
-  void pipebackward(const FFModel&)  override {assert(0);}
-  void print_layer(const FFModel& model) override {assert(0);}
-  bool get_int_parameter(PMParameter, int*) const override;
-=======
   static Op *
       create_operator_from_layer(FFModel &model,
                                  Layer const *layer,
@@ -66,11 +52,22 @@
   void init(FFModel const &) override;
   void forward(FFModel const &) override;
   void backward(FFModel const &) override;
+  void reset_idx(FFModel const &) override {
+    assert(0);
+  }
+  void pipeinit(FFModel const &) override {
+    assert(0);
+  }
+  void pipeforward(FFModel const &) override {
+    assert(0);
+  }
+  void pipebackward(FFModel const &) override {
+    assert(0);
+  }
   void print_layer(FFModel const &model) override {
     assert(0);
   }
   bool get_int_parameter(PMParameter, int *) const override;
->>>>>>> 0ece17b3
   size_t get_params_hash() const override;
 
   static OpMeta *init_task(Legion::Task const *task,
