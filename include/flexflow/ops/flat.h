--- conflicted
+++ resolved
@@ -23,22 +23,13 @@
 public:
   Flat(FFModel &model, const ParallelTensor input, char const *name);
 
-<<<<<<< HEAD
-  void init(const FFModel&) override;
-  void forward(const FFModel&) override;
-  void backward(const FFModel&) override;
-  void reset_idx(const FFModel&) override;
-  void pipeinit(const FFModel&) override;
-  void pipeforward(const FFModel&) override;
-  void pipebackward(const FFModel&) override;
-  void print_layer(const FFModel& model) override {assert(0);}
-  static Op* create_operator_from_layer(FFModel& model,
-                                        const Layer* layer,
-                                        const std::vector<ParallelTensor>& inputs);
-=======
   void init(FFModel const &) override;
   void forward(FFModel const &) override;
   void backward(FFModel const &) override;
+  void reset_idx(FFModel const &) override;
+  void pipeinit(FFModel const &) override;
+  void pipeforward(FFModel const &) override;
+  void pipebackward(FFModel const &) override;
   void print_layer(FFModel const &model) override {
     assert(0);
   }
@@ -46,7 +37,6 @@
       create_operator_from_layer(FFModel &model,
                                  Layer const *layer,
                                  std::vector<ParallelTensor> const &inputs);
->>>>>>> 0ece17b3
 
   static OpMeta *init_task(Legion::Task const *task,
                            std::vector<Legion::PhysicalRegion> const &regions,
