--- conflicted
+++ resolved
@@ -50,35 +50,6 @@
   static void backward_task(const Legion::Task *task,
                             const std::vector<Legion::PhysicalRegion> &regions,
                             Legion::Context ctx, Legion::Runtime *runtime);
-<<<<<<< HEAD
-#if defined (FF_USE_CUDA) || defined (FF_USE_HIP_CUDA)
-  static void forward_kernel(const ElementUnaryMeta* m,
-                      const float* in_ptr,
-                      float* out_ptr,
-                      size_t num_elements,
-                      cudaStream_t stream);
-  static void backward_kernel(const ElementUnaryMeta* m,
-                       const float* in_ptr,
-                       float* in_grad_ptr,
-                       const float* out_ptr,
-                       const float* out_grad_ptr,
-                       size_t num_elements,
-                       cudaStream_t stream);
-#else
-  static void forward_kernel(const ElementUnaryMeta* m,
-                      const float* in_ptr,
-                      float* out_ptr,
-                      size_t num_elements,
-                      hipStream_t stream);
-  static void backward_kernel(const ElementUnaryMeta* m,
-                       const float* in_ptr,
-                       float* in_grad_ptr,
-                       const float* out_ptr,
-                       const float* out_grad_ptr,
-                       size_t num_elements,
-                       hipStream_t stream);
-#endif
-=======
   template<typename T>
   static void forward_task_with_type(
       const Legion::Task *task,
@@ -89,6 +60,7 @@
       const Legion::Task *task,
       const std::vector<Legion::PhysicalRegion> &regions,
       Legion::Context ctx, Legion::Runtime *runtime);
+#if defined (FF_USE_CUDA) || defined (FF_USE_HIP_CUDA)
   template<typename T>
   static void forward_kernel(
       const ElementUnaryMeta* m,
@@ -105,7 +77,24 @@
       const T* out_grad_ptr,
       size_t num_elements,
       cudaStream_t stream);
->>>>>>> 4ceb7322
+#else
+  template<typename T>
+  static void forward_kernel(
+      const ElementUnaryMeta* m,
+      const T* in_ptr,
+      T* out_ptr,
+      size_t num_elements,
+      hipStream_t stream);
+  template<typename T>
+  static void backward_kernel(
+      const ElementUnaryMeta* m,
+      const T* in_ptr,
+      T* in_grad_ptr,
+      const T* out_ptr,
+      const T* out_grad_ptr,
+      size_t num_elements,
+      hipStream_t stream);
+#endif
   bool measure_operator_cost(Simulator* sim,
                              const ParallelConfig& pc,
                              CostMetrics& cost_metrics) const override;
