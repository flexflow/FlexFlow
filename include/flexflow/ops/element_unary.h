--- conflicted
+++ resolved
@@ -45,31 +45,26 @@
                OperatorType type,
                const ParallelTensor x,
                bool inplace,
-<<<<<<< HEAD
-               const char* name,
-	             float scalar);
-  void init(const FFModel&) override;
-  void forward(const FFModel&) override;
-  void backward(const FFModel&) override;
-  void reset_idx(const FFModel&) override {assert(0);}
-  void pipeinit(const FFModel&)  override {assert(0);}
-  void pipeforward(const FFModel&)  override {assert(0);}
-  void pipebackward(const FFModel&)  override {assert(0);}
-  void print_layer(const FFModel& model) override {assert(0);}
-=======
                char const *name,
                float scalar);
-  ElementUnary(FFModel &model,
-               Params const &params,
-               const Input x,
-               char const *name = nullptr);
   void init(FFModel const &) override;
   void forward(FFModel const &) override;
   void backward(FFModel const &) override;
+  void reset_idx(FFModel const &) override {
+    assert(0);
+  }
+  void pipeinit(FFModel const &) override {
+    assert(0);
+  }
+  void pipeforward(FFModel const &) override {
+    assert(0);
+  }
+  void pipebackward(FFModel const &) override {
+    assert(0);
+  }
   void print_layer(FFModel const &model) override {
     assert(0);
   }
->>>>>>> 0ece17b3
   bool can_inplace_output() override;
   bool has_inplace_output() override;
   void do_inplace_output() override;
