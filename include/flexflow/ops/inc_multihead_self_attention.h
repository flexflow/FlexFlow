--- conflicted
+++ resolved
@@ -151,14 +151,10 @@
                                 GenericTensorAccessorR const &weight,
                                 MemoryAllocator &gpu_mem_allocator,
                                 int num_samples,
-<<<<<<< HEAD
                                 int _global_num_heads,
-                                int _num_heads);
-=======
                                 int _num_heads,
                                 DataType _quantization_type,
                                 bool _offload);
->>>>>>> c44a64b0
   ~IncMultiHeadSelfAttentionMeta(void);
 
 public:
