--- conflicted
+++ resolved
@@ -133,31 +133,13 @@
          ParallelTensor input,
          char const *name = nullptr,
          bool allocate_weights = false);
-<<<<<<< HEAD
-  void reset_idx(const FFModel&) override;
-  void init(const FFModel&) override;
-  void pipeinit(const FFModel&) override;
-  void forward(const FFModel&) override;
-  void pipeforward(const FFModel&) override;
-  void backward(const FFModel&) override;
-  void pipebackward(const FFModel&) override;
-  //void update(const FFModel&);
-  void print_layer(const FFModel& model) override;
-  //Parameter* get_parameter(int index);
-  //void create_weights(FFModel& model);
-  //void create_input_partition(FFModel& model);
-  static Op* create_operator_from_layer(FFModel& model,
-                                        const Layer* layer,
-                                        const std::vector<ParallelTensor>& inputs);
-
-  static OpMeta* init_task(const Legion::Task *task,
-                           const std::vector<Legion::PhysicalRegion> &regions,
-                           Legion::Context ctx, Legion::Runtime *runtime);
-  static void init_kernel(const Conv2D *conv, 
-=======
+  void reset_idx(FFModel const &) override;
   void init(FFModel const &) override;
+  void pipeinit(FFModel const &) override;
   void forward(FFModel const &) override;
+  void pipeforward(FFModel const &) override;
   void backward(FFModel const &) override;
+  void pipebackward(FFModel const &) override;
   // void update(const FFModel&);
   void print_layer(FFModel const &model) override;
   // Parameter* get_parameter(int index);
@@ -173,7 +155,6 @@
                            Legion::Context ctx,
                            Legion::Runtime *runtime);
   static void init_kernel(Conv2D const *conv,
->>>>>>> 0ece17b3
                           Conv2DMeta *m,
                           int input_w,
                           int input_h,
