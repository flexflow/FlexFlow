#ifndef _FLEXFLOW_RESHAPE_H
#define _FLEXFLOW_RESHAPE_H

#include "flexflow/model.h"

namespace FlexFlow {

class ReshapeMeta : public OpMeta {
public:
  ReshapeMeta(FFHandler handler);
  DataType data_type;
};

struct ReshapeParams {
  ReshapeParams(std::vector<int> const &_shape);
  size_t get_hash(const ParallelTensor input) const;
  std::vector<int> shape;
};

class Reshape : public Op {
public:
  Reshape(FFModel &model,
          const ParallelTensor input,
<<<<<<< HEAD
          const std::vector<int>& shape,
          const char* name);
  void init(const FFModel&) override;
  void forward(const FFModel&) override;
  void backward(const FFModel&) override;
  void reset_idx(const FFModel&) override {assert(0);}
  void pipeinit(const FFModel&)  override {assert(0);}
  void pipeforward(const FFModel&)  override {assert(0);}
  void pipebackward(const FFModel&)  override {assert(0);}
  void print_layer(const FFModel& model) override {assert(0);}
  static Op* create_operator_from_layer(FFModel& model,
                                        const Layer* layer,
                                        const std::vector<ParallelTensor>& inputs);
=======
          std::vector<int> const &shape,
          char const *name);
  void init(FFModel const &) override;
  void forward(FFModel const &) override;
  void backward(FFModel const &) override;
  void print_layer(FFModel const &model) override {
    assert(0);
  }
  static Op *
      create_operator_from_layer(FFModel &model,
                                 Layer const *layer,
                                 std::vector<ParallelTensor> const &inputs);
>>>>>>> 0ece17b3

  static OpMeta *init_task(Legion::Task const *task,
                           std::vector<Legion::PhysicalRegion> const &regions,
                           Legion::Context ctx,
                           Legion::Runtime *runtime);
  static void forward_task(Legion::Task const *task,
                           std::vector<Legion::PhysicalRegion> const &regions,
                           Legion::Context ctx,
                           Legion::Runtime *runtime);
  static void backward_task(Legion::Task const *task,
                            std::vector<Legion::PhysicalRegion> const &regions,
                            Legion::Context ctx,
                            Legion::Runtime *runtime);
  template <typename T>
  static void forward_kernel(const T *input_ptr,
                             T *output_ptr,
                             size_t num_elements,
                             ffStream_t stream);
  template <typename T>
  static void forward_kernel_wrapper(const T *input_ptr,
                                     T *output_ptr,
                                     size_t num_elements);
  template <typename T>
  static void backward_kernel(T *input_grad_ptr,
                              const T *output_grad_ptr,
                              size_t num_elements,
                              ffStream_t stream);
  template <typename T>
  static void backward_kernel_wrapper(T *input_grad_ptr,
                                      const T *output_grad_ptr,
                                      size_t num_elements);
  bool measure_operator_cost(Simulator *sim,
                             MachineView const &pc,
                             CostMetrics &cost_metrics) const override;
  size_t get_params_hash() const override;
  void serialize(Legion::Serializer &s) const override;
  static PCG::Node deserialize(FFModel &ff,
                               Legion::Deserializer &d,
                               ParallelTensor inputs[],
                               int num_inputs);
  Op *materialize(FFModel &ff,
                  ParallelTensor inputs[],
                  int num_inputs) const override;
  ReshapeParams get_params() const;

public:
  size_t shape_length;
  int shape_array[MAX_TENSOR_DIM];
};

}; // namespace FlexFlow

#endif<|MERGE_RESOLUTION|>--- conflicted
+++ resolved
@@ -21,26 +21,23 @@
 public:
   Reshape(FFModel &model,
           const ParallelTensor input,
-<<<<<<< HEAD
-          const std::vector<int>& shape,
-          const char* name);
-  void init(const FFModel&) override;
-  void forward(const FFModel&) override;
-  void backward(const FFModel&) override;
-  void reset_idx(const FFModel&) override {assert(0);}
-  void pipeinit(const FFModel&)  override {assert(0);}
-  void pipeforward(const FFModel&)  override {assert(0);}
-  void pipebackward(const FFModel&)  override {assert(0);}
-  void print_layer(const FFModel& model) override {assert(0);}
-  static Op* create_operator_from_layer(FFModel& model,
-                                        const Layer* layer,
-                                        const std::vector<ParallelTensor>& inputs);
-=======
           std::vector<int> const &shape,
           char const *name);
   void init(FFModel const &) override;
   void forward(FFModel const &) override;
   void backward(FFModel const &) override;
+  void reset_idx(FFModel const &) override {
+    assert(0);
+  }
+  void pipeinit(FFModel const &) override {
+    assert(0);
+  }
+  void pipeforward(FFModel const &) override {
+    assert(0);
+  }
+  void pipebackward(FFModel const &) override {
+    assert(0);
+  }
   void print_layer(FFModel const &model) override {
     assert(0);
   }
@@ -48,7 +45,6 @@
       create_operator_from_layer(FFModel &model,
                                  Layer const *layer,
                                  std::vector<ParallelTensor> const &inputs);
->>>>>>> 0ece17b3
 
   static OpMeta *init_task(Legion::Task const *task,
                            std::vector<Legion::PhysicalRegion> const &regions,
