#ifndef _FLEXFLOW_CONST_H_
#define _FLEXFLOW_CONST_H_

enum ActiMode {
  AC_MODE_NONE = 10,
  AC_MODE_RELU = 11,
  AC_MODE_SIGMOID = 12,
  AC_MODE_TANH = 13,
  AC_MODE_GELU = 14,
};

enum AggrMode {
  AGGR_MODE_NONE = 20,
  AGGR_MODE_SUM = 21,
  AGGR_MODE_AVG = 22,
};

enum PoolType {
  POOL_MAX = 30,
  POOL_AVG = 31,
};

enum DataType {
  DT_BOOLEAN = 40,
  DT_INT32 = 41,
  DT_INT64 = 42,
  DT_HALF = 43,
  DT_FLOAT = 44,
  DT_DOUBLE = 45,
  DT_NONE = 49,
};

enum LossType {
  LOSS_CATEGORICAL_CROSSENTROPY = 50,
  LOSS_SPARSE_CATEGORICAL_CROSSENTROPY = 51,
  LOSS_MEAN_SQUARED_ERROR_AVG_REDUCE = 52,
  LOSS_MEAN_SQUARED_ERROR_SUM_REDUCE = 53,
  LOSS_IDENTITY = 54,
};

enum CompMode {
  COMP_MODE_TRAINING = 70,
  COMP_MODE_INFERENCE = 71,
};

enum ParameterSyncType {
  NONE = 80,
  PS = 81,
  NCCL = 82,
};

enum MetricsType {
  METRICS_ACCURACY = 1001,
  METRICS_CATEGORICAL_CROSSENTROPY = 1002,
  METRICS_SPARSE_CATEGORICAL_CROSSENTROPY = 1004,
  METRICS_MEAN_SQUARED_ERROR = 1008,
  METRICS_ROOT_MEAN_SQUARED_ERROR = 1016,
  METRICS_MEAN_ABSOLUTE_ERROR = 1032,
};

// This is consistent with TASO's OpType
// https://github.com/jiazhihao/TASO/blob/master/include/taso/ops.h#L75-L138
enum OperatorType {
  OP_INPUT,
  OP_WEIGHT,
  OP_NOOP,
  OP_CONV2D,
  OP_DROPOUT,
  OP_LINEAR,
  OP_BATCHMATMUL,
  OP_POOL2D,
  OP_SCALAR_MULTIPLY,
  OP_SCALAR_ADD,
  OP_SCALAR_FLOOR_DIV,
  OP_SCALAR_TRUE_DIV,
  OP_SCALAR_SUB,
  OP_RELU,
  OP_IDENTITY,
  OP_SIGMOID,
  OP_TANH,
  OP_ELU,
  OP_FLAT,
  OP_SOFTMAX,
  OP_BATCHNORM,
  OP_CONCAT,
  OP_SPLIT,
  OP_EMBEDDING,
  OP_GROUP_BY,
  OP_CACHE,
  OP_AGGREGATE,
  OP_AGG_SPEC,
  // OP_ELEMENTWISE,
  OP_RESHAPE,
  OP_REVERSE,
  OP_TRANSPOSE,
  OP_EW_ADD,
  OP_EW_MUL,
  OP_MATMUL,
  OP_MUL,
  OP_ENLARGE,
  OP_MERGE_GCONV,
  OP_CONSTANT_IMM,
  OP_CONSTANT_ICONV,
  OP_CONSTANT_ONE,
  OP_CONSTANT_POOL,
  OP_SQUEEZE, // https://github.com/onnx/onnx/blob/master/docs/Operators.md#Squeeze
  OP_UNSQUEEZE, // https://github.com/onnx/onnx/blob/master/docs/Operators.md#Unsqueeze
  OP_EW_SUB,   // https://github.com/onnx/onnx/blob/master/docs/Operators.md#Sub
  OP_EW_DIV,   // https://github.com/onnx/onnx/blob/master/docs/Operators.md#Div
  OP_EW_EQUAL, // https://github.com/onnx/onnx/blob/master/docs/Operators.md#Equal
  OP_EW_GREATER, // https://github.com/onnx/onnx/blob/master/docs/Operators.md#Greater
  OP_EW_LESS, // https://github.com/onnx/onnx/blob/master/docs/Operators.md#Less
  OP_EW_MAX,  // https://github.com/onnx/onnx/blob/master/docs/Operators.md#Max
  OP_EW_MIN,  // https://github.com/onnx/onnx/blob/master/docs/Operators.md#Min
  OP_REDUCE_ARGMAX, // https://github.com/onnx/onnx/blob/master/docs/Operators.md#ArgMax
  OP_REDUCE_ARGMIN, // https://github.com/onnx/onnx/blob/master/docs/Operators.md#ArgMin
  OP_REDUCE_MAX, // https://github.com/onnx/onnx/blob/master/docs/Operators.md#ReduceMax
  OP_REDUCE_MEAN, // https://github.com/onnx/onnx/blob/master/docs/Operators.md#ReduceMean
  OP_REDUCE_MIN, // https://github.com/onnx/onnx/blob/master/docs/Operators.md#ReduceMin
  OP_REDUCE_PROD, // https://github.com/onnx/onnx/blob/master/docs/Operators.md#ReduceProd
  OP_REDUCE_SUM, // https://github.com/onnx/onnx/blob/master/docs/Operators.md#ReduceSum
  OP_PAD, // https://github.com/dmlc/tvm/blob/master/topi/python/topi/nn/pad.py
  OP_SHAPE, // https://github.com/onnx/onnx/blob/master/docs/Operators.md#Shape
  OP_SIZE,  // https://github.com/onnx/onnx/blob/master/docs/Operators.md#Size
  OP_TOPK,  // https://github.com/onnx/onnx/blob/master/docs/Operators.md#TopK
  OP_WHERE, // https://github.com/onnx/onnx/blob/master/docs/Operators.md#Where
  OP_CEIL,  // https://github.com/onnx/onnx/blob/master/docs/Operators.md#Ceil
  OP_CAST,  // https://github.com/onnx/onnx/blob/master/docs/Operators.md#Cast
  OP_EXP,   // https://github.com/onnx/onnx/blob/master/docs/Operators.md#Exp
  OP_ROUND, // https://github.com/onnx/onnx/blob/master/docs/Operators.md#Round
  OP_LOG,   // https://github.com/onnx/onnx/blob/master/docs/Operators.md#Log
  OP_LOGICAL_NOT, // https://github.com/onnx/onnx/blob/master/docs/Operators.md#Not
  OP_SQRT, // https://github.com/onnx/onnx/blob/master/docs/Operators.md#Sqrt
  OP_SIN,  // https://github.com/onnx/onnx/blob/master/docs/Operators.md#Sin
  OP_COS,  // https://github.com/onnx/onnx/blob/master/docs/Operators.md#Cos
  OP_LEAKYRELU,
  OP_SLICE,  // https://github.com/onnx/onnx/blob/master/docs/Operators.md#Slice
  OP_RESIZE, // https://github.com/onnx/onnx/blob/master/docs/Operators.md#Resize
  OP_PRELU,  // https://github.com/onnx/onnx/blob/master/docs/Operators.md#PRelu
  OP_GELU,
  OP_MULTIHEAD_ATTENTION,
  OP_FUSED, // Fused operator type for internal fusion optimizations
  OP_RSQRT, // https://pytorch.org/docs/stable/generated/torch.rsqrt.html
  OP_POW,   // https://pytorch.org/docs/stable/generated/torch.pow.html
  OP_MEAN,  // https://pytorch.org/docs/stable/generated/torch.mean.html
  OP_LAYERNORM,
<<<<<<< HEAD
  OP_EXPERTS,
=======
  OP_GATHER, // https://pytorch.org/docs/stable/generated/torch.gather.html
>>>>>>> 611cc3e2
  // Parallel Ops
  OP_REPARTITION,
  OP_COMBINE,
  OP_REPLICATE,
  OP_REDUCTION,
  OP_PIPELINE,
  OP_FUSED_PARALLEL,
  OP_INVALID,
};

enum PMParameter {
  PM_OP_TYPE,            // AnyOp
  PM_NUM_INPUTS,         // AnyOp
  PM_NUM_OUTPUTS,        // AnyOp
  PM_GROUP,              // Conv2D
  PM_KERNEL_H,           // Conv2D, Pool2D
  PM_KERNEL_W,           // Conv2D, Pool2D
  PM_STRIDE_H,           // Conv2D, Pool2D
  PM_STRIDE_W,           // Conv2D, Pool2D
  PM_PADDING_H,          // Conv2D, Pool2D
  PM_PADDING_W,          // Conv2D, Pool2D
  PM_ACTI,               // Conv2D, Pool2D
  PM_NUMDIM,             // Concat, Transpose
  PM_AXIS,               // Concat, Split
  PM_PERM,               // Transpose
  PM_OUTSHUFFLE,         // Transpose
  PM_MERGE_GCONV_COUNT,  // MergeGConv
  PM_AXES,               // Squeeze, Unsqueeze, Reduce*
  PM_KEEP_DIMS,          // Reduce*
  PM_EPSILON,            // BatchNorm
  PM_REPARTITION_DIM,    // Repartition
  PM_REPARTITION_DEGREE, // Repartition
  PM_REPLICATE_DIM,      // Replicate
  PM_REPLICATE_DEGREE,   // Replicate
  PM_COMBINE_DIM,        // Combine
  PM_COMBINE_DEGREE,     // Combine
  PM_REDUCTION_DIM,      // Reduction
  PM_REDUCTION_DEGREE,   // Reduction
  PM_SOFTMAX_DIM,        // Softmax
  PM_NUM_HEADS,          // MultiHeadAttention
  PM_INVALID,
  PM_PARALLEL_DIM,
  PM_PARALLEL_DEGREE,
  PM_PAD,
};

enum TNParameter {
  INPUT_0 = 100,
  INPUT_1 = 101,
  INPUT_2 = 102,
  INPUT_3 = 103,
  INPUT_4 = 104,
  INPUT_5 = 105,
  WEIGHT_0 = 200,
  WEIGHT_1 = 201,
  WEIGHT_2 = 202,
  WEIGHT_3 = 203,
  WEIGHT_4 = 204,
  WEIGHT_5 = 205,
  OUTPUT_0 = 300,
  OUTPUT_1 = 301,
  OUTPUT_2 = 302,
  OUTPUT_3 = 303,
  OUTPUT_4 = 304,
  OUTPUT_5 = 305,
};

enum DIMParameter {
  DIM_0 = 500,
  DIM_1 = 501,
  DIM_2 = 502,
  DIM_3 = 503,
  DIM_4 = 504,
  DIM_ND = 510,
};

enum {
  LAYER_GUID_FIRST_VALID = 1000000,
  LAYER_GUID_LAST_VALID = 1999999,
  OP_GUID_FIRST_VALID = 2000000,
  OP_GUID_LAST_VALID = 2999999,
  TENSOR_GUID_FIRST_VALID = 3000000,
  TENSOR_GUID_LAST_VALID = 3999999,
  PARALLEL_TENSOR_GUID_FIRST_VALID = 4000000,
  NODE_GUID_FIRST_VALID = 5000000,
};
#endif // _FLEXFLOW_CONST_H_<|MERGE_RESOLUTION|>--- conflicted
+++ resolved
@@ -144,11 +144,8 @@
   OP_POW,   // https://pytorch.org/docs/stable/generated/torch.pow.html
   OP_MEAN,  // https://pytorch.org/docs/stable/generated/torch.mean.html
   OP_LAYERNORM,
-<<<<<<< HEAD
   OP_EXPERTS,
-=======
   OP_GATHER, // https://pytorch.org/docs/stable/generated/torch.gather.html
->>>>>>> 611cc3e2
   // Parallel Ops
   OP_REPARTITION,
   OP_COMBINE,
