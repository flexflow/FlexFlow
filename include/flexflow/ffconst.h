--- conflicted
+++ resolved
@@ -151,11 +151,8 @@
   OP_BEAM_TOPK,
   OP_SPECULATIVE_INC_MULTIHEAD_SELF_ATTENTION,
   OP_INC_MULTIHEAD_SELF_ATTENTION,
-<<<<<<< HEAD
   OP_PLACE_HOLDER,
-=======
   OP_INC_MULTIHEAD_SELF_ATTENTION_VERIFY,
->>>>>>> a4695c21
   // Parallel Ops
   OP_REPARTITION,
   OP_COMBINE,
