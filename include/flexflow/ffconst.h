#ifndef _FLEXFLOW_CONST_H_
#define _FLEXFLOW_CONST_H_

enum ActiMode {
  AC_MODE_NONE = 10,
  AC_MODE_RELU = 11,
  AC_MODE_SIGMOID = 12,
  AC_MODE_TANH = 13,
  AC_MODE_GELU = 14,
};

enum AggrMode {
  AGGR_MODE_NONE = 20,
  AGGR_MODE_SUM = 21,
  AGGR_MODE_AVG = 22,
};

enum PoolType {
  POOL_MAX = 30,
  POOL_AVG = 31,
};

enum DataType {
  DT_BOOLEAN = 40,
  DT_INT32 = 41,
  DT_INT64 = 42,
  DT_HALF = 43,
  DT_FLOAT = 44,
  DT_DOUBLE = 45,
  DT_NONE = 49,
};

enum LossType {
  LOSS_CATEGORICAL_CROSSENTROPY = 50,
  LOSS_SPARSE_CATEGORICAL_CROSSENTROPY = 51,
  LOSS_MEAN_SQUARED_ERROR_AVG_REDUCE = 52,
  LOSS_MEAN_SQUARED_ERROR_SUM_REDUCE = 53,
  LOSS_IDENTITY = 54,
};

enum CompMode {
  COMP_MODE_TRAINING = 70,
  COMP_MODE_INFERENCE = 71,
};

enum ParameterSyncType {
  NONE = 80,
  PS = 81,
  NCCL = 82,
};

enum MetricsType {
  METRICS_ACCURACY = 1001,
  METRICS_CATEGORICAL_CROSSENTROPY = 1002,
  METRICS_SPARSE_CATEGORICAL_CROSSENTROPY = 1004,
  METRICS_MEAN_SQUARED_ERROR = 1008,
  METRICS_ROOT_MEAN_SQUARED_ERROR = 1016,
  METRICS_MEAN_ABSOLUTE_ERROR = 1032,
};

enum InferenceMode {
  INC_DECODING_MODE = 2001,
  BEAM_SEARCH_MODE = 2002,
  TREE_VERIFY_MODE = 2003,
};

// This is consistent with TASO's OpType
// https://github.com/jiazhihao/TASO/blob/master/include/taso/ops.h#L75-L138
enum OperatorType {
  OP_INPUT,
  OP_WEIGHT,
  OP_NOOP,
  OP_CONV2D,
  OP_DROPOUT,
  OP_LINEAR,
  OP_BATCHMATMUL,
  OP_POOL2D,
  OP_SCALAR_MULTIPLY,
  OP_SCALAR_ADD,
  OP_SCALAR_FLOOR_DIV,
  OP_SCALAR_TRUE_DIV,
  OP_SCALAR_SUB,
  OP_RELU,
  OP_IDENTITY,
  OP_SIGMOID,
  OP_TANH,
  OP_ELU,
  OP_FLAT,
  OP_SOFTMAX,
  OP_BATCHNORM,
  OP_CONCAT,
  OP_SPLIT,
  OP_EMBEDDING,
  OP_GROUP_BY,
  OP_CACHE,
  OP_AGGREGATE,
  OP_AGG_SPEC,
  // OP_ELEMENTWISE,
  OP_RESHAPE,
  OP_REVERSE,
  OP_TRANSPOSE,
  OP_EW_ADD,
  OP_EW_MUL,
  OP_MATMUL,
  OP_MUL,
  OP_ENLARGE,
  OP_MERGE_GCONV,
  OP_CONSTANT_IMM,
  OP_CONSTANT_ICONV,
  OP_CONSTANT_ONE,
  OP_CONSTANT_POOL,
  OP_SQUEEZE, // https://github.com/onnx/onnx/blob/master/docs/Operators.md#Squeeze
  OP_UNSQUEEZE, // https://github.com/onnx/onnx/blob/master/docs/Operators.md#Unsqueeze
  OP_EW_SUB,   // https://github.com/onnx/onnx/blob/master/docs/Operators.md#Sub
  OP_EW_DIV,   // https://github.com/onnx/onnx/blob/master/docs/Operators.md#Div
  OP_EW_EQUAL, // https://github.com/onnx/onnx/blob/master/docs/Operators.md#Equal
  OP_EW_GREATER, // https://github.com/onnx/onnx/blob/master/docs/Operators.md#Greater
  OP_EW_LESS, // https://github.com/onnx/onnx/blob/master/docs/Operators.md#Less
  OP_EW_MAX,  // https://github.com/onnx/onnx/blob/master/docs/Operators.md#Max
  OP_EW_MIN,  // https://github.com/onnx/onnx/blob/master/docs/Operators.md#Min
  OP_REDUCE_ARGMAX, // https://github.com/onnx/onnx/blob/master/docs/Operators.md#ArgMax
  OP_REDUCE_ARGMIN, // https://github.com/onnx/onnx/blob/master/docs/Operators.md#ArgMin
  OP_REDUCE_MAX, // https://github.com/onnx/onnx/blob/master/docs/Operators.md#ReduceMax
  OP_REDUCE_MEAN, // https://github.com/onnx/onnx/blob/master/docs/Operators.md#ReduceMean
  OP_REDUCE_MIN, // https://github.com/onnx/onnx/blob/master/docs/Operators.md#ReduceMin
  OP_REDUCE_PROD, // https://github.com/onnx/onnx/blob/master/docs/Operators.md#ReduceProd
  OP_REDUCE_SUM, // https://github.com/onnx/onnx/blob/master/docs/Operators.md#ReduceSum
  OP_PAD, // https://github.com/dmlc/tvm/blob/master/topi/python/topi/nn/pad.py
  OP_SHAPE, // https://github.com/onnx/onnx/blob/master/docs/Operators.md#Shape
  OP_SIZE,  // https://github.com/onnx/onnx/blob/master/docs/Operators.md#Size
  OP_TOPK,  // https://github.com/onnx/onnx/blob/master/docs/Operators.md#TopK
  OP_ARG_TOPK,
  OP_WHERE, // https://github.com/onnx/onnx/blob/master/docs/Operators.md#Where
  OP_CEIL,  // https://github.com/onnx/onnx/blob/master/docs/Operators.md#Ceil
  OP_CAST,  // https://github.com/onnx/onnx/blob/master/docs/Operators.md#Cast
  OP_EXP,   // https://github.com/onnx/onnx/blob/master/docs/Operators.md#Exp
  OP_ROUND, // https://github.com/onnx/onnx/blob/master/docs/Operators.md#Round
  OP_LOG,   // https://github.com/onnx/onnx/blob/master/docs/Operators.md#Log
  OP_LOGICAL_NOT, // https://github.com/onnx/onnx/blob/master/docs/Operators.md#Not
  OP_SQRT, // https://github.com/onnx/onnx/blob/master/docs/Operators.md#Sqrt
  OP_SIN,  // https://github.com/onnx/onnx/blob/master/docs/Operators.md#Sin
  OP_COS,  // https://github.com/onnx/onnx/blob/master/docs/Operators.md#Cos
  OP_LEAKYRELU,
  OP_SLICE,  // https://github.com/onnx/onnx/blob/master/docs/Operators.md#Slice
  OP_RESIZE, // https://github.com/onnx/onnx/blob/master/docs/Operators.md#Resize
  OP_PRELU,  // https://github.com/onnx/onnx/blob/master/docs/Operators.md#PRelu
  OP_GELU,
  OP_MULTIHEAD_ATTENTION,
  OP_FUSED, // Fused operator type for internal fusion optimizations
  OP_RSQRT, // https://pytorch.org/docs/stable/generated/torch.rsqrt.html
  OP_POW,   // https://pytorch.org/docs/stable/generated/torch.pow.html
  OP_MEAN,  // https://pytorch.org/docs/stable/generated/torch.mean.html
  OP_LAYERNORM,
  OP_EXPERTS,
  OP_GATHER, // https://pytorch.org/docs/stable/generated/torch.gather.html
  OP_RMS_NORM,
  OP_BEAM_TOPK,
  OP_INC_MULTIHEAD_SELF_ATTENTION,
<<<<<<< HEAD
  OP_INC_MULTIHEAD_SELF_ATTENTION_VERIFY,
  OP_GEN_POSITION,
=======
  OP_SPEC_INC_MULTIHEAD_SELF_ATTENTION,
  OP_TREE_INC_MULTIHEAD_SELF_ATTENTION,
>>>>>>> 577cec87
  // Parallel Ops
  OP_REPARTITION,
  OP_COMBINE,
  OP_REPLICATE,
  OP_REDUCTION,
  OP_PIPELINE,
  OP_FUSED_PARALLEL,
  OP_INVALID,
};

enum PMParameter {
  PM_OP_TYPE,            // AnyOp
  PM_NUM_INPUTS,         // AnyOp
  PM_NUM_OUTPUTS,        // AnyOp
  PM_GROUP,              // Conv2D
  PM_KERNEL_H,           // Conv2D, Pool2D
  PM_KERNEL_W,           // Conv2D, Pool2D
  PM_STRIDE_H,           // Conv2D, Pool2D
  PM_STRIDE_W,           // Conv2D, Pool2D
  PM_PADDING_H,          // Conv2D, Pool2D
  PM_PADDING_W,          // Conv2D, Pool2D
  PM_ACTI,               // Conv2D, Pool2D
  PM_NUMDIM,             // Concat, Transpose
  PM_AXIS,               // Concat, Split
  PM_PERM,               // Transpose
  PM_OUTSHUFFLE,         // Transpose
  PM_MERGE_GCONV_COUNT,  // MergeGConv
  PM_AXES,               // Squeeze, Unsqueeze, Reduce*
  PM_KEEP_DIMS,          // Reduce*
  PM_EPSILON,            // BatchNorm
  PM_REPARTITION_DIM,    // Repartition
  PM_REPARTITION_DEGREE, // Repartition
  PM_REPLICATE_DIM,      // Replicate
  PM_REPLICATE_DEGREE,   // Replicate
  PM_COMBINE_DIM,        // Combine
  PM_COMBINE_DEGREE,     // Combine
  PM_REDUCTION_DIM,      // Reduction
  PM_REDUCTION_DEGREE,   // Reduction
  PM_SOFTMAX_DIM,        // Softmax
  PM_NUM_HEADS,          // MultiHeadAttention
  PM_INVALID,
  PM_PARALLEL_DIM,
  PM_PARALLEL_DEGREE,
  PM_PAD,
};

enum TNParameter {
  INPUT_0 = 100,
  INPUT_1 = 101,
  INPUT_2 = 102,
  INPUT_3 = 103,
  INPUT_4 = 104,
  INPUT_5 = 105,
  WEIGHT_0 = 200,
  WEIGHT_1 = 201,
  WEIGHT_2 = 202,
  WEIGHT_3 = 203,
  WEIGHT_4 = 204,
  WEIGHT_5 = 205,
  OUTPUT_0 = 300,
  OUTPUT_1 = 301,
  OUTPUT_2 = 302,
  OUTPUT_3 = 303,
  OUTPUT_4 = 304,
  OUTPUT_5 = 305,
};

enum DIMParameter {
  DIM_0 = 500,
  DIM_1 = 501,
  DIM_2 = 502,
  DIM_3 = 503,
  DIM_4 = 504,
  DIM_ND = 510,
};

enum {
  LAYER_GUID_FIRST_VALID = 1000000,
  LAYER_GUID_LAST_VALID = 1999999,
  OP_GUID_FIRST_VALID = 2000000,
  OP_GUID_LAST_VALID = 2999999,
  TENSOR_GUID_FIRST_VALID = 3000000,
  TENSOR_GUID_LAST_VALID = 3999999,
  PARALLEL_TENSOR_GUID_FIRST_VALID = 4000000,
  NODE_GUID_FIRST_VALID = 5000000,
};
#endif // _FLEXFLOW_CONST_H_<|MERGE_RESOLUTION|>--- conflicted
+++ resolved
@@ -156,13 +156,8 @@
   OP_RMS_NORM,
   OP_BEAM_TOPK,
   OP_INC_MULTIHEAD_SELF_ATTENTION,
-<<<<<<< HEAD
-  OP_INC_MULTIHEAD_SELF_ATTENTION_VERIFY,
-  OP_GEN_POSITION,
-=======
   OP_SPEC_INC_MULTIHEAD_SELF_ATTENTION,
   OP_TREE_INC_MULTIHEAD_SELF_ATTENTION,
->>>>>>> 577cec87
   // Parallel Ops
   OP_REPARTITION,
   OP_COMBINE,
