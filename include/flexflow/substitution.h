--- conflicted
+++ resolved
@@ -213,19 +213,12 @@
 
   std::string get_name() const;
 
-<<<<<<< HEAD
-  template<typename GraphComp>
-  void run(int depth, Graph* graph,
-           std::priority_queue<Graph*, std::vector<Graph*>, GraphComp>&,
-           std::unordered_set<size_t>&, float threshold, int maxNumOps, 
-=======
   void run(int depth,
            Graph *graph,
            std::priority_queue<Graph *, std::vector<Graph *>, GraphCompare> &,
            std::unordered_set<size_t> &,
            float threshold,
            int maxNumOps,
->>>>>>> 31b9d3a3
            SimplificationSettings const &simplification_settings,
            int &num_matches_found,
            int &num_matches_rejected);
@@ -254,7 +247,6 @@
   GraphSearchHelper(FFModel *model);
   void graph_optimize(size_t budget,
                       bool only_data_parallel,
-<<<<<<< HEAD
                       std::unique_ptr<Graph>& best_graph,
                       std::unordered_map<Node, MachineView>& optimal_views);
   // Experimental. To be merged with graph_optimize eventually.
@@ -262,10 +254,6 @@
                       bool only_data_parallel,
                       std::unique_ptr<Graph>& best_graph,
                       std::unordered_map<Node, MachineView>& optimal_views);
-=======
-                      std::unique_ptr<Graph> &best_graph,
-                      std::unordered_map<Node, MachineView> &optimal_views);
->>>>>>> 31b9d3a3
   void graph_optimize_no_split(
       size_t budget,
       bool only_data_parallel,
@@ -274,7 +262,6 @@
 
 private:
   template <typename T>
-<<<<<<< HEAD
   T generic_sequence_optimize(Graph const *graph,
                               Node const &sink_node,
                               tl::optional<ParallelTensorShape> const &output_shape,
@@ -310,28 +297,6 @@
                            Node const &bottleneck, 
                            ParallelTensorShape const &bottleneck_output_shape);
 
-=======
-  T generic_sequence_optimize(
-      Graph const *graph,
-      Node const &sink_node,
-      tl::optional<ParallelTensorShape> const &output_shape,
-      tl::optional<ParallelTensorShape> const &input_shape);
-
-  float sequence_optimize(Graph const *graph,
-                          Node const &sink_node,
-                          tl::optional<ParallelTensorShape> const &output_shape,
-                          tl::optional<ParallelTensorShape> const &input_shape);
-
-  template <typename T>
-  T execute_sequence_split(
-      std::unique_ptr<Graph> const &pre_graph,
-      std::unique_ptr<Graph> const &post_graph,
-      tl::optional<ParallelTensorShape> const &output_shape,
-      tl::optional<ParallelTensorShape> const &input_shape,
-      Node const &sink_node,
-      Node const &bottleneck,
-      ParallelTensorShape const &bottleneck_output_shape);
->>>>>>> 31b9d3a3
   void generate_all_pcg_xfers();
   void load_graph_substitutions(std::vector<GraphXfer *> &xfers) const;
   Graph *construct_graph();
@@ -344,7 +309,6 @@
   std::vector<ParallelTensorShape>
       possible_split_output_tensor_shapes(Node const &) const;
 
-<<<<<<< HEAD
   // Experimental. To be merged with base_optimize().
   std::unique_ptr<Graph> base_optimize_with_memory(Graph const *, SimplificationSettings const &simplification_settings);
 
@@ -352,12 +316,6 @@
   
   void find_rewrite_matches(Graph const *graph, std::vector<GraphXferMatch>& matches) const;
   tl::optional<Node> find_split_node(Graph const *graph, int base_optimize_threshold) const;
-=======
-  void find_rewrite_matches(Graph const *graph,
-                            std::vector<GraphXferMatch> &matches) const;
-  tl::optional<Node> find_split_node(Graph const *graph,
-                                     int base_optimize_threshold) const;
->>>>>>> 31b9d3a3
 
   template <typename T>
   tl::optional<T> try_get_cost_from_cache(size_t hash) const;
