/* Copyright 2020 Stanford
 *
 * Licensed under the Apache License, Version 2.0 (the "License");
 * you may not use this file except in compliance with the License.
 * You may obtain a copy of the License at
 *
 *     http://www.apache.org/licenses/LICENSE-2.0
 *
 * Unless required by applicable law or agreed to in writing, software
 * distributed under the License is distributed on an "AS IS" BASIS,
 * WITHOUT WARRANTIES OR CONDITIONS OF ANY KIND, either express or implied.
 * See the License for the specific language governing permissions and
 * limitations under the License.
 */
#ifndef _FLEXFLOW_MODEL_H_
#define _FLEXFLOW_MODEL_H_
#include "legion.h"
#include "config.h"
#include "tensor.h"
#include "initializer.h"
#include "simulator.h"
#include "optimizer.h"
#include "accessor.h"
#include "loss_functions.h"
#include "metrics_functions.h"
#include <cuda_runtime.h>
#include <curand.h>
#include <unistd.h>
#include <functional>

using namespace Legion;

#include "ffconst.h"

enum TaskIDs {
  TOP_LEVEL_TASK_ID,
  FF_INIT_TASK_ID,
  IMAGE_INIT_TASK_ID,
  LABEL_INIT_TASK_ID,
  LOAD_IMAGES_TASK_ID,
  NORMALIZE_IMAGES_TASK_ID,
  ELEMENTBINARY_INIT_TASK_ID,
  ELEMENTBINARY_FWD_TASK_ID,
  ELEMENTBINARY_BWD_TASK_ID,
  ELEMENTUNARY_INIT_TASK_ID,
  ELEMENTUNARY_FWD_TASK_ID,
  ELEMENTUNARY_BWD_TASK_ID,
  CONV2D_INIT_TASK_ID,
  CONV2D_INIT_PARA_TASK_ID,
  CONV2D_FWD_TASK_ID,
  CONV2D_BWD_TASK_ID,
  CONV2D_UPD_TASK_ID,
  DROPOUT_INIT_TASK_ID,
  DROPOUT_FWD_TASK_ID,
  DROPOUT_BWD_TASK_ID,
  EMBED_INIT_TASK_ID,
  EMBED_FWD_TASK_ID,
  EMBED_BWD_TASK_ID,
  GROUP_BY_INIT_TASK_ID,
  GROUP_BY_FWD_TASK_ID,
  GROUP_BY_BWD_TASK_ID,
  CACHE_INIT_TASK_ID,
  CACHE_FWD_TASK_ID,
  CACHE_SCORE_TASK_ID,
  AGGREGATE_INIT_TASK_ID,
  AGGREGATE_FWD_TASK_ID,
  AGGREGATE_BWD_TASK_ID,
  AGG_SPEC_INIT_TASK_ID,
  AGG_SPEC_FWD_TASK_ID,
  AGG_SPEC_BWD_TASK_ID,
  POOL2D_INIT_TASK_ID,
  POOL2D_FWD_TASK_ID,
  POOL2D_BWD_TASK_ID,
  BATCHNORM_INIT_TASK_ID,
  BATCHNORM_INIT_PARA_TASK_ID,
  BATCHNORM_FWD_TASK_ID,
  BATCHNORM_BWD_TASK_ID,
  BATCHMATMUL_INIT_TASK_ID,
  BATCHMATMUL_FWD_TASK_ID,
  BATCHMATMUL_BWD_TASK_ID,
  LINEAR_INIT_TASK_ID,
  LINEAR_INIT_PARA_TASK_ID,
  LINEAR_FWD_TASK_ID,
  LINEAR_BWD_TASK_ID,
  LINEAR_BWD2_TASK_ID,
  LINEAR_UPD_TASK_ID,
  FLAT_INIT_TASK_ID,
  FLAT_FWD_TASK_ID,
  FLAT_BWD_TASK_ID,
  SOFTMAX_INIT_TASK_ID,
  SOFTMAX_FWD_TASK_ID,
  SOFTMAX_BWD_TASK_ID,
  CONCAT_INIT_TASK_ID,
  CONCAT_FWD_TASK_ID,
  CONCAT_BWD_TASK_ID,
  SPLIT_INIT_TASK_ID,
  SPLIT_FWD_TASK_ID,
  SPLIT_BWD_TASK_ID,
  RESHAPE_INIT_TASK_ID,
  RESHAPE_FWD_TASK_ID,
  RESHAPE_BWD_TASK_ID,
  REVERSE_INIT_TASK_ID,
  REVERSE_FWD_TASK_ID,
  REVERSE_BWD_TASK_ID,
  TOPK_INIT_TASK_ID,
  TOPK_FWD_TASK_ID,
  TOPK_BWD_TASK_ID,
  TRANSPOSE_INIT_TASK_ID,
  TRANSPOSE_FWD_TASK_ID,
  TRANSPOSE_BWD_TASK_ID,
  ATTENTION_INIT_TASK_ID,
  ATTENTION_FWD_TASK_ID,
  ATTENTION_BWD_TASK_ID,
  MSELOSS_BWD_TASK_ID,
  FUSEDOP_INIT_TASK_ID,
  FUSEDOP_FWD_TASK_ID,
  FUSEDOP_BWD_TASK_ID,
  //Metrics tasks
  METRICS_COMP_TASK_ID,
  UPDATE_METRICS_TASK_ID,
  // Parameter server prefetch task
  PS_PREFETCH_TASK_ID,
  // Loss
  LOSS_BWD_TASK_ID,
  // Optimizer with PS
  SGD_UPD_PS_TASK_ID,
  ADAM_UPD_PS_TASK_ID,
  // Optimizer with NCCL
  SGD_UPD_NCCL_TASK_ID,
  ADAM_UPD_NCCL_TASK_ID,
  // Initializer
  GLOROT_INIT_TASK_ID,
  ZERO_INIT_TASK_ID,
  CONSTANT_INIT_TASK_ID,
  UNIFORM_INIT_TASK_ID,
  NORMAL_INIT_TASK_ID,
  // NCCL tasks
  NCCL_GETUNIQUEID_TASK_ID,
  NCCL_INIT_COMMS_TASK_ID,
  // Search
  STRATEGY_SEARCH_TASK_ID,
  // Python data loader
  PY_DL_FLOAT_LOAD_ENTIRE_CPU_TASK_ID,
  PY_DL_INT_LOAD_ENTIRE_CPU_TASK_ID,
  PY_DL_FLOAT_INDEX_LOAD_ENTIRE_CPU_TASK_ID,
  PY_DL_INT_INDEX_LOAD_ENTIRE_CPU_TASK_ID,
  PY_DL_FLOAT_LOAD_BATCH_GPU_TASK_ID,
  PY_DL_INT_LOAD_BATCH_GPU_TASK_ID,
  // Custom tasks
  CUSTOM_GPU_TASK_ID_FIRST,
  CUSTOM_GPU_TASK_ID_1,
  CUSTOM_GPU_TASK_ID_2,
  CUSTOM_GPU_TASK_ID_3,
  CUSTOM_GPU_TASK_ID_4,
  CUSTOM_GPU_TASK_ID_5,
  CUSTOM_GPU_TASK_ID_6,
  CUSTOM_GPU_TASK_ID_7,
  CUSTOM_GPU_TASK_ID_8,
  CUSTOM_GPU_TASK_ID_LAST,
  CUSTOM_CPU_TASK_ID_FIRST,
  CUSTOM_CPU_TASK_ID_1,
  CUSTOM_CPU_TASK_ID_2,
  CUSTOM_CPU_TASK_ID_3,
  CUSTOM_CPU_TASK_ID_4,
  CUSTOM_CPU_TASK_ID_5,
  CUSTOM_CPU_TASK_ID_6,
  CUSTOM_CPU_TASK_ID_7,
  CUSTOM_CPU_TASK_ID_LAST,
  // Make sure PYTHON_TOP_LEVEL_TASK_ID is
  // consistent with python/main.cc
  PYTHON_TOP_LEVEL_TASK_ID = 11111,
};

enum ShardingID {
  DataParallelShardingID = 135,
};

enum FieldIDs {
  FID_DATA,
};

class FFModel;
class Op;
class DataLoader;

class OpMeta {
public:
  OpMeta(FFHandler _handle);
public:
  FFHandler handle;
  bool profiling; // Measure the run time of the task
};

class Op {
protected:
  void inner_measure_operator_cost(Simulator *sim,
                                   std::function<void()> const &forward,
                                   std::function<void()> const &backward,
                                   CostMetrics& cost_metrics);
public:
  Op(FFModel& model, OperatorType type, const char* _name, const Tensor& input);
  Op(FFModel& model, OperatorType type, const char* _name, const Tensor& input1, const Tensor& input2);
  Op(FFModel& model, OperatorType type, const char* _name, const Tensor& input1, const Tensor& input2, const Tensor& input3);
  Op(FFModel& model, OperatorType type, const char* _name, int num, const Tensor* inputs);
  Op(FFModel& model, OperatorType type, const char* _name, int num);
  Op(FFModel& model, OperatorType type, const Op* shared_op, const char* _name, const Tensor& input);

  // Pure virtual functions that must be implemented
  virtual void init(const FFModel&) = 0;
  virtual void forward(const FFModel&) = 0;
  virtual void backward(const FFModel&) = 0;
  virtual void create_weights(FFModel& model) = 0;
  virtual void create_output_and_partition(FFModel& model) = 0;
  virtual void print_layer(const FFModel& model) = 0;
  virtual bool measure_operator_cost(Simulator* sim,
      const ParallelConfig& pc,
      CostMetrics& cost_metrics) = 0;
  // Other virtual functions that can be optionally overwritten
  virtual ParallelConfig get_random_parallel_config(const FFModel& ff) const;
  virtual ParallelConfig get_data_parallel_config(const FFModel& ff) const;
  virtual bool is_valid_parallel_config(const FFModel& ff, const ParallelConfig& pc) const;
  virtual bool is_adoptable_parallel_config(FFModel const &ff, ParallelConfig const &pc) const;
  virtual Domain get_input_tensor_shape(const ParallelConfig& pc, int input_idx, int part_idx);
  virtual Domain get_output_tensor_shape(const ParallelConfig& pc, int output_idx, int part_idx);
  virtual Domain get_weight_tensor_shape(const ParallelConfig& pc, int weight_idx, int part_idx);
  // Helper functions
  void prefetch(const FFModel&);
  void zero_grad(const FFModel&);
  Parameter* get_parameter(int index);
  virtual bool can_inplace_output();
  virtual bool has_inplace_output();
  virtual void do_inplace_output();

  int get_dimension() const;
#ifdef FF_USE_NCCL
  static ncclUniqueId get_nccl_unique_id_task(const Task *task,
      const std::vector<PhysicalRegion> &regions,
      Context ctx, Runtime *runtime);
  static ncclComm_t init_nccl_comms_task(const Task *task,
      const std::vector<PhysicalRegion> &regions,
      Context ctx, Runtime *runtime);
#endif
public:
  OperatorType op_type;
  char name[MAX_OPNAME];
  IndexSpace task_is;
  Tensor outputs[MAX_NUM_OUTPUTS];
  Tensor inputs[MAX_NUM_INPUTS];
  Parameter weights[MAX_NUM_WEIGHTS];
  //bool trainableInputs[MAX_NUM_INPUTS];
  //bool resetInputGrads[MAX_NUM_INPUTS];
  LogicalPartition input_lps[MAX_NUM_INPUTS], input_grad_lps[MAX_NUM_INPUTS];
  //Tensor locals[MAX_NUM_LOCALS];
  OpMeta* meta[MAX_NUM_WORKERS];
  int numInputs, numWeights, numOutputs;
  bool profiling;
#ifdef FF_USE_NCCL
  ncclUniqueId ncclId;
#endif
};

ParallelConfig get_basic_data_parallel_config(int num_parts, int dims);

class ElementBinary;
class ElementUnary;
class Conv2D;
class Pool2D;
class Flat;
class Linear;
class Embedding;

class FFModel {
public:
  FFModel(FFConfig &config);

  static constexpr float PROPAGATION_CHANCE = 0.25;
  static constexpr float CONTINUE_PROPAGATION_CHANCE = 0.75;
  static constexpr float PROPAGATION_SIZE_WEIGHT = 1.0;

  // C++ APIs for constructing models
  // Add an exp layer
  Tensor exp(const Tensor& x,
             const char *name = NULL);
  // Add an add layer
  Tensor add(const Tensor& x,
             const Tensor& y,
             bool inplace_a = false,
             char const *name = NULL);
  // Add a subtract layer
  Tensor subtract(const Tensor& x,
                  const Tensor& y,
                  bool inplace_a = false,
                  char const *name = NULL);
  // Add a multiply layer
  Tensor multiply(const Tensor& x,
                  const Tensor& y,
                  bool inplace_a = false,
                  char const *name = NULL);
  // Add a divide layer
  Tensor divide(const Tensor& x,
                const Tensor& y,
                bool inplace_a = false,
                char const *name = NULL);
  // Add a scalar operation layer
  Tensor scalar_multiply(const Tensor& x,
	      const float scalar,
              bool inplace = true,
              const char *name = NULL);
  Tensor scalar_add(const Tensor& x,
		  const float scalar,
		  bool inplace = true,
		  const char *name = NULL);
  Tensor scalar_sub(const Tensor& x,
		  const float scalar,
		  bool inplace = true,
		  const char *name = NULL);
  Tensor scalar_truediv(const Tensor& x,
		  const float scalar,
		  bool inplace = true,
		  const char *name = NULL);
  // Add an activation layer
  Tensor relu(const Tensor& x,
              bool inplace = true,
              const char *name = NULL);
  Tensor identity(const Tensor& x,
              const char *name = NULL);
  Tensor gelu(const Tensor& x,
              const char *name = NULL);
  Tensor sigmoid(const Tensor& x,
                 const char *name = NULL);
  Tensor tanh(const Tensor& x,
              const char *name = NULL);
  Tensor elu(const Tensor& x,
             bool inplace = true,
             const char *name = NULL);
  // Add a 2D convolutional layer
  Tensor conv2d(const Tensor& input,
                int outChannels,
                int kernelH, int kernelW,
                int strideH, int strideW,
                int paddingH, int paddingW,
                ActiMode activation = AC_MODE_NONE,
                int groups = 1,
                bool use_bias = true,
                const Op* shared_op = NULL,
                Initializer* krenel_initializer = NULL,
                Initializer* bias_initializer = NULL,
                const char* name = NULL);
  // Add a dropout layer
  Tensor dropout(const Tensor& input,
                 float rate,
                 unsigned long long seed = 0,
                 const char* name = NULL);
  // Add an embedding layer
  Tensor embedding(const Tensor& input,
                   int num_entires, int outDim,
                   AggrMode aggr,
                   const Op* shared_op = NULL,
                   Initializer* kernel_initializer = NULL,
                   const char* name = NULL);
  // Add a group_by layer
  void group_by(const Tensor& data,
                const Tensor& assign,
                Tensor* outputs,
                int n, float alpha,
                const char* name = NULL);
  // Add a cache layer
  Tensor cache(const Tensor& input,
              int num_batches,
              std::function<bool(float*,const void*,const void*,int)> trigger = {}, // TODO: &
              const char* name = NULL);
  // Add aggregate layer
  Tensor aggregate(const Tensor* inputs,
                  int n, float lambda_bal,
                  const char* name = NULL);
  // Add aggregate_spec layer
  Tensor aggregate_spec(const Tensor* inputs,
                  int n, float lambda_bal,
                  const char* name = NULL);
  // Add a 2D pooling layer
  Tensor pool2d(const Tensor& input,
                int kernelH, int kernelW,
                int strideH, int strideW,
                int paddingH, int paddingW,
                PoolType type = POOL_MAX,
                ActiMode activation = AC_MODE_NONE,
                const char* name = NULL);
  // Add a batch_norm layer
  Tensor batch_norm(const Tensor& input,
                    bool relu = true,
                    const char* name = NULL);
  // Add a batch_matmul layer
  Tensor batch_matmul(const Tensor& A,
                      const Tensor& B,
                      int a_seq_length_dim=-1,
                      int b_seq_length_dim=-1);
  // Add a dense layer
  Tensor dense(const Tensor& input,
               int outDim,
               ActiMode activation = AC_MODE_NONE,
               bool use_bias = true,
               const Op* shared_op = NULL,
               Initializer* kernel_initializer = NULL,
               Initializer* bias_initializer = NULL,
               const char *name = NULL);
  // Add a concat layer
  Tensor concat(int n,
                const Tensor* tensors,
                int axis,
                const char *name = NULL);
  // Add a split layer
  void split(const Tensor& input, Tensor* outputs,
             const std::vector<int>& split, int axis,
             const char *name = NULL);
  // Add a flat layer
  Tensor flat(const Tensor& input, const char *name = NULL);
  // Add a softmax layer
  Tensor softmax(const Tensor& input,
                 int dim=-1,
                 const char *name = NULL);
  // Create input tensors and constants
  Tensor transpose(const Tensor& input,
                   const std::vector<int>& perm,
                   const char *name = NULL);
  Tensor reshape(const Tensor& input,
                 const std::vector<int>& shape,
                 const char *name = NULL);
  Tensor reverse(const Tensor& input,
                 int axis,
                 const char *name = NULL);
  void top_k(const Tensor& input,
             Tensor* outputs, int k, bool sorted,
             const char *name = NULL);
  Tensor multihead_attention(const Tensor& query,
                             const Tensor& key,
                             const Tensor& value,
                             int embed_dim,
                             int num_heads,
                             int kdim = 0,
                             int vdim = 0,
                             float dropout = 0.0f,
                             bool bias = true,
                             bool add_bias_kv = false,
                             bool add_zero_attn = false,
                             Initializer* kernel_initializer = NULL,
                             const char *name = NULL);
  template<int NDIM>
  Tensor create_tensor(const int dims[],
                       DataType data_type,
                       const Op* owner_op = NULL,
                       bool create_grad = true);
  template<int NDIM>
  Tensor create_constant(const int dims[],
                         float value,
                         DataType date_type);
  // ========================================
  // Internal APIs that should not be invoked from applications
  // ========================================
  template<int NDIM>
  void create_disjoint_partition(const Tensor& tensor,
                                 const IndexSpaceT<NDIM>& part_is,
                                 LogicalPartition& part_fwd,
                                 LogicalPartition& part_bwd);

  template<int NDIM, int TDIM>
  void create_data_parallel_partition_with_diff_dims(const Tensor& tensor,
                                                     const IndexSpaceT<TDIM>& task_is,
                                                     LogicalPartition& part_fwd,
                                                     LogicalPartition& part_bwd);
  // Deprecated API --- to be removed
  //template<int NDIM>
  //Tensor create_tensor(const int* dims,
  //                     const IndexSpaceT<NDIM>& part_is,
  //                     DataType data_type,
  //                     bool create_grad = true);
  template<int NDIM>
  Parameter create_conv_weight(Op* op,
      const int* dims,
      DataType data_type,
      Initializer* initializer,
      bool create_grad = true,
      ParameterSyncType comm_type = ParameterSyncType::PS);
  template<int NDIM, int TDIM>
  Parameter create_linear_weight(Op* op,
      const int* dims,
      DataType data_type,
      Initializer* initializer,
      bool create_grad = true,
      ParameterSyncType comm_type = ParameterSyncType::PS);
  template<int NDIM, int TDIM>
  Tensor create_linear_replica(const int* dims,
                               const IndexSpaceT<TDIM>& part_is,
                               DataType data_type);
  static PerfMetrics update_metrics_task(const Task *task,
                                         const std::vector<PhysicalRegion> &regions,
                                         Context ctx, Runtime *runtime);
  void reset_metrics();
  void init_layers();
  void prefetch();
  void forward(int seq_length = -1);
  void compute_metrics();
  void get_metrics();
  void backward(int seq_length = -1);
  void update();
  bool apply_fusion(const std::vector<Op*>& layers, std::vector<Op*>& new_layers);
  void compile(LossType loss_type,
               const std::vector<MetricsType>& metrics,
               CompMode comp_mode = COMP_MODE_TRAINING);
  void compile(Optimizer* optimizer,
               LossType loss_type,
               const std::vector<MetricsType>& metrics,
               CompMode comp_mode = COMP_MODE_TRAINING);
  void optimize(Simulator* simulator,
                std::map<Op*, ParallelConfig>& best,
                size_t budget, float alpha,
                CompMode comp_mode,
                bool use_propagation) const;
  void propagate(std::map<Op *, ParallelConfig> const &current,
                 std::map<Op *, ParallelConfig> &next) const;
  void rewrite(const std::map<Op*, ParallelConfig>& current,
               std::map<Op*, ParallelConfig>& next,
               bool use_propagation) const;
  void zero_gradients();
  void print_layers(int id);
  std::string get_operator_type_name(OperatorType type) const;

  std::unordered_map<Op *, std::vector<std::pair<Op *, int>>> get_bwd_edge_map() const;

  // Internal funcitons
  Tensor get_tensor_from_guid(int guid);
  IndexSpace get_or_create_task_is(ParallelConfig pc);
  IndexSpace get_or_create_task_is(const Domain& domain);
  IndexSpace get_or_create_task_is(int ndims, const std::string& pcname);
  IndexSpace get_task_is(const Domain& domain) const;
  IndexSpace get_task_is(ParallelConfig pc) const;
  IndexSpace get_task_is(int ndims, const std::string& pcname) const;
  // APIs for setting iteration configs
public:
  void set_iteration_config_sequence_length(int seq_length);
public:
  int op_global_guid;
  FFConfig config;
  FFIterationConfig iter_config;
  Optimizer* optimizer;
  Loss* loss_op;
  Metrics* metrics_op;
  int metrics_input;
  Tensor label_tensor;
  //std::vector<Tensor> input_tensors;

  std::vector<Op*> layers;
  std::vector<Parameter> parameters;
  FFHandler handlers[MAX_NUM_WORKERS];
  Future current_metrics;
  //DataLoader *dataLoader;
private:
  bool debug;
  Tensor label_tensor_with_final_part;//FIXME: to be removed
  std::map<ParallelConfig, IndexSpace, ParaConfigCompare> taskIs;

  Tensor binary(OperatorType op,
                Tensor const &x,
                Tensor const &y,
                bool inplace_a = false,
                char const *name = NULL);
  ElementBinary * binary(OperatorType op,
                         char const *name = NULL);
  Tensor unary(OperatorType op,
               Tensor const &x,
               bool inplace = true,
               char const *name = NULL,
	       float scalar = 0.0);
  ElementUnary * unary(OperatorType op,
                       char const *name = NULL,
		       float scalar = 0.0);
};

class ElementBinaryMeta : public OpMeta {
public:
  ElementBinaryMeta(FFHandler handle);
  cudnnTensorDescriptor_t inputTensor, outputTensor;
  cudnnOpTensorDescriptor_t opDesc;
  OperatorType op_type;
  bool inplace_a;
};

class ElementBinary : public Op {
public:
  ElementBinary(FFModel& model,
                OperatorType type,
                const Tensor& x,
                const Tensor& y,
                bool inplace_a,
                const char* name);
  void init(const FFModel&);
  void forward(const FFModel&);
  void backward(const FFModel&);
  void print_layer(const FFModel& model) {assert(0);}
  //Parameter* get_parameter(int index) {assert(0); return NULL;}
  void create_weights(FFModel& model);
  void create_output_and_partition(FFModel& model);
  bool can_inplace_output();
  bool has_inplace_output();
  void do_inplace_output();

  static OpMeta* init_task(const Task *task,
                           const std::vector<PhysicalRegion> &regions,
                           Context ctx, Runtime *runtime);
  static void forward_task(const Task *task,
                           const std::vector<PhysicalRegion> &regions,
                           Context ctx, Runtime *runtime);
  static void backward_task(const Task *task,
                            const std::vector<PhysicalRegion> &regions,
                            Context ctx, HighLevelRuntime *runtime);
  bool measure_operator_cost(Simulator* sim,
                             const ParallelConfig& pc,
                             CostMetrics& cost_metrics);
  static void forward_kernel(const ElementBinaryMeta* m,
                      const float* in1_ptr,
                      const float* in2_ptr,
                      float* out_ptr);
  static void backward_kernel(const ElementBinaryMeta* m,
                       const float* out_grad_ptr,
                       const float* in1_ptr,
                       const float* in2_ptr,
                       float* in1_grad_ptr,
                       float* in2_grad_ptr);
private:
  template<int NDIM>
  void create_output_and_partition_with_dim(FFModel& model);
public:
  bool inplace_a;
};

class ElementUnaryMeta : public OpMeta {
public:
  ElementUnaryMeta(FFHandler handle);
  cudnnTensorDescriptor_t inputTensor, outputTensor;
  cudnnActivationDescriptor_t actiDesc;
  OperatorType op_type;
  bool inplace;
  float scalar;
};

class ElementUnary : public Op {
public:
  ElementUnary(FFModel& model,
               OperatorType type,
               const Tensor& x,
               bool inplace,
               const char* name,
	       float scalar);
  void init(const FFModel&);
  void forward(const FFModel&);
  void backward(const FFModel&);
  void print_layer(const FFModel& model) {assert(0);}
  //Parameter* get_parameter(int index) {assert(0); return NULL;}
  void create_weights(FFModel& model);
  void create_output_and_partition(FFModel& model);
  bool can_inplace_output();
  bool has_inplace_output();
  void do_inplace_output();
  static OpMeta* init_task(const Task *task,
                           const std::vector<PhysicalRegion> &regions,
                           Context ctx, Runtime *runtime);
  static void forward_task(const Task *task,
                           const std::vector<PhysicalRegion> &regions,
                           Context ctx, Runtime *runtime);
  static void backward_task(const Task *task,
                            const std::vector<PhysicalRegion> &regions,
                            Context ctx, HighLevelRuntime *runtime);
  static void forward_kernel(const ElementUnaryMeta* m,
                      const float* in_ptr,
                      float* out_ptr,
                      size_t num_elements);
  static void backward_kernel(const ElementUnaryMeta* m,
                       const float* in_ptr,
                       float* in_grad_ptr,
                       const float* out_ptr,
                       const float* out_grad_ptr,
                       size_t num_elements);
  bool measure_operator_cost(Simulator* sim,
                             const ParallelConfig& pc,
                             CostMetrics& cost_metrics);
  static bool use_cudnn(OperatorType type);
private:
  template<int NDIM>
  void create_output_and_partition_with_dim(FFModel& model);
public:
  float scalar;
  bool inplace;
};

class Conv2DMeta : public OpMeta {
public:
  Conv2DMeta(FFHandler handler);
  cudnnTensorDescriptor_t inputTensor, biasTensor, outputTensor;
  cudnnFilterDescriptor_t filterDesc;
  cudnnActivationDescriptor_t actiDesc;
  cudnnConvolutionDescriptor_t convDesc;
  cudnnConvolutionFwdAlgo_t fwdAlgo;
  cudnnConvolutionBwdFilterAlgo_t bwdFilterAlgo;
  cudnnConvolutionBwdDataAlgo_t bwdDataAlgo;
  bool relu, use_bias;
  char op_name[MAX_OPNAME];
};

class Conv2D : public Op {
public:
  Conv2D(FFModel& model,
         const Tensor& input,
         int out_dim,
         int kernelH, int kernelW,
         int strideH, int strideW,
         int paddingH, int paddingW,
         int groups,
         ActiMode activation,
         bool use_bias,
         const Op* shared_op,
         Initializer* kernel_initializer,
         Initializer* bias_initializer,
         const char* name);
  void init(const FFModel&);
  void forward(const FFModel&);
  void backward(const FFModel&);
  //void update(const FFModel&);
  void print_layer(const FFModel& model);
  //Parameter* get_parameter(int index);
  void create_weights(FFModel& model);
  void create_output_and_partition(FFModel& model);

  static OpMeta* init_task(const Task *task,
                           const std::vector<PhysicalRegion> &regions,
                           Context ctx, Runtime *runtime);
  static void forward_task(const Task *task,
                           const std::vector<PhysicalRegion> &regions,
                           Context ctx, Runtime *runtime);
  static void backward_task(const Task *task,
                            const std::vector<PhysicalRegion> &regions,
                            Context ctx, HighLevelRuntime *runtime);
  static void forward_kernel(const Conv2DMeta* m,
                      const float* input_ptr,
                      float* output_ptr,
                      const float* filter_ptr,
                      const float* bias_ptr);
  static void backward_kernel(const Conv2DMeta* m,
                       const float* input_ptr,
                       float* input_grad_ptr,
                       const float* output_ptr,
                       float* output_grad_ptr,
                       const float* kernel_ptr,
                       float* kernel_grad_ptr,
                       float* bias_ptr);
  bool measure_operator_cost(Simulator* sim,
                             const ParallelConfig& pc,
                             CostMetrics& cost_metrics);
public:
  //IndexSpaceT<4> task_is;
  int in_channels, out_channels, kernel_h, kernel_w, stride_h, stride_w, padding_h, padding_w, groups;
  bool use_bias;
  ActiMode activation;
  Initializer *kernel_initializer;
  Initializer *bias_initializer;
};

class DropoutMeta;
class Dropout : public Op {
public:
  Dropout(FFModel& model,
          const Tensor& input,
          float rate,
          unsigned long long seed,
          const char* name);
  void init(const FFModel&);
  void forward(const FFModel&);
  void backward(const FFModel&);
  void print_layer(const FFModel& model) {assert(0);}
  //Parameter* get_parameter(int index) {assert(0); return NULL;}
  void create_weights(FFModel& model);
  void create_output_and_partition(FFModel& model);

  static OpMeta* init_task(const Task *task,
                           const std::vector<PhysicalRegion> &regions,
                           Context ctx, Runtime *runtime);
  static void forward_task(const Task *task,
                           const std::vector<PhysicalRegion> &regions,
                           Context ctx, Runtime *runtime);
  static void backward_task(const Task *task,
                            const std::vector<PhysicalRegion> &regions,
                            Context ctx, Runtime *runtime);
  static void forward_kernel(DropoutMeta *m,
                             float const *input_ptr,
                             float *output_ptr);
  static void backward_kernel(DropoutMeta *m,
                              float const *output_grad_ptr,
                              float *input_grad_ptr);
  bool measure_operator_cost(Simulator* sim,
                             const ParallelConfig& pc,
                             CostMetrics& cost_metrics);
private:
  template<int NDIM>
  void create_output_and_partition_with_dim(FFModel& model);
public:
  //IndexSpaceT<4> task_is;
  float rate;
  unsigned long long seed;
};

class DropoutMeta : public OpMeta {
public:
  DropoutMeta(FFHandler handle,
              const Dropout* dropout,
              Memory gpu_mem,
              const Domain& output_domain);
  ~DropoutMeta(void);
  Realm::RegionInstance reserveInst;
  cudnnTensorDescriptor_t inputTensor, outputTensor;
  cudnnDropoutDescriptor_t dropoutDesc;
  void *reserveSpace, *dropoutStates;
  size_t reserveSpaceSize, dropoutStateSize;
};


class Pool2D : public Op {
public:
  Pool2D(FFModel& model,
         const Tensor& input,
         int kernelH, int kernelW,
         int strideH, int strideW,
         int paddingH, int paddingW,
         PoolType type, ActiMode _activation,
         const char* name);
  void init(const FFModel&);
  void forward(const FFModel&);
  void backward(const FFModel&);
  void update(const FFModel&);
  void print_layer(const FFModel& model) {assert(0);}
  //Parameter* get_parameter(int index) {assert(0); return NULL;}
  void create_weights(FFModel& model);
  void create_output_and_partition(FFModel& model);

  static OpMeta* init_task(const Task *task,
                           const std::vector<PhysicalRegion> &regions,
                           Context ctx, Runtime *runtime);
  static void forward_task(const Task *task,
                           const std::vector<PhysicalRegion> &regions,
                           Context ctx, Runtime *runtime);
  static void backward_task(const Task *task,
                            const std::vector<PhysicalRegion> &regions,
                            Context ctx, Runtime *runtime);
  static void forward_kernel(const Pool2DMeta* m,
                             const float* input_ptr,
                             float* output_ptr);
  static void backward_kernel(const Pool2DMeta* m,
                              const float* input_ptr,
                              float* input_grad_ptr,
                              const float* output_ptr,
                              const float* output_grad_ptr);
  bool measure_operator_cost(Simulator* sim,
                             const ParallelConfig& pc,
                             CostMetrics& cost_metrics);
public:
  int kernel_h, kernel_w, stride_h, stride_w, padding_h, padding_w;
  PoolType pool_type;
  ActiMode activation;
};

class Pool2DMeta : public OpMeta {
public:
  Pool2DMeta(FFHandler handle);
  cudnnTensorDescriptor_t inputTensor, outputTensor;
  cudnnActivationDescriptor_t actiDesc;
  cudnnPoolingDescriptor_t poolDesc;
  bool relu;
  char op_name[MAX_OPNAME];
};

class BatchNormMeta;
class BatchNorm : public Op {
public:
  BatchNorm(FFModel& model,
            const Tensor& input,
            bool relu,
            const char* name);
  void init(const FFModel&);
  void forward(const FFModel&);
  void backward(const FFModel&);
  void update(const FFModel&);
  void print_layer(const FFModel& model) {assert(0);}
  //Parameter* get_parameter(int index) {assert(0);return NULL;}
  void create_weights(FFModel& model);
  void create_output_and_partition(FFModel& model);

  static OpMeta* init_task(const Task *task,
                           const std::vector<PhysicalRegion> &regions,
                           Context ctx, Runtime *runtime);
  static void forward_task(const Task *task,
                           const std::vector<PhysicalRegion> &regions,
                           Context ctx, Runtime *runtime);
  static void backward_task(const Task *task,
                            const std::vector<PhysicalRegion> &regions,
                            Context ctx, Runtime *runtime);
  bool measure_operator_cost(Simulator* sim,
                             const ParallelConfig& pc,
                             CostMetrics& cost_metrics);
  static void forward_kernel(BatchNormMeta *m,
                             float const *input_ptr,
                             float *output_ptr,
                             float const *scale_ptr,
                             float const *bias_ptr);
  static void backward_kernel(BatchNormMeta *m,
                              float const *input_ptr,
                              float *output_grad_ptr,
                              float const *output_ptr,
                              float *input_grad_ptr,
                              float const *scale_ptr,
                              float *scale_grad_ptr,
                              float *bias_grad_ptr,
                              size_t numElements);
public:
  bool relu;
  int num_replica;
  //Tensor locals[MAX_NUM_LOCALS];
};

class BatchNormMeta : public OpMeta {
public:
  BatchNormMeta(FFHandler handle,
                const BatchNorm* bn,
                Memory gpu_mem,
                int output_n,
                int output_c,
                int output_h,
                int output_w);
  ~BatchNormMeta(void);
  Realm::RegionInstance reserveInst;
  cudnnTensorDescriptor_t inputTensor, outputTensor, biasTensor;
  cudnnActivationDescriptor_t actiDesc;
  cudnnBatchNormMode_t mode;
  float *runningMean, *runningVar, *saveMean, *saveVar;
  bool relu;
};

class LinearMeta : public OpMeta {
public:
  LinearMeta(FFHandler handle, int batch_size);
  cudnnTensorDescriptor_t outputTensor;
  cudnnActivationDescriptor_t actiDesc;
  const float *one_ptr;
  ActiMode activation;
  bool use_bias;
  char op_name[MAX_OPNAME];
};

class Linear : public Op {
public:
  Linear(FFModel& model,
         const Tensor& input,
         int outChannels,
         ActiMode activation,
         bool use_bias,
         const Op* shared_op,
         Initializer* kernel_initializer,
         Initializer* bias_initializer,
         const char* name);
  void init(const FFModel&);
  void forward(const FFModel&);
  void backward(const FFModel&);
  //void update(const FFModel&);
  void print_layer(const FFModel& model);
  //Parameter* get_parameter(int index);
  void create_weights(FFModel& model);
  void create_output_and_partition(FFModel& model);

  static OpMeta* init_task(const Task *task,
                           const std::vector<PhysicalRegion> &regions,
                           Context ctx, Runtime *runtime);
  static void forward_task(const Task *task,
                           const std::vector<PhysicalRegion> &regions,
                           Context ctx, Runtime *runtime);
  static void backward_task(const Task *task,
                            const std::vector<PhysicalRegion> &regions,
                            Context ctx, Runtime *runtime);
  static void backward2_task(const Task *task,
                            const std::vector<PhysicalRegion> &regions,
                            Context ctx, Runtime *runtime);
  static void forward_kernel(const LinearMeta* m,
                      const float* input_ptr,
                      float* output_ptr,
                      const float* filter_ptr,
                      const float* bias_ptr,
                      int in_dim, int out_dim, int batch_size);
  static void backward_kernel(const LinearMeta* m,
                       const float* input_ptr,
                       float* input_grad_ptr,
                       const float* output_ptr,
                       float* output_grad_ptr,
                       const float* kernel_ptr,
                       float* kernel_grad_ptr,
                       float* bias_ptr,
                       int in_dim, int out_dim, int batch_size);
  bool measure_operator_cost(Simulator* sim,
                             const ParallelConfig& pc,
                             CostMetrics& cost_metrics);
  ParallelConfig get_random_parallel_config(const FFModel& ff) const;
  bool is_valid_parallel_config(const FFModel& ff, const ParallelConfig& pc) const;
private:
  template<int NDIM>
  void create_output_and_partition_with_dim(FFModel& model);
  template<int NDIM>
  void create_weights_with_dim(FFModel& model);
  template<int NDIM>
  void init_with_dim(const FFModel& ff);
  template<int NDIM>
  void forward_with_dim(const FFModel& ff);
  template<int NDIM>
  void backward_with_dim(const FFModel& ff);
  template<int NDIM>
  static OpMeta* init_task_with_dim(const Task *task,
                                    const std::vector<PhysicalRegion> &regions,
                                    Context ctx, Runtime *runtime);
  template<int NDIM>
  static void forward_task_with_dim(const Task *task,
                                    const std::vector<PhysicalRegion> &regions,
                                    Context ctx, Runtime *runtime);
  template<int NDIM>
  static void backward_task_with_dim(const Task *task,
                                     const std::vector<PhysicalRegion> &regions,
                                     Context ctx, Runtime *runtime);
  template<int NDIM>
  static void backward2_task_with_dim(const Task *task,
                                      const std::vector<PhysicalRegion> &regions,
                                      Context ctx, Runtime *runtime);
  static bool use_cudnn_activation(ActiMode mode);
public:
  int in_channels, out_channels;
  Tensor replica;
  bool use_bias;
  ActiMode activation;
  Initializer *kernel_initializer;
  Initializer *bias_initializer;
};

class BatchMatmulMeta : public OpMeta {
public:
  BatchMatmulMeta(FFHandler handler);
  int a_seq_length_dim, b_seq_length_dim;
};

class BatchMatmul : public Op {
public:
  BatchMatmul(FFModel& model,
              const Tensor& A,
              const Tensor& B,
              int a_seq_length_dim,
              int b_seq_length_dim);
  void init(const FFModel&);
  void forward(const FFModel&);
  void backward(const FFModel&);
  void print_layer(const FFModel& model);
  void create_weights(FFModel& model);
  void create_output_and_partition(FFModel& model);
  static OpMeta* init_task(const Task *task,
                           const std::vector<PhysicalRegion> &regions,
                           Context ctx, Runtime *runtime);
  static void forward_task(const Task *task,
                           const std::vector<PhysicalRegion> &regions,
                           Context ctx, Runtime *runtime);
  static void backward_task(const Task *task,
                            const std::vector<PhysicalRegion> &regions,
                            Context ctx, Runtime *runtime);
  static void forward_kernel(const BatchMatmulMeta* meta,
                      float* o_ptr,
                      const float* a_ptr,
                      const float* b_ptr,
                      const float* c_ptr,
                      int m, int n, int k,
                      int batch,
                      int a_seq_length_dim = -1,
                      int b_seq_length_dim = -1,
                      int seq_length = -1);
  static void backward_kernel(const BatchMatmulMeta* meta,
                       const float* o_ptr,
                       const float* o_grad_ptr,
                       const float* a_ptr,
                       float* a_grad_ptr,
                       const float* b_ptr,
                       float* b_grad_ptr,
                       float* c_grad_ptr,
                       int m, int n, int k, int batch);
  bool measure_operator_cost(Simulator* sim,
                             const ParallelConfig& pc,
                             CostMetrics& cost_metrics);
private:
  template<int NDIM>
  void create_output_and_partition_with_dim(FFModel& model);
  template<int NDIM>
  void init_with_dim(const FFModel& ff);
  template<int NDIM>
  void forward_with_dim(const FFModel& ff);
  template<int NDIM>
  void backward_with_dim(const FFModel& ff);
public:
  int a_seq_length_dim, b_seq_length_dim;
  //bool profiling;
};

class Embedding : public Op {
public:
  Embedding(FFModel& model,
            const Tensor& input,
            int num_entries, int outDim,
            AggrMode _aggr,
            const Op* shared_op,
            Initializer* kernel_initializer,
            const char* name);
  void init(const FFModel&);
  void forward(const FFModel&);
  void backward(const FFModel&);
  //void update(const FFModel&);
  void print_layer(const FFModel& model) {assert(0);}
  //Parameter* get_parameter(int index);
  void create_weights(FFModel& model);
  void create_output_and_partition(FFModel& model);

  static OpMeta* init_task(const Task *task,
                           const std::vector<PhysicalRegion> &regions,
                           Context ctx, Runtime *runtime);
  static void forward_task(const Task *task,
                           const std::vector<PhysicalRegion> &regions,
                           Context ctx, Runtime *runtime);
  static void backward_task(const Task *task,
                            const std::vector<PhysicalRegion> &regions,
                            Context ctx, Runtime *runtime);
  static void forward_task_cpu(const Task *task,
                               const std::vector<PhysicalRegion> &regions,
                               Context ctx, Runtime *runtime);
  static void backward_task_cpu(const Task *task,
                                const std::vector<PhysicalRegion> &regions,
                                Context ctx, Runtime *runtime);
  static void forward_kernel(int64_t const *input_ptr,
                             float *output_ptr,
                             float const *weight_ptr,
                             int in_dim,
                             int out_dim,
                             int batch_size,
                             AggrMode aggr,
                             int outputSize);
  static void backward_kernel(int64_t const *input_ptr,
                              float const *output_ptr,
                              float *weight_grad_ptr,
                              int in_dim,
                              int out_dim,
                              int batch_size,
                              AggrMode aggr,
                              int outputSize);
  bool measure_operator_cost(Simulator* sim,
                             const ParallelConfig& pc,
                             CostMetrics& cost_metrics);
public:
  //IndexSpaceT<2> task_is;
  int num_entries, out_channels;
  AggrMode aggr;
  //bool profiling;
  Initializer* kernel_initializer;
};

class EmbeddingMeta : public OpMeta {
public:
  EmbeddingMeta(FFHandler handle): OpMeta(handle) {}
  AggrMode aggr;
};

class GroupByMeta : public OpMeta {
public:
  GroupByMeta(FFHandler handle, int n);
  ~GroupByMeta(void);
  float** dev_region_ptrs;
};

class Group_by : public Op {
public:
  Group_by(FFModel& model,
          const Tensor& _input,
          const Tensor& _assign,
          int _n, float _alpha,
          const char* name);
  void init(const FFModel&);
  void forward(const FFModel&);
  void backward(const FFModel&);
  void print_layer(const FFModel& model) {assert(0);}
  void create_weights(FFModel& model);
  void create_output_and_partition(FFModel& model);

  static OpMeta* init_task(const Task *task,
                           const std::vector<PhysicalRegion> &regions,
                           Context ctx, Runtime *runtime);
  static void forward_task(const Task *task,
                           const std::vector<PhysicalRegion> &regions,
                           Context ctx, Runtime *runtime);
  static void backward_task(const Task *task,
                            const std::vector<PhysicalRegion> &regions,
                            Context ctx, Runtime *runtime);
  bool measure_operator_cost(Simulator* sim,
                             const ParallelConfig& pc,
                             CostMetrics& cost_metrics);
public:
  int n;
  float alpha;
  bool profiling;
};

<<<<<<< HEAD

class CacheMeta : public OpMeta {
public:
  CacheMeta(FFHandler handle);
  float cached_score;
};

class Cache : public Op {
public:
  Cache(FFModel& model,
      const Tensor& _input,
      int _num_batches,
      std::function<bool(float*,const void*,const void*,int)> &_trigger,
      const char* name);
  ~Cache(void);
  void init(const FFModel&);
  void forward(const FFModel&);
  void backward(const FFModel&);
  void print_layer(const FFModel& model) {assert(0);}
  void create_weights(FFModel& model);
  void create_output_and_partition(FFModel& model);

  static OpMeta* init_task(const Task *task,
                           const std::vector<PhysicalRegion> &regions,
                           Context ctx, Runtime *runtime);
  static void forward_task(const Task *task,
                           const std::vector<PhysicalRegion> &regions,
                           Context ctx, Runtime *runtime);
  static void score_task(const Task *task,
                           const std::vector<PhysicalRegion> &regions,
                           Context ctx, Runtime *runtime);
  bool measure_operator_cost(Simulator* sim,
                             const ParallelConfig& pc,
                             CostMetrics& cost_metrics);
  void use_cached(bool cached);
public:
  void** batch_ptrs;
  bool load_cached;
  int num_batches;
  std::function<bool(float*,const void*,const void*,int)> trigger;
  bool profiling;
  int batch_ctr;
};


=======
>>>>>>> c8024a43
class AggregateMeta : public OpMeta {
public:
  AggregateMeta(FFHandler handle, int n);
  ~AggregateMeta(void);
  float** dev_exp_preds;
  float** dev_exp_grads;
};

class Aggregate : public Op {
public:
  Aggregate(FFModel& model,
            const Tensor* inputs,
            int _n, float _lambda_bal, const char* name);
  void init(const FFModel&);
  void forward(const FFModel&);
  void backward(const FFModel&);
  void print_layer(const FFModel& model) {assert(0);}
  void create_weights(FFModel& model);
  void create_output_and_partition(FFModel& model);

  static OpMeta* init_task(const Task *task,
                           const std::vector<PhysicalRegion> &regions,
                           Context ctx, Runtime *runtime);
  static void forward_task(const Task *task,
                           const std::vector<PhysicalRegion> &regions,
                           Context ctx, Runtime *runtime);
  static void backward_task(const Task *task,
                            const std::vector<PhysicalRegion> &regions,
                            Context ctx, Runtime *runtime);
  bool measure_operator_cost(Simulator* sim,
                             const ParallelConfig& pc,
                             CostMetrics& cost_metrics);
public:
  int n;
  float lambda_bal;
  bool profiling;
};


class AggregateSpecMeta : public OpMeta {
public:
  AggregateSpecMeta(FFHandler handle, int n);
  ~AggregateSpecMeta(void);
  float** dev_region_ptrs;
};

class AggregateSpec : public Op {
public:
  AggregateSpec(FFModel& model,
            const Tensor* inputs,
            int _n, float _lambda_bal, const char* name);
  void init(const FFModel&);
  void forward(const FFModel&);
  void backward(const FFModel&);
  void print_layer(const FFModel& model) {assert(0);}
  void create_weights(FFModel& model);
  void create_output_and_partition(FFModel& model);

  static OpMeta* init_task(const Task *task,
                           const std::vector<PhysicalRegion> &regions,
                           Context ctx, Runtime *runtime);
  static void forward_task(const Task *task,
                           const std::vector<PhysicalRegion> &regions,
                           Context ctx, Runtime *runtime);
  static void backward_task(const Task *task,
                            const std::vector<PhysicalRegion> &regions,
                            Context ctx, Runtime *runtime);
  bool measure_operator_cost(Simulator* sim,
                             const ParallelConfig& pc,
                             CostMetrics& cost_metrics);
public:
  int n;
  float lambda_bal;
  bool profiling;
};


class Flat : public Op {
public:
  Flat(FFModel& model,
       const Tensor& input,
       const char* name);
  void init(const FFModel&);
  void forward(const FFModel&);
  void backward(const FFModel&);
  //void update(const FFModel&);
  void print_layer(const FFModel& model) {assert(0);}
  //Parameter* get_parameter(int index) {return NULL;}
  void create_weights(FFModel& model);
  void create_output_and_partition(FFModel& model);

  static OpMeta* init_task(const Task *task,
                           const std::vector<PhysicalRegion> &regions,
                           Context ctx, Runtime *runtime);
  static void forward_task(const Task *task,
                           const std::vector<PhysicalRegion> &regions,
                           Context ctx, Runtime *runtime);
  static void backward_task(const Task *task,
                            const std::vector<PhysicalRegion> &regions,
                            Context ctx, Runtime *runtime);
  static void forward_kernel(const float* input_ptr,
                             float* output_ptr,
                             size_t num_elements);
  static void backward_kernel(float* input_grad_ptr,
                              const float* output_grad_ptr,
                              size_t num_elements);
  bool measure_operator_cost(Simulator* sim,
                             const ParallelConfig& pc,
                             CostMetrics& cost_metrics);
  Domain get_input_tensor_shape(const ParallelConfig& pc, int input_idx, int part_idx);
public:
};

class FlatMeta : public OpMeta {
public:
  FlatMeta(FFHandler handle) : OpMeta(handle) {};
};

class MultiHeadAttentionMeta;

class MultiHeadAttention : public Op {
public:
  MultiHeadAttention(FFModel& model,
                     const Tensor& _query,
                     const Tensor& _key,
                     const Tensor& _value,
                     int _embed_dim, int _num_heads,
                     int _kdim, int _vdim,
                     float _dropout, bool _bias,
                     bool _add_bias_kv, bool _add_zero_attn,
                     Initializer* _kernel_initializer,
                     const char* name);
  void init(const FFModel&);
  void forward(const FFModel&);
  void backward(const FFModel&);
  void print_layer(const FFModel& model) {assert(0);}
  void create_weights(FFModel& model);
  void create_output_and_partition(FFModel& model);

  static OpMeta* init_task(const Task *task,
                           const std::vector<PhysicalRegion> &regions,
                           Context ctx, Runtime *runtime);
  static void forward_task(const Task *task,
                           const std::vector<PhysicalRegion> &regions,
                           Context ctx, Runtime *runtime);
  static void backward_task(const Task *task,
                            const std::vector<PhysicalRegion> &regions,
                            Context ctx, Runtime *runtime);
  bool measure_operator_cost(Simulator* sim,
                             const ParallelConfig& pc,
                             CostMetrics& cost_metrics);
  static void forward_kernel(const MultiHeadAttentionMeta* m,
                      const float* query_ptr,
                      const float* key_ptr,
                      const float* value_ptr,
                      const float* weight_ptr,
                      float* output_ptr);
  static void backward_kernel(const MultiHeadAttentionMeta* m,
                       const float* query_ptr,
                       float* query_grad_ptr,
                       const float* key_ptr,
                       float* key_grad_ptr,
                       const float* value_ptr,
                       float* value_grad_ptr,
                       const float* weight_ptr,
                       float* weight_grad_ptr,
                       const float* output_grad_ptr);
public:
  int qSize, kSize, vSize, qProjSize, kProjSize, vProjSize, oProjSize;
  int qoSeqLength, kvSeqLength;
  Initializer* kernel_initializer;
  float dropout;
  bool bias, add_bias_kv, add_zero_attn;
};

class MultiHeadAttentionMeta : public OpMeta {
public:
  MultiHeadAttentionMeta(FFHandler handler,
                         const MultiHeadAttention* attn,
                         Memory gpu_mem,
                         int num_samples,
                         int num_heads);
  ~MultiHeadAttentionMeta(void);
public:
  Realm::RegionInstance reserveInst;
  size_t weightSize, reserveSpaceSize;
  cudnnAttnDescriptor_t attnDesc;
  cudnnSeqDataDescriptor_t qDesc, kDesc, vDesc, oDesc;
  int *devQoSeqArray, *devKvSeqArray, *loWinIdx, *hiWinIdx;
  void *reserveSpace;
};

class SoftmaxMeta;
class Softmax : public Op {
public:
  Softmax(FFModel& model,
          const Tensor& logit,
          int dim,
          const char* name);
  void init(const FFModel&);
  void forward(const FFModel&);
  void backward(const FFModel&);
  //void update(const FFModel&);
  void print_layer(const FFModel& model) {assert(0);}
  //Parameter* get_parameter(int index) {assert(0); return NULL;}
  void create_weights(FFModel& model);
  void create_output_and_partition(FFModel& model);

  static OpMeta* init_task(const Task *task,
                           const std::vector<PhysicalRegion> &regions,
                           Context ctx, Runtime *runtime);
  static void forward_task(const Task *task,
                           const std::vector<PhysicalRegion> &regions,
                           Context ctx, Runtime *runtime);
  static void backward_task(const Task *task,
                            const std::vector<PhysicalRegion> &regions,
                            Context ctx, Runtime *runtime);
  bool measure_operator_cost(Simulator* sim,
                             const ParallelConfig& pc,
                             CostMetrics& cost_metrics);
  static void forward_kernel(SoftmaxMeta const *m,
                             float const *input_ptr,
                             float *output_ptr);
  static void backward_kernel(float *input_grad_ptr,
                              float const *output_grad_ptr,
                              size_t num_elements);
private:
  template<int NDIM>
  void create_output_and_partition_with_dim(FFModel& model);
  template<int NDIM>
  static void forward_task_with_dim(const Task *task,
                                    const std::vector<PhysicalRegion> &regions,
                                    Context ctx, Runtime *runtime);
  template<int NDIM>
  static void backward_task_with_dim(const Task *task,
                                     const std::vector<PhysicalRegion> &regions,
                                     Context ctx, Runtime *runtime);
public:
  //bool profiling;
  int dim;
};

class SoftmaxMeta : public OpMeta {
public:
  SoftmaxMeta(FFHandler handle,
              const Softmax* softmax,
              const Domain& input_domain);
  cudnnTensorDescriptor_t inputTensor;
  bool profiling;
  int dim;
  char op_name[MAX_OPNAME];
};

class TransposeMeta : public OpMeta {
public:
  TransposeMeta(FFHandler handler) : OpMeta(handler) {};
  int num_dim;
  int perm[MAX_TENSOR_DIM];
};

class Transpose : public Op {
public:
  Transpose(FFModel& model,
            const Tensor& input,
            const std::vector<int>& perm,
            const char* name);
  void init(const FFModel&);
  void forward(const FFModel&);
  void backward(const FFModel&);
  void print_layer(const FFModel& model) {assert(0);}
  void create_weights(FFModel& model);
  void create_output_and_partition(FFModel& model);

  static OpMeta* init_task(const Task *task,
                           const std::vector<PhysicalRegion> &regions,
                           Context ctx, Runtime *runtime);
  void init_meta(TransposeMeta *m,
                 Domain const &in_domain,
                 Domain const &out_domain) const;
  static void forward_task(const Task *task,
                           const std::vector<PhysicalRegion> &regions,
                           Context ctx, Runtime *runtime);
  static void backward_task(const Task *task,
                            const std::vector<PhysicalRegion> &regions,
                            Context ctx, Runtime *runtime);
  static void forward_kernel(const TransposeMeta* m,
                             const float* input_ptr,
                             float* output_ptr,
                             Domain in_domain,
                             Domain out_domain);
  static void backward_kernel(const TransposeMeta* m,
                              float* input_grad_ptr,
                              const float* output_grad_ptr,
                              Domain in_grad_domain,
                              Domain out_grad_domain);
  bool measure_operator_cost(Simulator* sim,
                             const ParallelConfig& pc,
                             CostMetrics& cost_metrics);
private:
  template<int NDIM>
  void create_output_and_partition_with_dim(FFModel& model);
public:
  int perm[MAX_TENSOR_DIM];
};

class Reverse : public Op {
public:
  Reverse(FFModel& model,
          const Tensor& input,
          int axis,
          const char* name);
  void init(const FFModel&);
  void forward(const FFModel&);
  void backward(const FFModel&);
  void print_layer(const FFModel& model) {assert(0);}
  void create_weights(FFModel& model);
  void create_output_and_partition(FFModel& model);

  static OpMeta* init_task(const Task *task,
                           const std::vector<PhysicalRegion> &regions,
                           Context ctx, Runtime *runtime);
  static void forward_task(const Task *task,
                           const std::vector<PhysicalRegion> &regions,
                           Context ctx, Runtime *runtime);
  static void backward_task(const Task *task,
                            const std::vector<PhysicalRegion> &regions,
                            Context ctx, Runtime *runtime);
  static void forward_kernel(float const *in_ptr,
                             float *out_ptr,
                             coord_t num_out_blks,
                             coord_t reverse_dim_size,
                             coord_t in_blk_size,
                             coord_t output_size);
  static void backward_kernel(float const *out_grad_ptr,
                              float *in_grad_ptr,
                              coord_t num_out_blks,
                              coord_t reverse_dim_size,
                              coord_t in_blk_size,
                              coord_t input_size);
  bool measure_operator_cost(Simulator* sim,
                             const ParallelConfig& pc,
                             CostMetrics& cost_metrics);
private:
  template<int NDIM>
  void create_output_and_partition_with_dim(FFModel& model);
public:
  int axis;
};

class Reshape : public Op {
public:
  Reshape(FFModel& model,
          const Tensor& input,
          const std::vector<int>& shape,
          const char* name);
  void init(const FFModel&);
  void forward(const FFModel&);
  void backward(const FFModel&);
  void print_layer(const FFModel& model) {assert(0);}
  void create_weights(FFModel& model);
  void create_output_and_partition(FFModel& model);

  static OpMeta* init_task(const Task *task,
                           const std::vector<PhysicalRegion> &regions,
                           Context ctx, Runtime *runtime);
  static void forward_task(const Task *task,
                           const std::vector<PhysicalRegion> &regions,
                           Context ctx, Runtime *runtime);
  static void backward_task(const Task *task,
                            const std::vector<PhysicalRegion> &regions,
                            Context ctx, Runtime *runtime);
  static void forward_kernel(const float* input_ptr,
                             float* output_ptr,
                             size_t num_elements);
  static void backward_kernel(float* input_grad_ptr,
                              const float* output_grad_ptr,
                              size_t num_elements);
  bool measure_operator_cost(Simulator* sim,
                             const ParallelConfig& pc,
                             CostMetrics& cost_metrics);
private:
  template<int IDIM, int ODIM>
  void create_output_and_partition_with_dim(FFModel& model);
};

class TopKMeta : public OpMeta {
public:
  TopKMeta(FFHandler handle);
  bool sorted;
};

class TopK : public Op {
public:
  TopK(FFModel& model,
       const Tensor& input,
       int k, bool sorted,
       const char* name);
  void init(const FFModel&);
  void forward(const FFModel&);
  void backward(const FFModel&);
  void print_layer(const FFModel& model) {assert(0);}
  //Parameter* get_parameter(int index) {assert(0); return NULL;}
  void create_weights(FFModel& model);
  void create_output_and_partition(FFModel& model);

  static OpMeta* init_task(const Task *task,
                           const std::vector<PhysicalRegion> &regions,
                           Context ctx, Runtime *runtime);
  static void forward_task(const Task *task,
                           const std::vector<PhysicalRegion> &regions,
                           Context ctx, Runtime *runtime);
  static void backward_task(const Task *task,
                            const std::vector<PhysicalRegion> &regions,
                            Context ctx, HighLevelRuntime *runtime);
  bool measure_operator_cost(Simulator* sim,
                             const ParallelConfig& pc,
                             CostMetrics& cost_metrics);
  static void forward_kernel(const TopKMeta* m,
                      const float* input_ptr,
                      float* output_ptr,
                      int* indices_ptr,
                      size_t batch_size, int length, int k,
                      bool sorted);
  static void backward_kernel(const TopKMeta* m,
                       const float* out_grad_ptr,
                       const int* indices_ptr,
                       float* in_grad_ptr,
                       size_t batch_size, int length, int k);
private:
  template<int NDIM>
  void create_output_and_partition_with_dim(FFModel& model);
public:
  int k;
  bool sorted;
  //bool profiling;
};

class ConcatMeta : public OpMeta {
public:
  ConcatMeta(FFHandler handle) : OpMeta(handle) {};
  int axis;
};

class Concat : public Op {
public:
  Concat(FFModel& model,
         int n,
         const Tensor* inputs,
         int axis,
         const char* name);
  void init(const FFModel&);
  void forward(const FFModel&);
  void backward(const FFModel&);
  //void update(const FFModel&);
  void print_layer(const FFModel& model) {assert(0);}
  //Parameter* get_parameter(int index) {assert(0); return NULL;}
  void create_weights(FFModel& model);
  void create_output_and_partition(FFModel& model);

  static OpMeta* init_task(const Task *task,
                           const std::vector<PhysicalRegion> &regions,
                           Context ctx, Runtime *runtime);
  void init_meta(ConcatMeta *meta) const;
  static void forward_task(const Task *task,
                           const std::vector<PhysicalRegion> &regions,
                           Context ctx, Runtime *runtime);
  static void backward_task(const Task *task,
                            const std::vector<PhysicalRegion> &regions,
                            Context ctx, Runtime *runtime);
  static void forward_kernel(float* output,
                             float const * const *inputs,
                             int num_inputs,
                             int axis,
                             const Domain& out_domain,
                             const Domain* in_domain);
  static void backward_kernel(const float* output_grad,
                              float** input_grads,
                              int num_inputs,
                              int axis,
                              const Domain& out_grad_domain,
                              const Domain* in_grad_domain);
  bool measure_operator_cost(Simulator* sim,
                             const ParallelConfig& pc,
                             CostMetrics& cost_metrics);
public:
  int axis;
  //bool profiling;
};

class Split : public Op {
public:
  Split(FFModel& model,
        const Tensor& input,
        const std::vector<int>& split,
        int axis,
        const char* name);
  void init(const FFModel&);
  void forward(const FFModel&);
  void backward(const FFModel&);
  //void update(const FFModel&);
  void print_layer(const FFModel& model) {assert(0);}
  //Parameter* get_parameter(int index) {assert(0); return NULL;}
  void create_weights(FFModel& model);
  void create_output_and_partition(FFModel& model);

  static OpMeta* init_task(const Task *task,
                           const std::vector<PhysicalRegion> &regions,
                           Context ctx, Runtime *runtime);
  static void forward_task(const Task *task,
                           const std::vector<PhysicalRegion> &regions,
                           Context ctx, Runtime *runtime);
  static void backward_task(const Task *task,
                            const std::vector<PhysicalRegion> &regions,
                            Context ctx, Runtime *runtime);
  static void forward_kernel(float **out_ptrs,
                             float const *in_ptr,
                             coord_t const *out_blk_sizes,
                             coord_t in_blk_size,
                             coord_t num_blks,
                             int numOutputs);
  bool measure_operator_cost(Simulator* sim,
                             const ParallelConfig& pc,
                             CostMetrics& cost_metrics);
private:
  template<int NDIM>
  void create_output_and_partition_with_dim(FFModel& model);
public:
  int axis;
  //IndexSpace task_is;
  //bool profiling;
};

class FusedOp;
class FusedOpMeta {
public:
  FusedOpMeta(void) {}
  OpMeta* meta[MAX_NUM_FUSED_OPERATORS];
  FusedOp* fused_op;
  int numOperators;
};

class FusedOp : public Op {
public:
  enum SourceType {
    SOURCE_NONE,
    SOURCE_INPUT,
    SOURCE_WEIGHT,
    SOURCE_OUTPUT,
  };
  FusedOp(FFModel& model,
          Op* op);
  bool add_operator(FFModel& model, Op* op);
  Tensor init_inout(FFModel& model, const Tensor& input) {assert(0); return Tensor();}
  void init(const FFModel&);
  void forward(const FFModel&);
  void backward(const FFModel&);
  void print_layer(const FFModel& model) {assert(0);}
  void create_weights(FFModel& model);
  void create_output_and_partition(FFModel& model);
  static OpMeta* init_task(const Task *task,
                           const std::vector<PhysicalRegion> &regions,
                           Context ctx, Runtime *runtime);
  static void forward_task(const Task *task,
                           const std::vector<PhysicalRegion> &regions,
                           Context ctx, Runtime *runtime);
  static void backward_task(const Task *task,
                            const std::vector<PhysicalRegion> &regions,
                            Context ctx, Runtime *runtime);
  bool measure_operator_cost(Simulator* sim,
                             const ParallelConfig& pc,
                             CostMetrics& cost_metrics);
public:
  FFIterationConfig iter_config;
  int op_num_inputs[MAX_NUM_FUSED_OPERATORS];
  int op_num_weights[MAX_NUM_FUSED_OPERATORS];
  int op_num_outputs[MAX_NUM_FUSED_OPERATORS];
  OperatorType op_op_type[MAX_NUM_FUSED_OPERATORS];
  SourceType op_input_source[MAX_NUM_FUSED_TENSORS];
  SourceType op_weight_source[MAX_NUM_FUSED_TENSORS];
  SourceType op_output_source[MAX_NUM_FUSED_TENSORS];
  int op_input_idx[MAX_NUM_FUSED_TENSORS];
  int op_weight_idx[MAX_NUM_FUSED_TENSORS];
  int op_output_idx[MAX_NUM_FUSED_TENSORS];
  Op* operators[MAX_NUM_FUSED_OPERATORS];
  FusedOpMeta fused_meta[MAX_NUM_WORKERS];
  int numOperators;
};

class UtilityTasks {
public:
  static FFHandler init_cuda_task(const Task *task,
                                  const std::vector<PhysicalRegion> &regions,
                                  Context ctx, Runtime *runtime);
  static void dummy_task(const Task *task,
                         const std::vector<PhysicalRegion> &regions,
                         Context ctx, Runtime *runtime);
  static void init_images_task(const Task *task,
                               const std::vector<PhysicalRegion> &regions,
                               Context ctx, Runtime *runtime);
  static void init_labels_task(const Task *task,
                               const std::vector<PhysicalRegion> &regions,
                               Context ctx, Runtime *runtime);
  static void load_images_task(const Task *task,
                               const std::vector<PhysicalRegion> &regions,
                               Context ctx, Runtime *runtime);
  static void normalize_images_task(const Task *task,
                                    const std::vector<PhysicalRegion> &regions,
                                    Context ctx, Runtime *runtime);
};

void top_level_task(const Task* task,
                    const std::vector<PhysicalRegion>& regions,
                    Context ctx, Runtime* runtime);

void data_load_task(const Task* task,
                    const std::vector<PhysicalRegion>& regions,
                    Context ctx, Runtime* runtime);

void register_flexflow_internal_tasks();

void register_custom_tasks();
#endif//_FLEXFLOW_MODEL_H_<|MERGE_RESOLUTION|>--- conflicted
+++ resolved
@@ -1210,8 +1210,6 @@
   bool profiling;
 };
 
-<<<<<<< HEAD
-
 class CacheMeta : public OpMeta {
 public:
   CacheMeta(FFHandler handle);
@@ -1255,9 +1253,6 @@
   int batch_ctr;
 };
 
-
-=======
->>>>>>> c8024a43
 class AggregateMeta : public OpMeta {
 public:
   AggregateMeta(FFHandler handle, int n);
