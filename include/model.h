--- conflicted
+++ resolved
@@ -152,14 +152,10 @@
   CUSTOM_CPU_TASK_ID_5,
   CUSTOM_CPU_TASK_ID_6,
   CUSTOM_CPU_TASK_ID_7,
-<<<<<<< HEAD
-  CUSTOM_CPU_TASK_ID_LAST
-=======
   CUSTOM_CPU_TASK_ID_LAST,
   // Make sure PYTHON_TOP_LEVEL_TASK_ID is
   // consistent with python/main.cc
   PYTHON_TOP_LEVEL_TASK_ID = 11111,
->>>>>>> 85b88582
 };
 
 enum ShardingID {
@@ -347,32 +343,6 @@
                bool use_bias = true,
                const Op* shared_op = NULL,
                Initializer* kernel_initializer = NULL,
-<<<<<<< HEAD
-               Initializer* bias_initializer = NULL);
-  // Add a linear layer
-  Tensor linear(std::string name,
-                const Tensor& input,
-                int outDim,
-                ActiMode activation = AC_MODE_NONE,
-                bool use_bias = true,
-                Initializer* kernel_initializer = NULL,
-                Initializer* bias_initializer = NULL);
-  // Add a batch matmul layer
-  Tensor batch_matmul(const Tensor& input1,
-                      const Tensor& input2,
-                      const bool trans1=true,
-                      const bool trans2=false);
-
-  // Add a reshape layer
-  template <int IDIM, int ODIM>
-  Tensor reshape(const Tensor& input,
-                 const int output_shape[]);
-
-  // Add a concat layer
-  Tensor concat(int n, const Tensor* tensors,
-                int axis);
-
-=======
                Initializer* bias_initializer = NULL,
                const char *name = NULL);
   // Add a concat layer
@@ -380,7 +350,6 @@
                 const Tensor* tensors,
                 int axis,
                 const char *name = NULL);
->>>>>>> 85b88582
   // Add a split layer
   void split(const Tensor& input, Tensor* outputs,
              const std::vector<int>& split, int axis,
@@ -752,12 +721,8 @@
                             float& forward_time,
                             float& backward_time);
 public:
-<<<<<<< HEAD
-  int in_channels, out_channels, kernel_h, kernel_w, stride_h, stride_w, padding_h, padding_w;
-=======
   //IndexSpaceT<4> task_is;
   int in_channels, out_channels, kernel_h, kernel_w, stride_h, stride_w, padding_h, padding_w, groups;
->>>>>>> 85b88582
   bool profiling, use_bias;
   ActiMode activation;
   Initializer *kernel_initializer;
