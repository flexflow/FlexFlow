--- conflicted
+++ resolved
@@ -645,15 +645,6 @@
                               bool include_sink_compute_time,
                               float optimal_cost,
                               std::unordered_map<Node, MachineView>& optimal_views);
-<<<<<<< HEAD
-=======
-  size_t dp_state_hash(const Graph* graph,
-                       const Node& sink_node,
-                       const MachineView& sink_view,
-                       const Node& source_node,
-                       const MachineView& source_view,
-                       const MachineResource& resource);
->>>>>>> 0c66019b
   void deserialize_graph_optimal_view(Legion::Deserializer& dez,
                                       Graph* graph,
                                       std::unordered_map<Node, MachineView>& optimal_views);
