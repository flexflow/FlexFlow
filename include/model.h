/* Copyright 2020 Stanford
 *
 * Licensed under the Apache License, Version 2.0 (the "License");
 * you may not use this file except in compliance with the License.
 * You may obtain a copy of the License at
 *
 *     http://www.apache.org/licenses/LICENSE-2.0
 *
 * Unless required by applicable law or agreed to in writing, software
 * distributed under the License is distributed on an "AS IS" BASIS,
 * WITHOUT WARRANTIES OR CONDITIONS OF ANY KIND, either express or implied.
 * See the License for the specific language governing permissions and
 * limitations under the License.
 */
#ifndef _FLEXFLOW_MODEL_H_
#define _FLEXFLOW_MODEL_H_
#include "legion.h"
#include "config.h"
#include "tensor.h"
#include "initializer.h"
#include "simulator.h"
#include "optimizer.h"
#include "accessor.h"
#include "loss_functions.h"
#include "metrics_functions.h"
#include <cuda_runtime.h>
#include <curand.h>
#include <unistd.h>
#include <functional>

//using namespace Legion;

#include "ffconst.h"

enum TaskIDs {
  TOP_LEVEL_TASK_ID,
  FF_INIT_TASK_ID,
  IMAGE_INIT_TASK_ID,
  LABEL_INIT_TASK_ID,
  LOAD_IMAGES_TASK_ID,
  NORMALIZE_IMAGES_TASK_ID,
  ELEMENTBINARY_INIT_TASK_ID,
  ELEMENTBINARY_FWD_TASK_ID,
  ELEMENTBINARY_BWD_TASK_ID,
  ELEMENTUNARY_INIT_TASK_ID,
  ELEMENTUNARY_FWD_TASK_ID,
  ELEMENTUNARY_BWD_TASK_ID,
  CONV2D_INIT_TASK_ID,
  CONV2D_INIT_PARA_TASK_ID,
  CONV2D_FWD_TASK_ID,
  CONV2D_BWD_TASK_ID,
  CONV2D_UPD_TASK_ID,
  DROPOUT_INIT_TASK_ID,
  DROPOUT_FWD_TASK_ID,
  DROPOUT_BWD_TASK_ID,
  EMBED_INIT_TASK_ID,
  EMBED_FWD_TASK_ID,
  EMBED_BWD_TASK_ID,
  GROUP_BY_INIT_TASK_ID,
  GROUP_BY_FWD_TASK_ID,
  GROUP_BY_BWD_TASK_ID,
  AGGREGATE_INIT_TASK_ID,
  AGGREGATE_FWD_TASK_ID,
  AGGREGATE_BWD_TASK_ID,
  POOL2D_INIT_TASK_ID,
  POOL2D_FWD_TASK_ID,
  POOL2D_BWD_TASK_ID,
  BATCHNORM_INIT_TASK_ID,
  BATCHNORM_INIT_PARA_TASK_ID,
  BATCHNORM_FWD_TASK_ID,
  BATCHNORM_BWD_TASK_ID,
  BATCHMATMUL_INIT_TASK_ID,
  BATCHMATMUL_FWD_TASK_ID,
  BATCHMATMUL_BWD_TASK_ID,
  LINEAR_INIT_TASK_ID,
  LINEAR_INIT_PARA_TASK_ID,
  LINEAR_FWD_TASK_ID,
  LINEAR_BWD_TASK_ID,
  LINEAR_BWD2_TASK_ID,
  LINEAR_UPD_TASK_ID,
  FLAT_INIT_TASK_ID,
  FLAT_FWD_TASK_ID,
  FLAT_BWD_TASK_ID,
  SOFTMAX_INIT_TASK_ID,
  SOFTMAX_FWD_TASK_ID,
  SOFTMAX_BWD_TASK_ID,
  CONCAT_INIT_TASK_ID,
  CONCAT_FWD_TASK_ID,
  CONCAT_BWD_TASK_ID,
  SPLIT_INIT_TASK_ID,
  SPLIT_FWD_TASK_ID,
  SPLIT_BWD_TASK_ID,
  RESHAPE_INIT_TASK_ID,
  RESHAPE_FWD_TASK_ID,
  RESHAPE_BWD_TASK_ID,
  REVERSE_INIT_TASK_ID,
  REVERSE_FWD_TASK_ID,
  REVERSE_BWD_TASK_ID,
  TOPK_INIT_TASK_ID,
  TOPK_FWD_TASK_ID,
  TOPK_BWD_TASK_ID,
  TRANSPOSE_INIT_TASK_ID,
  TRANSPOSE_FWD_TASK_ID,
  TRANSPOSE_BWD_TASK_ID,
  ATTENTION_INIT_TASK_ID,
  ATTENTION_FWD_TASK_ID,
  ATTENTION_BWD_TASK_ID,
  MSELOSS_BWD_TASK_ID,
  FUSEDOP_INIT_TASK_ID,
  FUSEDOP_FWD_TASK_ID,
  FUSEDOP_BWD_TASK_ID,
  //Metrics tasks
  METRICS_COMP_TASK_ID,
  UPDATE_METRICS_TASK_ID,
  // Parameter server prefetch task
  PS_PREFETCH_TASK_ID,
  // Loss
  LOSS_BWD_TASK_ID,
  // Optimizer with PS
  SGD_UPD_PS_TASK_ID,
  ADAM_UPD_PS_TASK_ID,
  // Optimizer with NCCL
  SGD_UPD_NCCL_TASK_ID,
  ADAM_UPD_NCCL_TASK_ID,
  // Initializer
  GLOROT_INIT_TASK_ID,
  ZERO_INIT_TASK_ID,
  CONSTANT_INIT_TASK_ID,
  UNIFORM_INIT_TASK_ID,
  NORMAL_INIT_TASK_ID,
  // NCCL tasks
  NCCL_GETUNIQUEID_TASK_ID,
  NCCL_INIT_COMMS_TASK_ID,
  // Search
  STRATEGY_SEARCH_TASK_ID,
  // Python data loader
  PY_DL_FLOAT_LOAD_ENTIRE_CPU_TASK_ID,
  PY_DL_INT_LOAD_ENTIRE_CPU_TASK_ID,
  PY_DL_FLOAT_INDEX_LOAD_ENTIRE_CPU_TASK_ID,
  PY_DL_INT_INDEX_LOAD_ENTIRE_CPU_TASK_ID,
  PY_DL_FLOAT_LOAD_BATCH_GPU_TASK_ID,
  PY_DL_INT_LOAD_BATCH_GPU_TASK_ID,
  // Parallel Ops
  REPARTITION_INIT_TASK_ID,
  REPARTITION_FWD_TASK_ID,
  REPARTITION_BWD_TASK_ID,
  COMBINE_INIT_TASK_ID,
  COMBINE_FWD_TASK_ID,
  COMBINE_BWD_TASK_ID,
  REPLICATE_INIT_TASK_ID,
  REPLICATE_FWD_TASK_ID,
  REPLICATE_BWD_TASK_ID,
  REDUCTION_INIT_TASK_ID,
  REDUCTION_FWD_TASK_ID,
  REDUCTION_BWD_TASK_ID,
  PIPELINE_INIT_TASK_ID,
  PIPELINE_FWD_TASK_ID,
  PIPELINE_BWD_TASK_ID,
  FUSED_PARALLELOP_INIT_TASK_ID,
  FUSED_PARALLELOP_FWD_TASK_ID,
  FUSED_PARALLELOP_BWD_TASK_ID,
  // Custom tasks
  CUSTOM_GPU_TASK_ID_FIRST,
  CUSTOM_GPU_TASK_ID_1,
  CUSTOM_GPU_TASK_ID_2,
  CUSTOM_GPU_TASK_ID_3,
  CUSTOM_GPU_TASK_ID_4,
  CUSTOM_GPU_TASK_ID_5,
  CUSTOM_GPU_TASK_ID_6,
  CUSTOM_GPU_TASK_ID_7,
  CUSTOM_GPU_TASK_ID_8,
  CUSTOM_GPU_TASK_ID_LAST,
  CUSTOM_CPU_TASK_ID_FIRST,
  CUSTOM_CPU_TASK_ID_1,
  CUSTOM_CPU_TASK_ID_2,
  CUSTOM_CPU_TASK_ID_3,
  CUSTOM_CPU_TASK_ID_4,
  CUSTOM_CPU_TASK_ID_5,
  CUSTOM_CPU_TASK_ID_6,
  CUSTOM_CPU_TASK_ID_7,
  CUSTOM_CPU_TASK_ID_LAST,
  // Make sure PYTHON_TOP_LEVEL_TASK_ID is
  // consistent with python/main.cc
  PYTHON_TOP_LEVEL_TASK_ID = 11111,
};

enum ShardingID {
  DataParallelShardingID = 135,
};

enum FieldIDs {
  FID_DATA,
};

class FFModel;
class Op;
class DataLoader;

class OpMeta {
public:
  OpMeta(FFHandler _handle);
public:
  FFHandler handle;
  bool profiling; // Measure the run time of the task
};

class ParallelDimMappingRecord {
public:
  ParallelDimMappingRecord();
public:
  int output_dim, input_dim, weight_dim;
  int output_idx, input_idx, weight_idx;
};

class Op {
protected:
  void inner_measure_operator_cost(Simulator *sim,
                                   std::function<void()> const &forward,
                                   std::function<void()> const &backward,
                                   CostMetrics& cost_metrics) const;
  void register_output_input_parallel_dims(
      const Tensor output, int output_dim,
      const Tensor input, int input_dim);
  void register_output_weight_parallel_dims(
      const Tensor output, int output_dim,
      const Tensor input, int input_dim);
  int get_output_to_input_dim_mapping(
      const Tensor output, int output_dim,
      const Tensor input);
  int get_output_to_weight_dim_mapping(
      const Tensor output, int output_dim,
      const Tensor weight);
  bool check_output_input_weight_parallel_dims() const;
  bool check_output_input_weight_same_parallel_is() const;
public:
  Op(FFModel& model,
     OperatorType type,
     const char* _name,
     int numInputs,
     int numWeights,
     const Tensor input1 = NULL,
     const Tensor input2 = NULL,
     const Tensor input3 = NULL,
     const Tensor input4 = NULL);
  Op(FFModel& model,
     OperatorType type,
     const char* _name,
     int numInputs,
     int numWeights,
     const Tensor* tensors);
  // graph substitution related methods
  virtual bool get_int_parameter(PMParameter, int*) const;
  virtual bool get_tensor_parameter(TNParameter, DIMParameter, int*) const;
  virtual bool get_input_parameter(TNParameter, DIMParameter, int*) const;
  virtual bool get_weight_parameter(TNParameter, DIMParameter, int*) const;
  // Pure virtual functions that must be implemented
  virtual void init(const FFModel&) = 0;
  virtual void forward(const FFModel&) = 0;
  virtual void backward(const FFModel&) = 0;
  //virtual void create_weights(FFModel& model) = 0;
  //virtual void create_input_partition(FFModel& model) = 0;
  //virtual void create_input_partition(FFModel& model);
  virtual void print_layer(const FFModel& model) = 0;
  virtual bool measure_operator_cost(Simulator* sim,
      const ParallelConfig& pc,
      CostMetrics& cost_metrics) const = 0;
  // Other virtual functions that can be optionally overwritten
  virtual ParallelConfig get_random_parallel_config(const FFModel& ff) const;
  virtual ParallelConfig get_data_parallel_config(const FFModel& ff) const;
  virtual Legion::Domain get_input_tensor_shape(const ParallelConfig& pc, int input_idx, int part_idx) const;
  virtual Legion::Domain get_output_tensor_shape(const ParallelConfig& pc, int output_idx, int part_idx) const;
  virtual Legion::Domain get_weight_tensor_shape(const ParallelConfig& pc, int weight_idx, int part_idx) const;
  virtual bool is_valid_parallel_config(const FFModel& ff, const ParallelConfig& pc) const;
  virtual bool is_adoptable_parallel_config(FFModel const &ff, ParallelConfig const &pc) const;
  // Helper functions
  void prefetch(const FFModel&);
  void zero_grad(const FFModel&);
  Tensor get_parameter(int index);
  virtual bool can_inplace_output();
  virtual bool has_inplace_output();
  virtual void do_inplace_output();
  virtual bool is_parallel_op() const;

  int get_dimension() const;
#ifdef FF_USE_NCCL
  static ncclUniqueId get_nccl_unique_id_task(const Legion::Task *task,
      const std::vector<Legion::PhysicalRegion> &regions,
      Legion::Context ctx, Legion::Runtime *runtime);
  static ncclComm_t init_nccl_comms_task(const Legion::Task *task,
      const std::vector<Legion::PhysicalRegion> &regions,
      Legion::Context ctx, Legion::Runtime *runtime);
#endif
protected:
  void set_argumentmap_for_init(const FFModel& ff, Legion::ArgumentMap& argmap);
  void set_argumentmap_for_forward(const FFModel& ff, Legion::ArgumentMap& argmap);
  void set_argumentmap_for_backward(const FFModel& ff, Legion::ArgumentMap& argmap);
  void set_opmeta_from_futuremap(const FFModel& ff, const Legion::FutureMap& fm);
private:
  //template<int NDIM>
  //void create_input_partition_with_dim(FFModel& model);
public:
  OperatorType op_type;
  size_t op_guid;
  char name[MAX_OPNAME];
  Legion::IndexSpace parallel_is;
  Tensor outputs[MAX_NUM_OUTPUTS];
  Tensor inputs[MAX_NUM_INPUTS];
  Tensor weights[MAX_NUM_WEIGHTS];
  //bool trainableInputs[MAX_NUM_INPUTS];
  //bool resetInputGrads[MAX_NUM_INPUTS];
  //Legion::LogicalPartition input_lps[MAX_NUM_INPUTS], input_grad_lps[MAX_NUM_INPUTS];
  //Tensor locals[MAX_NUM_LOCALS];
  OpMeta* meta[MAX_NUM_WORKERS];
  int numInputs, numWeights, numOutputs;
  bool profiling;
#ifdef FF_USE_NCCL
  ncclUniqueId ncclId;
#endif
  // Note: parallel_dims_mapping should not be called in a DNN task
  std::vector<ParallelDimMappingRecord>* parallel_dims_mapping;
};

struct Node {
  Node(void);
  Node(size_t _guid, Op* _ptr): guid(_guid), ptr(_ptr) {}
  inline bool operator==(const Node& b) const {
    if (guid != b.guid) return false;
    if (ptr != b.ptr) return false;
    return true;
  }
  inline bool operator!=(const Node& b) const {
    if (guid != b.guid) return true;
    if (ptr != b.ptr) return true;
    return false;
  }
  inline bool operator<(const Node& b) const {
    if (guid != b.guid) return guid < b.guid;
    if (ptr != b.ptr) return ptr < b.ptr;
    return false;
  }
  Node& operator=(const Node& n)
  {
    guid = n.guid;
    ptr = n.ptr;
    return *this;
  }
  std::string op_to_string(const Op* ptr) const;
  std::string to_string(void) const
  {
    if (ptr != NULL) {
      return op_to_string(ptr);
    }
    else {
      return "UnmappedOp_" + std::to_string(guid);
    }
  }
  static const Node INVALID_NODE;
  size_t guid;
  const Op* ptr;
};

class NoOp;

ParallelConfig get_basic_data_parallel_config(int num_parts, int dims);

class ElementBinary;
class ElementUnary;
class Conv2D;
class Pool2D;
class Flat;
class Linear;
class Softmax;
class Embedding;
class Repartition;
class Replicate;
class Reduction;
class Combine;
class FusedParallelOp;
class Graph;

class FFModel {
public:
  FFModel(FFConfig &config);

  static constexpr float PROPAGATION_CHANCE = 0.25;
  static constexpr float CONTINUE_PROPAGATION_CHANCE = 0.75;
  static constexpr float PROPAGATION_SIZE_WEIGHT = 1.0;

  // C++ APIs for constructing models
  // Add an exp layer
  Tensor exp(const Tensor x,
             const char *name = NULL);
  // Add an add layer
  Tensor add(const Tensor x,
             const Tensor y,
             bool inplace_a = false,
             char const *name = NULL);
  // Add a subtract layer
  Tensor subtract(const Tensor x,
                  const Tensor y,
                  bool inplace_a = false,
                  char const *name = NULL);
  // Add a multiply layer
  Tensor multiply(const Tensor x,
                  const Tensor y,
                  bool inplace_a = false,
                  char const *name = NULL);
  // Add a divide layer
  Tensor divide(const Tensor x,
                const Tensor y,
                bool inplace_a = false,
                char const *name = NULL);
  // Add a scalar multiply layer
  Tensor scalar_multiply(const Tensor x,
	      const float scalar,
              bool inplace = true,
              const char *name = NULL);
  // Add an activation layer
  Tensor relu(const Tensor x,
              bool inplace = true,
              const char *name = NULL);
  Tensor identity(const Tensor x,
              const char *name = NULL);
  Tensor gelu(const Tensor x,
              const char *name = NULL);
  Tensor sigmoid(const Tensor x,
                 const char *name = NULL);
  Tensor tanh(const Tensor x,
              const char *name = NULL);
  Tensor elu(const Tensor x,
             bool inplace = true,
             const char *name = NULL);
  // Add a 2D convolutional layer
  Tensor conv2d(const Tensor input,
                int outChannels,
                int kernelH, int kernelW,
                int strideH, int strideW,
                int paddingH, int paddingW,
                ActiMode activation = AC_MODE_NONE,
                int groups = 1,
                bool use_bias = true,
                const Op* shared_op = NULL,
                Initializer* krenel_initializer = NULL,
                Initializer* bias_initializer = NULL,
                const char* name = NULL);
  // Add a dropout layer
  Tensor dropout(const Tensor input,
                 float rate,
                 unsigned long long seed = 0,
                 const char* name = NULL);
  // Add an embedding layer
  Tensor embedding(const Tensor input,
                   int num_entires, int outDim,
                   AggrMode aggr,
                   const Op* shared_op = NULL,
                   Initializer* kernel_initializer = NULL,
                   const char* name = NULL);
  // Add a group_by layer
  void group_by(const Tensor data,
                const Tensor assign,
                Tensor* outputs,
                int n, float alpha,
                const char* name = NULL);
  // Add aggregate layer
  Tensor aggregate(const Tensor* inputs,
                  int n,
                  const char* name = NULL);
  // Add a 2D pooling layer
  Tensor pool2d(const Tensor input,
                int kernelH, int kernelW,
                int strideH, int strideW,
                int paddingH, int paddingW,
                PoolType type = POOL_MAX,
                ActiMode activation = AC_MODE_NONE,
                const char* name = NULL);
  // Add a batch_norm layer
  Tensor batch_norm(const Tensor input,
                    bool relu = true,
                    const char* name = NULL);
  // Add a batch_matmul layer
  Tensor batch_matmul(const Tensor A,
                      const Tensor B,
                      int a_seq_length_dim=-1,
                      int b_seq_length_dim=-1);
  // Add a dense layer
  Tensor dense(const Tensor input,
               int outDim,
               ActiMode activation = AC_MODE_NONE,
               bool use_bias = true,
               const Op* shared_op = NULL,
               Initializer* kernel_initializer = NULL,
               Initializer* bias_initializer = NULL,
               const char *name = NULL);
  Tensor dense(const Tensor input,
               const Tensor kernel,
               const Tensor bias = NULL,
               ActiMode activation = AC_MODE_NONE,
               const char *name = NULL);
  // Add a concat layer
  Tensor concat(int n,
                const Tensor* tensors,
                int axis,
                const char *name = NULL);
  // Add a split layer
  void split(const Tensor input, Tensor* outputs,
             const std::vector<int>& split, int axis,
             const char *name = NULL);
  // Add a flat layer
  Tensor flat(const Tensor input, const char *name = NULL);
  // Add a softmax layer
  Tensor softmax(const Tensor input,
                 int dim=-1,
                 const char *name = NULL);
  // Create input tensors and constants
  Tensor transpose(const Tensor input,
                   const std::vector<int>& perm,
                   const char *name = NULL);
  Tensor reshape(const Tensor input,
                 const std::vector<int>& shape,
                 const char *name = NULL);
  Tensor reverse(const Tensor input,
                 int axis,
                 const char *name = NULL);
  void top_k(const Tensor input,
             Tensor* outputs, int k, bool sorted,
             const char *name = NULL);
  Tensor multihead_attention(const Tensor query,
                             const Tensor key,
                             const Tensor value,
                             int embed_dim,
                             int num_heads,
                             int kdim = 0,
                             int vdim = 0,
                             float dropout = 0.0f,
                             bool bias = true,
                             bool add_bias_kv = false,
                             bool add_zero_attn = false,
                             Initializer* kernel_initializer = NULL,
                             const char *name = NULL);
  Tensor create_tensor_legion_ordering(
      int num_dim,
      const int dims[],
      DataType data_type,
      const Op* owner_op = NULL,
      int owner_idx = 0,
      bool create_grad = true);
  Tensor create_tensor_legion_ordering(
      int num_dim,
      const ParallelDim dims[],
      DataType data_type,
      const Op* owner_op = NULL,
      int owner_idx = 0,
      bool create_grad = true);
  Tensor create_tensor(int num_dim,
                       const int dims[],
                       DataType data_type,
                       const Op* owner_op = NULL,
                       int owner_idx = 0,
                       bool create_grad = true);
  Tensor create_tensor(int num_dim,
                       const ParallelDim dims[],
                       DataType data_type,
                       const Op* owner_op = NULL,
                       int owner_idx = 0,
                       bool create_grad = true);
  template<int NDIM>
  Tensor create_tensor(const int dims[],
                       DataType data_type,
                       const Op* owner_op = NULL,
                       int owner_idx = 0,
                       bool create_grad = true);
  template<int NDIM>
  Tensor create_tensor(const ParallelDim dims[],
                       DataType data_type,
                       const Op* owner_op = NULL,
                       int owner_idx = 0,
                       bool create_grad = true);
  template<int NDIM>
  Parameter create_weight(const int dims[],
      DataType data_type,
      const Op* owner_op = NULL,
      bool create_grad = true,
      Initializer* initializer = NULL,
      ParameterSyncType sync_type = ParameterSyncType::NONE);
  template<int NDIM>
  Parameter create_weight(const ParallelDim dims[],
      DataType data_type,
      const Op* owner_op = NULL,
      bool create_grad = true,
      Initializer* initializer = NULL,
      ParameterSyncType sync_type = ParameterSyncType::NONE);
  void map_tensor(Tensor tensor, const Op* parallel_op);
  void map_weight(Tensor tensor, const Op* parallel_op);
  //void map_weight(Parameter tensor);

  template<int NDIM>
  Tensor create_constant(const int dims[],
                         float value,
                         DataType date_type);
  // ========================================
  // Parallel APIs
  // ========================================
  Tensor repartition(
      const Tensor input,
      int partition_legion_dim,
      int partition_degree,
      const char* name = NULL);
  Tensor combine(
      const Tensor input,
      int combine_legion_dim,
      int combine_degree,
      const char* name = NULL);
  Tensor replicate(
      const Tensor input,
      int replicate_legion_dim,
      int replicate_degree,
      const char* name = NULL);
  Tensor reduction(
      const Tensor input,
      int reduction_legion_dim,
      int reduction_degree,
      const char* name = NULL);
  // ========================================
  // Graph APIs
  // ========================================
  float graph_cost(const Graph* graph,
                   const Node& sink_node,
                   const MachineView& sink_view,
                   const Node& source_node,
                   const MachineView& source_view,
                   const MachineResource& resources,
                   bool include_sink_compute_time,
                   bool constructing_optimal_view = false);
  void construct_optimal_view(const Graph* graph,
                              const Node& sink_node,
                              const MachineView& sink_view,
                              const Node& source_node,
                              const MachineView& source_view,
                              const MachineResource& resources,
                              bool include_sink_compute_time,
                              float optimal_cost,
                              std::unordered_map<Node, MachineView>& optimal_views);
  size_t dp_state_hash(const Graph* graph,
                       const Node& sink_node,
                       const MachineView& sink_view,
                       const Node& source_node,
                       const MachineView& source_view,
                       const MachineResource& resource);
<<<<<<< HEAD
  std::vector<MachineView> const *get_valid_machine_views(const Op* op);
=======
  bool convert_graph_to_layers(const Graph* graph,
                               const std::unordered_map<Node, MachineView>& optimal_views);
  bool get_valid_machine_views(const Op* op,
                               const MachineResource& resource,
                               std::vector<MachineView>& valid_views);
>>>>>>> 9f2698dd
  void register_machine_views();
  // ========================================
  // Internal Node creation APIs
  // ========================================
  Node get_or_create_noop_node(const Tensor input);
  Node get_or_create_element_binary_node(const Tensor input1,
                                         const Tensor input2,
                                         OperatorType type);
  Node get_or_create_linear_node(const Tensor input,
                                 int out_dim,
                                 ActiMode activation,
                                 bool use_bias);
  Node get_or_create_softmax_node(const Tensor input,
                                  int softmax_dim);
  Node get_or_create_repartition_node(const Tensor input,
                                      int repartition_dim,
                                      int repartition_degree);
  Node get_or_create_replicate_node(const Tensor input,
                                    int replicate_dim,
                                    int replicate_degree);
  Node get_or_create_reduction_node(const Tensor input,
                                    int reduction_dim,
                                    int reduction_degree);
  Node get_or_create_combine_node(const Tensor input,
                                  int combine_dim,
                                  int combine_degree);
  Node get_or_create_fused_parallel_node(const Tensor input,
                                         const std::vector<ParallelOpInfo>& parallel_ops);
  // ========================================
  // Internal APIs that should not be invoked from applications
  // ========================================
  void create_disjoint_partition(
      int num_dims,
      const ParallelDim dims[],
      const Legion::IndexSpace& part_is,
      const Legion::LogicalRegion& region,
      Legion::LogicalPartition& part);
  template<int NDIM, int TDIM>
  void create_disjoint_partition_with_dim2(
      const ParallelDim dims[],
      const Legion::IndexSpaceT<TDIM>& part_is,
      const Legion::LogicalRegion& region,
      Legion::LogicalPartition& part);
  void create_aliased_partition(
      int num_dims,
      const ParallelDim dims[],
      int aliased_dim,
      const Legion::IndexSpace& part_is,
      const Legion::LogicalRegion& region,
      Legion::LogicalPartition& part);
  template<int NDIM, int TDIM>
  void create_aliased_partition_with_dim2(
      const ParallelDim dims[],
      int aliased_dim,
      const Legion::IndexSpaceT<TDIM>& part_is,
      const Legion::LogicalRegion& region,
      Legion::LogicalPartition& part);

  template<int NDIM>
  void create_disjoint_partition(
      const Tensor tensor,
      const Legion::IndexSpaceT<NDIM>& part_is,
      Legion::LogicalPartition& part_fwd,
      Legion::LogicalPartition& part_bwd);

  template<int NDIM, int TDIM>
  void create_data_parallel_partition_with_diff_dims(
      const Tensor tensor,
      const Legion::IndexSpaceT<TDIM>& task_is,
      Legion::LogicalPartition& part_fwd,
      Legion::LogicalPartition& part_bwd);
  // Deprecated API --- to be removed
  //template<int NDIM>
  //Tensor create_tensor(const int* dims,
  //                     const Legion::IndexSpaceT<NDIM>& part_is,
  //                     DataType data_type,
  //                     bool create_grad = true);
  template<int NDIM>
  void map_conv_weight(Tensor p, const Op* parallel_op);
  template<int NDIM, int TDIM>
  void map_linear_weight(Tensor p, const Op* parallel_op);
  template<int NDIM, int TDIM>
  Tensor create_linear_replica(const int* dims,
                               const Legion::IndexSpaceT<TDIM>& part_is,
                               DataType data_type);
  static PerfMetrics update_metrics_task(const Legion::Task *task,
                                         const std::vector<Legion::PhysicalRegion> &regions,
                                         Legion::Context ctx, Legion::Runtime *runtime);
  void reset_metrics();
  void init_layers();
  void prefetch();
  void forward(int seq_length = -1);
  void compute_metrics();
  void backward(int seq_length = -1);
  void update();
  bool apply_fusion(const std::vector<Op*>& layers, std::vector<Op*>& new_layers);
  void compile(LossType loss_type,
               const std::vector<MetricsType>& metrics,
               CompMode comp_mode = COMP_MODE_TRAINING);
  void compile(Optimizer* optimizer,
               LossType loss_type,
               const std::vector<MetricsType>& metrics,
               CompMode comp_mode = COMP_MODE_TRAINING);
  void dp_optimize();
  void mcmc_optimize(std::map<const Op*, ParallelConfig>& best,
                     size_t budget, float alpha,
                     CompMode comp_mode,
                     bool use_propagation) const;
#ifdef FF_USE_PROPAGATE
  void propagate(std::map<Op *, ParallelConfig> const &current,
                 std::map<Op *, ParallelConfig> &next) const;
#endif
  void rewrite(const std::map<const Op*, ParallelConfig>& current,
               std::map<const Op*, ParallelConfig>& next,
               bool use_propagation) const;
  void zero_gradients();
  void print_layers(int id);
  std::string get_operator_type_name(OperatorType type) const;

  std::unordered_map<Op *, std::vector<std::pair<Op *, int>>> get_bwd_edge_map() const;

  // Internal funcitons
  Legion::IndexSpace get_or_create_task_is(ParallelConfig pc);
  Legion::IndexSpace get_or_create_task_is(const Legion::Domain& domain);
  Legion::IndexSpace get_or_create_task_is(int ndims, const std::string& pcname);
  Legion::IndexSpace get_or_create_task_is(const Tensor);
  Legion::IndexSpace get_task_is(const Legion::Domain& domain) const;
  Legion::IndexSpace get_task_is(ParallelConfig pc) const;
  Legion::IndexSpace get_task_is(int ndims, const std::string& pcname) const;
  // APIs for setting iteration configs
public:
  void set_iteration_config_sequence_length(int seq_length);
public:
  size_t op_global_guid, tensor_global_guid, node_global_guid;
  FFConfig config;
  FFIterationConfig iter_config;
  Optimizer* optimizer;
  Loss* loss_op;
  Metrics* metrics_op;
  Simulator* simulator;
  Tensor label_tensor;
  //std::vector<Tensor> input_tensors;

  std::vector<Op*> layers;
  std::vector<Tensor> parameters;
  FFHandler handlers[MAX_NUM_WORKERS];
  Legion::Future current_metrics;
  std::unordered_map<size_t, float> cached_graph_costs;
  std::unordered_map<size_t, std::unique_ptr<const std::vector<MachineView>>> cached_operator_valid_views;
  // Cached operators: key: operator hash, value: operator pointer
  std::unordered_map<size_t, NoOp*> cached_noop_ops;
  std::unordered_map<size_t, ElementBinary*> cached_element_binary_ops;
  std::unordered_map<size_t, Linear*> cached_linear_ops;
  std::unordered_map<size_t, Softmax*> cached_softmax_ops;
  std::unordered_map<size_t, Repartition*> cached_repartition_ops;
  std::unordered_map<size_t, Replicate*> cached_replicate_ops;
  std::unordered_map<size_t, Reduction*> cached_reduction_ops;
  std::unordered_map<size_t, Combine*> cached_combine_ops;
  std::unordered_map<size_t, FusedParallelOp*> cached_fused_parallel_ops;
  std::vector<MachineView> all_valid_views;
  //DataLoader *dataLoader;
private:
  bool debug;
  Tensor label_tensor_with_final_part;//FIXME: to be removed
  std::map<ParallelConfig, Legion::IndexSpace, ParaConfigCompare> taskIs;

  template<int NDIM>
  void map_tensor_with_dim(Tensor tensor, const Op* parallel_op);
  template<int NDIM, int TDIM>
  void map_tensor_with_dim2(Tensor tensor, const Op* parallel_op);
  template<int NDIM>
  void map_weight_with_dim(Tensor weight, const Op* parallel_op);

  Tensor binary(OperatorType op,
                Tensor const x,
                Tensor const y,
                bool inplace_a = false,
                char const *name = NULL);
  ElementBinary * binary(OperatorType op,
                         char const *name = NULL);
  Tensor unary(OperatorType op,
               Tensor const x,
               bool inplace = true,
               char const *name = NULL,
	       float scalar = 0.0);
  ElementUnary * unary(OperatorType op,
                       char const *name = NULL,
		       float scalar = 0.0);
};

class ElementBinaryMeta : public OpMeta {
public:
  ElementBinaryMeta(FFHandler handle);
  cudnnTensorDescriptor_t inputTensor, outputTensor;
  cudnnOpTensorDescriptor_t opDesc;
  OperatorType op_type;
  bool inplace_a;
};

class NoOp : public Op {
public:
  NoOp(FFModel& model,
       OperatorType type,
       const Tensor output,
       const char* name = NULL);
  void init(const FFModel&);
  void forward(const FFModel&);
  void backward(const FFModel&);
  void print_layer(const FFModel& model) {assert(0);}
  bool measure_operator_cost(Simulator* sim,
                             const ParallelConfig& pc,
                             CostMetrics& cost_metrics) const;
};

class ElementBinary : public Op {
public:
  ElementBinary(FFModel& model,
                OperatorType type,
                const Tensor x,
                const Tensor y,
                bool inplace_a,
                const char* name);
  void init(const FFModel&);
  void forward(const FFModel&);
  void backward(const FFModel&);
  void print_layer(const FFModel& model) {assert(0);}
  //Parameter* get_parameter(int index) {assert(0); return NULL;}
  //void create_weights(FFModel& model);
  //void create_input_partition(FFModel& model);
  bool can_inplace_output();
  bool has_inplace_output();
  void do_inplace_output();

  static OpMeta* init_task(const Legion::Task *task,
                           const std::vector<Legion::PhysicalRegion> &regions,
                           Legion::Context ctx, Legion::Runtime *runtime);
  static void forward_task(const Legion::Task *task,
                           const std::vector<Legion::PhysicalRegion> &regions,
                           Legion::Context ctx, Legion::Runtime *runtime);
  static void backward_task(const Legion::Task *task,
                            const std::vector<Legion::PhysicalRegion> &regions,
                            Legion::Context ctx, Legion::Runtime *runtime);
  bool measure_operator_cost(Simulator* sim,
                             const ParallelConfig& pc,
                             CostMetrics& cost_metrics) const;
  static void forward_kernel(const ElementBinaryMeta* m,
                      const float* in1_ptr,
                      const float* in2_ptr,
                      float* out_ptr);
  static void backward_kernel(const ElementBinaryMeta* m,
                       const float* out_grad_ptr,
                       const float* in1_ptr,
                       const float* in2_ptr,
                       float* in1_grad_ptr,
                       float* in2_grad_ptr);
private:
  //template<int NDIM>
  //void create_input_partition_with_dim(FFModel& model);
public:
  bool inplace_a;
};

class ElementUnaryMeta : public OpMeta {
public:
  ElementUnaryMeta(FFHandler handle);
  cudnnTensorDescriptor_t inputTensor, outputTensor;
  cudnnActivationDescriptor_t actiDesc;
  OperatorType op_type;
  bool inplace;
  float scalar;
};

class ElementUnary : public Op {
public:
  ElementUnary(FFModel& model,
               OperatorType type,
               const Tensor x,
               bool inplace,
               const char* name,
	       float scalar);
  void init(const FFModel&);
  void forward(const FFModel&);
  void backward(const FFModel&);
  void print_layer(const FFModel& model) {assert(0);}
  //Parameter* get_parameter(int index) {assert(0); return NULL;}
  //void create_weights(FFModel& model);
  //void create_input_partition(FFModel& model);
  bool can_inplace_output();
  bool has_inplace_output();
  void do_inplace_output();

  static OpMeta* init_task(const Legion::Task *task,
                           const std::vector<Legion::PhysicalRegion> &regions,
                           Legion::Context ctx, Legion::Runtime *runtime);
  static void forward_task(const Legion::Task *task,
                           const std::vector<Legion::PhysicalRegion> &regions,
                           Legion::Context ctx, Legion::Runtime *runtime);
  static void backward_task(const Legion::Task *task,
                            const std::vector<Legion::PhysicalRegion> &regions,
                            Legion::Context ctx, Legion::Runtime *runtime);
  static void forward_kernel(const ElementUnaryMeta* m,
                      const float* in_ptr,
                      float* out_ptr,
                      size_t num_elements);
  static void backward_kernel(const ElementUnaryMeta* m,
                       const float* in_ptr,
                       float* in_grad_ptr,
                       const float* out_ptr,
                       const float* out_grad_ptr,
                       size_t num_elements);
  bool measure_operator_cost(Simulator* sim,
                             const ParallelConfig& pc,
                             CostMetrics& cost_metrics) const;
  static bool use_cudnn(OperatorType type);
private:
  //template<int NDIM>
  //void create_output_and_partition_with_dim(FFModel& model);
public:
  float scalar;
  bool inplace;
};

class Conv2DMeta : public OpMeta {
public:
  Conv2DMeta(FFHandler handler);
  cudnnTensorDescriptor_t inputTensor, biasTensor, outputTensor;
  cudnnFilterDescriptor_t filterDesc;
  cudnnActivationDescriptor_t actiDesc;
  cudnnConvolutionDescriptor_t convDesc;
  cudnnConvolutionFwdAlgo_t fwdAlgo;
  cudnnConvolutionBwdFilterAlgo_t bwdFilterAlgo;
  cudnnConvolutionBwdDataAlgo_t bwdDataAlgo;
  bool relu, use_bias;
  char op_name[MAX_OPNAME];
};

class Conv2D : public Op {
public:
  Conv2D(FFModel& model,
         const Tensor input,
         const Tensor kernel,
         const Tensor bias,
         int strideH, int strideW,
         int paddingH, int paddingW,
         ActiMode activation,
         const char* name);
  void init(const FFModel&);
  void forward(const FFModel&);
  void backward(const FFModel&);
  //void update(const FFModel&);
  void print_layer(const FFModel& model);
  //Parameter* get_parameter(int index);
  //void create_weights(FFModel& model);
  //void create_input_partition(FFModel& model);

  static OpMeta* init_task(const Legion::Task *task,
                           const std::vector<Legion::PhysicalRegion> &regions,
                           Legion::Context ctx, Legion::Runtime *runtime);
  static void forward_task(const Legion::Task *task,
                           const std::vector<Legion::PhysicalRegion> &regions,
                           Legion::Context ctx, Legion::Runtime *runtime);
  static void backward_task(const Legion::Task *task,
                            const std::vector<Legion::PhysicalRegion> &regions,
                            Legion::Context ctx, Legion::Runtime *runtime);
  static void forward_kernel(const Conv2DMeta* m,
                      const float* input_ptr,
                      float* output_ptr,
                      const float* filter_ptr,
                      const float* bias_ptr);
  static void backward_kernel(const Conv2DMeta* m,
                       const float* input_ptr,
                       float* input_grad_ptr,
                       const float* output_ptr,
                       float* output_grad_ptr,
                       const float* kernel_ptr,
                       float* kernel_grad_ptr,
                       float* bias_ptr);
  bool measure_operator_cost(Simulator* sim,
                             const ParallelConfig& pc,
                             CostMetrics& cost_metrics) const;
public:
  //Legion::IndexSpaceT<4> task_is;
  int in_channels, out_channels, kernel_h, kernel_w, stride_h, stride_w, padding_h, padding_w, groups;
  bool use_bias;
  ActiMode activation;
};

class DropoutMeta;
class Dropout : public Op {
public:
  Dropout(FFModel& model,
          const Tensor input,
          float rate,
          unsigned long long seed,
          const char* name);
  void init(const FFModel&);
  void forward(const FFModel&);
  void backward(const FFModel&);
  void print_layer(const FFModel& model) {assert(0);}
  //Parameter* get_parameter(int index) {assert(0); return NULL;}
  //void create_weights(FFModel& model);
  //void create_input_partition(FFModel& model);

  static OpMeta* init_task(const Legion::Task *task,
                           const std::vector<Legion::PhysicalRegion> &regions,
                           Legion::Context ctx, Legion::Runtime *runtime);
  static void forward_task(const Legion::Task *task,
                           const std::vector<Legion::PhysicalRegion> &regions,
                           Legion::Context ctx, Legion::Runtime *runtime);
  static void backward_task(const Legion::Task *task,
                            const std::vector<Legion::PhysicalRegion> &regions,
                            Legion::Context ctx, Legion::Runtime *runtime);
  static void forward_kernel(DropoutMeta *m,
                             float const *input_ptr,
                             float *output_ptr);
  static void backward_kernel(DropoutMeta *m,
                              float const *output_grad_ptr,
                              float *input_grad_ptr);
  bool measure_operator_cost(Simulator* sim,
                             const ParallelConfig& pc,
                             CostMetrics& cost_metrics) const;
private:
  //template<int NDIM>
  //void create_input_partition_with_dim(FFModel& model);
public:
  //Legion::IndexSpaceT<4> task_is;
  float rate;
  unsigned long long seed;
};

class DropoutMeta : public OpMeta {
public:
  DropoutMeta(FFHandler handle,
              const Dropout* dropout,
              Legion::Memory gpu_mem,
              const Legion::Domain& output_domain);
  ~DropoutMeta(void);
  Realm::RegionInstance reserveInst;
  cudnnTensorDescriptor_t inputTensor, outputTensor;
  cudnnDropoutDescriptor_t dropoutDesc;
  void *reserveSpace, *dropoutStates;
  size_t reserveSpaceSize, dropoutStateSize;
};


class Pool2D : public Op {
public:
  Pool2D(FFModel& model,
         const Tensor input,
         int kernelH, int kernelW,
         int strideH, int strideW,
         int paddingH, int paddingW,
         PoolType type, ActiMode _activation,
         const char* name);
  void init(const FFModel&);
  void forward(const FFModel&);
  void backward(const FFModel&);
  void update(const FFModel&);
  void print_layer(const FFModel& model) {assert(0);}
  //Parameter* get_parameter(int index) {assert(0); return NULL;}
  //void create_weights(FFModel& model);
  //void create_input_partition(FFModel& model);

  static OpMeta* init_task(const Legion::Task *task,
                           const std::vector<Legion::PhysicalRegion> &regions,
                           Legion::Context ctx, Legion::Runtime *runtime);
  static void forward_task(const Legion::Task *task,
                           const std::vector<Legion::PhysicalRegion> &regions,
                           Legion::Context ctx, Legion::Runtime *runtime);
  static void backward_task(const Legion::Task *task,
                            const std::vector<Legion::PhysicalRegion> &regions,
                            Legion::Context ctx, Legion::Runtime *runtime);
  static void forward_kernel(const Pool2DMeta* m,
                             const float* input_ptr,
                             float* output_ptr);
  static void backward_kernel(const Pool2DMeta* m,
                              const float* input_ptr,
                              float* input_grad_ptr,
                              const float* output_ptr,
                              const float* output_grad_ptr);
  bool measure_operator_cost(Simulator* sim,
                             const ParallelConfig& pc,
                             CostMetrics& cost_metrics) const;
public:
  int kernel_h, kernel_w, stride_h, stride_w, padding_h, padding_w;
  PoolType pool_type;
  ActiMode activation;
};

class Pool2DMeta : public OpMeta {
public:
  Pool2DMeta(FFHandler handle);
  cudnnTensorDescriptor_t inputTensor, outputTensor;
  cudnnActivationDescriptor_t actiDesc;
  cudnnPoolingDescriptor_t poolDesc;
  bool relu;
  char op_name[MAX_OPNAME];
};

class BatchNormMeta;
class BatchNorm : public Op {
public:
  BatchNorm(FFModel& model,
            const Tensor input,
            const Tensor scale,
            const Tensor bias,
            bool relu,
            const char* name);
  void init(const FFModel&);
  void forward(const FFModel&);
  void backward(const FFModel&);
  void update(const FFModel&);
  void print_layer(const FFModel& model) {assert(0);}
  //void create_input_partition(FFModel& model);
  //Parameter* get_parameter(int index) {assert(0);return NULL;}
  //void create_weights(FFModel& model);
  //void create_input_partition(FFModel& model);

  static OpMeta* init_task(const Legion::Task *task,
                           const std::vector<Legion::PhysicalRegion> &regions,
                           Legion::Context ctx, Legion::Runtime *runtime);
  static void forward_task(const Legion::Task *task,
                           const std::vector<Legion::PhysicalRegion> &regions,
                           Legion::Context ctx, Legion::Runtime *runtime);
  static void backward_task(const Legion::Task *task,
                            const std::vector<Legion::PhysicalRegion> &regions,
                            Legion::Context ctx, Legion::Runtime *runtime);
  bool measure_operator_cost(Simulator* sim,
                             const ParallelConfig& pc,
                             CostMetrics& cost_metrics) const;
  static void forward_kernel(BatchNormMeta *m,
                             float const *input_ptr,
                             float *output_ptr,
                             float const *scale_ptr,
                             float const *bias_ptr);
  static void backward_kernel(BatchNormMeta *m,
                              float const *input_ptr,
                              float *output_grad_ptr,
                              float const *output_ptr,
                              float *input_grad_ptr,
                              float const *scale_ptr,
                              float *scale_grad_ptr,
                              float *bias_grad_ptr,
                              size_t numElements);
public:
  bool relu;
  int num_replica;
  //Tensor locals[MAX_NUM_LOCALS];
};

class BatchNormMeta : public OpMeta {
public:
  BatchNormMeta(FFHandler handle,
                const BatchNorm* bn,
                Legion::Memory gpu_mem,
                int output_n,
                int output_c,
                int output_h,
                int output_w);
  ~BatchNormMeta(void);
  Realm::RegionInstance reserveInst;
  cudnnTensorDescriptor_t inputTensor, outputTensor, biasTensor;
  cudnnActivationDescriptor_t actiDesc;
  cudnnBatchNormMode_t mode;
  float *runningMean, *runningVar, *saveMean, *saveVar;
  bool relu;
};

class LinearMeta : public OpMeta {
public:
  LinearMeta(FFHandler handle, int batch_size);
  cudnnTensorDescriptor_t outputTensor;
  cudnnActivationDescriptor_t actiDesc;
  const float *one_ptr;
  ActiMode activation;
  bool use_bias;
  char op_name[MAX_OPNAME];
};

class Linear : public Op {
public:
  Linear(FFModel& model,
         const Tensor input,
         int out_dim,
         ActiMode activation,
         bool _use_bias,
         const char* name);
  Linear(FFModel& model,
         const Tensor input,
         const Tensor kernel,
         const Tensor bias,
         ActiMode activation,
         const char* name);
  void init(const FFModel&);
  void forward(const FFModel&);
  void backward(const FFModel&);
  //void update(const FFModel&);
  void print_layer(const FFModel& model);
  bool get_int_parameter(PMParameter, int*) const;
  //Parameter* get_parameter(int index);
  //void create_weights(FFModel& model);
  //void create_input_partition(FFModel& model);

  static OpMeta* init_task(const Legion::Task *task,
                           const std::vector<Legion::PhysicalRegion> &regions,
                           Legion::Context ctx, Legion::Runtime *runtime);
  static void forward_task(const Legion::Task *task,
                           const std::vector<Legion::PhysicalRegion> &regions,
                           Legion::Context ctx, Legion::Runtime *runtime);
  static void backward_task(const Legion::Task *task,
                            const std::vector<Legion::PhysicalRegion> &regions,
                            Legion::Context ctx, Legion::Runtime *runtime);
  static void backward2_task(const Legion::Task *task,
                            const std::vector<Legion::PhysicalRegion> &regions,
                            Legion::Context ctx, Legion::Runtime *runtime);
  static void forward_kernel(const LinearMeta* m,
                      const float* input_ptr,
                      float* output_ptr,
                      const float* filter_ptr,
                      const float* bias_ptr,
                      int in_dim, int out_dim, int batch_size);
  static void backward_kernel(const LinearMeta* m,
                       const float* input_ptr,
                       float* input_grad_ptr,
                       const float* output_ptr,
                       float* output_grad_ptr,
                       const float* kernel_ptr,
                       float* kernel_grad_ptr,
                       float* bias_ptr,
                       int in_dim, int out_dim, int batch_size);
  bool measure_operator_cost(Simulator* sim,
                             const ParallelConfig& pc,
                             CostMetrics& cost_metrics) const;
  ParallelConfig get_random_parallel_config(const FFModel& ff) const;
  bool is_valid_parallel_config(const FFModel& ff, const ParallelConfig& pc) const;
private:
  //template<int NDIM>
  //void create_input_partition_with_dim(FFModel& model);
  //template<int NDIM>
  //void create_weights_with_dim(FFModel& model);
  template<int NDIM>
  static OpMeta* init_task_with_dim(const Legion::Task *task,
                                    const std::vector<Legion::PhysicalRegion> &regions,
                                    Legion::Context ctx, Legion::Runtime *runtime);
  template<int NDIM>
  static void forward_task_with_dim(const Legion::Task *task,
                                    const std::vector<Legion::PhysicalRegion> &regions,
                                    Legion::Context ctx, Legion::Runtime *runtime);
  template<int NDIM>
  static void backward_task_with_dim(const Legion::Task *task,
                                     const std::vector<Legion::PhysicalRegion> &regions,
                                     Legion::Context ctx, Legion::Runtime *runtime);
  template<int NDIM>
  static void backward2_task_with_dim(const Legion::Task *task,
                                      const std::vector<Legion::PhysicalRegion> &regions,
                                      Legion::Context ctx, Legion::Runtime *runtime);
  static bool use_cudnn_activation(ActiMode mode);
public:
  int in_channels, out_channels;
  Tensor replica;
  bool use_bias;
  ActiMode activation;
};

class BatchMatmulMeta : public OpMeta {
public:
  BatchMatmulMeta(FFHandler handler);
  int a_seq_length_dim, b_seq_length_dim;
};

class BatchMatmul : public Op {
public:
  BatchMatmul(FFModel& model,
              const Tensor A,
              const Tensor B,
              int a_seq_length_dim,
              int b_seq_length_dim);
  void init(const FFModel&);
  void forward(const FFModel&);
  void backward(const FFModel&);
  void print_layer(const FFModel& model);
  //void create_input_partition(FFModel& model);
  //void create_weights(FFModel& model);
  //void create_input_partition(FFModel& model);
  static OpMeta* init_task(const Legion::Task *task,
                           const std::vector<Legion::PhysicalRegion> &regions,
                           Legion::Context ctx, Legion::Runtime *runtime);
  static void forward_task(const Legion::Task *task,
                           const std::vector<Legion::PhysicalRegion> &regions,
                           Legion::Context ctx, Legion::Runtime *runtime);
  static void backward_task(const Legion::Task *task,
                            const std::vector<Legion::PhysicalRegion> &regions,
                            Legion::Context ctx, Legion::Runtime *runtime);
  static void forward_kernel(const BatchMatmulMeta* meta,
                      float* o_ptr,
                      const float* a_ptr,
                      const float* b_ptr,
                      const float* c_ptr,
                      int m, int n, int k,
                      int batch,
                      int a_seq_length_dim = -1,
                      int b_seq_length_dim = -1,
                      int seq_length = -1);
  static void backward_kernel(const BatchMatmulMeta* meta,
                       const float* o_ptr,
                       const float* o_grad_ptr,
                       const float* a_ptr,
                       float* a_grad_ptr,
                       const float* b_ptr,
                       float* b_grad_ptr,
                       float* c_grad_ptr,
                       int m, int n, int k, int batch);
  bool measure_operator_cost(Simulator* sim,
                             const ParallelConfig& pc,
                             CostMetrics& cost_metrics) const;
private:
  //template<int NDIM>
  //void create_input_partition_with_dim(FFModel& model);
  template<int NDIM>
  void init_with_dim(const FFModel& ff);
  template<int NDIM>
  void forward_with_dim(const FFModel& ff);
  template<int NDIM>
  void backward_with_dim(const FFModel& ff);
public:
  int a_seq_length_dim, b_seq_length_dim;
  //bool profiling;
};

class Embedding : public Op {
public:
  Embedding(FFModel& model,
            const Tensor input,
            const Tensor weight,
            AggrMode _aggr,
            const char* name);
  void init(const FFModel&);
  void forward(const FFModel&);
  void backward(const FFModel&);
  //void update(const FFModel&);
  void print_layer(const FFModel& model) {assert(0);}
  //Parameter* get_parameter(int index);
  //void create_weights(FFModel& model);
  //void create_input_partition(FFModel& model);

  static OpMeta* init_task(const Legion::Task *task,
                           const std::vector<Legion::PhysicalRegion> &regions,
                           Legion::Context ctx, Legion::Runtime *runtime);
  static void forward_task(const Legion::Task *task,
                           const std::vector<Legion::PhysicalRegion> &regions,
                           Legion::Context ctx, Legion::Runtime *runtime);
  static void backward_task(const Legion::Task *task,
                            const std::vector<Legion::PhysicalRegion> &regions,
                            Legion::Context ctx, Legion::Runtime *runtime);
  static void forward_task_cpu(const Legion::Task *task,
                               const std::vector<Legion::PhysicalRegion> &regions,
                               Legion::Context ctx, Legion::Runtime *runtime);
  static void backward_task_cpu(const Legion::Task *task,
                                const std::vector<Legion::PhysicalRegion> &regions,
                                Legion::Context ctx, Legion::Runtime *runtime);
  static void forward_kernel(int64_t const *input_ptr,
                             float *output_ptr,
                             float const *weight_ptr,
                             int in_dim,
                             int out_dim,
                             int batch_size,
                             AggrMode aggr,
                             int outputSize);
  static void backward_kernel(int64_t const *input_ptr,
                              float const *output_ptr,
                              float *weight_grad_ptr,
                              int in_dim,
                              int out_dim,
                              int batch_size,
                              AggrMode aggr,
                              int outputSize);
  bool measure_operator_cost(Simulator* sim,
                             const ParallelConfig& pc,
                             CostMetrics& cost_metrics) const;
public:
  int num_entries, out_channels;
  AggrMode aggr;
};

class EmbeddingMeta : public OpMeta {
public:
  EmbeddingMeta(FFHandler handle): OpMeta(handle) {}
  AggrMode aggr;
};

class Group_byMeta : public OpMeta {
public:
  Group_byMeta(FFHandler handle);
};

class Group_by : public Op {
public:
  Group_by(FFModel& model,
          const Tensor _input,
          const Tensor _assign,
          int _n, float _alpha,
          const char* name);
  void init(const FFModel&);
  void forward(const FFModel&);
  void backward(const FFModel&);
  void print_layer(const FFModel& model) {assert(0);}
  static OpMeta* init_task(const Legion::Task *task,
                           const std::vector<Legion::PhysicalRegion> &regions,
                           Legion::Context ctx, Legion::Runtime *runtime);
  static void forward_task(const Legion::Task *task,
                           const std::vector<Legion::PhysicalRegion> &regions,
                           Legion::Context ctx, Legion::Runtime *runtime);
  static void backward_task(const Legion::Task *task,
                            const std::vector<Legion::PhysicalRegion> &regions,
                            Legion::Context ctx, Legion::Runtime *runtime);
  bool measure_operator_cost(Simulator* sim,
                             const ParallelConfig& pc,
                             CostMetrics& cost_metrics) const;
public:
  int n;
  float alpha;
};


class AggregateMeta : public OpMeta {
public:
  AggregateMeta(FFHandler handle);
};

class Aggregate : public Op {
public:
  Aggregate(FFModel& model,
            const Tensor* inputs,
            int _n, const char* name);
  void init(const FFModel&);
  void forward(const FFModel&);
  void backward(const FFModel&);
  void print_layer(const FFModel& model) {assert(0);}
  static OpMeta* init_task(const Legion::Task *task,
                           const std::vector<Legion::PhysicalRegion> &regions,
                           Legion::Context ctx, Legion::Runtime *runtime);
  static void forward_task(const Legion::Task *task,
                           const std::vector<Legion::PhysicalRegion> &regions,
                           Legion::Context ctx, Legion::Runtime *runtime);
  static void backward_task(const Legion::Task *task,
                            const std::vector<Legion::PhysicalRegion> &regions,
                            Legion::Context ctx, Legion::Runtime *runtime);
  bool measure_operator_cost(Simulator* sim,
                             const ParallelConfig& pc,
                             CostMetrics& cost_metrics) const;
public:
  int n;
};


class Flat : public Op {
public:
  Flat(FFModel& model,
       const Tensor input,
       const char* name);
  void init(const FFModel&);
  void forward(const FFModel&);
  void backward(const FFModel&);
  //void update(const FFModel&);
  void print_layer(const FFModel& model) {assert(0);}
  //Parameter* get_parameter(int index) {return NULL;}
  //void create_weights(FFModel& model);
  //void create_input_partition(FFModel& model);

  static OpMeta* init_task(const Legion::Task *task,
                           const std::vector<Legion::PhysicalRegion> &regions,
                           Legion::Context ctx, Legion::Runtime *runtime);
  static void forward_task(const Legion::Task *task,
                           const std::vector<Legion::PhysicalRegion> &regions,
                           Legion::Context ctx, Legion::Runtime *runtime);
  static void backward_task(const Legion::Task *task,
                            const std::vector<Legion::PhysicalRegion> &regions,
                            Legion::Context ctx, Legion::Runtime *runtime);
  static void forward_kernel(const float* input_ptr,
                             float* output_ptr,
                             size_t num_elements);
  static void backward_kernel(float* input_grad_ptr,
                              const float* output_grad_ptr,
                              size_t num_elements);
  bool measure_operator_cost(Simulator* sim,
                             const ParallelConfig& pc,
                             CostMetrics& cost_metrics) const;
  Legion::Domain get_input_tensor_shape(const ParallelConfig& pc, int input_idx, int part_idx) const;
public:
};

class FlatMeta : public OpMeta {
public:
  FlatMeta(FFHandler handle) : OpMeta(handle) {};
};

class MultiHeadAttentionMeta;

class MultiHeadAttention : public Op {
public:
  MultiHeadAttention(FFModel& model,
                     const Tensor _query,
                     const Tensor _key,
                     const Tensor _value,
                     const Tensor _weight,
                     int _embed_dim, int _num_heads,
                     int _kdim, int _vdim,
                     float _dropout, bool _bias,
                     bool _add_bias_kv, bool _add_zero_attn,
                     const char* name);
  void init(const FFModel&);
  void forward(const FFModel&);
  void backward(const FFModel&);
  void print_layer(const FFModel& model) {assert(0);}
  //void create_input_partition(FFModel& model);
  //void create_weights(FFModel& model);
  //void create_input_partition(FFModel& model);

  static OpMeta* init_task(const Legion::Task *task,
                           const std::vector<Legion::PhysicalRegion> &regions,
                           Legion::Context ctx, Legion::Runtime *runtime);
  static void forward_task(const Legion::Task *task,
                           const std::vector<Legion::PhysicalRegion> &regions,
                           Legion::Context ctx, Legion::Runtime *runtime);
  static void backward_task(const Legion::Task *task,
                            const std::vector<Legion::PhysicalRegion> &regions,
                            Legion::Context ctx, Legion::Runtime *runtime);
  bool measure_operator_cost(Simulator* sim,
                             const ParallelConfig& pc,
                             CostMetrics& cost_metrics) const;
  static void forward_kernel(const MultiHeadAttentionMeta* m,
                      const float* query_ptr,
                      const float* key_ptr,
                      const float* value_ptr,
                      const float* weight_ptr,
                      float* output_ptr);
  static void backward_kernel(const MultiHeadAttentionMeta* m,
                       const float* query_ptr,
                       float* query_grad_ptr,
                       const float* key_ptr,
                       float* key_grad_ptr,
                       const float* value_ptr,
                       float* value_grad_ptr,
                       const float* weight_ptr,
                       float* weight_grad_ptr,
                       const float* output_grad_ptr);
public:
  int qSize, kSize, vSize, qProjSize, kProjSize, vProjSize, oProjSize;
  int qoSeqLength, kvSeqLength;
  float dropout;
  bool bias, add_bias_kv, add_zero_attn;
};

class MultiHeadAttentionMeta : public OpMeta {
public:
  MultiHeadAttentionMeta(FFHandler handler,
                         const MultiHeadAttention* attn,
                         Legion::Memory gpu_mem,
                         int num_samples,
                         int num_heads);
  ~MultiHeadAttentionMeta(void);
public:
  Realm::RegionInstance reserveInst;
  size_t weightSize, reserveSpaceSize;
  cudnnAttnDescriptor_t attnDesc;
  cudnnSeqDataDescriptor_t qDesc, kDesc, vDesc, oDesc;
  int *devQoSeqArray, *devKvSeqArray, *loWinIdx, *hiWinIdx;
  void *reserveSpace;
};

class SoftmaxMeta;
class Softmax : public Op {
public:
  Softmax(FFModel& model,
          const Tensor logit,
          int dim,
          const char* name);
  void init(const FFModel&);
  void forward(const FFModel&);
  void backward(const FFModel&);
  bool get_int_parameter(PMParameter, int*) const;
  //void update(const FFModel&);
  void print_layer(const FFModel& model) {assert(0);}
  //Parameter* get_parameter(int index) {assert(0); return NULL;}
  //void create_weights(FFModel& model);
  //void create_input_partition(FFModel& model);

  static OpMeta* init_task(const Legion::Task *task,
                           const std::vector<Legion::PhysicalRegion> &regions,
                           Legion::Context ctx, Legion::Runtime *runtime);
  static void forward_task(const Legion::Task *task,
                           const std::vector<Legion::PhysicalRegion> &regions,
                           Legion::Context ctx, Legion::Runtime *runtime);
  static void backward_task(const Legion::Task *task,
                            const std::vector<Legion::PhysicalRegion> &regions,
                            Legion::Context ctx, Legion::Runtime *runtime);
  void init_meta(SoftmaxMeta *m,
                 Legion::Rect<2> const &input,
                 Legion::Rect<2> const &output) const;
  bool measure_operator_cost(Simulator* sim,
                             const ParallelConfig& pc,
                             CostMetrics& cost_metrics) const;
  static void forward_kernel(SoftmaxMeta const *m,
                             float const *input_ptr,
                             float *output_ptr);
  static void backward_kernel(float *input_grad_ptr,
                              float const *output_grad_ptr,
                              size_t num_elements);
private:
  //template<int NDIM>
  //void create_output_and_partition_with_dim(FFModel& model);
  template<int NDIM>
  static void forward_task_with_dim(const Legion::Task *task,
                                    const std::vector<Legion::PhysicalRegion> &regions,
                                    Legion::Context ctx, Legion::Runtime *runtime);
  template<int NDIM>
  static void backward_task_with_dim(const Legion::Task *task,
                                     const std::vector<Legion::PhysicalRegion> &regions,
                                     Legion::Context ctx, Legion::Runtime *runtime);
public:
  //bool profiling;
  int dim;
};

class SoftmaxMeta : public OpMeta {
public:
  SoftmaxMeta(FFHandler handle,
              const Softmax* softmax,
              const Legion::Domain& input_domain);
  cudnnTensorDescriptor_t inputTensor;
  bool profiling;
  int dim;
  char op_name[MAX_OPNAME];
};

class TransposeMeta : public OpMeta {
public:
  TransposeMeta(FFHandler handler) : OpMeta(handler) {};
  int num_dim;
  int perm[MAX_TENSOR_DIM];
};

class Transpose : public Op {
public:
  Transpose(FFModel& model,
            const Tensor input,
            const std::vector<int>& perm,
            const char* name);
  void init(const FFModel&);
  void forward(const FFModel&);
  void backward(const FFModel&);
  void print_layer(const FFModel& model) {assert(0);}
  //void create_weights(FFModel& model);
  //void create_input_partition(FFModel& model);

  static OpMeta* init_task(const Legion::Task *task,
                           const std::vector<Legion::PhysicalRegion> &regions,
                           Legion::Context ctx, Legion::Runtime *runtime);
  void init_meta(TransposeMeta *m,
                 Legion::Domain const &in_domain,
                 Legion::Domain const &out_domain) const;
  static void forward_task(const Legion::Task *task,
                           const std::vector<Legion::PhysicalRegion> &regions,
                           Legion::Context ctx, Legion::Runtime *runtime);
  static void backward_task(const Legion::Task *task,
                            const std::vector<Legion::PhysicalRegion> &regions,
                            Legion::Context ctx, Legion::Runtime *runtime);
  static void forward_kernel(const TransposeMeta* m,
                             const float* input_ptr,
                             float* output_ptr,
                             Legion::Domain in_domain,
                             Legion::Domain out_domain);
  static void backward_kernel(const TransposeMeta* m,
                              float* input_grad_ptr,
                              const float* output_grad_ptr,
                              Legion::Domain in_grad_domain,
                              Legion::Domain out_grad_domain);
  bool measure_operator_cost(Simulator* sim,
                             const ParallelConfig& pc,
                             CostMetrics& cost_metrics) const;
private:
  //template<int NDIM>
  //void create_input_partition_with_dim(FFModel& model);
public:
  int perm[MAX_TENSOR_DIM];
};

class Reverse : public Op {
public:
  Reverse(FFModel& model,
          const Tensor input,
          int axis,
          const char* name);
  void init(const FFModel&);
  void forward(const FFModel&);
  void backward(const FFModel&);
  void print_layer(const FFModel& model) {assert(0);}
  //void create_weights(FFModel& model);
  //void create_input_partition(FFModel& model);

  static OpMeta* init_task(const Legion::Task *task,
                           const std::vector<Legion::PhysicalRegion> &regions,
                           Legion::Context ctx, Legion::Runtime *runtime);
  static void forward_task(const Legion::Task *task,
                           const std::vector<Legion::PhysicalRegion> &regions,
                           Legion::Context ctx, Legion::Runtime *runtime);
  static void backward_task(const Legion::Task *task,
                            const std::vector<Legion::PhysicalRegion> &regions,
                            Legion::Context ctx, Legion::Runtime *runtime);
  static void forward_kernel(float const *in_ptr,
                             float *out_ptr,
                             Legion::coord_t num_out_blks,
                             Legion::coord_t reverse_dim_size,
                             Legion::coord_t in_blk_size,
                             Legion::coord_t output_size);
  static void backward_kernel(float const *out_grad_ptr,
                              float *in_grad_ptr,
                              Legion::coord_t num_out_blks,
                              Legion::coord_t reverse_dim_size,
                              Legion::coord_t in_blk_size,
                              Legion::coord_t input_size);
  bool measure_operator_cost(Simulator* sim,
                             const ParallelConfig& pc,
                             CostMetrics& cost_metrics) const;
private:
  //template<int NDIM>
  //void create_input_partition_with_dim(FFModel& model);
public:
  int axis;
};

class Reshape : public Op {
public:
  Reshape(FFModel& model,
          const Tensor input,
          const std::vector<int>& shape,
          const char* name);
  void init(const FFModel&);
  void forward(const FFModel&);
  void backward(const FFModel&);
  void print_layer(const FFModel& model) {assert(0);}
  //void create_weights(FFModel& model);
  //void create_input_partition(FFModel& model);

  static OpMeta* init_task(const Legion::Task *task,
                           const std::vector<Legion::PhysicalRegion> &regions,
                           Legion::Context ctx, Legion::Runtime *runtime);
  static void forward_task(const Legion::Task *task,
                           const std::vector<Legion::PhysicalRegion> &regions,
                           Legion::Context ctx, Legion::Runtime *runtime);
  static void backward_task(const Legion::Task *task,
                            const std::vector<Legion::PhysicalRegion> &regions,
                            Legion::Context ctx, Legion::Runtime *runtime);
  static void forward_kernel(const float* input_ptr,
                             float* output_ptr,
                             size_t num_elements);
  static void backward_kernel(float* input_grad_ptr,
                              const float* output_grad_ptr,
                              size_t num_elements);
  bool measure_operator_cost(Simulator* sim,
                             const ParallelConfig& pc,
                             CostMetrics& cost_metrics) const;
private:
  //template<int IDIM, int ODIM>
  //void create_input_partition_with_dim(FFModel& model);
};

class TopKMeta : public OpMeta {
public:
  TopKMeta(FFHandler handle);
  bool sorted;
};

class TopK : public Op {
public:
  TopK(FFModel& model,
       const Tensor input,
       int k, bool sorted,
       const char* name);
  void init(const FFModel&);
  void forward(const FFModel&);
  void backward(const FFModel&);
  void print_layer(const FFModel& model) {assert(0);}
  //Parameter* get_parameter(int index) {assert(0); return NULL;}
  //void create_weights(FFModel& model);
  //void create_input_partition(FFModel& model);

  static OpMeta* init_task(const Legion::Task *task,
                           const std::vector<Legion::PhysicalRegion> &regions,
                           Legion::Context ctx, Legion::Runtime *runtime);
  static void forward_task(const Legion::Task *task,
                           const std::vector<Legion::PhysicalRegion> &regions,
                           Legion::Context ctx, Legion::Runtime *runtime);
  static void backward_task(const Legion::Task *task,
                            const std::vector<Legion::PhysicalRegion> &regions,
                            Legion::Context ctx, Legion::Runtime *runtime);
  bool measure_operator_cost(Simulator* sim,
                             const ParallelConfig& pc,
                             CostMetrics& cost_metrics) const;
  static void forward_kernel(const TopKMeta* m,
                      const float* input_ptr,
                      float* output_ptr,
                      int* indices_ptr,
                      size_t batch_size, int length, int k,
                      bool sorted);
  static void backward_kernel(const TopKMeta* m,
                       const float* out_grad_ptr,
                       const int* indices_ptr,
                       float* in_grad_ptr,
                       size_t batch_size, int length, int k);
private:
  //template<int NDIM>
  //void create_input_partition_with_dim(FFModel& model);
public:
  int k;
  bool sorted;
  //bool profiling;
};

class ConcatMeta : public OpMeta {
public:
  ConcatMeta(FFHandler handle) : OpMeta(handle) {};
  int axis;
};

class Concat : public Op {
public:
  Concat(FFModel& model,
         int n,
         const Tensor* inputs,
         int axis,
         const char* name);
  void init(const FFModel&);
  void forward(const FFModel&);
  void backward(const FFModel&);
  //void update(const FFModel&);
  void print_layer(const FFModel& model) {assert(0);}
  //Parameter* get_parameter(int index) {assert(0); return NULL;}
  //void create_weights(FFModel& model);
  //void create_input_partition(FFModel& model);

  static OpMeta* init_task(const Legion::Task *task,
                           const std::vector<Legion::PhysicalRegion> &regions,
                           Legion::Context ctx, Legion::Runtime *runtime);
  void init_meta(ConcatMeta *meta) const;
  static void forward_task(const Legion::Task *task,
                           const std::vector<Legion::PhysicalRegion> &regions,
                           Legion::Context ctx, Legion::Runtime *runtime);
  static void backward_task(const Legion::Task *task,
                            const std::vector<Legion::PhysicalRegion> &regions,
                            Legion::Context ctx, Legion::Runtime *runtime);
  static void forward_kernel(float* output,
                             float const * const *inputs,
                             int num_inputs,
                             int axis,
                             const Legion::Domain& out_domain,
                             const Legion::Domain* in_domain);
  static void backward_kernel(const float* output_grad,
                              float** input_grads,
                              int num_inputs,
                              int axis,
                              const Legion::Domain& out_grad_domain,
                              const Legion::Domain* in_grad_domain);
  bool measure_operator_cost(Simulator* sim,
                             const ParallelConfig& pc,
                             CostMetrics& cost_metrics) const;
public:
  int axis;
  //bool profiling;
};

class Split : public Op {
public:
  Split(FFModel& model,
        const Tensor input,
        const std::vector<int>& split,
        int axis,
        const char* name);
  void init(const FFModel&);
  void forward(const FFModel&);
  void backward(const FFModel&);
  //void update(const FFModel&);
  void print_layer(const FFModel& model) {assert(0);}
  //Parameter* get_parameter(int index) {assert(0); return NULL;}
  //void create_weights(FFModel& model);
  //void create_input_partition(FFModel& model);

  static OpMeta* init_task(const Legion::Task *task,
                           const std::vector<Legion::PhysicalRegion> &regions,
                           Legion::Context ctx, Legion::Runtime *runtime);
  static void forward_task(const Legion::Task *task,
                           const std::vector<Legion::PhysicalRegion> &regions,
                           Legion::Context ctx, Legion::Runtime *runtime);
  static void backward_task(const Legion::Task *task,
                            const std::vector<Legion::PhysicalRegion> &regions,
                            Legion::Context ctx, Legion::Runtime *runtime);
  static void forward_kernel(float **out_ptrs,
                             float const *in_ptr,
                             Legion::coord_t const *out_blk_sizes,
                             Legion::coord_t in_blk_size,
                             Legion::coord_t num_blks,
                             int numOutputs);
  bool measure_operator_cost(Simulator* sim,
                             const ParallelConfig& pc,
                             CostMetrics& cost_metrics) const;
private:
  //template<int NDIM>
  //void create_input_partition_with_dim(FFModel& model);
public:
  int axis;
  //Legion::IndexSpace task_is;
  //bool profiling;
};

class FusedOp;
class FusedOpMeta {
public:
  FusedOpMeta(void) {}
  OpMeta* meta[MAX_NUM_FUSED_OPERATORS];
  FusedOp* fused_op;
  int numOperators;
};

class FusedOp : public Op {
public:
  enum SourceType {
    SOURCE_NONE,
    SOURCE_INPUT,
    SOURCE_WEIGHT,
    SOURCE_OUTPUT,
  };
  FusedOp(FFModel& model,
          Op* op);
  bool add_operator(FFModel& model, Op* op);
  Tensor init_inout(FFModel& model, const Tensor input) {assert(0); return Tensor();}
  void init(const FFModel&);
  void forward(const FFModel&);
  void backward(const FFModel&);
  void print_layer(const FFModel& model) {assert(0);}
  //void create_weights(FFModel& model);
  //void create_input_partition(FFModel& model);
  static OpMeta* init_task(const Legion::Task *task,
                           const std::vector<Legion::PhysicalRegion> &regions,
                           Legion::Context ctx, Legion::Runtime *runtime);
  static void forward_task(const Legion::Task *task,
                           const std::vector<Legion::PhysicalRegion> &regions,
                           Legion::Context ctx, Legion::Runtime *runtime);
  static void backward_task(const Legion::Task *task,
                            const std::vector<Legion::PhysicalRegion> &regions,
                            Legion::Context ctx, Legion::Runtime *runtime);
  bool measure_operator_cost(Simulator* sim,
                             const ParallelConfig& pc,
                             CostMetrics& cost_metrics) const;
public:
  FFIterationConfig iter_config;
  int op_num_inputs[MAX_NUM_FUSED_OPERATORS];
  int op_num_weights[MAX_NUM_FUSED_OPERATORS];
  int op_num_outputs[MAX_NUM_FUSED_OPERATORS];
  OperatorType op_op_type[MAX_NUM_FUSED_OPERATORS];
  SourceType op_input_source[MAX_NUM_FUSED_TENSORS];
  SourceType op_weight_source[MAX_NUM_FUSED_TENSORS];
  SourceType op_output_source[MAX_NUM_FUSED_TENSORS];
  int op_input_idx[MAX_NUM_FUSED_TENSORS];
  int op_weight_idx[MAX_NUM_FUSED_TENSORS];
  int op_output_idx[MAX_NUM_FUSED_TENSORS];
  Op* operators[MAX_NUM_FUSED_OPERATORS];
  FusedOpMeta fused_meta[MAX_NUM_WORKERS];
  int numOperators;
};

class ParallelOp : public Op {
public:
  ParallelOp(FFModel& model,
             OperatorType type,
             const char* _name,
             const Tensor input);
  virtual void init(const FFModel&) = 0;
  virtual void forward(const FFModel&) = 0;
  virtual void backward(const FFModel&) = 0;
  virtual void create_input_partition(FFModel& model) = 0;
  void print_layer(const FFModel& model) {};
  virtual bool measure_operator_cost(Simulator* sim,
                             const ParallelConfig& pc,
                             CostMetrics& cost_metrics) const = 0;
  virtual bool append_parallel_op_info(std::vector<ParallelOpInfo>& parallel_ops) const = 0;
  virtual bool is_parallel_op() const;
public:
  Legion::LogicalPartition input_lp, output_grad_lp;
};

class FusedParallelOp : public ParallelOp {
public:
  FusedParallelOp(FFModel& model,
                  const Tensor input,
                  const std::vector<ParallelOpInfo>& parallel_ops);
  void init(const FFModel&);
  void forward(const FFModel&);
  void backward(const FFModel&);
  bool append_parallel_op_info(std::vector<ParallelOpInfo>& parallel_ops) const;
  void create_input_partition(FFModel& model);
  static void forward_task(
      const Legion::Task *task,
      const std::vector<Legion::PhysicalRegion> &regions,
      Legion::Context ctx, Legion::Runtime *runtime);
  static void backward_task(
      const Legion::Task *task,
      const std::vector<Legion::PhysicalRegion> &regions,
      Legion::Context ctx, Legion::Runtime *runtime);
  template<typename T>
  static void forward_kernel(
      const T* input_ptr,
      T* output_ptr,
      size_t num_elements);
  template<typename T>
  static void backward_kernel(
      const T* output_grad_ptr,
      T* input_grad_ptr,
      size_t num_elements);
  bool measure_operator_cost(
      Simulator* sim,
      const ParallelConfig& pc,
      CostMetrics& cost_metrics) const;
  void set_parallel_ops(const std::vector<ParallelOpInfo>& _parallel_ops);
  bool check_no_redundant_parallel_ops(void) const;
public:
  int num_parallel_ops;
  ParallelOpInfo parallel_ops[MAX_NUM_FUSED_OPERATORS];
};

class Combine : public ParallelOp {
public:
  Combine(FFModel& model,
      const Tensor input,
      int combine_legion_dim,
      int combine_degree,
      const char* name = NULL);
  void create_input_partition(FFModel& model);
  void init(const FFModel&);
  void forward(const FFModel&);
  void backward(const FFModel&);
  bool get_int_parameter(PMParameter, int*) const;
  bool append_parallel_op_info(std::vector<ParallelOpInfo>& parallel_ops) const;
  static void forward_task(
      const Legion::Task *task,
      const std::vector<Legion::PhysicalRegion> &regions,
      Legion::Context ctx, Legion::Runtime *runtime);
  static void backward_task(
      const Legion::Task *task,
      const std::vector<Legion::PhysicalRegion> &regions,
      Legion::Context ctx, Legion::Runtime *runtime);
  template<typename T>
  static void forward_kernel(
      const T* input_ptr,
      T* output_ptr,
      size_t num_elements);
  template<typename T>
  static void backward_kernel(
      const T* output_grad_ptr,
      T* input_grad_ptr,
      size_t num_elements);
  bool measure_operator_cost(
      Simulator* sim,
      const ParallelConfig& pc,
      CostMetrics& cost_metrics) const;
public:
  int combine_dim, combine_degree;
};

class Repartition : public ParallelOp {
public:
  Repartition(FFModel& model,
              const Tensor input,
              int repartition_legion_dim,
              int repartition_degree,
              const char* name = NULL);
  void create_input_partition(FFModel& model);
  void init(const FFModel&);
  void forward(const FFModel&);
  void backward(const FFModel&);
  bool get_int_parameter(PMParameter, int*) const;
  bool append_parallel_op_info(std::vector<ParallelOpInfo>& parallel_ops) const;
  static void forward_task(
      const Legion::Task *task,
      const std::vector<Legion::PhysicalRegion> &regions,
      Legion::Context ctx, Legion::Runtime *runtime);
  static void backward_task(
      const Legion::Task *task,
      const std::vector<Legion::PhysicalRegion> &regions,
      Legion::Context ctx, Legion::Runtime *runtime);
  template<typename T>
  static void forward_kernel(
      const T* input_ptr,
      T* output_ptr,
      size_t num_elements);
  template<typename T>
  static void backward_kernel(
      const T* output_grad_ptr,
      T* input_grad_ptr,
      size_t num_elements);
  bool measure_operator_cost(Simulator* sim,
                             const ParallelConfig& pc,
                             CostMetrics& cost_metrics) const;
public:
  int repartition_dim, repartition_degree;
};

class Replicate : public ParallelOp {
public:
  Replicate(FFModel& model,
      const Tensor input,
      int replicate_legion_dim,
      int replicate_degree,
      const char* name = NULL);
  void create_input_partition(FFModel& model);
  void init(const FFModel&);
  void forward(const FFModel&);
  void backward(const FFModel&);
  bool get_int_parameter(PMParameter, int*) const;
  bool append_parallel_op_info(std::vector<ParallelOpInfo>& parallel_ops) const;
  static void forward_task(
      const Legion::Task *task,
      const std::vector<Legion::PhysicalRegion> &regions,
      Legion::Context ctx, Legion::Runtime *runtime);
  static void backward_task(
      const Legion::Task *task,
      const std::vector<Legion::PhysicalRegion> &regions,
      Legion::Context ctx, Legion::Runtime *runtime);
  template<typename T>
  static void forward_kernel(
      const T* input_ptr,
      T* output_ptr,
      size_t num_elements);
  template<typename T>
  static void backward_kernel(
      const T* output_grad_ptr,
      T* input_grad_ptr,
      size_t num_elements,
      size_t num_replicas);
  bool measure_operator_cost(
      Simulator* sim,
      const ParallelConfig& pc,
      CostMetrics& cost_metrics) const;
public:
  int replicate_dim, replicate_degree;
};

class Reduction : public ParallelOp {
public:
  Reduction(FFModel& model,
      const Tensor input,
      int reduction_legion_dim,
      int reduction_degree,
      const char* name = NULL);
  void create_input_partition(FFModel& model);
  void init(const FFModel&);
  void forward(const FFModel&);
  void backward(const FFModel&);
  bool get_int_parameter(PMParameter, int*) const;
  bool append_parallel_op_info(std::vector<ParallelOpInfo>& parallel_ops) const;
  static void forward_task(
      const Legion::Task *task,
      const std::vector<Legion::PhysicalRegion> &regions,
      Legion::Context ctx, Legion::Runtime *runtime);
  static void backward_task(
      const Legion::Task *task,
      const std::vector<Legion::PhysicalRegion> &regions,
      Legion::Context ctx, Legion::Runtime *runtime);
  template<typename T>
  static void forward_kernel(
      const T* input_ptr,
      T* output_ptr,
      size_t num_elements,
      size_t num_replicas);
  template<typename T>
  static void backward_kernel(
      const T* output_grad_ptr,
      T* input_grad_ptr,
      size_t num_elements);
  bool measure_operator_cost(
      Simulator* sim,
      const ParallelConfig& pc,
      CostMetrics& cost_metrics) const;
public:
  int reduction_dim, reduction_degree;
};

class UtilityTasks {
public:
  static FFHandler init_cuda_task(const Legion::Task *task,
                                  const std::vector<Legion::PhysicalRegion> &regions,
                                  Legion::Context ctx, Legion::Runtime *runtime);
  static void dummy_task(const Legion::Task *task,
                         const std::vector<Legion::PhysicalRegion> &regions,
                         Legion::Context ctx, Legion::Runtime *runtime);
  static void init_images_task(const Legion::Task *task,
                               const std::vector<Legion::PhysicalRegion> &regions,
                               Legion::Context ctx, Legion::Runtime *runtime);
  static void init_labels_task(const Legion::Task *task,
                               const std::vector<Legion::PhysicalRegion> &regions,
                               Legion::Context ctx, Legion::Runtime *runtime);
  static void load_images_task(const Legion::Task *task,
                               const std::vector<Legion::PhysicalRegion> &regions,
                               Legion::Context ctx, Legion::Runtime *runtime);
  static void normalize_images_task(const Legion::Task *task,
                                    const std::vector<Legion::PhysicalRegion> &regions,
                                    Legion::Context ctx, Legion::Runtime *runtime);
};

void top_level_task(const Legion::Task* task,
                    const std::vector<Legion::PhysicalRegion>& regions,
                    Legion::Context ctx, Legion::Runtime* runtime);

void data_load_task(const Legion::Task* task,
                    const std::vector<Legion::PhysicalRegion>& regions,
                    Legion::Context ctx, Legion::Runtime* runtime);

void register_flexflow_internal_tasks();

void register_custom_tasks();
#endif//_FLEXFLOW_MODEL_H_<|MERGE_RESOLUTION|>--- conflicted
+++ resolved
@@ -646,15 +646,11 @@
                        const Node& source_node,
                        const MachineView& source_view,
                        const MachineResource& resource);
-<<<<<<< HEAD
-  std::vector<MachineView> const *get_valid_machine_views(const Op* op);
-=======
   bool convert_graph_to_layers(const Graph* graph,
                                const std::unordered_map<Node, MachineView>& optimal_views);
   bool get_valid_machine_views(const Op* op,
                                const MachineResource& resource,
                                std::vector<MachineView>& valid_views);
->>>>>>> 9f2698dd
   void register_machine_views();
   // ========================================
   // Internal Node creation APIs
