#include "model.h"
#include "test_utils.h"
#include <fstream>
#include <iomanip>
#include <iostream>
#include <sstream>
using namespace Legion;
<<<<<<< HEAD
Realm::Logger log_app("transpose_test");
=======
Legion::Logger log_app("transpose_test");
>>>>>>> 9784b5c6

struct TransposeTestMeta {
  int m, k, d;
  TransposeTestMeta(int _m, int _k, int _d) {
    m = _m, k = _k, d = _d;
  }
};

TransposeTestMeta get_test_meta(const std::string file_path) {
  std::fstream myfile(file_path, std::ios_base::in);
  int m, k, d;
  myfile >> m >> k >> d;
  return TransposeTestMeta(m, k, d);
}

void top_level_task(Task const *task,
                    std::vector<PhysicalRegion> const &regions,
                    Context ctx,
                    Runtime *runtime) {
  // std::cout<< "test framework launched" << std::endl;
  auto test_meta = get_test_meta("test_meta.txt");
  FFConfig ffConfig;
  // create ff model object
  FFModel ff(ffConfig);
  // create input tensor
  Tensor dense_input;
  {
    int const dims[3] = {
        test_meta.d, test_meta.m, test_meta.k}; // target shape (d,m,k)
    dense_input = ff.create_tensor<3>(dims, "transpose", DT_FLOAT);
  }
  // build transpose layer
  Tensor ret = ff.transpose("transpose", dense_input);
  // load inputs tensors and output gradients tensors for testing
  auto input1_file_path = "test_input1.txt";
  auto output_grad_file_path = "test_output_grad.txt";
  initialize_tensor_from_file(input1_file_path, dense_input, ff, "float", 3);
  initialize_tensor_gradient_from_file(
      output_grad_file_path, ret, ff, "float", 3);
  // run forward and backward to produce results
  ff.init_layers();
  ff.forward();
  ff.backward();
  // dump results to file for python validation
  dump_region_to_file(ff, ret.region, "output.txt", 3);
  dump_region_to_file(ff, dense_input.region_grad, "input1_grad.txt", 3);
}

void register_custom_tasks() {
  {
    TaskVariantRegistrar registrar(INIT_TENSOR_2D_FROM_FILE_CPU_TASK,
                                   "Load 2d Tensor");
    registrar.add_constraint(ProcessorConstraint(Processor::LOC_PROC));
    registrar.set_leaf();
    Runtime::preregister_task_variant<initialize_tensor_from_file_task<2>>(
        registrar, "Load 2d tensor Task");
  }
  {
    TaskVariantRegistrar registrar(INIT_TENSOR_3D_FROM_FILE_CPU_TASK,
                                   "Load 3d Tensor");
    registrar.add_constraint(ProcessorConstraint(Processor::LOC_PROC));
    registrar.set_leaf();
    Runtime::preregister_task_variant<initialize_tensor_from_file_task<3>>(
        registrar, "Load 3d tensor Task");
  }
  {
    TaskVariantRegistrar registrar(INIT_TENSOR_4D_FROM_FILE_CPU_TASK,
                                   "Load 4d Tensor");
    registrar.add_constraint(ProcessorConstraint(Processor::LOC_PROC));
    registrar.set_leaf();
    Runtime::preregister_task_variant<initialize_tensor_from_file_task<4>>(
        registrar, "Load 4d tensor Task");
  }

  {
    TaskVariantRegistrar registrar(DUMP_TENSOR_2D_CPU_TASK, "Compare Tensor");
    registrar.add_constraint(ProcessorConstraint(Processor::LOC_PROC));
    registrar.set_leaf();
    Runtime::preregister_task_variant<dump_tensor_task<2>>(
        registrar, "Compare Tensor Task");
  }
  {
    TaskVariantRegistrar registrar(DUMP_TENSOR_4D_CPU_TASK, "Compare Tensor");
    registrar.add_constraint(ProcessorConstraint(Processor::LOC_PROC));
    registrar.set_leaf();
    Runtime::preregister_task_variant<dump_tensor_task<4>>(
        registrar, "Compare Tensor Task");
  }
  {
    TaskVariantRegistrar registrar(DUMP_TENSOR_3D_CPU_TASK, "Compare Tensor");
    registrar.add_constraint(ProcessorConstraint(Processor::LOC_PROC));
    registrar.set_leaf();
    Runtime::preregister_task_variant<dump_tensor_task<3>>(
        registrar, "Compare Tensor Task");
  }
}<|MERGE_RESOLUTION|>--- conflicted
+++ resolved
@@ -5,11 +5,7 @@
 #include <iostream>
 #include <sstream>
 using namespace Legion;
-<<<<<<< HEAD
-Realm::Logger log_app("transpose_test");
-=======
 Legion::Logger log_app("transpose_test");
->>>>>>> 9784b5c6
 
 struct TransposeTestMeta {
   int m, k, d;
