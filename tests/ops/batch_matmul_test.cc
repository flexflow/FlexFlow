#include "model.h"
#include "test_utils.h"
#include <fstream>
#include <iomanip>
#include <iostream>
#include <sstream>
using namespace Legion;
<<<<<<< HEAD
Realm::Logger log_app("bmm_test");
=======
Legion::Logger log_app("bmm_test");
>>>>>>> 9784b5c6

struct BMMTestMeta {
  int m, k, n, d;
  BMMTestMeta(int _m, int _k, int _n, int _d) {
    m = _m, k = _k, n = _n, d = _d;
  }
};

BMMTestMeta get_test_meta(const std::string file_path) {
  std::fstream myfile(file_path, std::ios_base::in);
  int m, k, n, d;
  myfile >> m >> k >> n >> d;
  return BMMTestMeta(m, k, n, d);
}

void top_level_task(Task const *task,
                    std::vector<PhysicalRegion> const &regions,
                    Context ctx,
                    Runtime *runtime) {
  // std::cout<< "test framework launched" << std::endl;
  auto test_meta = get_test_meta("test_meta.txt");
  FFConfig ffConfig;
  // create ff model object
  FFModel ff(ffConfig);
  // create input tensor
  Tensor dense_input1;
  {
    int const dims[3] = {
        test_meta.d, test_meta.k, test_meta.m}; // target shape (d,k,m)
    // HACK: have to pass "batch_matmul" 3-dimensional strategy string id to
    // tell FF to distribute this tensor correctly
    dense_input1 = ff.create_tensor<3>(dims, "batch_matmul", DT_FLOAT);
  }
  Tensor dense_input2;
  {
    int const dims[3] = {
        test_meta.d, test_meta.k, test_meta.n}; // shape (n,k,d)
    // HACK: have to pass "batch_matmul" 3-dimensional strategy string id to
    // tell FF to distribute this tensor correctly
    dense_input2 = ff.create_tensor<3>(dims, "batch_matmul", DT_FLOAT);
  }
  // build batch matmul layer
  Tensor batch_matmul_ret = ff.batch_matmul("batch_matmul",
                                            dense_input1,
                                            dense_input2,
                                            true /* trans_a */,
                                            false /* trans_b */);
  // load inputs tensors and output gradients tensors for testing
  auto input1_file_path = "test_input1.txt";
  auto input2_file_path = "test_input2.txt";
  auto output_grad_file_path = "test_output_grad.txt";
  initialize_tensor_from_file(input1_file_path, dense_input1, ff, "float", 3);
  initialize_tensor_from_file(input2_file_path, dense_input2, ff, "float", 3);
  initialize_tensor_gradient_from_file(
      output_grad_file_path, batch_matmul_ret, ff, "float", 3);
  // run forward and backward to produce results
  ff.init_layers();
  ff.forward();
  ff.backward();
  // dump results to file for python validation
  dump_region_to_file(ff, batch_matmul_ret.region, "output.txt", 3);
  dump_region_to_file(ff, dense_input1.region_grad, "input1_grad.txt", 3);
  dump_region_to_file(ff, dense_input2.region_grad, "input2_grad.txt", 3);
}

void register_custom_tasks() {
  // std::cout <<
  // static_cast<std::underlying_type<TaskIDs>::type>(ZERO_INIT_TASK_ID) <<
  // std::endl;
  {
    TaskVariantRegistrar registrar(INIT_TENSOR_2D_FROM_FILE_CPU_TASK,
                                   "Load 2d Tensor");
    registrar.add_constraint(ProcessorConstraint(Processor::LOC_PROC));
    registrar.set_leaf();
    Runtime::preregister_task_variant<initialize_tensor_from_file_task<2>>(
        registrar, "Load 2d tensor Task");
  }
  {
    TaskVariantRegistrar registrar(INIT_TENSOR_3D_FROM_FILE_CPU_TASK,
                                   "Load 3d Tensor");
    registrar.add_constraint(ProcessorConstraint(Processor::LOC_PROC));
    registrar.set_leaf();
    Runtime::preregister_task_variant<initialize_tensor_from_file_task<3>>(
        registrar, "Load 3d tensor Task");
  }
  {
    TaskVariantRegistrar registrar(INIT_TENSOR_4D_FROM_FILE_CPU_TASK,
                                   "Load 4d Tensor");
    registrar.add_constraint(ProcessorConstraint(Processor::LOC_PROC));
    registrar.set_leaf();
    Runtime::preregister_task_variant<initialize_tensor_from_file_task<4>>(
        registrar, "Load 4d tensor Task");
  }

  {
    TaskVariantRegistrar registrar(DUMP_TENSOR_2D_CPU_TASK, "Compare Tensor");
    registrar.add_constraint(ProcessorConstraint(Processor::LOC_PROC));
    registrar.set_leaf();
    Runtime::preregister_task_variant<dump_tensor_task<2>>(
        registrar, "Compare Tensor Task");
  }
  {
    TaskVariantRegistrar registrar(DUMP_TENSOR_4D_CPU_TASK, "Compare Tensor");
    registrar.add_constraint(ProcessorConstraint(Processor::LOC_PROC));
    registrar.set_leaf();
    Runtime::preregister_task_variant<dump_tensor_task<4>>(
        registrar, "Compare Tensor Task");
  }
  {
    TaskVariantRegistrar registrar(DUMP_TENSOR_3D_CPU_TASK, "Compare Tensor");
    registrar.add_constraint(ProcessorConstraint(Processor::LOC_PROC));
    registrar.set_leaf();
    Runtime::preregister_task_variant<dump_tensor_task<3>>(
        registrar, "Compare Tensor Task");
  }
}<|MERGE_RESOLUTION|>--- conflicted
+++ resolved
@@ -5,11 +5,7 @@
 #include <iostream>
 #include <sstream>
 using namespace Legion;
-<<<<<<< HEAD
-Realm::Logger log_app("bmm_test");
-=======
 Legion::Logger log_app("bmm_test");
->>>>>>> 9784b5c6
 
 struct BMMTestMeta {
   int m, k, n, d;
