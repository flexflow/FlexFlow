--- conflicted
+++ resolved
@@ -7,11 +7,7 @@
 #include <sstream>
 
 using namespace Legion;
-<<<<<<< HEAD
-Realm::Logger log_app("Flat_test");
-=======
 Legion::Logger log_app("Flat_test");
->>>>>>> 9784b5c6
 
 struct FlatTestMeta {
   int i_dim, o_dim;
