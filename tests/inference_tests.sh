--- conflicted
+++ resolved
@@ -29,11 +29,7 @@
 # Create output folder
 mkdir -p ../inference/output
 
-<<<<<<< HEAD
-# Turn on backtrace logging in case of a crash
-=======
 # Enable backtrace in case we run into a segfault or assertion failure
->>>>>>> b1b44610
 export LEGION_BACKTRACE=1
 
 if [[ "$PYTHON_INFERENCE_TESTS" == "ON" ]]; then
