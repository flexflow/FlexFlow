--- conflicted
+++ resolved
@@ -13,12 +13,8 @@
 cleanup
 
 # Update the transformers library to support the LLAMA model
-<<<<<<< HEAD
-pip3 install --upgrade transformers
-pip3 install --upgrade sentencepiece
-=======
-pip3 install --upgrade transformers sentencepiece 
->>>>>>> e1319085
+
+pip3 install --upgrade transformers sentencepiece
 
 # Download the weights in both half and full precision
 python3 ../inference/utils/download_llama_weights.py
