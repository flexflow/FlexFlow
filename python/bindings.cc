--- conflicted
+++ resolved
@@ -261,10 +261,7 @@
       // Activations
       .def("relu", &FFModel::relu, "x"_a, "inplace"_a = true, "name"_a = nullptr)
       .def("identity", &FFModel::identity, "x"_a, "name"_a = nullptr)
-<<<<<<< HEAD
       .def("gelu", &FFModel::identity, "x"_a, "name"_a = nullptr)
-=======
->>>>>>> 58d53a89
       .def("sigmoid", &FFModel::sigmoid, "x"_a, "name"_a = nullptr)
       .def("tanh", &FFModel::tanh, "x"_a, "name"_a = nullptr)
       .def("elu", &FFModel::elu, "x"_a, "inplace"_a = true, "name"_a = nullptr)
