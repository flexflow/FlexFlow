# Copyright 2023 CMU, Facebook, LANL, MIT, NVIDIA, and Stanford (alphabetical)
#
# Licensed under the Apache License, Version 2.0 (the "License");
# you may not use this file except in compliance with the License.
# You may obtain a copy of the License at
#
#     http://www.apache.org/licenses/LICENSE-2.0
#
# Unless required by applicable law or agreed to in writing, software
# distributed under the License is distributed on an "AS IS" BASIS,
# WITHOUT WARRANTIES OR CONDITIONS OF ANY KIND, either express or implied.
# See the License for the specific language governing permissions and
# limitations under the License.
#

from __future__ import absolute_import, division, print_function, unicode_literals

import warnings
import numpy as np
from .flexflow_logger import fflogger
from flexflow.type import ActiMode, RegularizerMode, AggrMode, PoolType, DataType, LossType, CompMode, MetricsType, InferenceMode, ModelType, OpType, ParameterSyncType, enum_to_int, int_to_enum
from flexflow.config import *
from .flexflowlib import ffi, flexflow_library

def ffc():
  if not flexflow_already_initialized():
    raise RuntimeError("Cannot use FlexFlow library before initializing FlexFlow")
  ffc = flexflow_library.lib
  if ffc is None:
    raise RuntimeError("FlexFlow library is None")
  return ffc

ff_tracing_id = 200

warnings.simplefilter('always', DeprecationWarning)

def get_c_name(name):
  if name is None:
    return ffi.NULL
  else:
    return ffi.new("char[]", name.encode('ascii'))

def get_datatype_size(datatype):
  if (datatype == DataType.DT_HALF):
    return 2
  if (datatype == DataType.DT_FLOAT):
    return 4
  elif (datatype == DataType.DT_DOUBLE):
    return 8
  elif (datatype == DataType.DT_INT32):
    return 4
  elif (datatype == DataType.DT_INT64):
    return 8
  else:
    assert 0, "unknow datatype" + str(datatype)
    return 0

# -----------------------------------------------------------------------
# Op
# -----------------------------------------------------------------------
class Op(object):
  __slots__ = ['handle', 'idx', 'name']
  def __init__(self, handle, idx=None, name=None):
    assert ffi.typeof(handle) == ffi.typeof('flexflow_op_t'), "Op handle is wrong"
    self.handle = handle
    self.idx = idx
    self.name = name

  def get_number_parameters(self):
    return ffc().flexflow_op_get_num_parameters(self.handle)

  def get_parameter_by_id(self, id):
    handle = ffc().flexflow_op_get_parameter_by_id(self.handle, id)
    return Parameter(handle)

  def get_number_inputs(self):
    return ffc().flexflow_op_get_num_inputs(self.handle)

  def get_input_by_id(self, id):
    handle = ffc().flexflow_op_get_input_by_id(self.handle, id)
    return Tensor(handle, False)

  def get_number_outputs(self):
    return ffc().flexflow_op_get_num_outputs(self.handle)

  def get_output_by_id(self, id):
    handle = ffc().flexflow_op_get_output_by_id(self.handle, id)
    return Tensor(handle, False)

  def init(self, model):
    ffc().flexflow_op_init(self.handle, model.handle)

  def forward(self, model):
    ffc().flexflow_op_forward(self.handle, model.handle)
    #return Tensor(handle)

  def _add_to_model(self, model):
    ffc().flexflow_op_add_to_model(self.handle, model.handle)

  def get_output_tensor(self):
    return self.get_output_by_id(0)

# -----------------------------------------------------------------------
# Exp
# -----------------------------------------------------------------------
class Exp(Op):
  def __init__(self, handle, idx=None, name=None):
    super(Exp, self).__init__(handle, idx, name)

# -----------------------------------------------------------------------
# Sin
# -----------------------------------------------------------------------
class Sin(Op):
  def __init__(self, handle, idx=None, name=None):
    super(Sin, self).__init__(handle, idx, name)

# -----------------------------------------------------------------------
# Cos
# -----------------------------------------------------------------------
class Cos(Op):
  def __init__(self, handle, idx=None, name=None):
    super(Cos, self).__init__(handle, idx, name)

# -----------------------------------------------------------------------
# Add
# -----------------------------------------------------------------------
class Add(Op):
  def __init__(self, handle, idx=None, name=None):
    super(Add, self).__init__(handle, idx, name)

# -----------------------------------------------------------------------
# Subtract
# -----------------------------------------------------------------------
class Subtract(Op):
  def __init__(self, handle, idx=None, name=None):
    super(Subtract, self).__init__(handle, idx, name)

# -----------------------------------------------------------------------
# Multiply
# -----------------------------------------------------------------------
class Multiply(Op):
  def __init__(self, handle, idx=None, name=None):
    super(Multiply, self).__init__(handle, idx, name)

# -----------------------------------------------------------------------
# Divide
# -----------------------------------------------------------------------
class Divide(Op):
  def __init__(self, handle, idx=None, name=None):
    super(Divide, self).__init__(handle, idx, name)

# -----------------------------------------------------------------------
# Max
# -----------------------------------------------------------------------
class Max(Op):
  def __init__(self, handle, idx=None, name=None):
    super(Max, self).__init__(handle, idx, name)

# -----------------------------------------------------------------------
# Min
# -----------------------------------------------------------------------
class Min(Op):
  def __init__(self, handle, idx=None, name=None):
    super(Min, self).__init__(handle, idx, name)

# -----------------------------------------------------------------------
# ReduceSum
# -----------------------------------------------------------------------
class ReduceSum(Op):
  def __init__(self, handle, idx=None, name=None):
    super(ReduceSum, self).__init__(handle, idx, name)

# -----------------------------------------------------------------------
# Conv2D
# -----------------------------------------------------------------------
class Conv2D(Op):
  def __init__(self, handle, idx=None, name=None):
    super(Conv2D, self).__init__(handle, idx, name)

  def get_weight_tensor(self):
    return self.get_parameter_by_id(0)

  def get_bias_tensor(self):
    return self.get_parameter_by_id(1)

  def get_input_tensor(self):
    return self.get_input_by_id(0)

  def get_output_tensor(self):
    return self.get_output_by_id(0)

# -----------------------------------------------------------------------
# Pool2D
# -----------------------------------------------------------------------
class Pool2D(Op):
  def __init__(self, handle, idx=None, name=None):
    super(Pool2D, self).__init__(handle, idx, name)

  def get_input_tensor(self):
    return self.get_input_by_id(0)

  def get_output_tensor(self):
    return self.get_output_by_id(0)

# -----------------------------------------------------------------------
# Linear
# -----------------------------------------------------------------------
class Linear(Op):
  def __init__(self, handle, idx=None, name=None):
    super(Linear, self).__init__(handle, idx, name)

  def get_weight_tensor(self):
    return self.get_parameter_by_id(0)

  def get_bias_tensor(self):
    return self.get_parameter_by_id(1)

  def get_input_tensor(self):
    return self.get_input_by_id(0)

  def get_output_tensor(self):
    return self.get_output_by_id(0)

# -----------------------------------------------------------------------
# Flat
# -----------------------------------------------------------------------
class Flat(Op):
  def __init__(self, handle, idx=None, name=None):
    super(Flat, self).__init__(handle, idx, name)

  def get_input_tensor(self):
    return self.get_input_by_id(0)

  def get_output_tensor(self):
    return self.get_output_by_id(0)

# -----------------------------------------------------------------------
# Softmax
# -----------------------------------------------------------------------
class Softmax(Op):
  def __init__(self, handle, idx=None, name=None):
    super(Softmax, self).__init__(handle, idx, name)

# -----------------------------------------------------------------------
# Embedding
# -----------------------------------------------------------------------
class Embedding(Op):
  def __init__(self, handle, idx=None, name=None):
    super(Embedding, self).__init__(handle, idx, name)

  def get_weight_tensor(self):
    return self.get_parameter_by_id(0)

# -----------------------------------------------------------------------
# Concat
# -----------------------------------------------------------------------
class Concat(Op):
  def __init__(self, handle, idx=None, name=None):
    super(Concat, self).__init__(handle, idx, name)

# -----------------------------------------------------------------------
# BatchNorm
# -----------------------------------------------------------------------
class BatchNorm(Op):
  def __init__(self, handle, idx=None, name=None):
    super(BatchNorm, self).__init__(handle, idx, name)
    
# -----------------------------------------------------------------------
# LayerNorm
# -----------------------------------------------------------------------
class LayerNorm(Op):
  def __init__(self, handle, idx=None, name=None):
    super(LayerNorm, self).__init__(handle, idx, name)

  def get_weight_tensor(self):
    return self.get_parameter_by_id(0)

  def get_bias_tensor(self):
    return self.get_parameter_by_id(1)

# -----------------------------------------------------------------------
# Dropout
# -----------------------------------------------------------------------
class Dropout(Op):
  def __init__(self, handle, idx=None, name=None):
    super(Dropout, self).__init__(handle, idx, name)

# -----------------------------------------------------------------------
# ScalarMultiply
# -----------------------------------------------------------------------
class ScalarMultiply(Op):
  def __init__(self, handle, idx=None, name=None):
    super(ScalarMultiply, self).__init__(handle, idx, name)

# -----------------------------------------------------------------------
# ScalarAdd
# -----------------------------------------------------------------------
class ScalarAdd(Op):
  def __init__(self, handle, idx=None, name=None):
    super(ScalarAdd, self).__init__(handle, idx, name)

# -----------------------------------------------------------------------
# ScalarSub
# -----------------------------------------------------------------------
class ScalarSub(Op):
  def __init__(self, handle, idx=None, name=None):
    super(ScalarSub, self).__init__(handle, idx, name)

# -----------------------------------------------------------------------
# ScalarTrueDiv
# -----------------------------------------------------------------------
class ScalarTrueDiv(Op):
  def __init__(self, handle, idx=None, name=None):
    super(ScalarTrueDiv, self).__init__(handle, idx, name)

# -----------------------------------------------------------------------
# Rsqrt
# -----------------------------------------------------------------------
class Rsqrt(Op):
  def __init__(self, handle, idx=None, name=None):
    super(Rsqrt, self).__init__(handle, idx, name)

# -----------------------------------------------------------------------
# Pow
# -----------------------------------------------------------------------
class Pow(Op):
  def __init__(self, handle, idx=None, name=None):
    super(Pow, self).__init__(handle, idx, name)

# -----------------------------------------------------------------------
# Mean
# -----------------------------------------------------------------------
class Mean(Op):
  def __init__(self, handle, idx=None, name=None):
    super(Mean, self).__init__(handle, idx, name)

# -----------------------------------------------------------------------
# Relu
# -----------------------------------------------------------------------
class Relu(Op):
  def __init__(self, handle, idx=None, name=None):
    super(Relu, self).__init__(handle, idx, name)

# -----------------------------------------------------------------------
# Gelu
# -----------------------------------------------------------------------
class Gelu(Op):
  def __init__(self, handle, idx=None, name=None):
    super(Gelu, self).__init__(handle, idx, name)

# -----------------------------------------------------------------------
# Sigmod
# -----------------------------------------------------------------------
class Sigmoid(Op):
  def __init__(self, handle, idx=None, name=None):
    super(Sigmoid, self).__init__(handle, idx, name)

# -----------------------------------------------------------------------
# Tanh
# -----------------------------------------------------------------------
class Tanh(Op):
  def __init__(self, handle, idx=None, name=None):
    super(Tanh, self).__init__(handle, idx, name)

# -----------------------------------------------------------------------
# Elu
# -----------------------------------------------------------------------
class Elu(Op):
  def __init__(self, handle, idx=None, name=None):
    super(Elu, self).__init__(handle, idx, name)

# -----------------------------------------------------------------------
# Batch_Norm
# -----------------------------------------------------------------------
class Batch_Norm(Op):
  def __init__(self, handle, idx=None, name=None):
    super(Batch_Norm, self).__init__(handle, idx, name)

# -----------------------------------------------------------------------
# Batch_Matmul
# -----------------------------------------------------------------------
class Batch_Matmul(Op):
  def __init__(self, handle, idx=None, name=None):
    super(Batch_Matmul, self).__init__(handle, idx, name)

# -----------------------------------------------------------------------
# Split
# -----------------------------------------------------------------------
class Split(Op):
  def __init__(self, handle, idx=None, name=None):
    super(Split, self).__init__(handle, idx, name)

# -----------------------------------------------------------------------
# Reshape
# -----------------------------------------------------------------------
class Reshape(Op):
  def __init__(self, handle, idx=None, name=None):
    super(Reshape, self).__init__(handle, idx, name)

# -----------------------------------------------------------------------
# Gather
# -----------------------------------------------------------------------
class Gather(Op):
  def __init__(self, handle, idx=None, name=None):
    super(Gather, self).__init__(handle, idx, name)

# -----------------------------------------------------------------------
# Identity
# -----------------------------------------------------------------------
class Identity(Op):
  def __init__(self, handle, idx=None, name=None):
    super(Identity, self).__init__(handle, idx, name)

# -----------------------------------------------------------------------
# Transpose
# -----------------------------------------------------------------------
class Transpose(Op):
  def __init__(self, handle, idx=None, name=None):
    super(Transpose, self).__init__(handle, idx, name)

# -----------------------------------------------------------------------
# Reverse
# -----------------------------------------------------------------------
class Reverse(Op):
  def __init__(self, handle, idx=None, name=None):
    super(Reverse, self).__init__(handle, idx, name)
    
# -----------------------------------------------------------------------
# MultiHeadAttention
# -----------------------------------------------------------------------
class MultiHeadAttention(Op):
  def __init__(self, handle, idx=None, name=None):
    super(MultiHeadAttention, self).__init__(handle, idx, name)

# -----------------------------------------------------------------------
# Incremental MultiHeadAttention
# -----------------------------------------------------------------------
class IncMultiHeadAttention(Op):
  def __init__(self, handle, idx=None, name=None):
    super(IncMultiHeadAttention, self).__init__(handle, idx, name)

# -----------------------------------------------------------------------
# Speculative Incremental MultiHeadAttention
# -----------------------------------------------------------------------
class SpecIncMultiHeadSelfAttention(Op):
  def __init__(self, handle, idx=None, name=None):
    super(SpecIncMultiHeadSelfAttention, self).__init__(handle, idx, name)

# -----------------------------------------------------------------------
# TreeVerify Incremental MultiHeadAttention
# -----------------------------------------------------------------------
class TreeIncMultiHeadSelfAttention(Op):
  def __init__(self, handle, idx=None, name=None):
    super(TreeIncMultiHeadSelfAttention, self).__init__(handle, idx, name)

# -----------------------------------------------------------------------
# RMS Norm
# -----------------------------------------------------------------------
class RMSNorm(Op):
  def __init__(self, handle, idx=None, name=None):
    super(RMSNorm, self).__init__(handle, idx, name)

# -----------------------------------------------------------------------
# ArgTopK
# -----------------------------------------------------------------------
class ArgTopK(Op):
  def __init__(self, handle, idx=None, name=None):
    super(ArgTopK, self).__init__(handle, idx, name)

# -----------------------------------------------------------------------
# BeamTopK
# -----------------------------------------------------------------------
class BeamTopK(Op):
  def __init__(self, handle, idx=None, name=None):
    super(BeamTopK, self).__init__(handle, idx, name)

# -----------------------------------------------------------------------
# Sampling
# -----------------------------------------------------------------------
class Sampling(Op):
  def __init__(self, handle, idx=None, name=None):
    super(Sampling, self).__init__(handle, idx, name)

# -----------------------------------------------------------------------
# ArgMax
# -----------------------------------------------------------------------
class ArgMax(Op):
  def __init__(self, handle, idx=None, name=None):
    super(ArgMax, self).__init__(handle, idx, name)

# -----------------------------------------------------------------------
# flexflow_op_t handle to Op
# -----------------------------------------------------------------------
def convert_op_handle_to_op(op_type, handle, idx=None, name=None):
  if op_type == OpType.CONV2D:
    return Conv2D(handle, idx, name)
  elif op_type == OpType.POOL2D:
    return Pool2D(handle, idx, name)
  elif op_type == OpType.LINEAR:
    return Linear(handle, idx, name)
  elif op_type == OpType.EMBEDDING:
    return Embedding(handle, idx, name)
  elif op_type == OpType.FLAT:
    return Flat(handle, idx, name)
  elif op_type == OpType.CONCAT:
    return Concat(handle, idx, name)
  elif op_type == OpType.SOFTMAX:
    return Softmax(handle, idx, name)
  elif op_type == OpType.EXP:
    return Exp(handle, idx, name)
  elif op_type == OpType.SIN:
    return Sin(handle, idx, name)
  elif op_type == OpType.COS:
    return Cos(handle, idx, name)
  elif op_type == OpType.ADD:
    return Add(handle, idx, name)
  elif op_type == OpType.SUBTRACT:
    return Subtract(handle, idx, name)
  elif op_type == OpType.MULTIPLY:
    return Multiply(handle, idx, name)
  elif op_type == OpType.DIVIDE:
    return Divide(handle, idx, name)
  elif op_type == OpType.MAX:
    return Max(handle, idx, name)
  elif op_type == OpType.MIN:
    return Min(handle, idx, name)
  elif op_type == OpType.REDUCE_SUM:
    return ReduceSum(handle, idx, name)
  elif op_type == OpType.MSELOSS:
    return MSELoss(handle, idx, name)
  elif op_type == OpType.SCALAR_MULTIPLY:
    return ScalarMultiply(handle, idx, name)
  elif op_type == OpType.SCALAR_ADD:
      return ScalarAdd(handle, idx, name)
  elif op_type == OpType.SCALAR_SUB:
      return ScalarSub(handle, idx, name)
  elif op_type == OpType.SCALAR_FLOORDIV:
      return ScalarFloorDiv(handle, idx, name)
  elif op_type == OpType.SCALAR_TRUEDIV:
      return ScalarTrueDiv(handle, idx, name)
  elif op_type == OpType.GELU:
    return Gelu(handle, idx, name)
  elif op_type == OpType.RELU:
    return Relu(handle, idx, name)
  elif op_type == OpType.SIGMOID:
    return Sigmoid(handle, idx, name)
  elif op_type == OpType.TANH:
    return Tanh(handle, idx, name)
  elif op_type == OpType.ELU:
    return Elu(handle, idx, name)
  elif op_type == OpType.DROPOUT:
    return Dropout(handle, idx, name)
  elif op_type == OpType.BATCH_NORM:
    return BatchNorm(handle, idx, name)
  elif op_type == OpType.LAYER_NORM:
    return LayerNorm(handle, idx, name)
  elif op_type == OpType.BATCH_MATMUL:
    return Batch_Matmul(handle, idx, name)
  elif op_type == OpType.SPLIT:
    return Split(handle, idx, name)
  elif op_type == OpType.RESHAPE:
    return Reshape(handle, idx, name)
  elif op_type == OpType.IDENTITY:
    return Identity(handle,idx,name)
  elif op_type == OpType.TRANSPOSE:
    return Transpose(handle, idx, name)
  elif op_type == OpType.REVERSE:
    return Reverse(handle, idx, name)
  elif op_type == OpType.MULTIHEAD_ATTENTION:
    return MultiHeadAttention(handle, idx, name)
  elif op_type == OpType.INC_MULTIHEAD_ATTENTION:
    return IncMultiHeadAttention(handle, idx, name)
  elif op_type == OpType.SPEC_INC_MULTIHEAD_SELF_ATTENTION:
    return SpecIncMultiHeadSelfAttention(handle, idx, name)
  elif op_type == OpType.TREE_INC_MULTIHEAD_SELF_ATTENTION:
    return TreeIncMultiHeadSelfAttention(handle, idx, name)
  elif op_type == OpType.RMS_NORM:
    return RMSNorm(handle, idx, name)
  elif op_type == OpType.ARG_TOPK:
    return ArgTopK(handle, idx, name)
  elif op_type == OpType.BEAM_TOPK:
    return BeamTopK(handle, idx, name)
  elif op_type == OpType.SAMPLING:
    return Sampling(handle, idx, name)
  elif op_type == OpType.ARGMAX:
    return ArgMax(handle, idx, name)
  elif op_type == OpType.RSQRT:
    return Rsqrt(handle, idx, name)
  elif op_type == OpType.POW:
    return Pow(handle, idx, name)
  elif op_type == OpType.MEAN:
    return Mean(handle, idx, name)
  elif op_type == OpType.GATHER:
    return Gather(handle, idx, name)
  else:
    assert 0, "unknown layer type {}".format(op_type)
    return None

# -----------------------------------------------------------------------
# FFConfig
# -----------------------------------------------------------------------

class FFConfig(object):
  __slots__ = ['handle', '_handle', 'enable_tracing']
  def __init__(self):
    self.handle = ffc().flexflow_config_create()
    self._handle = ffi.gc(self.handle, ffc().flexflow_config_destroy)
    self.enable_tracing = False

  def parse_args(self):
    ffc().flexflow_config_parse_args_default(self.handle)

  @property
  def batch_size(self):
    return ffc().flexflow_config_get_batch_size(self.handle)

  @property
  def workers_per_node(self):
    return ffc().flexflow_config_get_workers_per_node(self.handle)

  @property
  def num_nodes(self):
    return ffc().flexflow_config_get_num_nodes(self.handle)

  @property
  def epochs(self):
    return ffc().flexflow_config_get_epochs(self.handle)
    
  @property
  def enable_control_replication(self):
    return ffc().flexflow_config_get_enable_control_replication(self.handle)
  
  @property
  def data_parallelism_degree(self):
    return ffc().flexflow_config_get_data_parallelism_degree(self.handle)
  
  @data_parallelism_degree.setter
  def data_parallelism_degree(self, value):
    if type(value) is not int: 
      raise ValueError("The data parallelism degree must be specified as an integer number")
    elif value < 1:
      raise ValueError("The data parallelism degree cannot be lower than 1")
    ffc().flexflow_config_set_data_parallelism_degree(self.handle, value)
  
  @property
  def tensor_parallelism_degree(self):
    return ffc().flexflow_config_get_tensor_parallelism_degree(self.handle)
  
  @tensor_parallelism_degree.setter
  def tensor_parallelism_degree(self, value):
    if type(value) is not int: 
      raise ValueError("The tensor parallelism degree must be specified as an integer number")
    elif value < 1:
      raise ValueError("The tensor parallelism degree cannot be lower than 1")
    ffc().flexflow_config_set_tensor_parallelism_degree(self.handle, value)
  
  @property
  def pipeline_parallelism_degree(self):
    return ffc().flexflow_config_get_pipeline_parallelism_degree(self.handle)
  
  @pipeline_parallelism_degree.setter
  def pipeline_parallelism_degree(self, value):
    if type(value) is not int: 
      raise ValueError("The pipeline parallelism degree must be specified as an integer number")
    elif value < 1:
      raise ValueError("The pipeline parallelism degree cannot be lower than 1")
    ffc().flexflow_config_set_pipeline_parallelism_degree(self.handle, value)
    
  @property
  def python_data_loader_type(self):
    return ffc().flexflow_config_get_python_data_loader_type(self.handle)
  
  @property
  def cpu_offload(self):
    return ffc().flexflow_config_get_offload(self.handle)

  def get_current_time(self):
    return ffc().flexflow_get_current_time(self.handle)

  def begin_trace(self, trace_id):
    if self.enable_tracing:
      ffc().flexflow_begin_trace(self.handle, trace_id)

  def end_trace(self, trace_id):
    if self.enable_tracing:
      ffc().flexflow_end_trace(self.handle, trace_id)

# -----------------------------------------------------------------------
# Tensor
# -----------------------------------------------------------------------

class Tensor(object):
  __slots__ = ['p_handle', 'handle', '_handle', 'num_dims', 'dims', 'data_type', 'owner_op', 'mapped']
  def __init__(self, handle, deallocate=True, owner_op_type=None, p_handle=None):
    if handle == None and ffi.typeof(p_handle) == ffi.typeof('flexflow_tensor_t*'):
      self.p_handle = p_handle
      self.handle = self.p_handle[0]
    elif handle != None and ffi.typeof(handle) == ffi.typeof('flexflow_tensor_t'):
      self.p_handle = 0
      self.handle = handle
    #elif handle != None and ffi.typeof(handle) == ffi.typeof('flexflow_tensor_t'):
    #  self.p_handle = ffi.new('flexflow_tensor_t *')
    #  self.p_handle.impl = handle.impl
    #  self.handle = self.p_handle[0]
    else:
      assert 0, "Tensor handle is wrong"
    self.num_dims = 0
    self.dims = 0
    self.mapped = False
    self.__get_dims()
    self.__get_data_type()
    # if (deallocate == True):
    #   self._handle = ffi.gc(self.handle, ffc().flexflow_tensor_destroy)
    # if (self.is_mapped() == True):
    #   self.mapped = True

    if owner_op_type != None:
      self.__get_owner_op(owner_op_type)
      assert self.owner_op != None

  def inline_map(self, ffmodel, ffconfig):
    assert self.mapped == False, "Tensor is already mapped."
    ffc().flexflow_tensor_inline_map(self.handle, ffmodel.handle, ffconfig.handle);
    self.mapped = True
    assert self.num_dims > 0, "check dims"

  def inline_unmap(self, ffmodel, ffconfig):
    assert self.mapped == True, "Tensor is not inline mapped."
    ffc().flexflow_tensor_inline_unmap(self.handle, ffmodel.handle, ffconfig.handle);
    self.mapped = False

  def get_array(self, ffmodel, ffconfig):
    assert self.mapped == True, "Tensor is not mapped."
    raw_ptr = self.__get_raw_ptr(ffmodel, ffconfig, self.data_type)
    raw_ptr_int = int(ffi.cast("uintptr_t", raw_ptr))
    fflogger.debug("raw_ptr: %s, %d" %( str(raw_ptr), raw_ptr_int))
    strides = None
    if (self.num_dims >= 1 or self.num_dims <= 4):
      shape = self.dims
    else:
      assert 0, "unknow num_dims"
    initializer = RegionNdarray(shape, self.data_type, raw_ptr_int, strides, False)
    array = np.asarray(initializer)
    # print("stride", array.__array_interface__['strides'])
    return array

  def get_flat_array(self, ffmodel, ffconfig):
    assert self.mapped == True, "Tensor is not mapped."
    raw_ptr = self.__get_raw_ptr(ffmodel, ffconfig, self.data_type)
    raw_ptr_int = int(ffi.cast("uintptr_t", raw_ptr))
    fflogger.debug("raw_ptr: %s, %d" %( str(raw_ptr), raw_ptr_int))
    strides = None
    if (self.num_dims >= 1 or self.num_dims <= 4):
      shape_prod = np.prod(self.dims)
      shape = (shape_prod,)
    else:
      assert 0, "unknown num_dims"
    initializer = RegionNdarray(shape, self.data_type, raw_ptr_int, strides, False)
    array = np.asarray(initializer)
    return array

  def attach_numpy_array(self, ffmodel, ffconfig, np_array):
    assert np_array.__array_interface__['strides'] == None, "numpy array strides is not None"
    np_shape = np_array.shape
    num_dims = len(np_shape)
    assert num_dims == self.num_dims, "please check dims (%d == %d)" %(num_dims, self.num_dims)
    for i in range(0, num_dims):
      assert np_shape[i] == self.dims[i], "please check shape dim %d (%d == %d)" %(i, np_shape[i], self.dims[i])
    np_raw_ptr = np_array.__array_interface__['data']
    raw_ptr = ffi.cast("void*", np_raw_ptr[0])
    fflogger.debug("attach numpy array: %s, %s, %s" %( str(np_raw_ptr), str(raw_ptr), hex(np_raw_ptr[0])))
    self.__attach_raw_ptr(ffmodel, ffconfig, raw_ptr)

  def detach_numpy_array(self, ffconfig):
    self.__detach_raw_ptr(ffconfig)

  def is_mapped(self):
    return ffc().flexflow_tensor_is_mapped(self.handle)
    
  def set_tensor(self, ffmodel, np_array):
    assert np_array.__array_interface__['strides'] == None, "Parameter set_weights, numpy array strides is not None"
    np_shape = np_array.shape
    num_dims = len(np_shape)
    assert num_dims == self.num_dims, "please check dims (%d == %d)" %(num_dims, self.num_dims)
    for i in range(0, num_dims):
      assert np_shape[i] == self.dims[i], "please check shape dim %d (%d == %d)" %(i, np_shape[i], self.dims[i])
    c_dims = ffi.new("int[]", self.dims)
    np_raw_ptr = np_array.__array_interface__['data']
    if np_array.dtype == np.float16:
      assert self.data_type == DataType.DT_HALF, "Wrong datatype"
      raw_ptr = ffi.cast("half*", np_raw_ptr[0])
      ret_val = ffc().flexflow_tensor_set_tensor_float(self.handle, ffmodel.handle, num_dims, c_dims, raw_ptr)
    elif np_array.dtype == np.float32:
      assert self.data_type == DataType.DT_FLOAT, "Wrong datatype"
      raw_ptr = ffi.cast("float*", np_raw_ptr[0])
      ret_val = ffc().flexflow_tensor_set_tensor_float(self.handle, ffmodel.handle, num_dims, c_dims, raw_ptr)
    elif np_array.dtype == np.int32:
      assert self.data_type == DataType.DT_INT32, "Wrong datatype"
      raw_ptr = ffi.cast("int*", np_raw_ptr[0])
      ret_val = ffc().flexflow_tensor_set_tensor_int(self.handle, ffmodel.handle, num_dims, c_dims, raw_ptr)
    else:
      assert 0, "Unsupported datatype"
    fflogger.debug("set tensor raw_ptr: %s, %s, %s, %s" %( str(raw_ptr), str(np_raw_ptr[0]), hex(np_raw_ptr[0]), str(np_shape)))
    assert ret_val == True, ret_val
    
  def get_tensor(self, ffmodel):
    shape = self.dims
    if self.data_type == DataType.DT_HALF:
      np_array = np.empty(shape, dtype=np.float16)
    elif self.data_type == DataType.DT_FLOAT:
      np_array = np.empty(shape, dtype=np.float32)
    elif self.data_type == DataType.DT_INT32:
      np_array = np.empty(shape, dtype=np.int32)
    elif self.data_type == DataType.DT_INT64:
      np_array = np.empty(shape, dtype=np.int64)
    else:
      assert 0, f"Unsupported datatype: {self.data_type}"
    np_raw_ptr = np_array.__array_interface__['data']
    if np_array.dtype == np.float32:
      raw_ptr = ffi.cast("float*", np_raw_ptr[0])
      ret_val = ffc().flexflow_tensor_get_tensor_float(self.handle, ffmodel.handle, raw_ptr, False)
    elif np_array.dtype == np.int32:
      raw_ptr = ffi.cast("int*", np_raw_ptr[0])
      ret_val = ffc().flexflow_tensor_get_tensor_int(self.handle, ffmodel.handle, raw_ptr, False)
    elif np_array.dtype == np.int64:
      raw_ptr = ffi.cast("int64_t*", np_raw_ptr[0])
      ret_val = ffc().flexflow_tensor_get_tensor_int64(self.handle, ffmodel.handle, raw_ptr, False)
    fflogger.debug("get weights raw_ptr: %s, %s, %s, %s" %( str(raw_ptr), str(np_raw_ptr[0]), hex(np_raw_ptr[0]), str(shape)))
    assert ret_val == True
    return np_array

  def get_gradients(self, ffmodel, comm_type):
    shape = self.dims
    if self.data_type == DataType.DT_HALF:
      np_array = np.empty(shape, dtype=np.float16)
    elif self.data_type == DataType.DT_FLOAT:
      np_array = np.empty(shape, dtype=np.float32)
    elif self.data_type == DataType.DT_INT32:
      np_array = np.empty(shape, dtype=np.int32)
    elif self.data_type == DataType.DT_INT64:
      np_array = np.empty(shape, dtype=np.int64)
    else:
      assert 0, f"Unsupported datatype: {self.data_type}"
    np_raw_ptr = np_array.__array_interface__['data']
    c_comm_type = enum_to_int(ParameterSyncType, comm_type)
    if np_array.dtype == np.float32:
      raw_ptr = ffi.cast("float*", np_raw_ptr[0])
      ret_val = ffc().flexflow_tensor_get_tensor_float(self.handle, ffmodel.handle, raw_ptr, True)
    elif np_array.dtype == np.int32:
      raw_ptr = ffi.cast("int*", np_raw_ptr[0])
      ret_val = ffc().flexflow_tensor_get_tensor_int(self.handle, ffmodel.handle, raw_ptr, True)
    elif np_array.dtype == np.int64:
      raw_ptr = ffi.cast("int64_t*", np_raw_ptr[0])
      ret_val = ffc().flexflow_tensor_get_tensor_int64(self.handle, ffmodel.handle, raw_ptr, True)
    fflogger.debug("get weights raw_ptr: %s, %s, %s, %s" %( str(raw_ptr), str(np_raw_ptr[0]), hex(np_raw_ptr[0]), str(shape)))
    assert ret_val == True
    return np_array
  
  def get_model_output_gradients(self, ffmodel, comm_type):
    shape = self.dims
    if self.data_type == DataType.DT_HALF:
      np_array = np.empty(shape, dtype=np.float16)
    elif self.data_type == DataType.DT_FLOAT:
      np_array = np.empty(shape, dtype=np.float32)
    elif self.data_type == DataType.DT_INT32:
      np_array = np.empty(shape, dtype=np.int32)
    elif self.data_type == DataType.DT_INT64:
      np_array = np.empty(shape, dtype=np.int64)
    else:
      assert 0, f"Unsupported datatype: {self.data_type}"
    np_raw_ptr = np_array.__array_interface__['data']
    c_comm_type = enum_to_int(ParameterSyncType, comm_type)
    if np_array.dtype == np.float32:
      raw_ptr = ffi.cast("float*", np_raw_ptr[0])
      ret_val = ffc().flexflow_model_get_output_tensor_float(ffmodel.handle, self.handle, raw_ptr, True)
    else:
      assert 0, "unknown data type"
    fflogger.debug("get weights raw_ptr: %s, %s, %s, %s" %( str(raw_ptr), str(np_raw_ptr[0]), hex(np_raw_ptr[0]), str(shape)))
    assert ret_val == True
    return np_array
  
  def get_model_output_tensor(self, ffmodel):
    shape = self.dims
    if self.data_type == DataType.DT_HALF:
      np_array = np.empty(shape, dtype=np.float16)
    elif self.data_type == DataType.DT_FLOAT:
      np_array = np.empty(shape, dtype=np.float32)
    elif self.data_type == DataType.DT_INT32:
      np_array = np.empty(shape, dtype=np.int32)
    elif self.data_type == DataType.DT_INT64:
      np_array = np.empty(shape, dtype=np.int64)
    else:
      assert 0, f"Unsupported datatype: {self.data_type}"
    np_raw_ptr = np_array.__array_interface__['data']
    if np_array.dtype == np.float32:
      raw_ptr = ffi.cast("float*", np_raw_ptr[0])
      ret_val = ffc().flexflow_model_get_output_tensor_float(ffmodel.handle, self.handle, raw_ptr, False)
    else:
      assert 0, "unknown data type"
    fflogger.debug("get weights raw_ptr: %s, %s, %s, %s" %( str(raw_ptr), str(np_raw_ptr[0]), hex(np_raw_ptr[0]), str(shape)))
    assert ret_val == True
    return np_array

  def __get_raw_ptr(self, ffmodel, ffconfig, data_type):
    assert data_type == self.data_type, "Tensor check data type"
    if (data_type == DataType.DT_HALF):
      return ffc().flexflow_tensor_get_raw_ptr_float(self.handle, ffmodel.handle, ffconfig.handle)
    elif (data_type == DataType.DT_FLOAT):
      return ffc().flexflow_tensor_get_raw_ptr_float(self.handle, ffmodel.handle, ffconfig.handle)
    elif (data_type == DataType.DT_INT32):
      return ffc().flexflow_tensor_get_raw_ptr_int32(self.handle, ffmodel.handle, ffconfig.handle)
    else:
      assert 0, "unknown data type"

  def __get_dims(self):
    self.num_dims = ffc().flexflow_tensor_get_num_dims(self.handle)
    # if (self.num_dims == 1):
    #   self.dims = (ffc().flexflow_tensor_get_dim(self.handle, 0),)
    # elif (self.num_dims == 2):
    #   self.dims = (ffc().flexflow_tensor_get_dim(self.handle, 1), ffc().flexflow_tensor_get_dim(self.handle, 0))
    # elif (self.num_dims == 3):
    #   self.dims = (ffc().flexflow_tensor_get_dim(self.handle, 2), ffc().flexflow_tensor_get_dim(self.handle, 1), ffc().flexflow_tensor_get_dim(self.handle, 0))
    # elif (self.num_dims == 4):
    #   self.dims = (ffc().flexflow_tensor_get_dim(self.handle, 3), ffc().flexflow_tensor_get_dim(self.handle, 2), ffc().flexflow_tensor_get_dim(self.handle, 1), ffc().flexflow_tensor_get_dim(self.handle, 0))
    # elif (self.num_dims == 5):
    #   self.dims = (ffc().flexflow_tensor_get_dim(self.handle, 4), ffc().flexflow_tensor_get_dim(self.handle, 3), ffc().flexflow_tensor_get_dim(self.handle, 2), ffc().flexflow_tensor_get_dim(self.handle, 1), ffc().flexflow_tensor_get_dim(self.handle, 0))
    # else:
    #   assert 0, "unknown num_dims"
    d = ffc().flexflow_tensor_get_dims(self.handle)
    if (self.num_dims == 1):
      self.dims = (d[0],)
    elif (self.num_dims == 2):
      self.dims = (d[1], d[0])
    elif (self.num_dims == 3):
      self.dims = (d[2], d[1], d[0])
    elif (self.num_dims == 4):
      self.dims = (d[3], d[2], d[1], d[0])
    elif (self.num_dims == 5):
      self.dims = (d[4], d[3], d[2], d[1], d[0])
    else:
      assert 0, "unknown num_dims"

  def __get_data_type(self):
    dtype = ffc().flexflow_tensor_get_data_type(self.handle)
    if (dtype == 40):
      self.data_type = DataType.DT_BOOLEAN
    elif (dtype == 41):
      self.data_type = DataType.DT_INT32
    elif (dtype == 42):
      self.data_type = DataType.DT_INT64
    elif (dtype == 43):
      self.data_type = DataType.DT_HALF
    elif (dtype == 44):
      self.data_type = DataType.DT_FLOAT
    elif (dtype == 45):
      self.data_type = DataType.DT_DOUBLE
    else:
      assert 0, "unknown data type {}".format(dtype)

  def __get_owner_op(self, op_type):
    op_handle = ffc().flexflow_tensor_get_owner_op(self.handle)
    if op_handle.impl == ffi.NULL:
      self.owner_op = None
    else:
      self.owner_op = convert_op_handle_to_op(op_type, op_handle)

  def __attach_raw_ptr(self, ffmodel, ffconfig, raw_ptr, column_major=True):
    assert self.mapped == False, "Tensor is already mapped."
    ffc().flexflow_tensor_attach_raw_ptr(self.handle, ffmodel.handle, ffconfig.handle, raw_ptr, column_major)
    self.mapped = True

  def __detach_raw_ptr(self, ffconfig):
    assert self.mapped == True, "Tensor is not mapped."
    ffc().flexflow_tensor_detach_raw_ptr(self.handle, ffconfig.handle)
    self.mapped = False

# -----------------------------------------------------------------------
# Parameter
# -----------------------------------------------------------------------

class Parameter(Tensor):
  __slots__ = ['parameter_handle']
  def __init__(self, handle):
    assert ffi.typeof(handle) == ffi.typeof('flexflow_tensor_t'), "Parameter handle is wrong"
    self.parameter_handle = handle
    super(Parameter, self).__init__(self.parameter_handle, deallocate=False)

  def set_weights(self, ffmodel, np_array):
    assert np_array.__array_interface__['strides'] == None, "Parameter set_weights, numpy array strides is not None"
    np_shape = np_array.shape
    num_dims = len(np_shape)
    assert num_dims == self.num_dims, "please check dims (%d == %d)" %(num_dims, self.num_dims)
    print(np_shape, self.dims)
    for i in range(0, num_dims):
      assert np_shape[i] == self.dims[i], "please check shape dim %d (%d == %d)" %(i, np_shape[i], self.dims[i])
    c_dims = ffi.new("int[]", self.dims)
    np_raw_ptr = np_array.__array_interface__['data']
    raw_ptr = ffi.cast("float*", np_raw_ptr[0])
    fflogger.debug("set weights raw_ptr: %s, %s, %s, %s" %( str(raw_ptr), str(np_raw_ptr[0]), hex(np_raw_ptr[0]), str(np_shape)))
    ret_val = ffc().flexflow_tensor_set_tensor_float(self.parameter_handle, ffmodel.handle, num_dims, c_dims, raw_ptr)
    assert ret_val == True, ret_val

  def get_weights(self, ffmodel):
    shape = self.dims
    np_array = np.empty(shape, dtype=np.float32)
    np_raw_ptr = np_array.__array_interface__['data']
    raw_ptr = ffi.cast("float*", np_raw_ptr[0])
    fflogger.debug("get weights raw_ptr: %s, %s, %s, %s" %( str(raw_ptr), str(np_raw_ptr[0]), hex(np_raw_ptr[0]), str(shape)))
    ret_val = ffc().flexflow_tensor_get_tensor_float(self.parameter_handle, ffmodel.handle, raw_ptr, False)
    assert ret_val == True
    return np_array

# -----------------------------------------------------------------------
# FFModel
# -----------------------------------------------------------------------

class FFModel(object):
  """
  """
  __slots__ = ['handle', '_handle', '_layers', '_nb_layers', '_ffconfig', '_tracing_id', 'initializers', 'attr_tensors']
  def __init__(self, ffconfig):
    """Constructor of FFModel.
           
    :param ffconfig: configurations of FlexFlow and the created model.
    :type ffconfig: FFConfig

    :returns:  FFModel -- the model.
    """
    self.handle = ffc().flexflow_model_create(ffconfig.handle, ffconfig.cpu_offload)
    self._handle = ffi.gc(self.handle, ffc().flexflow_model_destroy)
    self._layers = dict()
    self._nb_layers = 0
    self._ffconfig = ffconfig
    global ff_tracing_id
    self._tracing_id = ff_tracing_id
    ff_tracing_id += 1
    self.initializers = {}
    self.attr_tensors = {}

  def get_layers(self):
    return self._layers

  def add_layer(self, op_type, name):
    layer_id = self._nb_layers
    op_handle = ffc().flexflow_model_get_last_layer(self.handle)
    self._layers[self._nb_layers] = convert_op_handle_to_op(op_type, op_handle, idx=layer_id, name=name)
    self._nb_layers += 1

  def create_tensor(self, dims, data_type, create_grad=True):
    """Instantiate a FlexFlow tensor.
             
    :param x: a shape tuple/list (integers), including the batch size.
    :type x: list of int
             
    :param data_type: the datatype of the created tensor. Options are
      DT_FLOAT, DT_DOUBLE, DT_INT32, DT_INT64, DT_BOOLEAN.
    :type data_type: DataType
    
    :param create_grad: weather the tensor creates a gradients vector. 
      If you don't specify anything, a gradients vector is used.
    :type create_grad: bool

    :returns:  Tensor -- the output tensor.
    """
    c_dims = ffi.new("int[]", dims)
    c_data_type = enum_to_int(DataType, data_type)
    num_dims = len(dims)
    handle = ffc().flexflow_tensor_create(self.handle, num_dims, c_dims, c_data_type, create_grad);
    return Tensor(handle)

  def map_tensor(self, tensor, parallel_op = None):
    op_handle = self.__get_op_handle(parallel_op)
    ffc().flexflow_tensor_map(self.handle, tensor.handle, op_handle)

  def create_constant(self, dims, value, data_type):
    c_dims = ffi.new("int[]", dims)
    c_data_type = enum_to_int(DataType, data_type)
    num_dims = len(dims)
    handle = ffc().flexflow_constant_create(self.handle, num_dims, c_dims, value, c_data_type);
    return Tensor(handle)

  def exp(self, x, name=None):
    """Exponential activation function.
             
    :param x: the input Tensor.
    :type x: Tensor
             
    :param name: the name of the layer. Default is None.
    :type name: string

    :returns:  Tensor -- the output tensor.
    """
    c_name = get_c_name(name)
    handle = ffc().flexflow_model_add_exp(self.handle, x.handle, c_name)
    self.add_layer(OpType.EXP, name)
    return Tensor(handle, owner_op_type=OpType.EXP)

  def sin(self, x, name=None):
    """Elementwise sine function.
             
    :param x: the input Tensor.
    :type x: Tensor
             
    :param name: the name of the layer. Default is None.
    :type name: string

    :returns:  Tensor -- the output tensor.
    """
    c_name = get_c_name(name)
    handle = ffc().flexflow_model_add_sin(self.handle, x.handle, c_name)
    self.add_layer(OpType.SIN, name)
    return Tensor(handle, owner_op_type=OpType.SIN)

  def cos(self, x, name=None):
    """Elementwise cosine function.
             
    :param x: the input Tensor.
    :type x: Tensor
             
    :param name: the name of the layer. Default is None.
    :type name: string

    :returns:  Tensor -- the output tensor.
    """
    c_name = get_c_name(name)
    handle = ffc().flexflow_model_add_cos(self.handle, x.handle, c_name)
    self.add_layer(OpType.COS, name)
    return Tensor(handle, owner_op_type=OpType.COS)


  def add(self, x, y, inplace_a=False, name=None):
    """Layer that adds two input Tensors, :attr:`output = x + y`.
             
    :param x: the first input Tensor.
    :type x: Tensor
    
    :param y: the second input Tensor.
    :type y: Tensor
             
    :param name: the name of the layer. Default is None.
    :type name: string

    :returns:  Tensor -- the output tensor.
    """
    c_name = get_c_name(name)
    handle = ffc().flexflow_model_add_add(self.handle, x.handle, y.handle, inplace_a, c_name)
    self.add_layer(OpType.ADD, name)
    return Tensor(handle, owner_op_type=OpType.ADD)

  def subtract(self, x, y, inplace_a=False, name=None):
    """Layer that subtracts two input Tensors, :attr:`output = x * y`.
             
    :param x: the first input Tensor.
    :type x: Tensor
    
    :param y: the second input Tensor.
    :type y: Tensor
             
    :param name: the name of the layer. Default is None.
    :type name: string

    :returns:  Tensor -- the output tensor.
    """
    c_name = get_c_name(name)
    handle = ffc().flexflow_model_add_subtract(self.handle, x.handle, y.handle, inplace_a, c_name)
    self.add_layer(OpType.SUBTRACT, name)
    return Tensor(handle, owner_op_type=OpType.SUBTRACT)

  def multiply(self, x, y, inplace_a=False, name=None):
    """Layer that multiplies (element-wise) two input Tensors, :attr:`output = x * y`.
             
    :param x: the first input Tensor.
    :type x: Tensor
    
    :param y: the second input Tensor.
    :type y: Tensor
             
    :param name: the name of the layer. Default is None.
    :type name: string

    :returns:  Tensor -- the output tensor.
    """
    c_name = get_c_name(name)
    handle = ffc().flexflow_model_add_multiply(self.handle, x.handle, y.handle, inplace_a, c_name)
    self.add_layer(OpType.MULTIPLY, name)
    return Tensor(handle, owner_op_type=OpType.MULTIPLY)

  def divide(self, x, y, inplace_a=False, name=None):
    """Layer that divides (element-wise) two input Tensors, :attr:`output = x / y`.
             
    :param x: the first input Tensor.
    :type x: Tensor
    
    :param y: the second input Tensor.
    :type y: Tensor
             
    :param name: the name of the layer. Default is None.
    :type name: string

    :returns:  Tensor -- the output tensor.
    """
    c_name = get_c_name(name)
    handle = ffc().flexflow_model_add_divide(self.handle, x.handle, y.handle, inplace_a, c_name)
    self.add_layer(OpType.DIVIDE, name)
    return Tensor(handle, owner_op_type=OpType.DIVIDE)

  def max(self, x, y, inplace_a=False, name=None):
    """Layer that computes the max (element-wise) two input Tensors, :attr:`output = max(x,y)`.
             
    :param x: the first input Tensor.
    :type x: Tensor
    
    :param y: the second input Tensor.
    :type y: Tensor
             
    :param name: the name of the layer. Default is None.
    :type name: string

    :returns:  Tensor -- the output tensor.
    """
    c_name = get_c_name(name)
    handle = ffc().flexflow_model_add_max(self.handle, x.handle, y.handle, inplace_a, c_name)
    self.add_layer(OpType.MAX, name)
    return Tensor(handle, owner_op_type=OpType.MAX)

  def min(self, x, y, inplace_a=False, name=None):
    """Layer that computes the min (element-wise) two input Tensors, :attr:`output = min(x,y)`.
             
    :param x: the first input Tensor.
    :type x: Tensor
    
    :param y: the second input Tensor.
    :type y: Tensor
             
    :param name: the name of the layer. Default is None.
    :type name: string

    :returns:  Tensor -- the output tensor.
    """
    c_name = get_c_name(name)
    handle = ffc().flexflow_model_add_min(self.handle, x.handle, y.handle, inplace_a, c_name)
    self.add_layer(OpType.MIN, name)
    return Tensor(handle, owner_op_type=OpType.MIN)

  def reduce_sum(self, input, axes, keepdims=False, name=None):
    """Layer that computes the sum of the input Tensor along given axes.
             
    :param input: the input Tensor.
    :type input: Tensor
    
    :param axes: the axes along which reduction is applied
    :type axes: List[int]
             
    :param name: the name of the layer. Default is None.
    :type name: string

    :returns:  Tensor -- the output tensor.
    """
    c_name = get_c_name(name)
    c_axes = ffi.new("int[]", axes)
    handle = ffc().flexflow_model_add_reduce_sum(self.handle, input.handle, c_axes, len(axes), keepdims, c_name)
    self.add_layer(OpType.REDUCE_SUM, name)
    return Tensor(handle, owner_op_type=OpType.REDUCE_SUM)

  def rsqrt(self, input, name=None):
    """Layer that computes the element-wise reciprocal square-root.
             
    :param input: the input Tensor.
    :type input: Tensor

    :param name: the name of the layer. Default is None.
    :type name: string

    :returns:  Tensor -- the output tensor.
    """
    c_name = get_c_name(name)
    handle = ffc().flexflow_model_add_rsqrt(self.handle, input.handle, c_name)
    self.add_layer(OpType.RSQRT, name)
    return Tensor(handle, owner_op_type=OpType.RSQRT)

  def pow(self, input, exponent, name=None):
    """Layer that computes the element-wise power.
             
    :param input: the input Tensor.
    :type input: Tensor

    :param exponent: exponent to raise each element in the input tensor.
    :type exponent: float

    :param name: the name of the layer. Default is None.
    :type name: string

    :returns:  Tensor -- the output tensor.
    """
    c_name = get_c_name(name)
    handle = ffc().flexflow_model_add_pow(self.handle, input.handle, exponent, c_name)
    self.add_layer(OpType.POW, name)
    return Tensor(handle, owner_op_type=OpType.POW)

  def mean(self, input, dims, keepdims=False, name=None):
    """Layer that computes the mean of the input tensor across the given
    dimensions.

    :param input: the input Tensor.
    :type input: Tensor

    :param dims: dimensions to take the mean over.
    :type dims: list

    :param keepdims: keeps the dimensions in :attr:`dims` as size 1 if True and
                     collapses the dimension if False. Default is False.
    :type keepdims: bool

    :param name: the name of the layer. Default is None.
    :type name: string

    :returns:  Tensor -- the output tensor.
    """
    dims = list(dims)
    c_dims = ffi.new("int[]", dims)
    c_name = get_c_name(name)
    handle = ffc().flexflow_model_add_mean(self.handle, input.handle, c_dims, len(dims), keepdims, c_name)
    self.add_layer(OpType.MEAN, name)
    return Tensor(handle, owner_op_type=OpType.MEAN)

  def conv2d(self, input, out_channels, 
             kernel_h, kernel_w, 
             stride_h, stride_w, 
             padding_h, padding_w, 
             activation=ActiMode.AC_MODE_NONE, 
             groups=1, use_bias=True, shared_op=None, 
             kernel_initializer=None, bias_initializer=None, name=None):
    """This layer creates a 2D convolution kernel that is convolved with the layer :attr:`input` 
    to produce a tensor of :attr:`output`.
    
    The size of input tensor is :math:`(N, C_{in}, H, W)` and the size of output tensor 
    is :math:`(N, C_{out}, H_{out}, W_{out})`, which can be calculated by:
    
    .. math::
      C_{out} = out\_channels
    
    .. math::
      K_{H} = kernel\_h
             
    .. math::
      K_{W} = kernel\_w
             
    .. math::
      S_{H} = stride\_h
             
    .. math::
      S_{W} = stride\_w
             
    .. math::
      P_{H} = padding\_h
             
    .. math::
      P_{S} = padding\_s
                      
    .. math::
      H_{out} = (H - K_{H} + 2 * P_{H}) / S_{H} + 1 
             
    .. math::
      W_{out} = (W - K_{W} + 2 * P_{W}) / S_{W} + 1      
             
    :param input: the input Tensor.
    :type input: Tensor
             
    :param out\_channels: the dimensionality of the output space (i.e. the number of output filters in the convolution).
    :type out\_channels: int

    :param kernel_h: the height of the 2D convolution window: :math:`K_{H}`.
    :type kernel_h: int

    :param kernel_w: the width of the 2D convolution window: :math:`K_{W}`.
    :type kernel_w: int

    :param stride_h: the stride of the convolution along the height: :math:`S_{H}`.
    :type stride_h: int

    :param stride_w: the stride of the convolution along the width: :math:`S_{W}`.
    :type stride_w: int

    :param padding_h: the amount of implicit zero-paddings along the height: :math:`P_{H}`.
    :type padding_h: int

    :param padding_w: the amount of implicit zero-paddings along the width: :math:`P_{W}`.
    :type padding_w: int   

    :param activation: Activation function to use. Default is ActiMode.AC_MODE_NONE.
    :type activation: ActiMode   
 
    :param groups: the number of groups in this convolution
    :type groups: int   
            
    :param use_bias: whether the layer uses a bias vector. Default is True.
    :type use_bias: bool  

    :param shared_op: the layer whose parameters are shared with. Default is None.
    :type shared_op: Op  
             
    :param kernel_initializer: Initializer for the kernel weights matrix. If it is set to None, the GlorotUniformInitializer is applied.
    :type kernel_initializer: Initializer

    :param bias_initializer: Initializer for the bias vector. If it is set to None, the ZeroInitializer is applied.
    :type bias_initializer: Initializer
             
    :param name: the name of the layer. Default is None.
    :type name: string

    :returns:  Tensor -- the output tensor.
    """
    shared_op_handle = self.__get_op_handle(shared_op)
    c_activation = enum_to_int(ActiMode, activation)
    kernel_init_handle = self.__get_initializer_handle(kernel_initializer)
    bias_init_handle = self.__get_initializer_handle(bias_initializer)
    c_name = get_c_name(name)
    handle = ffc().flexflow_model_add_conv2d(self.handle, input.handle, out_channels, kernel_h, kernel_w, stride_h, stride_w, padding_h, padding_w, c_activation, groups, use_bias, shared_op_handle, kernel_init_handle, bias_init_handle, c_name)
    self.add_layer(OpType.CONV2D, name)
    return Tensor(handle, owner_op_type=OpType.CONV2D)

  def embedding(self, input, num_embeddings, embedding_dim, 
                aggr, dtype=DataType.DT_FLOAT, shared_op=None, kernel_initializer=None, name=None):
    """Layer that turns positive integers into dense vectors of fixed size
             
    :param input: the input Tensor.
    :type input: Tensor
    
    :param num_embeddings: size of the vocabulary, i.e. maximum integer index + 1
    :type num_embeddings: int
                
    :param embedding_dim: dimension of the dense embedding.
    :type embedding_dim: int
                
    :param aggr: aggregation mode. Options are AGGR_MODE_NONE, AGGR_MODE_SUM and AGGR_MODE_AVG.
    :type aggr: AggrMode

    :param dtype: the tensor data type. Options are DT_BOOLEAN, DT_INT32, DT_INT64, DT_HALF, DT_FLOAT, DT_DOUBLE, DT_INT4, DT_INT8, DT_NONE
    :type dtype: DataType
                
    :param shared_op: the layer whose parameters are shared with. Default is None.
    :type shared_op: Op  
             
    :param kernel_initializer: Initializer for the kernel weights matrix. If it is set to None, the GlorotUniformInitializer is applied.
    :type kernel_initializer: Initializer
             
    :param name: the name of the layer. Default is None.
    :type name: string

    :returns:  Tensor -- the output tensor.
    """
    c_name = get_c_name(name)
    shared_op_handle = self.__get_op_handle(shared_op)
    c_aggr = enum_to_int(AggrMode, aggr)
    c_dtype = enum_to_int(DataType, dtype)
    if kernel_initializer is None:
      kernel_initializer = GlorotUniformInitializer(42)
    assert (type(kernel_initializer) is GlorotUniformInitializer) or \
      (type(kernel_initializer) is ZeroInitializer) or \
      (type(kernel_initializer) is UniformInitializer) or \
      (type(kernel_initializer) is NormInitializer), \
      f"Unknown initializer type: {kernel_initializer}"
    handle = ffc().flexflow_model_add_embedding(
      self.handle, input.handle, num_embeddings, embedding_dim, c_aggr, c_dtype,
      shared_op_handle, kernel_initializer.handle, c_name,
    )
    # NOTE: We must keep a reference to the initializer or else it will be
    # immediately destructed
    self.initializers[name] = kernel_initializer
    self.add_layer(OpType.EMBEDDING, name)
    return Tensor(handle, owner_op_type=OpType.EMBEDDING)

  def pool2d(self, input, kernel_h, kernel_w, 
             stride_h, stride_w, 
             padding_h, padding_w, 
             pool_type=PoolType.POOL_MAX, 
             activation=ActiMode.AC_MODE_NONE, name=None):
    """Pooling operation for 2D spatial data.
    
    The size of input tensor is :math:`(N, C_{in}, H, W)` and the size of output tensor 
    is :math:`(N, C_{out}, H_{out}, W_{out})`, which can be calculated by:
    
    .. math::
      C_{out} = out\_channels
    
    .. math::
      K_{H} = kernel\_h
             
    .. math::
      K_{W} = kernel\_w
             
    .. math::
      S_{H} = stride\_h
             
    .. math::
      S_{W} = stride\_w
             
    .. math::
      P_{H} = padding\_h
             
    .. math::
      P_{S} = padding\_s
                      
    .. math::
      H_{out} = (H - K_{H} + 2 * P_{H}) / S_{H} + 1 
             
    .. math::
      W_{out} = (W - K_{W} + 2 * P_{W}) / S_{W} + 1      
             
    :param input: the input Tensor.
    :type input: Tensor

    :param kernel_h: the height of the 2D pooling window: :math:`K_{H}`.
    :type kernel_h: int

    :param kernel_w: the width of the 2D pooling window: :math:`K_{W}`.
    :type kernel_w: int

    :param stride_h: the stride of the pooling along the height: :math:`S_{H}`.
    :type stride_h: int

    :param stride_w: the stride of the pooling along the width: :math:`S_{W}`.
    :type stride_w: int

    :param padding_h: the amount of implicit zero-paddings along the height: :math:`P_{H}`.
    :type padding_h: int

    :param padding_w: the amount of implicit zero-paddings along the width: :math:`P_{W}`.
    :type padding_w: int

    :param activation: Tyoe of pooling function to use. If you don't specify anything, PoolType.POOL_MAX is applied.
    :type activation: PoolType

    :param activation: Activation function to use. Default is ActiMode.AC_MODE_NONE.
    :type activation: ActiMode
             
    :param name: the name of the layer. Default is None.
    :type name: string

    :returns:  Tensor -- the output tensor.
    """
    c_name = get_c_name(name)
    c_pool_type = enum_to_int(PoolType, pool_type)
    c_activation = enum_to_int(ActiMode, activation)
    handle = ffc().flexflow_model_add_pool2d(self.handle, input.handle, kernel_h, kernel_w, stride_h, stride_w, padding_h, padding_w, c_pool_type, c_activation, c_name)
    self.add_layer(OpType.POOL2D, name)
    return Tensor(handle, owner_op_type=OpType.POOL2D)

  def batch_norm(self, input, relu=True, name=None):
    """Layer that normalizes its inputs.

    Batch normalization applies a transformation that maintains the mean output close to 0 and the output standard deviation close to 1.
             
    :param input: the list of input Tensors.
    :type input: Tensor
    
    :param relu: whether a ReLU function is applied. Default is True.
    :type relu: bool
             
    :param name: the name of the layer. Default is None.
    :type name: string

    :returns:  Tensor -- the output tensor.
    """
    c_name = get_c_name(name)
    handle = ffc().flexflow_model_add_batch_norm(self.handle, input.handle, relu, c_name)
    self.add_layer(OpType.BATCH_NORM, name)
    return Tensor(handle, owner_op_type=OpType.BATCH_NORM)
    
  def layer_norm(self, input, axes, elementwise_affine=True, eps=1e-5, use_bias = True, name=None):
    c_name = get_c_name(name)
    c_axes = ffi.new("int[]", axes)
<<<<<<< HEAD
    handle = ffc.flexflow_model_add_layer_norm(self.handle, input.handle, len(axes), c_axes, elementwise_affine, eps, use_bias, c_name)
=======
    handle = ffc().flexflow_model_add_layer_norm(self.handle, input.handle, len(axes), c_axes, elementwise_affine, eps, c_name)
>>>>>>> 1f5fe029
    self.add_layer(OpType.LAYER_NORM, name)
    return Tensor(handle, owner_op_type=OpType.LAYER_NORM)

  def batch_matmul(self, A, B, a_seq_length_dim=None, b_seq_length_dim=None, name=None):
    """Layer that applied batched matrix multiplication onto two input Tensors, :attr:`output = x * y`.
             
    :param A: the first input Tensor.
    :type A: Tensor
    
    :param B: the second input Tensor.
    :type B: Tensor

    :param a_seq_length_dim: an int when set indicating the a_seq_length_dim dimention of A is a sequence_length dimension
    :type a_seq_length_dim: int

    :param b_seq_length_dim: an int when set indicating the b_seq_length_dim dimention of B is a sequence_length dimension
    :type b_seq_length_dim: int
            
    :param name: the name of the layer. Default is None.
    :type name: string

    :param name:  Whether to add use bias in layer normalization
    :type name: bool

    :returns:  Tensor -- the output tensor.
    """
    if a_seq_length_dim is None:
      a_seq_length_dim = -1
    if b_seq_length_dim is None:
      b_seq_length_dim = -1
    handle = ffc().flexflow_model_add_batch_matmul(self.handle, A.handle, B.handle, a_seq_length_dim, b_seq_length_dim)
    self.add_layer(OpType.BATCH_MATMUL, name)
    return Tensor(handle, owner_op_type=OpType.BATCH_MATMUL)

  def dense(self, input, out_dim, 
            activation=ActiMode.AC_MODE_NONE, 
            use_bias=True, 
            datatype=DataType.DT_NONE, 
            shared_op=None,
            kernel_initializer=None, bias_initializer=None, 
            kernel_regularizer=None, name=None):
    """Dense implements the operation: :attr:`output = activation(dot(input, kernel) + bias)` where 
    :attr:`activation` is the element-wise activation function passed as the activation argument, 
    :attr:`kernel` is a weights matrix created by the layer, and 
    :attr:`bias` is a bias vector created by the layer (only applicable if :attr:`use_bias` is True).
    
    The size of input tensor is :math:`(N, C_{in})` and the size of output tensor 
    is :math:`(N, C_{out})`, where :math:`C_{out} = out\_dim`   
             
    :param input: the input Tensor.
    :type input: Tensor
            
    :param out\_dim: dimensionality of the output space.
    :type out\_dim: int

    :param activation: Activation function to use. Default is ActiMode.AC_MODE_NONE.
    :type activation: ActiMode   
             
    :param use_bias: whether the layer uses a bias vector. Default is True.
    :type use_bias: bool  

    :param shared_op: the layer whose parameters are shared with. Default is None.
    :type shared_op: Op  
             
    :param kernel_initializer: Initializer for the kernel weights matrix. If it is set to None, the GlorotUniformInitializer is applied.
    :type kernel_initializer: Initializer

    :param bias_initializer: Initializer for the bias vector. If it is set to None, the ZeroInitializer is applied.
    :type bias_initializer: Initializer

    :param kernel_regularizer: Regularizer for the kernel weights matrix
    :type bias_initializer: Regularizer
             
    :param name: the name of the layer. Default is None.
    :type name: string

    :returns:  Tensor -- the output tensor.
    """
    c_name = get_c_name(name)
    shared_op_handle = self.__get_op_handle(shared_op)
    c_activation = enum_to_int(ActiMode, activation)
    c_datatype = enum_to_int(DataType, datatype)
    kernel_init_handle = self.__get_initializer_handle(kernel_initializer)
    bias_init_handle = self.__get_initializer_handle(bias_initializer)
    if kernel_regularizer:
      c_kernel_reg_type = enum_to_int(RegularizerMode, kernel_regularizer.type)
      kernel_reg_lambda = kernel_regularizer._lambda
    else:
      c_kernel_reg_type = enum_to_int(
        RegularizerMode, RegularizerMode.REG_MODE_NONE)
      kernel_reg_lambda = 0.0
    handle = ffc().flexflow_model_add_dense(
      self.handle, input.handle, out_dim, c_activation, use_bias, c_datatype,
      shared_op_handle, kernel_init_handle, bias_init_handle,
      c_kernel_reg_type, kernel_reg_lambda, c_name)
    self.add_layer(OpType.LINEAR, name)
    return Tensor(handle, owner_op_type=OpType.LINEAR)

  def concat(self, tensors, axis, name=None):
    """Layer that concatenates a list of inputs.

    It takes as input a list of tensors, all of the same shape except for the concatenation axis, and returns a single tensor that is the concatenation of all inputs.
             
    :param input: the list of input Tensors.
    :type input: List of Tensors
    
    :param axis: the dimension along which to concatenate.
    :type axis: int
             
    :param name: the name of the layer. Default is None.
    :type name: string

    :returns:  Tensor -- the output tensor.
    """
    assert type(tensors) is list, "tensors should be a list"
    tensor_handle_list = []
    n = len(tensors)
    assert n <= 256, "Please increase MAX_NUM_INPUTS"
    for tensor in tensors:
      tensor_handle_list.append(tensor.handle)
    c_tensor_handle_list = ffi.new("flexflow_tensor_t[]", tensor_handle_list)
    c_name = get_c_name(name)
    handle = ffc().flexflow_model_add_concat(self.handle, n, c_tensor_handle_list, axis, c_name)
    self.add_layer(OpType.CONCAT, name)
    return Tensor(handle, owner_op_type=OpType.CONCAT)

  def split(self, input, sizes, axis, name=None):
    """Layer that splits a :attr:`input` tensor into a list of tensors.
             
    :param input: the input Tensor.
    :type input: Tensor
    
    :param sizes: either an int indicating the number of splits along axis or a Python list containing the sizes of each output tensor along axis. If a scalar, then it must evenly divide :attr:`input.dims[axis]`; otherwise the sum of sizes along the split axis must match that of the :attr:`input`. 
    :type sizes: int or list of int
    
    :param axis: the dimension along which to split.
    :type axis: int
             
    :param name: the name of the layer. Default is None.
    :type name: string

    :returns:  list of Tensors -- the output tensors.
    """
    if type(sizes) is list:
      split = sizes
    else:
      assert input.dims[axis] % sizes == 0, "Split dimension is not divisible"
      split = [input.dims[axis] // sizes for i in range(sizes)]
    n = len(split)
    assert n <= 256, "Please increase MAX_NUM_OUTPUTS"
    c_split = ffi.new("int[]", split)
    c_outputs_handle_list = ffi.new("flexflow_tensor_t[256]")
    c_name = get_c_name(name)
    ffc().flexflow_model_add_split(self.handle, input.handle, n, c_outputs_handle_list, c_split, axis, c_name)
    output_tensor_list = []
    for i in range(n):
      tensor_p_handle = ffi.new("flexflow_tensor_t*")
      tensor_p_handle.impl = c_outputs_handle_list[i].impl
      output_tensor_list.append(Tensor(None, owner_op_type=OpType.SPLIT, p_handle=tensor_p_handle))
    self.add_layer(OpType.SPLIT, name)
    del c_outputs_handle_list
    return output_tensor_list

  def flat(self, input, name=None):
    """Flattens the input. Does not affect the batch size.
             
    :param input: the input Tensor.
    :type input: Tensor
             
    :param name: the name of the layer. Default is None.
    :type name: string

    :returns:  Tensor -- the output tensor.
    """
    c_name = get_c_name(name)
    handle = ffc().flexflow_model_add_flat(self.handle, input.handle, c_name)
    self.add_layer(OpType.FLAT, name)
    return Tensor(handle, owner_op_type=OpType.FLAT)

  def softmax(self, input, axis=-1, name=None):
    """Softmax activation function.
             
    :param input: the input Tensor.
    :type input: Tensor
             
    :param name: the name of the layer. Default is None.
    :type name: string

    :returns:  Tensor -- the output tensor.
    """
    c_name = get_c_name(name)
    handle = ffc().flexflow_model_add_softmax(self.handle, input.handle, axis, c_name)
    self.add_layer(OpType.SOFTMAX, name)
    return Tensor(handle, owner_op_type=OpType.SOFTMAX)

  def reshape(self, input, shape, name=None):
    """Layer that reshapes inputs into the given shape.
    
    Given a :attr:`input` tensor, this operation returns a output tensor that has the same values as tensor in the same order, 
    except with a new shape given by :attr:`shape`.
             
    :param input: the input Tensor.
    :type input: Tensor
    
    :param shape: A list defining the shape of the output tensor.
    :type shape: list of int
             
    :param name: the name of the layer. Default is None.
    :type name: string

    :returns:  Tensor -- the output tensor.
    """
    c_name = get_c_name(name)
    c_shape = ffi.new("int[]", shape)
    handle = ffc().flexflow_model_add_reshape(self.handle, input.handle, len(shape), c_shape, c_name)
    self.add_layer(OpType.RESHAPE, name)
    return Tensor(handle, owner_op_type=OpType.RESHAPE)

  def gather(self, input, index, dim, name=None):
    """Layer that gathers values along the dim axis.
    
    :param input: the input tensor
    :type input: Tensor

    :param index: the index tensor, which specifies the indices of elements to gather
    :type index: Tensor

    :param dim: the axis along which to index
    :type dim: int

    :param name: the name of the layer. Default is None
    :type name: string

    :returns: Tensor -- the output tensor
    """
    c_name = get_c_name(name)
    handle = ffc().flexflow_model_add_gather(self.handle, input.handle, index.handle, dim, c_name)
    self.add_layer(OpType.GATHER, name)
    return Tensor(handle, owner_op_type=OpType.GATHER)

  def transpose(self, input, perm, name=None):
    """Transposes the :attr:`input` tensor. Permutes the dimensions according to perm
             
    :param input: the input Tensor.
    :type input: Tensor
    
    :param perm: A permutation of the dimensions of a.
    :type perm: List of int
             
    :param name: the name of the layer. Default is None.
    :type name: string

    :returns:  Tensor -- the output tensor.
    """
    c_name = get_c_name(name)
    c_perm = ffi.new("int[]", perm)
    handle = ffc().flexflow_model_add_transpose(self.handle, input.handle, len(perm), c_perm, c_name)
    self.add_layer(OpType.TRANSPOSE, name)
    return Tensor(handle, owner_op_type=OpType.TRANSPOSE)

  def reverse(self, input, axis, name=None):
    """Layer that reverses specific dimensions of a tensor.
    
    Given a :attr:`input` tensor, this operation reverses the dimension :attr:`axis`.
             
    :param input: the input Tensor.
    :type input: Tensor
    
    :param axis: the dimension to reverse.
    :type axis: int
             
    :param name: the name of the layer. Default is None.
    :type name: string

    :returns:  Tensor -- the output tensor.
    """
    c_name = get_c_name(name)
    handle = ffc().flexflow_model_add_reverse(self.handle, input.handle, axis, c_name)
    self.add_layer(OpType.REVERSE, name)
    return Tensor(handle, owner_op_type=OpType.REVERSE)

  def scalar_multiply(self, input, scalar, inplace=True, name=None):
    """Scalar multiplication of a tensor by an scalar.
             
    :param input: the input Tensor.
    :type input: Tensor

    :param input: the scalar
    :type scalar: float
             
    :param name: the name of the layer. Default is None.
    :type name: string

    :returns:  Tensor -- the output tensor.
    """
    c_name = get_c_name(name)
    handle = ffc().flexflow_model_add_scalar_multiply(self.handle, input.handle, scalar, inplace, c_name)
    self.add_layer(OpType.SCALAR_MULTIPLY, name)
    return Tensor(handle, owner_op_type=OpType.SCALAR_MULTIPLY)

  def scalar_add(self, input, scalar, inplace=True, name=None):
    """Scalar addition of a scalar to each entry of a tensor.
             
    :param input: the input Tensor.
    :type input: Tensor

    :param input: the scalar
    :type scalar: float
             
    :param name: the name of the layer. Default is None.
    :type name: string

    :returns:  Tensor -- the output tensor.
    """
    c_name = get_c_name(name)
    handle = ffc().flexflow_model_add_scalar_add(self.handle, input.handle, scalar, inplace, c_name)
    self.add_layer(OpType.SCALAR_ADD, name)
    return Tensor(handle, owner_op_type=OpType.SCALAR_ADD)

  def scalar_sub(self, input, scalar, inplace=True, name=None):
    """Scalar subtraction of a scalar to each entry of a tensor.
             
    :param input: the input Tensor.
    :type input: Tensor

    :param input: the scalar
    :type scalar: float
             
    :param name: the name of the layer. Default is None.
    :type name: string

    :returns:  Tensor -- the output tensor.
    """
    c_name = get_c_name(name)
    handle = ffc().flexflow_model_add_scalar_sub(self.handle, input.handle, scalar, inplace, c_name)
    self.add_layer(OpType.SCALAR_SUB, name)
    return Tensor(handle, owner_op_type=OpType.SCALAR_SUB)

  def scalar_true_divide(self, input, scalar, inplace=True, name=None):
    """Scalar regular division of a tensor by an scalar.
             
    :param input: the input Tensor.
    :type input: Tensor

    :param input: the scalar
    :type scalar: float
             
    :param name: the name of the layer. Default is None.
    :type name: string

    :returns:  Tensor -- the output tensor.
    """
    c_name = get_c_name(name)
    handle = ffc().flexflow_model_add_scalar_truediv(self.handle, input.handle, scalar, inplace, c_name)
    self.add_layer(OpType.SCALAR_TRUEDIV, name)
    return Tensor(handle, owner_op_type=OpType.SCALAR_TRUEDIV)

  def gelu(self, input, inplace=True, name=None):
    """Gaussian Error Linear Unit activation function.
             
    :param input: the input Tensor.
    :type input: Tensor
             
    :param name: the name of the layer. Default is None.
    :type name: string

    :returns:  Tensor -- the output tensor.
    """
    c_name = get_c_name(name)
    handle = ffc().flexflow_model_add_gelu(self.handle, input.handle, c_name)
    self.add_layer(OpType.GELU, name)
    return Tensor(handle, owner_op_type=OpType.GELU)
  
  def relu(self, input, inplace=True, name=None):
    """Rectified Linear Unit activation function.
             
    :param input: the input Tensor.
    :type input: Tensor
             
    :param name: the name of the layer. Default is None.
    :type name: string

    :returns:  Tensor -- the output tensor.
    """
    c_name = get_c_name(name)
    handle = ffc().flexflow_model_add_relu(self.handle, input.handle, inplace, c_name)
    self.add_layer(OpType.RELU, name)
    return Tensor(handle, owner_op_type=OpType.RELU)

  def identity(self, input, name=None):
    """Identity function.
             
    :param input: the input Tensor.
    :type input: Tensor
             
    :param name: the name of the layer. Default is None.
    :type name: string

    :returns:  Tensor -- the output tensor.
    """
    c_name = get_c_name(name)
    handle = ffc().flexflow_model_add_identity(self.handle, input.handle, c_name)
    self.add_layer(OpType.IDENTITY, name)
    return Tensor(handle, owner_op_type=OpType.IDENTITY)
  
  def sigmoid(self, input, name=None):
    """Sigmoid activation function, :math:`sigmoid(x) = 1 / (1 + exp(-x))`.
             
    :param input: the input Tensor.
    :type input: Tensor
             
    :param name: the name of the layer. Default is None.
    :type name: string

    :returns:  Tensor -- the output tensor.
    """
    c_name = get_c_name(name)
    handle = ffc().flexflow_model_add_sigmoid(self.handle, input.handle, c_name)
    self.add_layer(OpType.SIGMOID, name)
    return Tensor(handle, owner_op_type=OpType.SIGMOID)

  def tanh(self, input, name=None):
    """Hyperbolic tangent activation function.
             
    :param input: the input Tensor.
    :type input: Tensor
             
    :param name: the name of the layer. Default is None.
    :type name: string

    :returns:  Tensor -- the output tensor.
    """
    c_name = get_c_name(name)
    handle = ffc().flexflow_model_add_tanh(self.handle, input.handle, c_name)
    self.add_layer(OpType.TANH, name)
    return Tensor(handle, owner_op_type=OpType.TANH)

  def elu(self, input, inplace=True, name=None):
    """Exponential Linear Unit. activation function.
             
    :param input: the input Tensor.
    :type input: Tensor
             
    :param name: the name of the layer. Default is None.
    :type name: string

    :returns:  Tensor -- the output tensor.
    """
    c_name = get_c_name(name)
    handle = ffc().flexflow_model_add_elu(self.handle, input.handle, inplace, c_name)
    self.add_layer(OpType.ELU, name)
    return Tensor(handle, owner_op_type=OpType.ELU)

  def dropout(self, input, rate, seed, name=None):
    """The Dropout layer randomly sets input units to 0 with 
    a frequency of :attr:`rate` at each step during training time, 
    which helps prevent overfitting. 
    Inputs not set to 0 are scaled up by 1/(1 - rate) such that the 
    sum over all inputs is unchanged.
             
    :param input: the input Tensor.
    :type input: Tensor
    
    :param rate: Fraction of the input units to drop.
    :type rate: float(0-1)
    
    :param seed: random seed.
    :type seed: int
             
    :param name: the name of the layer. Default is None.
    :type name: string

    :returns:  Tensor -- the output tensor.
    """
    c_name = get_c_name(name)
    handle = ffc().flexflow_model_add_dropout(self.handle, input.handle, rate, seed, c_name)
    self.add_layer(OpType.DROPOUT, name)
    return Tensor(handle, owner_op_type=OpType.DROPOUT)
    
  def multihead_attention(self, query, key, value, 
                          embed_dim, num_heads, 
                          kdim=0, vdim=0, dropout=0.0, 
                          bias=True, add_bias_kv=False, add_zero_attn=False, 
                          kernel_initializer=None, name=None):
    """Defines the MultiHead Attention operation as described in Attention Is All You Need 
    which takes in the tensors :attr:`query`, :attr:`key`, and :attr:`value`, 
    and returns the dot-product attention between them:.
             
    :param query: the query Tensor.
    :type query: Tensor
    
    :param key: the key Tensor.
    :type key: Tensor
                          
    :param value: the value Tensor.
    :type value: Tensor

    :param embed_dim: total dimension of the model
    :type embed_dim: int
                          
    :param num_heads: Number of attention heads.
    :type num_heads: int
                          
    :param kdim: total number of features in key. Default is 0
    :type kdim: int
                          
    :param vdim: total number of features in value. Default is 0
    :type vdim: int
                          
    :param dropout: a Dropout layer on attn_output_weights. Default is 0.0
    :type dropout: float(0-1)
                          
    :param bias: Whether the dense layers use bias vectors. Default is True.
    :type bias: bool
                          
    :param add_bias_kv: add bias to the key and value sequences at dim=0. Default is False.
    :type add_bias_kv: bool
                          
    :param add_zero_attn: add a new batch of zeros to the key and value sequences at dim=1. Default is False.
    :type add_zero_attn: bool
    
    :param kernel_initializer: Initializer for dense layer kernels. If it is set to None, the GlorotUniformInitializer is applied.
    :type kernel_initializer: Initializer
             
    :param name: the name of the layer. Default is None.
    :type name: string

    :returns:  Tensor -- the output tensor.
    """     
    c_name = get_c_name(name)                 
    kernel_init_handle = self.__get_initializer_handle(kernel_initializer)
    handle = ffc().flexflow_model_add_multihead_attention(self.handle, query.handle, key.handle, value.handle, embed_dim, num_heads, kdim, vdim, dropout, bias, add_bias_kv, add_zero_attn, kernel_init_handle, c_name)
    self.add_layer(OpType.MULTIHEAD_ATTENTION, name)
    return Tensor(handle, owner_op_type=OpType.MULTIHEAD_ATTENTION)
  
  def inc_multihead_self_attention(self, input, 
                              embed_dim, num_heads,
                              kdim=0, vdim=0, dropout=0.0, 
                              bias=True, add_bias_kv=False, add_zero_attn=False, 
                              data_type=DataType.DT_NONE, kernel_initializer=None, 
                              apply_rotary_embedding=False, scaling_query=False, scaling_factor=1.0,
                              qk_prod_scaling=True, position_bias=False, name=None):
    """Defines the MultiHead Attention operation as described in Attention Is All You Need 
    which takes in the tensors :attr:`input`, and uses it for all three of query, key and values. 
    In inference mode, the attention is computed using incremental decoding.
             
    :param input: the input Tensor.
    :type input: Tensor

    :param embed_dim: total dimension of the model
    :type embed_dim: int
                          
    :param num_heads: Number of attention heads.
    :type num_heads: int
                          
    :param kdim: total number of features in key. Default is 0
    :type kdim: int
                          
    :param vdim: total number of features in value. Default is 0
    :type vdim: int
                          
    :param dropout: a Dropout layer on attn_output_weights. Default is 0.0
    :type dropout: float(0-1)
                          
    :param bias: Whether the dense layers use bias vectors. Default is True.
    :type bias: bool
                          
    :param add_bias_kv: add bias to the key and value sequences at dim=0. Default is False.
    :type add_bias_kv: bool
                          
    :param add_zero_attn: add a new batch of zeros to the key and value sequences at dim=1. Default is False.
    :type add_zero_attn: bool

    :param data_type: the data type of the tensors. Default is DataType.DT_NONE, which means using the data type of the input tensors.
    :type data_type: DataType
    
    :param kernel_initializer: Initializer for dense layer kernels. If it is set to None, the GlorotUniformInitializer is applied.
    :type kernel_initializer: Initializer

    :param apply_rotary_embedding: Whether to apply rotary embeddings. Default is False.
    :type apply_rotary_embedding: bool

    :param scaling_query: Whether to apply scaling query. Default is False.
    :type scaling_query: bool

    :param scaling_factor: The scaling factor to use for scaling. Default is 1.0.
    :type scaling_factor: float

    :param qk_prod_scaling: Whether to apply scaling to the QK product. Default is True.
    :type qk_prod_scaling: bool

    :param position_bias: Whether to add position bias to the QK product. Default is False.
    :type position_bias: bool
             
    :param name: the name of the layer. Default is None.
    :type name: string

    :returns:  Tensor -- the output tensor.
    """     
    c_name = get_c_name(name)                 
    kernel_init_handle = self.__get_initializer_handle(kernel_initializer)
    c_data_type = enum_to_int(DataType, data_type)
<<<<<<< HEAD
    handle = ffc.flexflow_model_add_inc_multihead_self_attention(self.handle, input.handle, embed_dim, num_heads, kdim, vdim, dropout, bias, add_bias_kv, add_zero_attn, c_data_type, kernel_init_handle, apply_rotary_embedding, scaling_query, scaling_factor, qk_prod_scaling, position_bias, c_name)
=======
    handle = ffc().flexflow_model_add_inc_multihead_self_attention(self.handle, input.handle, embed_dim, num_heads, kdim, vdim, dropout, bias, add_bias_kv, add_zero_attn, c_data_type, kernel_init_handle, apply_rotary_embedding, scaling_query, scaling_factor, qk_prod_scaling, c_name)
>>>>>>> 1f5fe029
    self.add_layer(OpType.INC_MULTIHEAD_ATTENTION, name)
    return Tensor(handle, owner_op_type=OpType.INC_MULTIHEAD_ATTENTION)
  
  def spec_inc_multihead_self_attention(self, input, 
                                   embed_dim, num_heads,
                                   kdim=0, vdim=0, dropout=0.0, 
                                   bias=True, add_bias_kv=False, add_zero_attn=False, 
                                   data_type=DataType.DT_NONE, kernel_initializer=None, 
                                   apply_rotary_embedding=False, scaling_query=False, scaling_factor=1.0,
                                   qk_prod_scaling=True, position_bias=False, name=None):
    """Defines the MultiHead Attention operation as described in Attention Is All You Need 
    which takes in the tensors :attr:`input`, and uses it for all three of query, key and values. 
    This operator only supports computing the attention in inference (beam search) mode.
             
    :param input: the input Tensor.
    :type input: Tensor

    :param embed_dim: total dimension of the model
    :type embed_dim: int
                          
    :param num_heads: Number of attention heads.
    :type num_heads: int
                          
    :param kdim: total number of features in key. Default is 0
    :type kdim: int
                          
    :param vdim: total number of features in value. Default is 0
    :type vdim: int
                          
    :param dropout: a Dropout layer on attn_output_weights. Default is 0.0
    :type dropout: float(0-1)
                          
    :param bias: Whether the dense layers use bias vectors. Default is True.
    :type bias: bool
                          
    :param add_bias_kv: add bias to the key and value sequences at dim=0. Default is False.
    :type add_bias_kv: bool
                          
    :param add_zero_attn: add a new batch of zeros to the key and value sequences at dim=1. Default is False.
    :type add_zero_attn: bool

    :param data_type: the data type of the tensors. Default is DataType.DT_NONE, which means using the data type of the input tensors.
    :type data_type: DataType
    
    :param kernel_initializer: Initializer for dense layer kernels. If it is set to None, the GlorotUniformInitializer is applied.
    :type kernel_initializer: Initializer

    :param apply_rotary_embedding: Whether to apply rotary embeddings. Default is False.
    :type apply_rotary_embedding: bool

    :param scaling_query: Whether to apply scaling query. Default is False.
    :type scaling_query: bool

    :param scaling_factor: The scaling factor to use for scaling. Default is 1.0.
    :type scaling_factor: float

    :param qk_prod_scaling: Whether to apply scaling to the QK product. Default is True.
    :type qk_prod_scaling: bool

    :param position_bias: Whether to add position bias to the QK product. Default is False.
    :type position_bias: bool
             
    :param name: the name of the layer. Default is None.
    :type name: string

    :returns:  Tensor -- the output tensor.
    """     
    c_name = get_c_name(name)                 
    kernel_init_handle = self.__get_initializer_handle(kernel_initializer)
    c_data_type = enum_to_int(DataType, data_type)
<<<<<<< HEAD
    handle = ffc.flexflow_model_add_spec_inc_multihead_self_attention(self.handle, input.handle, embed_dim, num_heads, kdim, vdim, dropout, bias, add_bias_kv, add_zero_attn, c_data_type, kernel_init_handle, apply_rotary_embedding, scaling_query, scaling_factor, qk_prod_scaling, position_bias, c_name)
=======
    handle = ffc().flexflow_model_add_spec_inc_multihead_self_attention(self.handle, input.handle, embed_dim, num_heads, kdim, vdim, dropout, bias, add_bias_kv, add_zero_attn, c_data_type, kernel_init_handle, apply_rotary_embedding, scaling_query, scaling_factor, qk_prod_scaling, c_name)
>>>>>>> 1f5fe029
    self.add_layer(OpType.SPEC_INC_MULTIHEAD_SELF_ATTENTION, name)
    return Tensor(handle, owner_op_type=OpType.SPEC_INC_MULTIHEAD_SELF_ATTENTION)
  
  def inc_multihead_self_attention_verify(self, input, 
                                          embed_dim, num_heads,
                                          kdim=0, vdim=0, dropout=0.0, 
                                          bias=True, add_bias_kv=False, add_zero_attn=False, 
                                          data_type=DataType.DT_NONE, kernel_initializer=None, 
                                          apply_rotary_embedding=False, scaling_query=False, scaling_factor=1.0,
                                          qk_prod_scaling=True, position_bias=False, name=None):
    """Defines the MultiHead Attention operation as described in Attention Is All You Need 
    which takes in the tensors :attr:`input`, and uses it for all three of query, key and values. 
    This operator only supports computing the attention in inference (tree verify) mode.
             
    :param input: the input Tensor.
    :type input: Tensor

    :param embed_dim: total dimension of the model
    :type embed_dim: int
                          
    :param num_heads: Number of attention heads.
    :type num_heads: int
                          
    :param kdim: total number of features in key. Default is 0
    :type kdim: int
                          
    :param vdim: total number of features in value. Default is 0
    :type vdim: int
                          
    :param dropout: a Dropout layer on attn_output_weights. Default is 0.0
    :type dropout: float(0-1)
                          
    :param bias: Whether the dense layers use bias vectors. Default is True.
    :type bias: bool
                          
    :param add_bias_kv: add bias to the key and value sequences at dim=0. Default is False.
    :type add_bias_kv: bool
                          
    :param add_zero_attn: add a new batch of zeros to the key and value sequences at dim=1. Default is False.
    :type add_zero_attn: bool

    :param data_type: the data type of the tensors. Default is DataType.DT_NONE, which means using the data type of the input tensors.
    :type data_type: DataType
    
    :param kernel_initializer: Initializer for dense layer kernels. If it is set to None, the GlorotUniformInitializer is applied.
    :type kernel_initializer: Initializer

    :param apply_rotary_embedding: Whether to apply rotary embeddings. Default is False.
    :type apply_rotary_embedding: bool

    :param scaling_query: Whether to apply scaling query. Default is False.
    :type scaling_query: bool

    :param scaling_factor: The scaling factor to use for scaling. Default is 1.0.
    :type scaling_factor: float

    :param qk_prod_scaling: Whether to apply scaling to the QK product. Default is True.
    :type qk_prod_scaling: bool

    :param position_bias: Whether to add position bias to the QK product. Default is False.
    :type position_bias: bool
             
    :param name: the name of the layer. Default is None.
    :type name: string

    :returns:  Tensor -- the output tensor.
    """     
    c_name = get_c_name(name)                 
    kernel_init_handle = self.__get_initializer_handle(kernel_initializer)
    c_data_type = enum_to_int(DataType, data_type)
<<<<<<< HEAD
    handle = ffc.flexflow_model_add_inc_multihead_self_attention_verify(self.handle, input.handle, embed_dim, num_heads, kdim, vdim, dropout, bias, add_bias_kv, add_zero_attn, c_data_type, kernel_init_handle, apply_rotary_embedding, scaling_query, scaling_factor, qk_prod_scaling, position_bias, c_name)
=======
    handle = ffc().flexflow_model_add_inc_multihead_self_attention_verify(self.handle, input.handle, embed_dim, num_heads, kdim, vdim, dropout, bias, add_bias_kv, add_zero_attn, c_data_type, kernel_init_handle, apply_rotary_embedding, scaling_query, scaling_factor, qk_prod_scaling, c_name)
>>>>>>> 1f5fe029
    self.add_layer(OpType.TREE_INC_MULTIHEAD_SELF_ATTENTION, name)
    return Tensor(handle, owner_op_type=OpType.TREE_INC_MULTIHEAD_SELF_ATTENTION)
  
  def inc_multiquery_self_attention(self, input, 
                              embed_dim, num_q_heads, num_kv_heads,
                              kdim=0, vdim=0, dropout=0.0, 
                              bias=True, add_bias_kv=False, add_zero_attn=False, 
                              data_type=DataType.DT_NONE, kernel_initializer=None, 
                              apply_rotary_embedding=False, scaling_query=False, scaling_factor=1.0,
                              qk_prod_scaling=True, position_bias=False, name=None):
    """Defines the multi-query head attention, which allows a different number of Q and KV heads,
    and takes in the tensors :attr:`input`, and uses it for all three of query, key and values. 
    In inference mode, the attention is computed using incremental decoding.
             
    :param input: the input Tensor.
    :type input: Tensor

    :param embed_dim: total dimension of the model
    :type embed_dim: int
                          
    :param num_q_heads: Number of query attention heads.
    :type num_q_heads: int

    :param num_kv_heads: Number of key/value attention heads.
    :type num_kv_heads: int
                          
    :param kdim: total number of features in key. Default is 0
    :type kdim: int
                          
    :param vdim: total number of features in value. Default is 0
    :type vdim: int
                          
    :param dropout: a Dropout layer on attn_output_weights. Default is 0.0
    :type dropout: float(0-1)
                          
    :param bias: Whether the dense layers use bias vectors. Default is True.
    :type bias: bool
                          
    :param add_bias_kv: add bias to the key and value sequences at dim=0. Default is False.
    :type add_bias_kv: bool
                          
    :param add_zero_attn: add a new batch of zeros to the key and value sequences at dim=1. Default is False.
    :type add_zero_attn: bool

    :param data_type: the data type of the tensors. Default is DataType.DT_NONE, which means using the data type of the input tensors.
    :type data_type: DataType
    
    :param kernel_initializer: Initializer for dense layer kernels. If it is set to None, the GlorotUniformInitializer is applied.
    :type kernel_initializer: Initializer

    :param apply_rotary_embedding: Whether to apply rotary embeddings. Default is False.
    :type apply_rotary_embedding: bool

    :param scaling_query: Whether to apply scaling query. Default is False.
    :type scaling_query: bool

    :param scaling_factor: The scaling factor to use for scaling. Default is 1.0.
    :type scaling_factor: float

    :param qk_prod_scaling: Whether to apply scaling to the QK product. Default is True.
    :type qk_prod_scaling: bool

    :param position_bias: Whether to add position bias to the QK product. Default is False.
    :type position_bias: bool
             
    :param name: the name of the layer. Default is None.
    :type name: string

    :returns:  Tensor -- the output tensor.
    """     
    c_name = get_c_name(name)                 
    kernel_init_handle = self.__get_initializer_handle(kernel_initializer)
    c_data_type = enum_to_int(DataType, data_type)
<<<<<<< HEAD
    handle = ffc.flexflow_model_add_inc_multiquery_self_attention(self.handle, input.handle, embed_dim, num_q_heads, num_kv_heads, kdim, vdim, dropout, bias, add_bias_kv, add_zero_attn, c_data_type, kernel_init_handle, apply_rotary_embedding, scaling_query, scaling_factor, qk_prod_scaling, position_bias, c_name)
=======
    handle = ffc().flexflow_model_add_inc_multiquery_self_attention(self.handle, input.handle, embed_dim, num_q_heads, num_kv_heads, kdim, vdim, dropout, bias, add_bias_kv, add_zero_attn, c_data_type, kernel_init_handle, apply_rotary_embedding, scaling_query, scaling_factor, qk_prod_scaling, c_name)
>>>>>>> 1f5fe029
    self.add_layer(OpType.INC_MULTIHEAD_ATTENTION, name)
    return Tensor(handle, owner_op_type=OpType.INC_MULTIHEAD_ATTENTION)
  
  def spec_inc_multiquery_self_attention(self, input, 
                                   embed_dim, num_q_heads, num_kv_heads,
                                   kdim=0, vdim=0, dropout=0.0, 
                                   bias=True, add_bias_kv=False, add_zero_attn=False, 
                                   data_type=DataType.DT_NONE, kernel_initializer=None, 
                                   apply_rotary_embedding=False, scaling_query=False, scaling_factor=1.0,
                                   qk_prod_scaling=True, position_bias=False, name=None):
    """Defines the multi-query head attention, which allows a different number of Q and KV heads,
    and takes in the tensors :attr:`input`, and uses it for all three of query, key and values. 
    This operator only supports computing the attention in inference (beam search) mode.
             
    :param input: the input Tensor.
    :type input: Tensor

    :param embed_dim: total dimension of the model
    :type embed_dim: int
                          
    :param num_q_heads: Number of query attention heads.
    :type num_q_heads: int

    :param num_kv_heads: Number of key/value attention heads.
    :type num_kv_heads: int
                          
    :param kdim: total number of features in key. Default is 0
    :type kdim: int
                          
    :param vdim: total number of features in value. Default is 0
    :type vdim: int
                          
    :param dropout: a Dropout layer on attn_output_weights. Default is 0.0
    :type dropout: float(0-1)
                          
    :param bias: Whether the dense layers use bias vectors. Default is True.
    :type bias: bool
                          
    :param add_bias_kv: add bias to the key and value sequences at dim=0. Default is False.
    :type add_bias_kv: bool
                          
    :param add_zero_attn: add a new batch of zeros to the key and value sequences at dim=1. Default is False.
    :type add_zero_attn: bool

    :param data_type: the data type of the tensors. Default is DataType.DT_NONE, which means using the data type of the input tensors.
    :type data_type: DataType
    
    :param kernel_initializer: Initializer for dense layer kernels. If it is set to None, the GlorotUniformInitializer is applied.
    :type kernel_initializer: Initializer

    :param apply_rotary_embedding: Whether to apply rotary embeddings. Default is False.
    :type apply_rotary_embedding: bool

    :param scaling_query: Whether to apply scaling query. Default is False.
    :type scaling_query: bool

    :param scaling_factor: The scaling factor to use for scaling. Default is 1.0.
    :type scaling_factor: float

    :param qk_prod_scaling: Whether to apply scaling to the QK product. Default is True.
    :type qk_prod_scaling: bool

    :param position_bias: Whether to add position bias to the QK product. Default is False.
    :type position_bias: bool
             
    :param name: the name of the layer. Default is None.
    :type name: string

    :returns:  Tensor -- the output tensor.
    """     
    c_name = get_c_name(name)                 
    kernel_init_handle = self.__get_initializer_handle(kernel_initializer)
    c_data_type = enum_to_int(DataType, data_type)
<<<<<<< HEAD
    handle = ffc.flexflow_model_add_spec_inc_multiquery_self_attention(self.handle, input.handle, embed_dim, num_q_heads, num_kv_heads, kdim, vdim, dropout, bias, add_bias_kv, add_zero_attn, c_data_type, kernel_init_handle, apply_rotary_embedding, scaling_query, scaling_factor, qk_prod_scaling, position_bias, c_name)
=======
    handle = ffc().flexflow_model_add_spec_inc_multiquery_self_attention(self.handle, input.handle, embed_dim, num_q_heads, num_kv_heads, kdim, vdim, dropout, bias, add_bias_kv, add_zero_attn, c_data_type, kernel_init_handle, apply_rotary_embedding, scaling_query, scaling_factor, qk_prod_scaling, c_name)
>>>>>>> 1f5fe029
    self.add_layer(OpType.SPEC_INC_MULTIHEAD_SELF_ATTENTION, name)
    return Tensor(handle, owner_op_type=OpType.SPEC_INC_MULTIHEAD_SELF_ATTENTION)
  
  def inc_multiquery_self_attention_verify(self, input, 
                                          embed_dim, num_q_heads, num_kv_heads,
                                          kdim=0, vdim=0, dropout=0.0, 
                                          bias=True, add_bias_kv=False, add_zero_attn=False, 
                                          data_type=DataType.DT_NONE, kernel_initializer=None, 
                                          apply_rotary_embedding=False, scaling_query=False, scaling_factor=1.0,
                                          qk_prod_scaling=True, position_bias=False, name=None):
    """Defines the multi-query head attention, which allows a different number of Q and KV heads,
    and takes in the tensors :attr:`input`, and uses it for all three of query, key and values. 
    This operator only supports computing the attention in inference (tree verify) mode.
             
    :param input: the input Tensor.
    :type input: Tensor

    :param embed_dim: total dimension of the model
    :type embed_dim: int
                          
    :param num_q_heads: Number of query attention heads.
    :type num_q_heads: int

    :param num_kv_heads: Number of key/value attention heads.
    :type num_kv_heads: int
                          
    :param kdim: total number of features in key. Default is 0
    :type kdim: int
                          
    :param vdim: total number of features in value. Default is 0
    :type vdim: int
                          
    :param dropout: a Dropout layer on attn_output_weights. Default is 0.0
    :type dropout: float(0-1)
                          
    :param bias: Whether the dense layers use bias vectors. Default is True.
    :type bias: bool
                          
    :param add_bias_kv: add bias to the key and value sequences at dim=0. Default is False.
    :type add_bias_kv: bool
                          
    :param add_zero_attn: add a new batch of zeros to the key and value sequences at dim=1. Default is False.
    :type add_zero_attn: bool

    :param data_type: the data type of the tensors. Default is DataType.DT_NONE, which means using the data type of the input tensors.
    :type data_type: DataType
    
    :param kernel_initializer: Initializer for dense layer kernels. If it is set to None, the GlorotUniformInitializer is applied.
    :type kernel_initializer: Initializer

    :param apply_rotary_embedding: Whether to apply rotary embeddings. Default is False.
    :type apply_rotary_embedding: bool

    :param scaling_query: Whether to apply scaling query. Default is False.
    :type scaling_query: bool

    :param scaling_factor: The scaling factor to use for scaling. Default is 1.0.
    :type scaling_factor: float

    :param qk_prod_scaling: Whether to apply scaling to the QK product. Default is True.
    :type qk_prod_scaling: bool

    :param position_bias: Whether to add position bias to the QK product. Default is False.
    :type position_bias: bool
             
    :param name: the name of the layer. Default is None.
    :type name: string

    :returns:  Tensor -- the output tensor.
    """     
    c_name = get_c_name(name)                 
    kernel_init_handle = self.__get_initializer_handle(kernel_initializer)
    c_data_type = enum_to_int(DataType, data_type)
<<<<<<< HEAD
    handle = ffc.flexflow_model_add_inc_multiquery_self_attention_verify(self.handle, input.handle, embed_dim, num_q_heads, num_kv_heads, kdim, vdim, dropout, bias, add_bias_kv, add_zero_attn, c_data_type, kernel_init_handle, apply_rotary_embedding, scaling_query, scaling_factor, qk_prod_scaling, position_bias, c_name)
=======
    handle = ffc().flexflow_model_add_inc_multiquery_self_attention_verify(self.handle, input.handle, embed_dim, num_q_heads, num_kv_heads, kdim, vdim, dropout, bias, add_bias_kv, add_zero_attn, c_data_type, kernel_init_handle, apply_rotary_embedding, scaling_query, scaling_factor, qk_prod_scaling, c_name)
>>>>>>> 1f5fe029
    self.add_layer(OpType.TREE_INC_MULTIHEAD_SELF_ATTENTION, name)
    return Tensor(handle, owner_op_type=OpType.TREE_INC_MULTIHEAD_SELF_ATTENTION)
  
  def rms_norm(self, input, eps, dim, name=None):
    """Defines the RMS Norm layer.
             
    :param input: the input Tensor.
    :type input: Tensor

    :param eps: a value added to the denominator for numerical stability
    :type eps: float
                          
    :param dim: The dimension with respect to which to take the norm
    :type dim: int
             
    :param name: the name of the layer. Default is None.
    :type name: string

    :returns:  Tensor -- the output tensor.
    """
    c_name = get_c_name(name)
    handle = ffc().flexflow_model_add_rms_norm(self.handle, input.handle, eps, dim, c_name)
    self.add_layer(OpType.RMS_NORM, name)
    return Tensor(handle, owner_op_type=OpType.RMS_NORM)
  
  def arg_top_k(self, input, k, sorted, name=None):
    """Defines the Arg TopK layer.
             
    :param input: the input Tensor.
    :type input: Tensor

    :param k: the top k indices to select
    :type k: int
                          
    :param sorted: Whether the entries should be sorted
    :type sorted: bool
             
    :param name: the name of the layer. Default is None.
    :type name: string

    :returns:  Tensor -- the output tensor.
    """
    c_name = get_c_name(name)
    handle = ffc().flexflow_model_add_arg_top_k(self.handle, input.handle, k, sorted, c_name)
    self.add_layer(OpType.ARG_TOPK, name)
    return Tensor(handle, owner_op_type=OpType.ARG_TOPK)

  def beam_top_k(self, input, max_beam_size, sorted, name=None):
    """Defines the Beam TopK layer.
             
    :param input: the input Tensor.
    :type input: Tensor

    :param max_beam_size: the top max_beam_size indices to select
    :type max_beam_size: int
                          
    :param sorted: Whether the entries should be sorted
    :type sorted: bool
             
    :param name: the name of the layer. Default is None.
    :type name: string

    :returns:  Tensor -- the output tensor.
    """
    c_name = get_c_name(name)
    handle = ffc().flexflow_model_add_beam_top_k(self.handle, input.handle, max_beam_size, sorted, c_name)
    self.add_layer(OpType.BEAM_TOPK, name)
    return Tensor(handle, owner_op_type=OpType.BEAM_TOPK)
  
  def sampling(self, input, top_p, name=None):
    """Defines the Sampling layer.
             
    :param input: the input Tensor.
    :type input: Tensor

    :param top_p: The top_p parameter of the sampling
    :type top_p: float
             
    :param name: the name of the layer. Default is None.
    :type name: string

    :returns:  Tensor -- the output tensor.
    """
    c_name = get_c_name(name)
    handle = ffc().flexflow_model_add_sampling(self.handle, input.handle, top_p, c_name)
    self.add_layer(OpType.SAMPLING, name)
    return Tensor(handle, owner_op_type=OpType.SAMPLING)
  
  def argmax(self, input, beam_search, name=None):
    """Defines the Sampling layer.
             
    :param input: the input Tensor.
    :type input: Tensor

    :param beam_search: Whether you need to perform beam search
    :type beam_search: bool
             
    :param name: the name of the layer. Default is None.
    :type name: string

    :returns:  Tensor -- the output tensor.
    """
    c_name = get_c_name(name)
    handle = ffc().flexflow_model_add_argmax(self.handle, input.handle, beam_search, c_name)
    self.add_layer(OpType.ARGMAX, name)
    return Tensor(handle, owner_op_type=OpType.ARGMAX)

  def reset_metrics(self):
    """Reset performance metrics.
             
    :returns:  None -- no returns.
    """
    ffc().flexflow_model_reset_metrics(self.handle)

  def init_layers(self):
    """Initialize layers.
             
    :returns:  None -- no returns.
    """
    ffc().flexflow_model_init_layers(self.handle)

  def prefetch(self):
    ffc().flexflow_model_prefetch(self.handle)

  def forward(self, seq_length=None):
    """Forward propagation of all layers.
             
    :returns:  None -- no returns.
    """
    if seq_length is None:
      seq_length = -1
    ffc().flexflow_model_forward(self.handle, seq_length)

  #TODO: seperate compute_metrics from backward
  def backward(self, seq_length=None):
    """Backward propagation of all layers.
             
    :returns:  None -- no returns.
    """
    if seq_length is None:
      seq_length = -1
    ffc().flexflow_model_backward(self.handle, seq_length)

  def compute_metrics(self):
    """Compute performance metrics.
             
    :returns:  None -- no returns.
    """
    ffc().flexflow_model_compute_metrics(self.handle)

  def update(self):
    """Update weights and biases of all layers.
             
    :returns:  None -- no returns.
    """
    ffc().flexflow_model_update(self.handle)

  def compile(self, optimizer=None, loss_type=None, metrics=None, comp_mode=None):
    """Configure the model for trainting. FlexFlow uses lazy initialization,
    so the actual creating of all operations (including creating and partitioning
    of weight, bias and output tensors) happen during compile. 
             
    :param optimizer: optimizer instance.
    :type optimizer: Optimizer
    
    :param loss_type: Enum of LossType. 
      Options are LOSS_CATEGORICAL_CROSSENTROPY, LOSS_SPARSE_CATEGORICAL_CROSSENTROPY, 
      LOSS_MEAN_SQUARED_ERROR_AVG_REDUCE and LOSS_MEAN_SQUARED_ERROR_SUM_REDUCE.
    :type loss_type: LossType
    
    :param metrics: List of metrics to be evaluated by the model during training and testing. 
      Each of this is a Enum of MetricsType. Options are METRICS_ACCURACY, 
      METRICS_CATEGORICAL_CROSSENTROPY, METRICS_SPARSE_CATEGORICAL_CROSSENTROPY,
      METRICS_MEAN_SQUARED_ERROR, METRICS_ROOT_MEAN_SQUARED_ERROR, METRICS_MEAN_ABSOLUTE_ERROR
    :type metrics: MetricsType

    :param comp_mode: Enum of CompMode.
      Options are COMP_MODE_TRAINING, COMP_MODE_INFERENCE
    :type comp_mode: CompMode

    :returns:  None -- no returns.
    """
    self.optimizer = optimizer

    c_loss_type = enum_to_int(LossType, loss_type)
    metrics_int = []
    for metric in metrics:
      metrics_int.append(enum_to_int(MetricsType, metric))
    c_metrics = ffi.new("int[]", metrics_int)
    if comp_mode == None:
      comp_mode = CompMode.TRAINING
    c_comp_mode = enum_to_int(CompMode, comp_mode)
    ffc().flexflow_model_compile(self.handle, c_loss_type, c_metrics, len(metrics), c_comp_mode)
    for (ff_tensor, np_tensor) in self.attr_tensors.items():
      ff_tensor.set_tensor(self, np_tensor)
    print("Compiled ffmodel!")

  def fit(self, x=None, y=None, batch_size=None, epochs=1):
    """Trains the model for a fixed number of epochs (iterations on a dataset).
             
    :param x: Input data. It can be a Dataloader instance or a list of Dataloader instances.
    :type x: Dataloader
    
    :param y: Target data (label). It can be a Dataloader instance or a list of Dataloader instances.
    :type y: Dataloader
    
    :param batch_size: Number of samples per gradient update. It must be identical with :attr:`-b`
      or :attr:`--batch-size` from the command line.
    :type batch_size: int
    
    :param epochs: Number of epochs to train the model. 
      An epoch is an iteration over the entire :attr:`x` and :attr:`y` data provided.
      The default value is 1.
    :type epochs: int
             
    :returns:  None -- no returns.
    """
    if (isinstance(x, list) == False):
      dataloaders = [x]
    else:
      dataloaders = x
    dataloaders.append(y)

    num_samples = y.num_samples
    batch_size = self._ffconfig.batch_size
    self._tracing_id += 1 # get a new tracing id
    for epoch in range(0,epochs):
      for d in dataloaders:
        d.reset()
      self.reset_metrics()
      iterations = num_samples / batch_size
      for iter in range(0, int(iterations)):
        self._ffconfig.begin_trace(self._tracing_id)
        for d in dataloaders:
          d.next_batch(self)
        self.forward()
        self.zero_gradients()
        self.backward()
        self.update()
        self._ffconfig.end_trace(self._tracing_id)
          
  def eval(self, x=None, y=None, batch_size=None):
    """Returns the loss value & metrics values for the model in test mode. 
             
    :param x: Input data. It can be a Dataloader instance or a list of Dataloader instances.
    :type x: Dataloader
    
    :param y: Target data (label). It can be a Dataloader instance or a list of Dataloader instances.
    :type y: Dataloader
    
    :param batch_size: Number of samples per gradient update. It must be identical with :attr:`-b`
      or :attr:`--batch-size` from the command line.
    :type batch_size: int
    
    :param epochs: Number of epochs to train the model. 
      An epoch is an iteration over the entire :attr:`x` and :attr:`y` data provided.
      The default value is 1.
    :type epochs: int
             
    :returns:  None -- no returns.
    """
    if (isinstance(x, list) == False):
      dataloaders = [x]
    else:
      dataloaders = x
    dataloaders.append(y)

    num_samples = y.num_samples
    batch_size = self._ffconfig.batch_size
    for d in dataloaders:
      d.reset()
    self.reset_metrics()
    iterations = num_samples / batch_size
    self._tracing_id += 1 # get a new tracing id
    for iter in range(0, int(iterations)):
      for d in dataloaders:
        d.next_batch(self)
      self._ffconfig.begin_trace(self._tracing_id)
      self.forward()
      self.compute_metrics()
      self._ffconfig.end_trace(self._tracing_id)

  def zero_gradients(self):
    """Empty the gradients of all layers.
             
    :returns:  None -- no returns.
    """
    ffc().flexflow_model_zero_gradients(self.handle)

  def set_optimizer(self, optimizer):
    if isinstance(optimizer, SGDOptimizer) == True:
      ffc().flexflow_model_set_sgd_optimizer(self.handle, optimizer.handle)
    elif isinstance(optimizer, AdamOptimizer) == True:
      ffc().flexflow_model_set_adam_optimizer(self.handle, optimizer.handle)
    elif optimizer == None:
      pass
    else:
      assert 0, "[Model]: unknown optimizer"

  optimizer = property(fset=set_optimizer)

  def print_layers(self, id=-1):
    ffc().flexflow_model_print_layers(self.handle, id)

  def get_layer_by_id(self, layer_id):
    return self._layers[layer_id]

  def get_last_layer(self):
    return self._layers[self._nb_layers-1]

  def get_layer_by_name(self, layer_name):
    for layer_id in self._layers:
      layer = self._layers[layer_id]
      if layer.name == layer_name:
        return layer
    assert 0, f"Cannot find the layer with name {layer_name}"
    return None

  def get_tensor_by_id(self, id):
    handle = ffc().flexflow_model_get_parameter_by_id(self.handle, id)
    return Parameter(handle)

  @property
  def label_tensor(self):
    handle = ffc().flexflow_model_get_label_tensor(self.handle)
    return Tensor(handle, deallocate=False)

  def get_perf_metrics(self):
    handle = ffc().flexflow_model_get_perf_metrics(self.handle)
    return PerfMetrics(handle)
  
  def set_transformer_layer_id(self, id):
    ffc().flexflow_model_set_transformer_layer_id(self.handle, id)
    
  def create_data_loader(self, batch_tensor, full_array):
    """Create a SingleDataloader instance. 
             
    :param batch_tensor: a batch-sized tensor. Usually it is a input tensor of the model.  
    :type batch_tensor: Tensor
    
    :param full_array: the entire data.
    :type full_array: Numpy Array
             
    :returns:  SingleDataloader -- returns a dataloader instance.
    """

    if (self._ffconfig.enable_control_replication):
      assert self._ffconfig.python_data_loader_type != 1, 'To enable control replication, please set --python-data-loader-type 2'
      return self.__create_data_loader_ptr(batch_tensor, full_array)
    else:
      if (self._ffconfig.python_data_loader_type == 1):
        return self.__create_data_loader_attach(batch_tensor, full_array)
      else:
        return self.__create_data_loader_ptr(batch_tensor, full_array)

  def __create_data_loader_attach(self, batch_tensor, full_array):
    full_array_shape = full_array.shape
    num_samples = full_array_shape[0]
    num_dim = len(full_array_shape)
    if (full_array.dtype == "float16"):
      datatype = DataType.DT_HALF
    elif (full_array.dtype == "float32"):
      datatype = DataType.DT_FLOAT
    elif (full_array.dtype == "int32"):
      datatype = DataType.DT_INT32
    elif (full_array.dtype == "int64"):
       datatype = DataType.DT_INT64
    else:
      assert 0, "unsupported datatype"

    if (num_dim == 2):
      full_tensor = self.create_tensor([num_samples, full_array_shape[1]], datatype)
      self.map_tensor(full_tensor)
    elif (num_dim == 4):
      full_tensor = self.create_tensor([num_samples, full_array_shape[1], full_array_shape[2], full_array_shape[3]], datatype)
      self.map_tensor(full_tensor)
    else:
      assert 0, "unsupported dims"

    full_tensor.attach_numpy_array(self._ffconfig, full_array)
    dataloader = SingleDataLoader(self, batch_tensor, full_tensor, num_samples, datatype)
    full_tensor.detach_numpy_array(self._ffconfig)

    return dataloader
    
  def __create_data_loader_ptr(self, batch_tensor, full_array):
    full_array_shape = full_array.shape
    num_samples = full_array_shape[0]
    if (full_array.dtype == "float16"):
      datatype = DataType.DT_HALF
    elif (full_array.dtype == "float32"):
      datatype = DataType.DT_FLOAT
    elif (full_array.dtype == "int32"):
      datatype = DataType.DT_INT32
    elif (full_array.dtype == "int64"):
       datatype = DataType.DT_INT64
    else:
      assert 0, "unsupported datatype"
    np_raw_ptr = full_array.__array_interface__['data']
    raw_ptr = ffi.cast("float*", np_raw_ptr[0])
    print("numpy array: %s, %s, %s" % (str(np_raw_ptr), str(raw_ptr), hex(np_raw_ptr[0])))
    dataloader = SingleDataLoader(self, batch_tensor, raw_ptr, num_samples, datatype)

    return dataloader

  def __get_initializer_handle(self, initializer):
    if (initializer == None):
      null_initializer = Initializer(None)
      return null_initializer.handle
    else:
      return initializer.handle

  def __get_op_handle(self, shared_op):
    if shared_op == None:
      op_handle = ffi.new('flexflow_op_t *')
      op_handle.impl = ffi.NULL
      op = Op(op_handle[0])
    else:
      op = shared_op
    return op.handle
  
  def get_output_tensor(self, ffmodel, data_type):
    shape = self.dims
    if data_type == DataType.DT_HALF:
      np_array = np.empty(shape, dtype=np.float16)
    elif data_type == DataType.DT_FLOAT:
      np_array = np.empty(shape, dtype=np.float32)
    elif self.data_type == DataType.DT_INT32:
      np_array = np.empty(shape, dtype=np.int32)
    elif self.data_type == DataType.DT_INT64:
      np_array = np.empty(shape, dtype=np.int64)
    else:
      assert 0, f"Unsupported datatype: {self.data_type}"
    np_raw_ptr = np_array.__array_interface__['data']
    if np_array.dtype == np.float32:
      raw_ptr = ffi.cast("float*", np_raw_ptr[0])
      ret_val = ffc().flexflow_tensor_get_tensor_float(self.handle, ffmodel.handle, raw_ptr, False)
    elif np_array.dtype == np.int32:
      raw_ptr = ffi.cast("int*", np_raw_ptr[0])
      ret_val = ffc().flexflow_tensor_get_tensor_int(self.handle, ffmodel.handle, raw_ptr, False)
    elif np_array.dtype == np.int64:
      raw_ptr = ffi.cast("int64_t*", np_raw_ptr[0])
      ret_val = ffc().flexflow_tensor_get_tensor_int64(self.handle, ffmodel.handle, raw_ptr, False)
    fflogger.debug("get weights raw_ptr: %s, %s, %s, %s" %( str(raw_ptr), str(np_raw_ptr[0]), hex(np_raw_ptr[0]), str(shape)))
    assert ret_val == True
    return np_array   
  
  def generate(self, prompt, max_sequence_length):
    c_input_text = get_c_name(prompt)
    max_num_chars = 36000
    c_output_text = ffi.new("char[]", max_num_chars)
    c_output_length_and_tokens = ffi.new("int[]", max_sequence_length + 100)
    ffc().flexflow_model_generate(self.handle, c_input_text, max_num_chars, c_output_text, max_sequence_length, c_output_length_and_tokens)
    output_length = c_output_length_and_tokens[0]
    output_tokens = []
    for i in range(output_length):
      output_tokens.append(c_output_length_and_tokens[i+1])
    from flexflow.serve import GenerationResult
    return GenerationResult(ffi.string(c_output_text), output_tokens)
  
  def set_position_offset(self, offset):
    ffc().flexflow_model_set_position_offset(self.handle, offset)

# -----------------------------------------------------------------------
# SGDOptimizer
# -----------------------------------------------------------------------

class SGDOptimizer(object):
  __slots__ = ['handle', '_handle']
  def __init__(self, ffmodel, lr=0.01, momentum=0.0, nesterov=False, weight_decay=0.0):
    self.handle = ffc().flexflow_sgd_optimizer_create(ffmodel.handle, lr, momentum, nesterov, weight_decay)
    self._handle = ffi.gc(self.handle, ffc().flexflow_sgd_optimizer_destroy)

  def set_learning_rate(self, learning_rate):
    ffc().flexflow_sgd_optimizer_set_lr(self.handle, learning_rate)

# -----------------------------------------------------------------------
# AdamOptimizer
# -----------------------------------------------------------------------

class AdamOptimizer(object):
  __slots__ = ['handle', '_handle']
  def __init__(self, ffmodel, alpha=0.001, beta1=0.9, beta2=0.999, weight_decay=0.0, epsilon=1e-8):
    self.handle = ffc().flexflow_adam_optimizer_create(ffmodel.handle, alpha, beta1, beta2, weight_decay, epsilon)
    self._handle = ffi.gc(self.handle, ffc().flexflow_adam_optimizer_destroy)

  def set_learning_rate(self, learning_rate):
    ffc().flexflow_adam_optimizer_set_lr(self.handle, learning_rate)

# -----------------------------------------------------------------------
# Initializer
# -----------------------------------------------------------------------
class Initializer(object):
  __slots__ = ['handle', 'p_handle']
  def __init__(self, handle, p_handle=0):
    self.p_handle = ffi.new('flexflow_initializer_t *')
    if (handle == None):
      self.p_handle.impl = ffi.NULL
    else:
      self.p_handle.impl = handle.impl
    self.handle = self.p_handle[0]
    assert ffi.typeof(self.handle) == ffi.typeof('flexflow_initializer_t'), "Initializer handle is wrong"

# -----------------------------------------------------------------------
# GlorotUniform
# -----------------------------------------------------------------------

class GlorotUniformInitializer(Initializer):
  __slots__ = ['glorot_handle', '_glorot_handle']
  def __init__(self, seed):
    self.glorot_handle = ffc().flexflow_glorot_uniform_initializer_create(seed)
    self._glorot_handle = ffi.gc(self.glorot_handle, ffc().flexflow_glorot_uniform_initializer_destroy)
    super(GlorotUniformInitializer, self).__init__(self.glorot_handle)

# -----------------------------------------------------------------------
# ZeroInitializer
# -----------------------------------------------------------------------

class ZeroInitializer(Initializer):
  __slots__ = ['zero_handle', '_zero_handle']
  def __init__(self):
    self.zero_handle = ffc().flexflow_zero_initializer_create()
    self._zero_handle = ffi.gc(self.zero_handle, ffc().flexflow_zero_initializer_destroy)
    super(ZeroInitializer, self).__init__(self.zero_handle)

# -----------------------------------------------------------------------
# UniformInitializer
# -----------------------------------------------------------------------

class UniformInitializer(Initializer):
  __slots__ = ['uniform_handle', '_uniform_handle']
  def __init__(self, seed, minv, maxv):
    self.uniform_handle = ffc().flexflow_uniform_initializer_create(seed, minv, maxv)
    self._uniform_handle = ffi.gc(self.uniform_handle, ffc().flexflow_uniform_initializer_destroy)
    super(UniformInitializer, self).__init__(self.uniform_handle)

# -----------------------------------------------------------------------
# NormInitializer
# -----------------------------------------------------------------------

class NormInitializer(Initializer):
  __slots__ = ['norm_handle', '_norm_handle']
  def __init__(self, seed, mean, stddev):
    self.norm_handle = ffc().flexflow_norm_initializer_create(seed, mean, stddev)
    self._norm_handle = ffi.gc(self.norm_handle, ffc().flexflow_norm_initializer_destroy)
    super(NormInitializer, self).__init__(self.norm_handle)

# -----------------------------------------------------------------------
# PerfMetrics
# -----------------------------------------------------------------------

class PerfMetrics(object):
  __slots__= ['handle', '_handle']
  def __init__(self, handle):
    self.handle = handle
    self._handle = ffi.gc(self.handle, ffc().flexflow_per_metrics_destroy)

  def get_accuracy(self):
    return ffc().flexflow_per_metrics_get_accuracy(self.handle)

# -----------------------------------------------------------------------
# NetConfig
# -----------------------------------------------------------------------

class NetConfig(object):
  def __init__(self):
    self.handle = ffc().flexflow_net_config_create()
    self._handle = ffi.gc(self.handle, ffc().flexflow_net_config_destroy)
    cpath = ffc().flexflow_net_config_get_dataset_path(self.handle)
    self.dataset_path = ffi.string(cpath)

# -----------------------------------------------------------------------
# DLRMConfig
# -----------------------------------------------------------------------

class DLRMConfig(object):
  def __init__(self):
    self.handle = ffc().flexflow_dlrm_config_create()
    self._handle = ffi.gc(self.handle, ffc().flexflow_dlrm_config_destroy)

    cstr = ffc().flexflow_dlrm_config_get_dataset_path(self.handle)
    self.dataset_path = ffi.string(cstr)

    cstr = ffc().flexflow_dlrm_config_get_arch_interaction_op(self.handle)
    self.arch_interaction_op = ffi.string(cstr)

    self.sparse_feature_size = ffc().flexflow_dlrm_config_get_sparse_feature_size(self.handle)
    self.sigmoid_bot = ffc().flexflow_dlrm_config_get_sigmoid_bot(self.handle)
    self.sigmoid_top = ffc().flexflow_dlrm_config_get_sigmoid_top(self.handle)
    self.embedding_bag_size = ffc().flexflow_dlrm_config_get_embedding_bag_size(self.handle)
    self.loss_threshold = ffc().flexflow_dlrm_config_get_loss_threshold(self.handle)

    mlp_bot_c = ffc().flexflow_dlrm_config_get_mlp_bot(self.handle)
    self.mlp_bot = []
    for i in range(0, mlp_bot_c[0]):
      self.mlp_bot.append(mlp_bot_c[i+1])

    mlp_top_c = ffc().flexflow_dlrm_config_get_mlp_top(self.handle)
    self.mlp_top = []
    for i in range(0, mlp_top_c[0]):
      self.mlp_top.append(mlp_top_c[i+1])

    embedding_size_c = ffc().flexflow_dlrm_config_get_embedding_size(self.handle)
    self.embedding_size = []
    for i in range(0, embedding_size_c[0]):
      self.embedding_size.append(embedding_size_c[i+1])

# -----------------------------------------------------------------------
# Single DataLoader
# -----------------------------------------------------------------------

class SingleDataLoader(object):
  __slots__ = ['handle', '_handle']
  def __init__(self, ffmodel, input, full_input, num_samples, data_type):
    assert type(ffmodel) is FFModel, "SingleDataLoader ffmodel is wrong"
    assert type(input) is Tensor, "SingleDataLoader input is wrong"
    if type(full_input) is Tensor:
      self.init_from_tensor(ffmodel, input, full_input, num_samples, data_type)
    else:
      self.init_from_ptr(ffmodel, input, full_input, num_samples, data_type)
    self._handle = ffi.gc(self.handle, ffc().flexflow_single_dataloader_destroy)
    
  def init_from_tensor(self, ffmodel, input, full_input, num_samples, data_type):
    assert type(full_input) is Tensor, "SingleDataLoader full_input is wrong"
    c_data_type = enum_to_int(DataType, data_type)
    self.handle = ffc().flexflow_single_dataloader_create(ffmodel.handle, input.handle, full_input.handle, num_samples, c_data_type)
    
  def init_from_ptr(self, ffmodel, input, full_input, num_samples, data_type):
    # assert type(full_input) is Tensor, "SingleDataLoader full_input is wrong"
    c_data_type = enum_to_int(DataType, data_type)
    self.handle = ffc().flexflow_single_dataloader_create2(ffmodel.handle, input.handle, full_input, num_samples, c_data_type)

  @property
  def num_samples(self):
    return ffc().flexflow_single_dataloader_get_num_samples(self.handle)

  @num_samples.setter
  def num_samples(self, samples):
    ffc().flexflow_single_dataloader_set_num_samples(self.handle, samples)

  def next_batch(self, ffmodel):
    """Ask the dataloder to load the next batch to the :attr:`batch_tensor`. 
             
    :returns:  None -- no returns.
    """
    ffc().flowflow_single_dataloader_next_batch(self.handle, ffmodel.handle)

  def reset(self):
    """Reset the current position of the dataloder to 0. 
             
    :returns:  None -- no returns.
    """
    ffc().flexflow_single_dataloader_reset(self.handle)

class RegionNdarray(object):
  __slots__ = ['__array_interface__']
  def __init__(self, shape, data_type, base_ptr, strides, read_only):
    # See: https://docs.scipy.org/doc/numpy/reference/arrays.interface.html
    if (data_type == DataType.DT_HALF):
      field_type = "<f2" 
    elif (data_type == DataType.DT_FLOAT):
      field_type = "<f4"
    elif (data_type == DataType.DT_INT32):
      field_type = "<i4"
    else:
      assert 0, "unknown data type"
      field_type = "<f4"
    self.__array_interface__ = {
      'version': 3,
      'shape': shape,
      'typestr': field_type,
      'data': (base_ptr, read_only),
      'strides': strides,
    }

# -----------------------------------------------------------------------
# BatchConfig
# -----------------------------------------------------------------------

class BatchConfig(object):
  __slots__ = ['handle', '_handle']
  def __init__(self):
    self.handle = ffc().flexflow_batch_config_create()
    self._handle = ffi.gc(self.handle, ffc().flexflow_batch_config_destroy)

# -----------------------------------------------------------------------
# TreeVerifyBatchConfig
# -----------------------------------------------------------------------

class TreeVerifyBatchConfig(object):
  __slots__ = ['handle', '_handle']
  def __init__(self):
    self.handle = ffc().flexflow_tree_verify_batch_config_create()
    self._handle = ffi.gc(self.handle, ffc().flexflow_tree_verify_batch_config_destroy)

# -----------------------------------------------------------------------
# BeamSearchBatchConfig
# -----------------------------------------------------------------------

class BatchConfig(object):
  __slots__ = ['handle', '_handle']
  def __init__(self):
    self.handle = ffc().flexflow_beam_search_batch_config_create()
    self._handle = ffi.gc(self.handle, ffc().flexflow_beam_search_batch_config_destroy)

# -----------------------------------------------------------------------
# RequestManager
# -----------------------------------------------------------------------

class RequestManager(object):
  __slots__ = ['handle']
  def __init__(self):
    self.handle = ffc().flexflow_request_manager_get_request_manager()
    #self._handle = ffi.gc(self.handle, ffc().flexflow_request_manager_destroy)

  def register_tokenizer(self, model_type, bos_token_id, eos_token_id, tokenizer_filepath):
    c_model_type = enum_to_int(ModelType, model_type)
    c_tokenizer_filepath = get_c_name(tokenizer_filepath)
    return ffc().flexflow_request_manager_register_tokenizer(self.handle, c_model_type, bos_token_id, eos_token_id, c_tokenizer_filepath)
  
  def register_output_filepath(self, output_filepath):
    c_output_filepath = get_c_name(output_filepath)
    return ffc().flexflow_request_manager_register_output_filepath(self.handle, c_output_filepath)

  def register_ssm_model(self, model):
    return ffc().flexflow_request_manager_register_ssm_model(self.handle, model.handle)
  
# -----------------------------------------------------------------------
# InferenceManager
# -----------------------------------------------------------------------

class InferenceManager(object):
  __slots__ = ['handle']
  def __init__(self):
    self.handle = ffc().flexflow_inference_manager_get_inference_manager()
    #self._handle = ffi.gc(self.handle, ffc().flexflow_inference_manager_destroy)

  def compile_model_and_allocate_buffer(self, model):
    ffc().flexflow_inference_manager_compile_model_and_allocate_buffer(self.handle, model.handle)

  def init_operators_inference(self, model):
    ffc().flexflow_inference_manager_init_operators_inference(self.handle, model.handle)

# -----------------------------------------------------------------------
# FileDataLoader
# -----------------------------------------------------------------------

class FileDataLoader(object):
  __slots__ = ['handle', '_handle']
  def __init__(self, weight_file_path, num_q_heads, num_kv_heads, hidden_dim, qkv_inner_dim, tensor_parallelism_degree):
    c_weight_file_path = get_c_name(weight_file_path)
    self.handle = ffc().flexflow_file_data_loader_create(c_weight_file_path, num_q_heads, num_kv_heads, hidden_dim, qkv_inner_dim, tensor_parallelism_degree)
    self._handle = ffi.gc(self.handle, ffc().flexflow_file_data_loader_destroy)
  
  def load_weights(self, model, model_layers_with_weights, data_type):
    # Extract keys and values into arrays
    layer_names = list(model_layers_with_weights.keys()) 
    layers = list(model_layers_with_weights.values())
    
    # Convert to char** and flexflow_op_t* for CFFI
    layer_names_c = [ffi.new("char[]", x.encode('ascii')) for x in layer_names]
    layer_handles_list = [layer.handle for layer in layers]
    layer_handles_c = ffi.new("flexflow_op_t[]", layer_handles_list)
    
    # Compute number of layers (key-value pairs)
    num_layers = len(layer_names)
    assert(len(layer_names) == len(layers))

    # Check data type and create use_full_precision boolean
    assert(data_type == DataType.DT_FLOAT or data_type == DataType.DT_HALF)
    use_full_precision = data_type == DataType.DT_FLOAT
    ffc().flexflow_file_data_loader_load_weights(self.handle, model.handle, num_layers, layer_names_c, layer_handles_c, use_full_precision)<|MERGE_RESOLUTION|>--- conflicted
+++ resolved
@@ -1570,11 +1570,7 @@
   def layer_norm(self, input, axes, elementwise_affine=True, eps=1e-5, use_bias = True, name=None):
     c_name = get_c_name(name)
     c_axes = ffi.new("int[]", axes)
-<<<<<<< HEAD
-    handle = ffc.flexflow_model_add_layer_norm(self.handle, input.handle, len(axes), c_axes, elementwise_affine, eps, use_bias, c_name)
-=======
-    handle = ffc().flexflow_model_add_layer_norm(self.handle, input.handle, len(axes), c_axes, elementwise_affine, eps, c_name)
->>>>>>> 1f5fe029
+    handle = ffc().flexflow_model_add_layer_norm(self.handle, input.handle, len(axes), c_axes, elementwise_affine, eps, use_bias, c_name)
     self.add_layer(OpType.LAYER_NORM, name)
     return Tensor(handle, owner_op_type=OpType.LAYER_NORM)
 
@@ -2177,11 +2173,7 @@
     c_name = get_c_name(name)                 
     kernel_init_handle = self.__get_initializer_handle(kernel_initializer)
     c_data_type = enum_to_int(DataType, data_type)
-<<<<<<< HEAD
-    handle = ffc.flexflow_model_add_inc_multihead_self_attention(self.handle, input.handle, embed_dim, num_heads, kdim, vdim, dropout, bias, add_bias_kv, add_zero_attn, c_data_type, kernel_init_handle, apply_rotary_embedding, scaling_query, scaling_factor, qk_prod_scaling, position_bias, c_name)
-=======
-    handle = ffc().flexflow_model_add_inc_multihead_self_attention(self.handle, input.handle, embed_dim, num_heads, kdim, vdim, dropout, bias, add_bias_kv, add_zero_attn, c_data_type, kernel_init_handle, apply_rotary_embedding, scaling_query, scaling_factor, qk_prod_scaling, c_name)
->>>>>>> 1f5fe029
+    handle = ffc().flexflow_model_add_inc_multihead_self_attention(self.handle, input.handle, embed_dim, num_heads, kdim, vdim, dropout, bias, add_bias_kv, add_zero_attn, c_data_type, kernel_init_handle, apply_rotary_embedding, scaling_query, scaling_factor, qk_prod_scaling, position_bias, c_name)
     self.add_layer(OpType.INC_MULTIHEAD_ATTENTION, name)
     return Tensor(handle, owner_op_type=OpType.INC_MULTIHEAD_ATTENTION)
   
@@ -2252,11 +2244,7 @@
     c_name = get_c_name(name)                 
     kernel_init_handle = self.__get_initializer_handle(kernel_initializer)
     c_data_type = enum_to_int(DataType, data_type)
-<<<<<<< HEAD
-    handle = ffc.flexflow_model_add_spec_inc_multihead_self_attention(self.handle, input.handle, embed_dim, num_heads, kdim, vdim, dropout, bias, add_bias_kv, add_zero_attn, c_data_type, kernel_init_handle, apply_rotary_embedding, scaling_query, scaling_factor, qk_prod_scaling, position_bias, c_name)
-=======
-    handle = ffc().flexflow_model_add_spec_inc_multihead_self_attention(self.handle, input.handle, embed_dim, num_heads, kdim, vdim, dropout, bias, add_bias_kv, add_zero_attn, c_data_type, kernel_init_handle, apply_rotary_embedding, scaling_query, scaling_factor, qk_prod_scaling, c_name)
->>>>>>> 1f5fe029
+    handle = ffc().flexflow_model_add_spec_inc_multihead_self_attention(self.handle, input.handle, embed_dim, num_heads, kdim, vdim, dropout, bias, add_bias_kv, add_zero_attn, c_data_type, kernel_init_handle, apply_rotary_embedding, scaling_query, scaling_factor, qk_prod_scaling, position_bias, c_name)
     self.add_layer(OpType.SPEC_INC_MULTIHEAD_SELF_ATTENTION, name)
     return Tensor(handle, owner_op_type=OpType.SPEC_INC_MULTIHEAD_SELF_ATTENTION)
   
@@ -2327,11 +2315,7 @@
     c_name = get_c_name(name)                 
     kernel_init_handle = self.__get_initializer_handle(kernel_initializer)
     c_data_type = enum_to_int(DataType, data_type)
-<<<<<<< HEAD
-    handle = ffc.flexflow_model_add_inc_multihead_self_attention_verify(self.handle, input.handle, embed_dim, num_heads, kdim, vdim, dropout, bias, add_bias_kv, add_zero_attn, c_data_type, kernel_init_handle, apply_rotary_embedding, scaling_query, scaling_factor, qk_prod_scaling, position_bias, c_name)
-=======
-    handle = ffc().flexflow_model_add_inc_multihead_self_attention_verify(self.handle, input.handle, embed_dim, num_heads, kdim, vdim, dropout, bias, add_bias_kv, add_zero_attn, c_data_type, kernel_init_handle, apply_rotary_embedding, scaling_query, scaling_factor, qk_prod_scaling, c_name)
->>>>>>> 1f5fe029
+    handle = ffc().flexflow_model_add_inc_multihead_self_attention_verify(self.handle, input.handle, embed_dim, num_heads, kdim, vdim, dropout, bias, add_bias_kv, add_zero_attn, c_data_type, kernel_init_handle, apply_rotary_embedding, scaling_query, scaling_factor, qk_prod_scaling, position_bias, c_name)
     self.add_layer(OpType.TREE_INC_MULTIHEAD_SELF_ATTENTION, name)
     return Tensor(handle, owner_op_type=OpType.TREE_INC_MULTIHEAD_SELF_ATTENTION)
   
@@ -2405,11 +2389,7 @@
     c_name = get_c_name(name)                 
     kernel_init_handle = self.__get_initializer_handle(kernel_initializer)
     c_data_type = enum_to_int(DataType, data_type)
-<<<<<<< HEAD
-    handle = ffc.flexflow_model_add_inc_multiquery_self_attention(self.handle, input.handle, embed_dim, num_q_heads, num_kv_heads, kdim, vdim, dropout, bias, add_bias_kv, add_zero_attn, c_data_type, kernel_init_handle, apply_rotary_embedding, scaling_query, scaling_factor, qk_prod_scaling, position_bias, c_name)
-=======
-    handle = ffc().flexflow_model_add_inc_multiquery_self_attention(self.handle, input.handle, embed_dim, num_q_heads, num_kv_heads, kdim, vdim, dropout, bias, add_bias_kv, add_zero_attn, c_data_type, kernel_init_handle, apply_rotary_embedding, scaling_query, scaling_factor, qk_prod_scaling, c_name)
->>>>>>> 1f5fe029
+    handle = ffc().flexflow_model_add_inc_multiquery_self_attention(self.handle, input.handle, embed_dim, num_q_heads, num_kv_heads, kdim, vdim, dropout, bias, add_bias_kv, add_zero_attn, c_data_type, kernel_init_handle, apply_rotary_embedding, scaling_query, scaling_factor, qk_prod_scaling, position_bias, c_name)
     self.add_layer(OpType.INC_MULTIHEAD_ATTENTION, name)
     return Tensor(handle, owner_op_type=OpType.INC_MULTIHEAD_ATTENTION)
   
@@ -2483,11 +2463,7 @@
     c_name = get_c_name(name)                 
     kernel_init_handle = self.__get_initializer_handle(kernel_initializer)
     c_data_type = enum_to_int(DataType, data_type)
-<<<<<<< HEAD
-    handle = ffc.flexflow_model_add_spec_inc_multiquery_self_attention(self.handle, input.handle, embed_dim, num_q_heads, num_kv_heads, kdim, vdim, dropout, bias, add_bias_kv, add_zero_attn, c_data_type, kernel_init_handle, apply_rotary_embedding, scaling_query, scaling_factor, qk_prod_scaling, position_bias, c_name)
-=======
-    handle = ffc().flexflow_model_add_spec_inc_multiquery_self_attention(self.handle, input.handle, embed_dim, num_q_heads, num_kv_heads, kdim, vdim, dropout, bias, add_bias_kv, add_zero_attn, c_data_type, kernel_init_handle, apply_rotary_embedding, scaling_query, scaling_factor, qk_prod_scaling, c_name)
->>>>>>> 1f5fe029
+    handle = ffc().flexflow_model_add_spec_inc_multiquery_self_attention(self.handle, input.handle, embed_dim, num_q_heads, num_kv_heads, kdim, vdim, dropout, bias, add_bias_kv, add_zero_attn, c_data_type, kernel_init_handle, apply_rotary_embedding, scaling_query, scaling_factor, qk_prod_scaling, position_bias, c_name)
     self.add_layer(OpType.SPEC_INC_MULTIHEAD_SELF_ATTENTION, name)
     return Tensor(handle, owner_op_type=OpType.SPEC_INC_MULTIHEAD_SELF_ATTENTION)
   
@@ -2561,11 +2537,7 @@
     c_name = get_c_name(name)                 
     kernel_init_handle = self.__get_initializer_handle(kernel_initializer)
     c_data_type = enum_to_int(DataType, data_type)
-<<<<<<< HEAD
-    handle = ffc.flexflow_model_add_inc_multiquery_self_attention_verify(self.handle, input.handle, embed_dim, num_q_heads, num_kv_heads, kdim, vdim, dropout, bias, add_bias_kv, add_zero_attn, c_data_type, kernel_init_handle, apply_rotary_embedding, scaling_query, scaling_factor, qk_prod_scaling, position_bias, c_name)
-=======
-    handle = ffc().flexflow_model_add_inc_multiquery_self_attention_verify(self.handle, input.handle, embed_dim, num_q_heads, num_kv_heads, kdim, vdim, dropout, bias, add_bias_kv, add_zero_attn, c_data_type, kernel_init_handle, apply_rotary_embedding, scaling_query, scaling_factor, qk_prod_scaling, c_name)
->>>>>>> 1f5fe029
+    handle = ffc().flexflow_model_add_inc_multiquery_self_attention_verify(self.handle, input.handle, embed_dim, num_q_heads, num_kv_heads, kdim, vdim, dropout, bias, add_bias_kv, add_zero_attn, c_data_type, kernel_init_handle, apply_rotary_embedding, scaling_query, scaling_factor, qk_prod_scaling, position_bias, c_name)
     self.add_layer(OpType.TREE_INC_MULTIHEAD_SELF_ATTENTION, name)
     return Tensor(handle, owner_op_type=OpType.TREE_INC_MULTIHEAD_SELF_ATTENTION)
   
