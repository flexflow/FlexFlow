--- conflicted
+++ resolved
@@ -102,19 +102,8 @@
   def _get_input_tensor_by_id(self, id):
     handle = ffc.flexflow_op_get_input_by_id(self.handle, id)
     return Tensor(handle, False)
-<<<<<<< HEAD
-    
+
   def _get_output_tensor_by_id(self, id):
-=======
- 
-  def get_output_tensor(self):
-    # get_output_tensor returns the first output since most ops
-    # only has one output
-    handle = ffc.flexflow_op_get_output_by_id(self.handle, 0)
-    return Tensor(handle, False)
-   
-  def get_output_tensor_by_id(self, id):
->>>>>>> 1312ed3c
     handle = ffc.flexflow_op_get_output_by_id(self.handle, id)
     return Tensor(handle, False)
     
