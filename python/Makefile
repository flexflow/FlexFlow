# Copyright 2020 Stanford University
#
# Licensed under the Apache License, Version 2.0 (the "License");
# you may not use this file except in compliance with the License.
# You may obtain a copy of the License at
#
#     http://www.apache.org/licenses/LICENSE-2.0
#
# Unless required by applicable law or agreed to in writing, software
# distributed under the License is distributed on an "AS IS" BASIS,
# WITHOUT WARRANTIES OR CONDITIONS OF ANY KIND, either express or implied.
# See the License for the specific language governing permissions and
# limitations under the License.
#


ifndef LG_RT_DIR
$(error LG_RT_DIR variable is not defined, aborting build)
endif

ifndef FF_HOME
$(error FF_HOME variable is not defined, aborting build)
endif

ifndef PROTOBUF_DIR
PROTOBUF_DIR ?= /home/wwu12/opt
endif

ifndef CUDNN_DIR
CUDNN_DIR ?= /scratch/shared/wwu12/cudnn
endif

ifndef CUDA_DIR
CUDA_DIR ?= /spack/opt/spack/linux-scientific7-x86_64/gcc-7.3.0/cuda-10.0.130-etoqn3vlwx2os25n3rmtksntnu5ioorb
endif

PROTOBUF_EXE ?= $(PROTOBUF_DIR)/bin/protoc

# Flags for directing the runtime makefile what to include
DEBUG           ?= 1		# Include debugging symbols
MAX_DIM         ?= 4		# Maximum number of dimensions
OUTPUT_LEVEL    ?= LEVEL_DEBUG	# Compile time logging level
USE_CUDA        ?= 1		# Include CUDA support (requires CUDA)
USE_GASNET      ?= 0		# Include GASNet support (requires GASNet)
USE_HDF         ?= 0		# Include HDF5 support (requires HDF5)
ALT_MAPPERS     ?= 0		# Include alternative mappers (not recommended)
#REALM_NETWORKS ?= mpi

USE_PYTHON := 1
ifndef PYTHON_LIB
  ifndef PYTHON_ROOT
    PYTHON_EXE := $(shell which python3 | head -1)
    ifeq ($(PYTHON_EXE),)
      $(error cannot find python - set PYTHON_ROOT if not in PATH)
    endif
    PYTHON_VERSION_MAJOR := $(shell $(PYTHON_EXE) -c 'import sys; print(sys.version_info.major)')
    PYTHON_VERSION_MINOR := $(shell $(PYTHON_EXE) -c 'import sys; print(sys.version_info.minor)')
    PYTHON_ROOT := $(dir $(PYTHON_EXE))
  endif

  # Try searching for common locations of the Python shared library.
  ifneq ($(strip $(PYTHON_ROOT)),)
    ifeq ($(strip $(DARWIN)),1)
      PYTHON_EXT := dylib
    else
      PYTHON_EXT := so
    endif
    PYTHON_LIB := $(wildcard $(PYTHON_ROOT)/libpython$(PYTHON_VERSION_MAJOR).$(PYTHON_VERSION_MINOR)*.$(PYTHON_EXT))
    ifeq ($(strip $(PYTHON_LIB)),)
      PYTHON_LIB := $(wildcard $(abspath $(PYTHON_ROOT)/../lib/libpython$(PYTHON_VERSION_MAJOR).$(PYTHON_VERSION_MINOR)*.$(PYTHON_EXT)))
      ifeq ($(strip $(PYTHON_LIB)),)
        PYTHON_LIB := $(wildcard $(abspath $(PYTHON_ROOT)/../lib64/libpython$(PYTHON_VERSION_MAJOR).$(PYTHON_VERSION_MINOR)*.$(PYTHON_EXT)))
        ifeq ($(strip $(PYTHON_LIB)),)
          $(warning cannot find libpython$(PYTHON_VERSION_MAJOR).$(PYTHON_VERSION_MINOR)*.$(PYTHON_EXT) - falling back to using LD_LIBRARY_PATH)
          PYTHON_LIB :=
        endif
<<<<<<< HEAD
	  endif
=======
      endif
>>>>>>> 5b69bb4b
    endif
  endif
endif

# Put the binary file name here
OUTFILE		?= flexflow_python

# List all the application source files here
FF_SRC ?= $(FF_HOME)/src/mapper/mapper.cc $(FF_HOME)/src/runtime/strategy.cc $(FF_HOME)/src/runtime/model.cc $(FF_HOME)/src/runtime/optimizer.cc $(FF_HOME)/src/runtime/initializer.cc $(FF_HOME)/src/ops/embedding.cc 
FF_GPU_SRC ?= $(FF_HOME)/src/ops/conv_2d.cu $(FF_HOME)/src/runtime/model.cu $(FF_HOME)/src/ops/pool_2d.cu $(FF_HOME)/src/ops/batch_norm.cu $(FF_HOME)/src/ops/linear.cu  \
		$(FF_HOME)/src/ops/softmax.cu $(FF_HOME)/src/ops/concat.cu $(FF_HOME)/src/ops/flat.cu $(FF_HOME)/src/ops/embedding.cu $(FF_HOME)/src/ops/mse_loss.cu \
		$(FF_HOME)/src/ops/element_binary.cu $(FF_HOME)/src/ops/element_unary.cu \
		$(FF_HOME)/src/runtime/initializer_kernel.cu $(FF_HOME)/src/runtime/optimizer_kernel.cu $(FF_HOME)/src/runtime/accessor_kernel.cu\
		$(FF_HOME)/src/runtime/cuda_helper.cu flexflow_dataloader.cu
GEN_SRC		?= main.cc flexflow_c.cc flexflow_dataloader.cc strategy.pb.cc $(FF_SRC) # .cc files
GEN_GPU_SRC	?= $(FF_GPU_SRC)		# .cu files

# You can modify these variables, some will be appended to by the runtime makefile
INC_FLAGS	?= -I$(FF_HOME)/include -I$(PROTOBUF_DIR)/include -I$(CUDNN_DIR)/include -I$(CUDA_DIR)/include 
CC_FLAGS	?= -DBINDINGS_AUGMENT_PYTHONPATH -DFF_USE_PYTHON -std=c++11
NVCC_FLAGS	?= -std=c++11
GASNET_FLAGS	?=
LD_FLAGS	?= -L$(PROTOBUF_DIR)/lib -lprotobuf -L$(CUDNN_DIR)/lib64 -lcudnn -L$(CUDA_DIR)/lib64 -lcublas -lcurand

ifeq ($(shell uname), Darwin)
	LD_FLAGS += -Wl,-force_load,liblegion.a
else
	LD_FLAGS += -Wl,--whole-archive -llegion -Wl,--no-whole-archive
endif

# Use reduction operators for complex types by default
CC_FLAGS += -DLEGION_REDOP_COMPLEX

NO_BUILD_ALL=1
.PHONY: all
all: strategy.pb.cc $(OUTFILE) flexflow/core/legion_cffi.py 

###########################################################################
#
#   Don't change anything below here
#   
###########################################################################

include $(LG_RT_DIR)/runtime.mk

DEFINE_HEADERS_DIR ?= ./

flexflow/core/legion_cffi.py: legion_cffi.py.in legion_cffi_build.py
	$(PYTHON_EXE) legion_cffi_build.py --runtime-dir $(LG_RT_DIR) --defines-dir $(DEFINE_HEADERS_DIR) --output-dir flexflow/core
	
strategy.pb.cc: $(FF_HOME)/src/runtime/strategy.proto
	$(PROTOBUF_EXE) --proto_path=$(FF_HOME)/src/runtime strategy.proto --cpp_out=.

clean::
	$(RM) -f $(OUTFILE) $(SLIB_LEGION) $(SLIB_REALM) $(GEN_OBJS) $(GEN_GPU_OBJS) $(REALM_OBJS) $(LEGION_OBJS) $(GPU_RUNTIME_OBJS) $(MAPPER_OBJS) $(ASM_OBJS) legion_defines.h realm_defines.h flexflow/core/legion_cffi.py *.pyc
	$(RM) -rf build dist *.egg-info<|MERGE_RESOLUTION|>--- conflicted
+++ resolved
@@ -74,11 +74,7 @@
           $(warning cannot find libpython$(PYTHON_VERSION_MAJOR).$(PYTHON_VERSION_MINOR)*.$(PYTHON_EXT) - falling back to using LD_LIBRARY_PATH)
           PYTHON_LIB :=
         endif
-<<<<<<< HEAD
-	  endif
-=======
       endif
->>>>>>> 5b69bb4b
     endif
   endif
 endif
