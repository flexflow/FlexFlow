# Copyright 2023 CMU, Facebook, LANL, MIT, NVIDIA, and Stanford (alphabetical)
#
# Licensed under the Apache License, Version 2.0 (the "License");
# you may not use this file except in compliance with the License.
# You may obtain a copy of the License at
#
#     http://www.apache.org/licenses/LICENSE-2.0
#
# Unless required by applicable law or agreed to in writing, software
# distributed under the License is distributed on an "AS IS" BASIS,
# WITHOUT WARRANTIES OR CONDITIONS OF ANY KIND, either express or implied.
# See the License for the specific language governing permissions and
# limitations under the License.
#

# Flags for directing the runtime makefile what to include
DEBUG           ?= 0		# Include debugging symbols
MAX_DIM         ?= 5		# Maximum number of dimensions
OUTPUT_LEVEL    ?= LEVEL_DEBUG	# Compile time logging level
USE_CUDA        ?= 1		# Include CUDA support (requires CUDA)
USE_GASNET      ?= 0		# Include GASNet support (requires GASNet)
USE_HDF         ?= 0		# Include HDF5 support (requires HDF5)
ALT_MAPPERS     ?= 0		# Include alternative mappers (not recommended)
USE_HIP         ?= 0		# Include HIP support (requires HIP)
HIP_TARGET      ?= ROCM
USE_GPU_REDUCTIONS ?= 0
FF_USE_NCCL     ?= 0
USE_PYTHON      := 1
FF_USE_PYTHON   := 1
SHARED_OBJECTS  := 1     # we build the shared lib for legion
# FF_PYTHON_USE_INDEX_LOADER = 1

<<<<<<< HEAD
INSTALL_TOKENIZERS := $(shell $(FF_HOME)/scripts/install_tokenizer.sh)

ifeq ($(strip $(DARWIN)),1)
=======
ifeq ($(shell uname -s), Darwin)
>>>>>>> 77fc0b8c
  PYTHON_EXT := dylib
else
  PYTHON_EXT := so
endif

ifndef PYTHON_LIB
  ifndef PYTHON_ROOT
    PYTHON_EXE := $(shell which python3 | head -1)
    ifeq ($(PYTHON_EXE),)
      $(error cannot find python - set PYTHON_ROOT if not in PATH)
    endif
    PYTHON_VERSION_MAJOR := $(shell $(PYTHON_EXE) -c 'import sys; print(sys.version_info.major)')
    PYTHON_VERSION_MINOR := $(shell $(PYTHON_EXE) -c 'import sys; print(sys.version_info.minor)')
    PYTHON_ROOT := $(dir $(PYTHON_EXE))
  endif

  # Try searching for common locations of the Python shared library.
  ifneq ($(strip $(PYTHON_ROOT)),)
    PYTHON_LIB := $(wildcard $(PYTHON_ROOT)/libpython$(PYTHON_VERSION_MAJOR).$(PYTHON_VERSION_MINOR)*.$(PYTHON_EXT))
    ifeq ($(strip $(PYTHON_LIB)),)
      PYTHON_LIB := $(wildcard $(abspath $(PYTHON_ROOT)/../lib/libpython$(PYTHON_VERSION_MAJOR).$(PYTHON_VERSION_MINOR)*.$(PYTHON_EXT)))
      ifeq ($(strip $(PYTHON_LIB)),)
        PYTHON_LIB := $(wildcard $(abspath $(PYTHON_ROOT)/../lib64/libpython$(PYTHON_VERSION_MAJOR).$(PYTHON_VERSION_MINOR)*.$(PYTHON_EXT)))
        ifeq ($(strip $(PYTHON_LIB)),)
          $(warning cannot find libpython$(PYTHON_VERSION_MAJOR).$(PYTHON_VERSION_MINOR)*.$(PYTHON_EXT) - falling back to using LD_LIBRARY_PATH)
          PYTHON_LIB :=
        endif
      endif
    endif
  endif
endif

$(info    VAR is $(PYTHON_EXE))

FF_HOME ?= ../
LG_RT_DIR ?= $(FF_HOME)/deps/legion/runtime
LG_PYTHON_BINDINGS_DIR ?= $(FF_HOME)/deps/legion/bindings/python

# Put the binary file name here
LEGION_PYTHON_BIN		  ?= legion_python

GEN_SRC		  ?= $(LG_PYTHON_BINDINGS_DIR)/main.cc # .cc files

CC_FLAGS	  ?= -DBINDINGS_AUGMENT_PYTHONPATH

FF_LIB = libflexflow.$(PYTHON_EXT)
LEGION_CANONICAL_PYTHON_LIB := liblegion_canonical_python.$(PYTHON_EXT)

INC_FLAGS     ?= -I${FF_HOME}
LD_FLAGS      ?=
CC_FLAGS      ?= -fPIC -DBINDINGS_AUGMENT_PYTHONPATH
NVCC_FLAGS    ?= -Xcompiler -fPIC
ifeq ($(strip $(USE_HIP)),1)
ifeq ($(strip $(HIP_TARGET)),CUDA)
HIPCC_FLAGS    ?= -Xcompiler -fPIC
else
HIPCC_FLAGS    ?= -fPIC
endif
endif

#INC_FLAGS       += -DDISABLE_LEGION_CUDA_HIJACK 
  
ifeq ($(strip $(FF_ENABLE_DEBUG)), 1)
CC_FLAGS   += -DFF_DEBUG
NVCC_FLAGS += -DFF_DEBUG
HIPCC_FLAGS += -DFF_DEBUG
endif

ifeq ($(strip $(FF_PYTHON_USE_INDEX_LOADER)), 1)
CC_FLAGS   += -DFF_PYTHON_USE_INDEX_LOADER
NVCC_FLAGS += -DFF_PYTHON_USE_INDEX_LOADER
HIPCC_FLAGS += -DFF_PYTHON_USE_INDEX_LOADER
endif

include $(FF_HOME)/FlexFlow.mk

NO_BUILD_ALL=1
.PHONY: all
all: $(LEGION_PYTHON_BIN) flexflow/core/flexflow_cffi_header.py $(FF_LIB) legion_info.py legion_builtin_cffi.py legion_canonical_cffi.py $(LEGION_CANONICAL_PYTHON_LIB) legion_top.py legion_cffi.py

$(LEGION_PYTHON_BIN) : $(LG_PYTHON_BINDINGS_DIR)/main.cc.o $(SLIB_LEGION) $(SLIB_REALM)
	@echo "---> Linking objects into one binary: $(LEGION_PYTHON_BIN)"
	$(CXX) -o $(LEGION_PYTHON_BIN) $(LG_PYTHON_BINDINGS_DIR)/main.cc.o $(LD_FLAGS) $(LEGION_LIBS) $(LEGION_LD_FLAGS)

legion_builtin_cffi.py: $(LG_PYTHON_BINDINGS_DIR)/legion_cffi.py.in $(LG_PYTHON_BINDINGS_DIR)/legion_cffi_build.py $(LEGION_DEFINES_HEADER) $(REALM_DEFINES_HEADER)
	$(PYTHON_EXE) $(LG_PYTHON_BINDINGS_DIR)/legion_cffi_build.py --defines-dir $(DEFINE_HEADERS_DIR) --output-dir .

legion_canonical_cffi.py: $(LG_PYTHON_BINDINGS_DIR)/legion_cffi.py.in $(LG_PYTHON_BINDINGS_DIR)/legion_cffi_build.py $(LEGION_DEFINES_HEADER) $(REALM_DEFINES_HEADER)
	$(PYTHON_EXE) $(LG_PYTHON_BINDINGS_DIR)/legion_cffi_build.py --canonical --defines-dir $(DEFINE_HEADERS_DIR) --libname $(LEGION_CANONICAL_PYTHON_LIB) --output-dir .

legion_info.py: $(LG_PYTHON_BINDINGS_DIR)/legion_info_build.py
	$(PYTHON_EXE) $(LG_PYTHON_BINDINGS_DIR)/legion_info_build.py

# build the shared lib for canonical python
$(LEGION_CANONICAL_PYTHON_LIB): $(LG_PYTHON_BINDINGS_DIR)/canonical_python.cc $(SLIB_LEGION) $(SLIB_REALM)
	$(CXX) $(CC_FLAGS) $(INC_FLAGS) -shared $< $(LD_FLAGS) $(LEGION_LIBS) $(LEGION_LD_FLAGS) -o $@

# the following two are copy
legion_top.py: $(LG_PYTHON_BINDINGS_DIR)/legion_top.py
	cp -f $< $@

legion_cffi.py: $(LG_PYTHON_BINDINGS_DIR)/legion_cffi.py
	cp -f $< $@
	
flexflow/core/flexflow_cffi_header.py: flexflow_cffi_header.py.in flexflow_cffi_build.py $(FF_HOME)/include/flexflow/flexflow_c.h
	$(PYTHON_EXE) flexflow_cffi_build.py --ffhome-dir $(FF_HOME) --output-dir flexflow/core

# build the .so for flexflow
# hack: we do not need main.cc anymore
FF_SHARED_OBJS := $(filter-out $(LG_PYTHON_BINDINGS_DIR)/main.cc.o,$(APP_OBJS))
$(FF_LIB): $(FF_SHARED_OBJS) $(SLIB_LEGION) $(SLIB_REALM)
	$(CXX) $(CC_FLAGS) $(INC_FLAGS) -shared -lstdc++ -L$(FF_HOME)/python $(FF_SHARED_OBJS) $(LD_FLAGS) $(LEGION_LIBS) $(LEGION_LD_FLAGS) -o $@

clean::
	$(RM) -f -f $(FF_LIB) $(LEGION_PYTHON_BIN) $(SLIB_LEGION) $(SLIB_REALM) $(APP_OBJS) $(REALM_OBJS) $(LEGION_OBJS) $(GPU_RUNTIME_OBJS) $(MAPPER_OBJS) $(ASM_OBJS) $(LEGION_CANONICAL_PYTHON_LIB) legion_defines.h realm_defines.h legion_builtin_cffi.py legion_canonical_cffi.py legion_info.py legion_top.py legion_cffi.py flexflow/core/flexflow_cffi_header.py *.pyc
	$(RM) -rf build dist *.egg-info<|MERGE_RESOLUTION|>--- conflicted
+++ resolved
@@ -30,13 +30,9 @@
 SHARED_OBJECTS  := 1     # we build the shared lib for legion
 # FF_PYTHON_USE_INDEX_LOADER = 1
 
-<<<<<<< HEAD
 INSTALL_TOKENIZERS := $(shell $(FF_HOME)/scripts/install_tokenizer.sh)
 
-ifeq ($(strip $(DARWIN)),1)
-=======
 ifeq ($(shell uname -s), Darwin)
->>>>>>> 77fc0b8c
   PYTHON_EXT := dylib
 else
   PYTHON_EXT := so
