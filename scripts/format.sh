#! /usr/bin/env bash

set -euo pipefail

GIT_ROOT="$(git rev-parse --show-toplevel)"
cd "$GIT_ROOT"

TOOLS_PATH="$GIT_ROOT/.tools"
RELEASE="master-1d7ec53d"
CLANG_FORMAT_VERSION="15"
CLANG_FORMAT_PATH="$TOOLS_PATH/clang-format-$CLANG_FORMAT_VERSION-$RELEASE"

mkdir -p "$TOOLS_PATH"

error() {
  >&2 echo "$@"
  exit 1
}

get_os() {
  UNAME_OUTPUT="$(uname -s)"
  case "$UNAME_OUTPUT" in
    Linux*)
      OS=Linux
      ;;
    Darwin*)
      OS=Mac
      ;;
    *)
      error "Unknown OS $UNAME_OUTPUT. Exiting..."
  esac

  echo "$OS"
}

download_clang_tool() {
  TOOL="$1"
  VERSION="$2"
  TARGET_PATH="$3"

<<<<<<< HEAD
  BASE_URL="https://github.com/muttleyxd/clang-tools-static-binaries/releases/download/master-1d7ec53d/"
=======
  BASE_URL="https://github.com/muttleyxd/clang-tools-static-binaries/releases/download/$RELEASE/"
>>>>>>> 1bdd3bac

  OS="$(get_os)"
  case "$OS" in
    Linux)
      URL_OS="linux"
      ;;
    Mac)
      URL_OS="macosx"
      ;;
    *)
      error "Unknown return value from get_os: $OS. Exiting..."
  esac
  URL="$BASE_URL/clang-${TOOL}-${VERSION}_${URL_OS}-amd64"

  if command -v wget &> /dev/null; then
    wget "$URL" -O "$TARGET_PATH"
  elif command -v curl &> /dev/null; then
    curl "$URL" -o "$TARGET_PATH"
  else
    error "Could not find either wget or curl. Exiting..."
  fi
}

<<<<<<< HEAD
CLANG_FORMAT_VERSION="15"
CLANG_TIDY_VERSION="13"

CLANG_FORMAT_PATH="$TOOLS_PATH/clang-format-$CLANG_FORMAT_VERSION"
CLANG_TIDY_PATH="$TOOLS_PATH/clang-tidy-$CLANG_TIDY_VERSION"

=======
>>>>>>> 1bdd3bac
if [[ ! -e $CLANG_FORMAT_PATH ]]; then
  download_clang_tool format "$CLANG_FORMAT_VERSION" "$CLANG_FORMAT_PATH"
  chmod u+x "$CLANG_FORMAT_PATH"
fi

if [[ ! -e $CLANG_TIDY_PATH ]]; then
  download_clang_tool tidy "$CLANG_TIDY_VERSION" "$CLANG_TIDY_PATH"
  chmod u+x "$CLANG_TIDY_PATH"
fi

mapfile -t FILES < <(git ls-files | grep -E '\.(h|cc|cpp|cu)$')
"$CLANG_FORMAT_PATH" -i "${FILES[@]}"<|MERGE_RESOLUTION|>--- conflicted
+++ resolved
@@ -38,11 +38,7 @@
   VERSION="$2"
   TARGET_PATH="$3"
 
-<<<<<<< HEAD
-  BASE_URL="https://github.com/muttleyxd/clang-tools-static-binaries/releases/download/master-1d7ec53d/"
-=======
   BASE_URL="https://github.com/muttleyxd/clang-tools-static-binaries/releases/download/$RELEASE/"
->>>>>>> 1bdd3bac
 
   OS="$(get_os)"
   case "$OS" in
@@ -66,24 +62,10 @@
   fi
 }
 
-<<<<<<< HEAD
-CLANG_FORMAT_VERSION="15"
-CLANG_TIDY_VERSION="13"
-
-CLANG_FORMAT_PATH="$TOOLS_PATH/clang-format-$CLANG_FORMAT_VERSION"
-CLANG_TIDY_PATH="$TOOLS_PATH/clang-tidy-$CLANG_TIDY_VERSION"
-
-=======
->>>>>>> 1bdd3bac
 if [[ ! -e $CLANG_FORMAT_PATH ]]; then
   download_clang_tool format "$CLANG_FORMAT_VERSION" "$CLANG_FORMAT_PATH"
   chmod u+x "$CLANG_FORMAT_PATH"
 fi
 
-if [[ ! -e $CLANG_TIDY_PATH ]]; then
-  download_clang_tool tidy "$CLANG_TIDY_VERSION" "$CLANG_TIDY_PATH"
-  chmod u+x "$CLANG_TIDY_PATH"
-fi
-
 mapfile -t FILES < <(git ls-files | grep -E '\.(h|cc|cpp|cu)$')
 "$CLANG_FORMAT_PATH" -i "${FILES[@]}"