#include "op-attrs/regularizer_attrs.dtg.h"
#include "test/utils/doctest.h"
#include "test/utils/rapidcheck.h"

TEST_SUITE(FF_TEST_SUITE) {
  TEST_CASE("Arbitrary<RegularizerAttrs>") {
<<<<<<< HEAD
    rc::dc_check("valid variant", [](RegularizerAttrs reg) {
=======
    RC_SUBCASE([](RegularizerAttrs reg) {
>>>>>>> 7bd12e30
      RC_ASSERT(reg.has<L1RegularizerAttrs>() || reg.has<L2RegularizerAttrs>());
    });
  }
}<|MERGE_RESOLUTION|>--- conflicted
+++ resolved
@@ -4,11 +4,7 @@
 
 TEST_SUITE(FF_TEST_SUITE) {
   TEST_CASE("Arbitrary<RegularizerAttrs>") {
-<<<<<<< HEAD
-    rc::dc_check("valid variant", [](RegularizerAttrs reg) {
-=======
     RC_SUBCASE([](RegularizerAttrs reg) {
->>>>>>> 7bd12e30
       RC_ASSERT(reg.has<L1RegularizerAttrs>() || reg.has<L2RegularizerAttrs>());
     });
   }
