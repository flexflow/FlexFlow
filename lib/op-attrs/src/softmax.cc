#include "op-attrs/ops/softmax.h"

<<<<<<< HEAD
namespace FlexFlow {

SoftmaxAttrs::SoftmaxAttrs(ff_dim_t _dim) : dim(_dim) {}

} // namespace FlexFlow
=======
namespace FlexFlow {} // namespace FlexFlow
>>>>>>> 3eade8f7
<|MERGE_RESOLUTION|>--- conflicted
+++ resolved
@@ -1,11 +1,3 @@
 #include "op-attrs/ops/softmax.h"
 
-<<<<<<< HEAD
-namespace FlexFlow {
-
-SoftmaxAttrs::SoftmaxAttrs(ff_dim_t _dim) : dim(_dim) {}
-
-} // namespace FlexFlow
-=======
-namespace FlexFlow {} // namespace FlexFlow
->>>>>>> 3eade8f7
+namespace FlexFlow {} // namespace FlexFlow