--- conflicted
+++ resolved
@@ -1,13 +1,3 @@
 #include "op-attrs/ops/transpose.h"
 
-<<<<<<< HEAD
-namespace FlexFlow {
-
-TransposeAttrs::TransposeAttrs(
-    stack_vector<ff_dim_t, MAX_TENSOR_DIM> const &_perm)
-    : perm(_perm) {}
-
-} // namespace FlexFlow
-=======
-namespace FlexFlow {} // namespace FlexFlow
->>>>>>> b2fe85f6
+namespace FlexFlow {} // namespace FlexFlow