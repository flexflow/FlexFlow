#include "op-attrs/ops/element_binary.h"

<<<<<<< HEAD
namespace FlexFlow {

ElementBinaryAttrs::ElementBinaryAttrs(OperatorType _type,
                                       DataType _compute_type,
                                       bool _should_broadcast_lhs,
                                       bool _should_broadcast_rhs)
    : type(_type), compute_type(_compute_type),
      should_broadcast_lhs(_should_broadcast_lhs),
      should_broadcast_rhs(_should_broadcast_rhs) {}

} // namespace FlexFlow
=======
namespace FlexFlow {} // namespace FlexFlow
>>>>>>> b2fe85f6
<|MERGE_RESOLUTION|>--- conflicted
+++ resolved
@@ -1,17 +1,3 @@
 #include "op-attrs/ops/element_binary.h"
 
-<<<<<<< HEAD
-namespace FlexFlow {
-
-ElementBinaryAttrs::ElementBinaryAttrs(OperatorType _type,
-                                       DataType _compute_type,
-                                       bool _should_broadcast_lhs,
-                                       bool _should_broadcast_rhs)
-    : type(_type), compute_type(_compute_type),
-      should_broadcast_lhs(_should_broadcast_lhs),
-      should_broadcast_rhs(_should_broadcast_rhs) {}
-
-} // namespace FlexFlow
-=======
-namespace FlexFlow {} // namespace FlexFlow
->>>>>>> b2fe85f6
+namespace FlexFlow {} // namespace FlexFlow