#include "op-attrs/ops/reduction.h"

namespace FlexFlow {

<<<<<<< HEAD
ReductionAttrs::ReductionAttrs(ff_dim_t _reduction_dim, int _reduction_degree)
    : reduction_dim(_reduction_dim), reduction_degree(_reduction_degree) {}

=======
>>>>>>> 3eade8f7
/* ParallelTensorShape ReductionAttrs::output_shape(ParallelTensorShape const
 * &input_shape) const { */
/*   ParallelTensorShape output = input_shape; */
/*   output.at(this->reduction_legion_dim).degree /= this->reduction_degree; */
/*   output.at(this->reduction_legion_dim).size /= this->reduction_degree; */
/*   return output; */
/* } */

} // namespace FlexFlow<|MERGE_RESOLUTION|>--- conflicted
+++ resolved
@@ -2,12 +2,6 @@
 
 namespace FlexFlow {
 
-<<<<<<< HEAD
-ReductionAttrs::ReductionAttrs(ff_dim_t _reduction_dim, int _reduction_degree)
-    : reduction_dim(_reduction_dim), reduction_degree(_reduction_degree) {}
-
-=======
->>>>>>> 3eade8f7
 /* ParallelTensorShape ReductionAttrs::output_shape(ParallelTensorShape const
  * &input_shape) const { */
 /*   ParallelTensorShape output = input_shape; */
