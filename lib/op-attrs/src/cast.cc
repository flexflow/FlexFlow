#include "op-attrs/ops/cast.h"

namespace FlexFlow {

<<<<<<< HEAD
CastAttrs::CastAttrs(DataType _data_type) : dtype(_data_type) {}

=======
>>>>>>> 3eade8f7
/* bool CastAttrs::is_valid(ParallelTensorShape const &input) const { */
/*   bool valid = input.is_valid(); */
/*   valid &= (input.at(input.num_dims() - 1).degree == 1); */
/*   return valid; */
/* } */

} // namespace FlexFlow<|MERGE_RESOLUTION|>--- conflicted
+++ resolved
@@ -2,11 +2,6 @@
 
 namespace FlexFlow {
 
-<<<<<<< HEAD
-CastAttrs::CastAttrs(DataType _data_type) : dtype(_data_type) {}
-
-=======
->>>>>>> 3eade8f7
 /* bool CastAttrs::is_valid(ParallelTensorShape const &input) const { */
 /*   bool valid = input.is_valid(); */
 /*   valid &= (input.at(input.num_dims() - 1).degree == 1); */
