--- conflicted
+++ resolved
@@ -1,10 +1,7 @@
 #include "op-attrs/computation_graph_op_attrs.h"
 #include "op-attrs/get_op_type.h"
-<<<<<<< HEAD
-=======
 #include "op-attrs/ops/broadcast.h"
 #include "op-attrs/ops/linear.h"
->>>>>>> ae8bbf91
 #include "utils/overload.h"
 
 namespace FlexFlow {
@@ -14,7 +11,18 @@
       [](auto const &x) { return get_op_type(x); });
 }
 
-<<<<<<< HEAD
+RecordFormatter as_dot(ComputationGraphOpAttrs const &attrs) {
+  return attrs.visit<RecordFormatter>(overload{
+      [](LinearAttrs const &l) { return as_dot(l); },
+      [](BroadcastAttrs const &a) { return as_dot(a); },
+      [&](auto const &) {
+        RecordFormatter r;
+        r << fmt::to_string(get_op_type(attrs));
+        return r;
+      },
+  });
+}
+
 ComputationGraphOpAttrs
     compgraph_op_attrs_from_pcg_op_attrs(PCGOperatorAttrs const &op) {
   auto fail_on_parallel_op = [](auto const &attrs) -> ComputationGraphOpAttrs {
@@ -30,17 +38,6 @@
       [&](RepartitionAttrs const &attrs) { return fail_on_parallel_op(attrs); },
       [&](ReplicateAttrs const &attrs) { return fail_on_parallel_op(attrs); },
       [](auto const &attrs) { return ComputationGraphOpAttrs{attrs}; },
-=======
-RecordFormatter as_dot(ComputationGraphOpAttrs const &attrs) {
-  return attrs.visit<RecordFormatter>(overload{
-      [](LinearAttrs const &l) { return as_dot(l); },
-      [](BroadcastAttrs const &a) { return as_dot(a); },
-      [&](auto const &) {
-        RecordFormatter r;
-        r << fmt::to_string(get_op_type(attrs));
-        return r;
-      },
->>>>>>> ae8bbf91
   });
 }
 
