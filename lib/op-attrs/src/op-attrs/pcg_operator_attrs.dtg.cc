--- conflicted
+++ resolved
@@ -3,11 +3,7 @@
 // lib/op-attrs/include/op-attrs/pcg_operator_attrs.variant.toml
 /* proj-data
 {
-<<<<<<< HEAD
-  "generated_from": "befa524c61393938b5b02f2e0401a122"
-=======
-  "generated_from": "9149c47c2055195f15966ae7a3f619ff"
->>>>>>> 86339457
+  "generated_from": "72d324ec59ca0c5a390458ea20e79338"
 }
 */
 
@@ -368,7 +364,7 @@
       j["value"] = x.get<::FlexFlow::TransposeAttrs>();
       break;
     }
-    case 29: {
+    case 28: {
       j["type"] = "weight";
       j["value"] = x.get<::FlexFlow::WeightAttrs>();
       break;
@@ -583,7 +579,7 @@
           << x.get<::FlexFlow::TransposeAttrs>() << ">";
       break;
     }
-    case 29: {
+    case 28: {
       oss << "<PCGOperatorAttrs weight=" << x.get<::FlexFlow::WeightAttrs>()
           << ">";
       break;
