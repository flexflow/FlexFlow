#include "op-attrs/ops/layer_norm.h"
#include "op-attrs/dim_ordered/ff_ordered_of.h"
#include "op-attrs/dim_ordered/get_idxs.h"
#include "utils/containers/all_of.h"
#include "utils/containers/any_of.h"
#include "utils/containers/contains.h"
#include "utils/containers/filter.h"

namespace FlexFlow {

<<<<<<< HEAD
TensorShape get_output_shape(LayerNormAttrs const &, TensorShape const &) {
  NOT_IMPLEMENTED();
}

ParallelTensorShape get_output_shape(LayerNormAttrs const &,
                                     ParallelTensorShape const &) {
  NOT_IMPLEMENTED();
=======
static std::optional<std::string>
    check_input_shape(LayerNormAttrs const &attrs,
                      TensorShape const &input_shape) {
  if (any_of(attrs.axes, [&](ff_dim_t axis) {
        return axis.value >= num_dims(input_shape);
      })) {
    return fmt::format(
        "LayerNorm axes {} out-of-bounds for input tensor shape {}",
        attrs.axes,
        input_shape);
  }

  return std::nullopt;
}

tl::expected<TensorShape, std::string>
    get_output_shape(LayerNormAttrs const &attrs,
                     TensorShape const &input_shape) {
  {
    std::optional<std::string> maybe_err_msg =
        check_input_shape(attrs, input_shape);
    if (maybe_err_msg.has_value()) {
      return tl::unexpected(maybe_err_msg.value());
    }
  }

  return input_shape;
}

tl::expected<TensorShape, std::string>
    get_gamma_weights_shape(LayerNormAttrs const &attrs,
                            TensorShape const &input_shape) {
  {
    std::optional<std::string> maybe_err_msg =
        check_input_shape(attrs, input_shape);
    if (maybe_err_msg.has_value()) {
      return tl::unexpected(maybe_err_msg.value());
    }
  }

  if (!attrs.elementwise_affine) {
    return tl::unexpected(
        "No gamma weights exist for attrs.elementwise_affine = false");
  }

  std::vector<ff_dim_t> non_layer_norm_dim_idxs = filter(
      get_idxs(input_shape.dims.ff_ordered),
      [&](ff_dim_t const &dim_idx) { return !contains(attrs.axes, dim_idx); });
  std::vector<size_t> raw_weight_dims =
      transform(non_layer_norm_dim_idxs, [&](ff_dim_t const &dim_idx) {
        return dim_at_idx(input_shape, dim_idx);
      });

  return TensorShape{
      TensorDims{ff_ordered_of(raw_weight_dims)},
      DataType::FLOAT,
  };
}

tl::expected<TensorShape, std::string>
    get_beta_weights_shape(LayerNormAttrs const &attrs,
                           TensorShape const &input_shape) {
  if (!attrs.elementwise_affine) {
    return tl::unexpected(
        "No beta weights exist for attrs.elementwise_affine = false");
  }

  return get_gamma_weights_shape(attrs, input_shape);
}

static std::optional<std::string>
    check_input_shape(LayerNormAttrs const &attrs,
                      ParallelTensorShape const &input_shape) {
  {
    TensorShape reduced_shape = get_reduced_shape(input_shape);
    std::optional<std::string> maybe_err_msg =
        check_input_shape(attrs, reduced_shape);
    if (maybe_err_msg.has_value()) {
      return maybe_err_msg;
    }
  }

  if (get_sum_degree(input_shape) != 1) {
    return fmt::format("Expected sum degree 1, but receieved sum degree {}",
                       get_sum_degree(input_shape));
  }

  if (get_discard_copy_degree(input_shape) != 1) {
    return fmt::format(
        "Expected discard copy degree 1, but received discartd copy degree {}",
        get_discard_copy_degree(input_shape));
  }

  if (!all_of(attrs.axes, [&](ff_dim_t axis) {
        return shard_dim_at_idx(input_shape, axis).degree == 1;
      })) {
    return fmt::format("Expected parallel degree of all dimensions in "
                       "LayerNorm axes {} to be 1, but received input shape {}",
                       attrs.axes,
                       input_shape);
  }

  return std::nullopt;
}

tl::expected<ParallelTensorShape, std::string>
    get_output_shape(LayerNormAttrs const &attrs,
                     ParallelTensorShape const &input_shape) {
  {
    std::optional<std::string> maybe_err_msg =
        check_input_shape(attrs, input_shape);
    if (maybe_err_msg.has_value()) {
      return tl::unexpected(maybe_err_msg.value());
    }
  }

  return input_shape;
}

tl::expected<ParallelTensorShape, std::string>
    get_gamma_weights_shape(LayerNormAttrs const &attrs,
                            ParallelTensorShape const &input_shape) {
  {
    std::optional<std::string> maybe_err_msg =
        check_input_shape(attrs, input_shape);
    if (maybe_err_msg.has_value()) {
      return tl::unexpected(maybe_err_msg.value());
    }
  }

  if (!attrs.elementwise_affine) {
    return tl::unexpected(
        "No gamma weights exist for attrs.elementwise_affine = false");
  }

  std::vector<ff_dim_t> non_layer_norm_dim_idxs = filter(
      get_idxs(input_shape.dims.shard_dims),
      [&](ff_dim_t const &dim_idx) { return !contains(attrs.axes, dim_idx); });
  std::vector<ShardParallelDim> raw_weight_shard_dims =
      transform(non_layer_norm_dim_idxs, [&](ff_dim_t const &dim_idx) {
        return shard_dim_at_idx(input_shape, dim_idx);
      });

  return ParallelTensorShape{
      ParallelTensorDims{
          ff_ordered_of(raw_weight_shard_dims),
          ReplicaParallelDimSet{
              SumDegree{1},
              DiscardCopyDegree{1},
          },
      },
      DataType::FLOAT,
  };
}

tl::expected<ParallelTensorShape, std::string>
    get_beta_weights_shape(LayerNormAttrs const &attrs,
                           ParallelTensorShape const &input_shape) {
  if (!attrs.elementwise_affine) {
    return tl::unexpected(
        "No beta weights exist for attrs.elementwise_affine = false");
  }

  return get_gamma_weights_shape(attrs, input_shape);
>>>>>>> 438efccd
}

} // namespace FlexFlow<|MERGE_RESOLUTION|>--- conflicted
+++ resolved
@@ -8,15 +8,6 @@
 
 namespace FlexFlow {
 
-<<<<<<< HEAD
-TensorShape get_output_shape(LayerNormAttrs const &, TensorShape const &) {
-  NOT_IMPLEMENTED();
-}
-
-ParallelTensorShape get_output_shape(LayerNormAttrs const &,
-                                     ParallelTensorShape const &) {
-  NOT_IMPLEMENTED();
-=======
 static std::optional<std::string>
     check_input_shape(LayerNormAttrs const &attrs,
                       TensorShape const &input_shape) {
@@ -181,7 +172,6 @@
   }
 
   return get_gamma_weights_shape(attrs, input_shape);
->>>>>>> 438efccd
 }
 
 } // namespace FlexFlow