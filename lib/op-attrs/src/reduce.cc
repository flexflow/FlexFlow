--- conflicted
+++ resolved
@@ -1,14 +1,3 @@
 #include "op-attrs/ops/reduce.h"
 
-<<<<<<< HEAD
-namespace FlexFlow {
-
-ReduceAttrs::ReduceAttrs(stack_vector<ff_dim_t, MAX_TENSOR_DIM> const &_axes,
-                         Op _op_type,
-                         bool _keepdims)
-    : axes(_axes), op_type(_op_type), keepdims(_keepdims) {}
-
-} // namespace FlexFlow
-=======
-namespace FlexFlow {} // namespace FlexFlow
->>>>>>> 3eade8f7
+namespace FlexFlow {} // namespace FlexFlow