--- conflicted
+++ resolved
@@ -1,13 +1,3 @@
 #include "op-attrs/ops/broadcast.h"
 
-<<<<<<< HEAD
-namespace FlexFlow {
-
-BroadcastAttrs::BroadcastAttrs(
-    stack_vector<int, MAX_TENSOR_DIM> const &target_dims)
-    : target_dims(target_dims) {}
-
-} // namespace FlexFlow
-=======
-namespace FlexFlow {} // namespace FlexFlow
->>>>>>> b2fe85f6
+namespace FlexFlow {} // namespace FlexFlow