--- conflicted
+++ resolved
@@ -1,11 +1,3 @@
 #include "op-attrs/ops/reshape.h"
 
-<<<<<<< HEAD
-namespace FlexFlow {
-
-ReshapeAttrs::ReshapeAttrs(TensorShape const &_shape) : shape(_shape) {}
-
-} // namespace FlexFlow
-=======
-namespace FlexFlow {} // namespace FlexFlow
->>>>>>> 3eade8f7
+namespace FlexFlow {} // namespace FlexFlow