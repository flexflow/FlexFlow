#ifndef _FLEXFLOW_SPLIT_ATTRS_H
#define _FLEXFLOW_SPLIT_ATTRS_H

<<<<<<< HEAD
=======
#include "core.h"
>>>>>>> 3eade8f7
#include "op-attrs/ff_dim.h"
#include "op-attrs/parallel_tensor_shape.h"
#include "utils/visitable.h"

namespace FlexFlow {

<<<<<<< HEAD
struct SplitAttrs : public use_visitable_cmp<SplitAttrs> {
public:
  SplitAttrs() = delete;
  SplitAttrs(stack_vector<int, MAX_NUM_OUTPUTS> const &splits, ff_dim_t axis);

public:
  stack_vector<int, MAX_NUM_OUTPUTS> splits;
=======
struct SplitAttrs {
  req<stack_vector<int, MAX_NUM_OUTPUTS>> splits;
>>>>>>> 3eade8f7
  ff_dim_t axis;
};
FF_VISITABLE_STRUCT(SplitAttrs, splits, axis);
CHECK_VALID_OP_ATTR(SplitAttrs);

} // namespace FlexFlow
<<<<<<< HEAD

VISITABLE_STRUCT(::FlexFlow::SplitAttrs, splits, axis);
MAKE_VISIT_HASHABLE(::FlexFlow::SplitAttrs);
=======
>>>>>>> 3eade8f7

#endif<|MERGE_RESOLUTION|>--- conflicted
+++ resolved
@@ -1,39 +1,20 @@
 #ifndef _FLEXFLOW_SPLIT_ATTRS_H
 #define _FLEXFLOW_SPLIT_ATTRS_H
 
-<<<<<<< HEAD
-=======
 #include "core.h"
->>>>>>> 3eade8f7
 #include "op-attrs/ff_dim.h"
 #include "op-attrs/parallel_tensor_shape.h"
 #include "utils/visitable.h"
 
 namespace FlexFlow {
 
-<<<<<<< HEAD
-struct SplitAttrs : public use_visitable_cmp<SplitAttrs> {
-public:
-  SplitAttrs() = delete;
-  SplitAttrs(stack_vector<int, MAX_NUM_OUTPUTS> const &splits, ff_dim_t axis);
-
-public:
-  stack_vector<int, MAX_NUM_OUTPUTS> splits;
-=======
 struct SplitAttrs {
   req<stack_vector<int, MAX_NUM_OUTPUTS>> splits;
->>>>>>> 3eade8f7
   ff_dim_t axis;
 };
 FF_VISITABLE_STRUCT(SplitAttrs, splits, axis);
 CHECK_VALID_OP_ATTR(SplitAttrs);
 
 } // namespace FlexFlow
-<<<<<<< HEAD
-
-VISITABLE_STRUCT(::FlexFlow::SplitAttrs, splits, axis);
-MAKE_VISIT_HASHABLE(::FlexFlow::SplitAttrs);
-=======
->>>>>>> 3eade8f7
 
 #endif