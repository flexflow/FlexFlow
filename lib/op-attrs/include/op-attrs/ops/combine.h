--- conflicted
+++ resolved
@@ -8,16 +8,7 @@
 
 namespace FlexFlow {
 
-<<<<<<< HEAD
-struct CombineAttrs : public use_visitable_cmp<CombineAttrs> {
-public:
-  CombineAttrs() = delete;
-  CombineAttrs(ff_dim_t combine_dim, int combine_degree);
-
-public:
-=======
 struct CombineAttrs {
->>>>>>> b2fe85f6
   ff_dim_t combine_dim;
   req<int> combine_degree;
 };
@@ -25,16 +16,5 @@
 CHECK_VALID_OP_ATTR(CombineAttrs);
 
 } // namespace FlexFlow
-<<<<<<< HEAD
-
-VISITABLE_STRUCT(::FlexFlow::CombineAttrs, combine_dim, combine_degree);
-MAKE_VISIT_HASHABLE(::FlexFlow::CombineAttrs);
-
-namespace FlexFlow {
-static_assert(is_valid_opattr<CombineAttrs>::value,
-              "CombineAttrs must be a valid opattr (see core.h)");
-}
-=======
->>>>>>> b2fe85f6
 
 #endif