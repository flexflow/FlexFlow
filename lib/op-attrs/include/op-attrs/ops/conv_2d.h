--- conflicted
+++ resolved
@@ -9,27 +9,8 @@
 
 namespace FlexFlow {
 
-<<<<<<< HEAD
-struct Conv2DAttrs : public use_visitable_cmp<Conv2DAttrs> {
-public:
-  Conv2DAttrs() = delete;
-  Conv2DAttrs(int out_channels,
-              int kernel_h,
-              int kernel_w,
-              int stride_h,
-              int stride_w,
-              int padding_h,
-              int padding_w,
-              int groups,
-              optional<Activation> activation,
-              bool use_bias);
-
-public:
-  int out_channels, kernel_h, kernel_w, stride_h, stride_w, padding_h,
-=======
 struct Conv2DAttrs {
   req<int> out_channels, kernel_h, kernel_w, stride_h, stride_w, padding_h,
->>>>>>> b2fe85f6
       padding_w, groups;
   req<optional<Activation>> activation;
   req<bool> use_bias;
@@ -52,26 +33,5 @@
 TensorShape get_bias_shape(Conv2DAttrs const &, TensorShape const &);
 
 } // namespace FlexFlow
-<<<<<<< HEAD
-
-VISITABLE_STRUCT(::FlexFlow::Conv2DAttrs,
-                 out_channels,
-                 kernel_h,
-                 kernel_w,
-                 stride_h,
-                 stride_w,
-                 padding_h,
-                 padding_w,
-                 groups,
-                 activation,
-                 use_bias);
-MAKE_VISIT_HASHABLE(::FlexFlow::Conv2DAttrs);
-
-namespace FlexFlow {
-static_assert(is_valid_opattr<Conv2DAttrs>::value,
-              "Conv2DAttrs must be a valid opattr (see core.h)");
-}
-=======
->>>>>>> b2fe85f6
 
 #endif