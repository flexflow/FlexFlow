#ifndef _FLEXFLOW_GATHER_ATTRS_H
#define _FLEXFLOW_GATHER_ATTRS_H

#include "core.h"
#include "op-attrs/ff_dim.h"
#include "op-attrs/parallel_tensor_shape.h"
#include "utils/visitable.h"

namespace FlexFlow {

struct GatherAttrs {
<<<<<<< HEAD
  req<int> legion_dim;
};
FF_VISITABLE_STRUCT(GatherAttrs, legion_dim);
=======
  req<ff_dim_t> ff_dim;
};
FF_VISITABLE_STRUCT(GatherAttrs, ff_dim);
>>>>>>> da38f0a0
CHECK_VALID_OP_ATTR(GatherAttrs);

} // namespace FlexFlow

#endif<|MERGE_RESOLUTION|>--- conflicted
+++ resolved
@@ -9,15 +9,9 @@
 namespace FlexFlow {
 
 struct GatherAttrs {
-<<<<<<< HEAD
-  req<int> legion_dim;
-};
-FF_VISITABLE_STRUCT(GatherAttrs, legion_dim);
-=======
   req<ff_dim_t> ff_dim;
 };
 FF_VISITABLE_STRUCT(GatherAttrs, ff_dim);
->>>>>>> da38f0a0
 CHECK_VALID_OP_ATTR(GatherAttrs);
 
 } // namespace FlexFlow
