--- conflicted
+++ resolved
@@ -11,14 +11,12 @@
   int degree;
   req<bool> is_replica_dim;
 };
-<<<<<<< HEAD
-FF_VISITABLE_STRUCT_NONSTANDARD_CONSTRUCTION(ParallelDim, size, degree, is_replica_dim);
-=======
+
 FF_VISITABLE_STRUCT_NONSTANDARD_CONSTRUCTION(ParallelDim,
                                              size,
                                              degree,
                                              is_replica_dim);
->>>>>>> 7a87d11c
+
 
 bool is_valid(ParallelDim const &);
 bool is_replica_dim(ParallelDim const &);
