--- conflicted
+++ resolved
@@ -66,11 +66,8 @@
                                     SoftmaxAttrs,
                                     TopKAttrs,
                                     TransposeAttrs>;
-<<<<<<< HEAD
-=======
 
 CHECK_VALID_OP_ATTR(AggregateAttrs);
->>>>>>> b2fe85f6
 
 static_assert(is_valid_opattr<AggregateAttrs>::value, "");
 static_assert(is_valid_opattr<AggregateSpecAttrs>::value, "");
