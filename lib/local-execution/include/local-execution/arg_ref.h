#ifndef _FLEXFLOW_LOCAL_EXECUTION_ARG_REF_H
#define _FLEXFLOW_LOCAL_EXECUTION_ARG_REF_H

#include "kernels/ff_handle.h"
// #include "local-execution/serialization.h
#include "utils/type_index.h"
#include "utils/visitable.h"

namespace FlexFlow {

template <typename LABEL_TYPE, typename T>
struct ArgRef {
  LABEL_TYPE ref_type;
};

template <typename LABEL_TYPE>
struct ArgRefSpec {
public:
  ArgRefSpec() = delete;

  template <typename T>
  bool holds() const {
    return matches<T>(this->type_idx);
  }

  LABEL_TYPE const &get_ref_type() const {
    return this->ref_type;
  }

  std::type_index get_type_index() const {
    return this->type_idx;
  }

  bool operator==(ArgRefSpec const &other) const {
    return this->tie() == other.tie();
  }

  bool operator!=(ArgRefSpec const &other) const {
    return this->tie() != other.tie();
  }

  template <typename T>
  static ArgRefSpec create(ArgRef<LABEL_TYPE, T> const &r) {
    // static_assert(is_serializable<T>::value, "Type must be serializeable");

    return ArgRefSpec(get_type_index_for_type<T>(), r.ref_type);
  }

private:
  ArgRefSpec(std::type_index const &type_index, LABEL_TYPE ref_type)
      : type_idx(type_index), ref_type(ref_type) {}

  std::type_index type_idx;
  LABEL_TYPE ref_type;

<<<<<<< HEAD
=======
  std::tuple<decltype(type_idx) const &, decltype(ref_type) const &>
      tie() const {
    return std::tie(this->type_idx, this->ref_type);
  }
>>>>>>> 5e1f3492
  friend struct std::hash<ArgRefSpec<LABEL_TYPE>>;
};

} // namespace FlexFlow

namespace std {

template <typename LABEL_TYPE>
struct hash<::FlexFlow::ArgRefSpec<LABEL_TYPE>> {
  size_t operator()(::FlexFlow::ArgRefSpec<LABEL_TYPE> const &s) const {
    size_t result = 0;
    hash_combine(s.type_idx);
    hash_combine(s.ref_type);
    return result;
  }
};

} // namespace std

#endif<|MERGE_RESOLUTION|>--- conflicted
+++ resolved
@@ -53,13 +53,10 @@
   std::type_index type_idx;
   LABEL_TYPE ref_type;
 
-<<<<<<< HEAD
-=======
   std::tuple<decltype(type_idx) const &, decltype(ref_type) const &>
       tie() const {
     return std::tie(this->type_idx, this->ref_type);
   }
->>>>>>> 5e1f3492
   friend struct std::hash<ArgRefSpec<LABEL_TYPE>>;
 };
 
