#ifndef _FLEXFLOW_LOCAL_EXECUTION_OP_TASK_INVOCATION_H
#define _FLEXFLOW_LOCAL_EXECUTION_OP_TASK_INVOCATION_H

#include "kernels/accessor.h"
#include "local-execution/concrete_arg.h"
#include "local-execution/is_trainable.dtg.h"
#include "local-execution/op_arg_ref.h"
#include "local-execution/op_arg_spec.dtg.h"
#include "local-execution/op_task_signature.h"
#include "local-execution/op_tensor_spec.h"
#include "local-execution/profiling.h"
#include "local-execution/runtime_arg_ref.h"
#include "local-execution/slot_grad_id.dtg.h"
#include "local-execution/tasks.h"
#include "local-execution/variadic_tensor_ref.h"
#include "op-attrs/computation_graph_op_attrs.h"
#include "pcg/computation_graph.h"
#include "utils/bidict/bidict.h"
#include "utils/stack_map.h"
#include <typeindex>
#include <unordered_map>
#include <unordered_set>
#include <variant>

namespace FlexFlow {

struct OpTaskBinding {
  OpTaskBinding() = default;

  void bind(int, VariadicTensorRef<OpTensorSpec> const &);
  void bind(slot_id_t, VariadicTensorRef<OpTensorSpec> const &);

  void bind(int, OpTensorSpec const &);
  void bind(slot_id_t, OpTensorSpec const &);

  void bind_grad(int, OpTensorSpec const &);
  void bind_grad(slot_id_t, OpTensorSpec const &);

  template <typename T>
  void bind_device_specific_arg(int name, T const &t) {
    this->bind_device_specific_arg<T>(slot_id_t{name}, t);
  }

  template <typename T>
  void bind_device_specific_arg(slot_id_t name, T const &t) {
    NOT_IMPLEMENTED();
  }

  template <typename T>
  void bind_device_specific_arg(int name, OpArgRef<T> const &t) {
    this->bind_device_specific_arg<T>(slot_id_t{name}, t);
  }

  template <typename T>
  void bind_device_specific_arg(slot_id_t name, OpArgRef<T> const &t) {
    NOT_IMPLEMENTED();
  }

  template <typename T>
  void bind_arg(int name, T const &t) {
    this->bind_arg<T>(slot_id_t{name}, t);
  }

  template <typename T>
  void bind_arg(slot_id_t name, T const &t) {
    this->insert_arg_spec(name, OpArgSpec{ConcreteArgSpec::create(t)});
  }

  template <typename T>
  void bind_arg(int name, RuntimeArgRef<T> const &t) {
    this->bind_arg<T>(slot_id_t{name}, t);
  }

  template <typename T>
  void bind_arg(slot_id_t name, RuntimeArgRef<T> const &ref) {
    this->insert_arg_spec(name, OpArgSpec{RuntimeArgRefSpec::create(ref)});
  }

  template <typename T>
  void bind_arg(int name, OpArgRef<T> const &t) {
    this->bind_arg<T>(slot_id_t{name}, t);
  }

  template <typename T>
  void bind_arg(slot_id_t name, OpArgRef<T> const &ref) {
    this->insert_arg_spec(name, OpArgSpec{OpArgRefSpec::create(ref)});
  }

<<<<<<< HEAD
  bool operator==(OpTaskBinding const &other) const;
  bool operator!=(OpTaskBinding const &other) const;

  std::unordered_map<std::pair<slot_id, IsGrad>, OpTensorSpec> const &
=======
  std::unordered_map<SlotGradId, OpTensorSpec> const &
>>>>>>> 9b5902ee
      get_tensor_bindings() const;
  std::unordered_map<slot_id_t, OpArgSpec> const &get_arg_bindings() const;

  void bind_from_forward(OpTaskBinding const &fwd);

private:
<<<<<<< HEAD
  std::unordered_map<std::pair<slot_id, IsGrad>, OpTensorSpec> tensor_bindings;
  std::unordered_map<slot_id, OpArgSpec> arg_bindings;

private:
  void insert_arg_spec(slot_id name, OpArgSpec const &arg_spec);
  std::tuple<decltype(tensor_bindings) const &, decltype(arg_bindings) const &>
      tie() const;
=======
  void insert_arg_spec(slot_id_t name, OpArgSpec const &arg_spec);
  std::unordered_map<SlotGradId, OpTensorSpec> tensor_bindings;
  std::unordered_map<slot_id_t, OpArgSpec> arg_bindings;
>>>>>>> 9b5902ee
};

struct OpTaskInvocation {
public:
  OpTaskInvocation() = delete;
  OpTaskInvocation(task_id_t const &task_id, OpTaskBinding const &binding)
      : task_id(task_id), binding(binding) {}

public:
  task_id_t task_id;
  OpTaskBinding binding;
};

OpTaskBinding infer_bwd_binding(OpTaskBinding const &fwd);

bool is_invocation_valid(OpTaskSignature const &sig,
                         OpTaskInvocation const &inv);

} // namespace FlexFlow

#endif<|MERGE_RESOLUTION|>--- conflicted
+++ resolved
@@ -85,34 +85,21 @@
   void bind_arg(slot_id_t name, OpArgRef<T> const &ref) {
     this->insert_arg_spec(name, OpArgSpec{OpArgRefSpec::create(ref)});
   }
-
-<<<<<<< HEAD
   bool operator==(OpTaskBinding const &other) const;
   bool operator!=(OpTaskBinding const &other) const;
 
-  std::unordered_map<std::pair<slot_id, IsGrad>, OpTensorSpec> const &
-=======
   std::unordered_map<SlotGradId, OpTensorSpec> const &
->>>>>>> 9b5902ee
       get_tensor_bindings() const;
   std::unordered_map<slot_id_t, OpArgSpec> const &get_arg_bindings() const;
 
   void bind_from_forward(OpTaskBinding const &fwd);
 
 private:
-<<<<<<< HEAD
-  std::unordered_map<std::pair<slot_id, IsGrad>, OpTensorSpec> tensor_bindings;
-  std::unordered_map<slot_id, OpArgSpec> arg_bindings;
-
-private:
-  void insert_arg_spec(slot_id name, OpArgSpec const &arg_spec);
   std::tuple<decltype(tensor_bindings) const &, decltype(arg_bindings) const &>
       tie() const;
-=======
   void insert_arg_spec(slot_id_t name, OpArgSpec const &arg_spec);
   std::unordered_map<SlotGradId, OpTensorSpec> tensor_bindings;
   std::unordered_map<slot_id_t, OpArgSpec> arg_bindings;
->>>>>>> 9b5902ee
 };
 
 struct OpTaskInvocation {
