#ifndef _FLEXFLOW_LOCAL_EXECUTION_TASK_ARGUMENT_ACCESSOR_H
#define _FLEXFLOW_LOCAL_EXECUTION_TASK_ARGUMENT_ACCESSOR_H

<<<<<<< HEAD
#include "local-execution/itask_argument_accessor.h"
=======
#include "local-execution/device_specific.h"
#include "local-execution/itask_argument_accessor.h"
#include "local-execution/per_device_op_state.dtg.h"
>>>>>>> 5e1f3492

namespace FlexFlow {

struct TaskArgumentAccessor {
  template <typename T>
<<<<<<< HEAD
  T const &get_argument(int slot) const {
    return this->get_argument<T>(slot_id_t{slot});
  }

  template <typename T>
  T const &get_argument(slot_id_t slot) const {
    return this->ptr->get_concrete_arg(slot).get<T>();
=======
  T const &get_argument(slot_id_t slot) const {
    if constexpr (PerDeviceOpState::IsPartOfPerDeviceOpState_v<T>) {
      PerDeviceOpState device_states =
          this->ptr->get_concrete_arg(slot).get<PerDeviceOpState>();
      return device_states.get<T>();
    } else {
      return this->ptr->get_concrete_arg(slot).get<T>();
    }
  }

  template <typename T>
  T const &get_argument(int slot) const {
    return this->get_argument<T>(slot_id_t{slot});
>>>>>>> 5e1f3492
  }

  template <Permissions PRIV>
  privilege_mode_to_accessor<PRIV> get_tensor(int slot) const {
    return this->get_tensor<PRIV>(slot_id_t{slot});
  }

  template <Permissions PRIV>
  privilege_mode_to_accessor<PRIV> get_tensor(slot_id_t slot) const {
    return std::get<privilege_mode_to_accessor<PRIV>>(
        this->ptr->get_tensor(slot, PRIV, IsGrad::NO));
  }

  template <Permissions PRIV>
  privilege_mode_to_accessor<PRIV> get_tensor_grad(int slot) const {
    return this->get_tensor_grad<PRIV>(slot_id_t{slot});
  }

  template <Permissions PRIV>
  privilege_mode_to_accessor<PRIV> get_tensor_grad(slot_id_t slot) const {
    return std::get<privilege_mode_to_accessor<PRIV>>(
        this->ptr->get_tensor(slot, PRIV, IsGrad::YES));
  }

  template <Permissions PRIV>
  std::vector<privilege_mode_to_accessor<PRIV>>
      get_variadic_tensor(int slot) const {
    return this->get_variadic_tensor<PRIV>(slot_id_t{slot});
  }

  template <Permissions PRIV>
  std::vector<privilege_mode_to_accessor<PRIV>>
      get_variadic_tensor(slot_id_t slot) const {
    return std::get<std::vector<privilege_mode_to_accessor<PRIV>>>(
        this->ptr->get_variadic_tensor(slot, PRIV, IsGrad::NO));
  }

  template <Permissions PRIV>
  std::vector<privilege_mode_to_accessor<PRIV>>
      get_variadic_tensor_grad(int slot) const {
    return this->get_variadic_tensor_grad<PRIV>(slot_id_t{slot});
  }

  template <Permissions PRIV>
  std::vector<privilege_mode_to_accessor<PRIV>>
      get_variadic_tensor_grad(slot_id_t slot) const {
    return std::get<std::vector<privilege_mode_to_accessor<PRIV>>>(
        this->ptr->get_variadic_tensor(slot, PRIV, IsGrad::YES));
  }

  Allocator get_allocator() const {
    return this->ptr->get_allocator();
  }

  template <typename T, typename... Args>
  static
      typename std::enable_if<std::is_base_of<ITaskArgumentAccessor, T>::value,
                              TaskArgumentAccessor>::type
      create(Args &&...args) {
    return TaskArgumentAccessor(
        std::make_shared<T>(std::forward<Args>(args)...));
  }

private:
  TaskArgumentAccessor(std::shared_ptr<ITaskArgumentAccessor const> ptr)
      : ptr(ptr) {}
  std::shared_ptr<ITaskArgumentAccessor const> ptr;
};

} // namespace FlexFlow

#endif<|MERGE_RESOLUTION|>--- conflicted
+++ resolved
@@ -1,27 +1,14 @@
 #ifndef _FLEXFLOW_LOCAL_EXECUTION_TASK_ARGUMENT_ACCESSOR_H
 #define _FLEXFLOW_LOCAL_EXECUTION_TASK_ARGUMENT_ACCESSOR_H
 
-<<<<<<< HEAD
-#include "local-execution/itask_argument_accessor.h"
-=======
 #include "local-execution/device_specific.h"
 #include "local-execution/itask_argument_accessor.h"
 #include "local-execution/per_device_op_state.dtg.h"
->>>>>>> 5e1f3492
 
 namespace FlexFlow {
 
 struct TaskArgumentAccessor {
   template <typename T>
-<<<<<<< HEAD
-  T const &get_argument(int slot) const {
-    return this->get_argument<T>(slot_id_t{slot});
-  }
-
-  template <typename T>
-  T const &get_argument(slot_id_t slot) const {
-    return this->ptr->get_concrete_arg(slot).get<T>();
-=======
   T const &get_argument(slot_id_t slot) const {
     if constexpr (PerDeviceOpState::IsPartOfPerDeviceOpState_v<T>) {
       PerDeviceOpState device_states =
@@ -35,7 +22,6 @@
   template <typename T>
   T const &get_argument(int slot) const {
     return this->get_argument<T>(slot_id_t{slot});
->>>>>>> 5e1f3492
   }
 
   template <Permissions PRIV>
