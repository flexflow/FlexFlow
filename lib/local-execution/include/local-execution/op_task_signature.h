--- conflicted
+++ resolved
@@ -40,16 +40,10 @@
   void add_output_slot(int, SlotType slot_type = SlotType::TENSOR);
   void add_output_slot(slot_id_t, SlotType slot_type = SlotType::TENSOR);
 
-<<<<<<< HEAD
-  void add_output_slot(slot_id, SlotType slot_type = SlotType::TENSOR);
-  void add_bwd_optional_output_slot(slot_id,
-                                    SlotType slot_type = SlotType::TENSOR);
-=======
-  void add_bwd_necessary_output_slot(int,
+  void add_bwd_optional_output_slot(int,
                                      SlotType slot_type = SlotType::TENSOR);
-  void add_bwd_necessary_output_slot(slot_id_t,
+  void add_bwd_optional_output_slot(slot_id_t,
                                      SlotType slot_type = SlotType::TENSOR);
->>>>>>> 9b5902ee
 
   void add_weight_slot(int, SlotType slot_type = SlotType::TENSOR);
   void add_weight_slot(slot_id_t, SlotType slot_type = SlotType::TENSOR);
