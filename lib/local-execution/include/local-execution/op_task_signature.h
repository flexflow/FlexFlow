#ifndef _FLEXFLOW_LOCAL_EXECUTION_OP_TASK_SIGNATURE_H
#define _FLEXFLOW_LOCAL_EXECUTION_OP_TASK_SIGNATURE_H

#include "local-execution/is_grad.dtg.h"
#include "local-execution/op_task_type.dtg.h"
#include "local-execution/op_tensor_slot_spec.dtg.h"
#include "local-execution/serialization.h"
#include "local-execution/slot_id_t.dtg.h"
#include "local-execution/slot_type.dtg.h"
<<<<<<< HEAD
#include "local-execution/tasks.h"
=======
#include "local-execution/task_id_t.dtg.h"
#include "utils/hash/unordered_map.h"
#include "utils/hash/unordered_set.h"
>>>>>>> 5e1f3492
#include "utils/type_index.h"
#include "utils/visitable.h"

namespace FlexFlow {

struct OpTaskSignature {
  OpTaskSignature() = delete;
  explicit OpTaskSignature(OpTaskType);

  OpTaskType get_task_type() const {
    return this->type;
  }

  void add_input_slot(int, SlotType slot_type = SlotType::TENSOR);
  void add_input_slot(slot_id_t, SlotType slot_type = SlotType::TENSOR);

  void add_optional_input_slot(int, SlotType slot_type = SlotType::TENSOR);
  void add_optional_input_slot(slot_id_t,
                               SlotType slot_type = SlotType::TENSOR);

  void add_untrainable_input_slot(int, SlotType slot_type = SlotType::TENSOR);
  void add_untrainable_input_slot(slot_id_t,
                                  SlotType slot_type = SlotType::TENSOR);

<<<<<<< HEAD
  void add_optional_untrainable_input_slot(
      int, SlotType slot_type = SlotType::TENSOR);
  void add_optional_untrainable_input_slot(
      slot_id_t, SlotType slot_type = SlotType::TENSOR);

  void add_output_slot(int, SlotType slot_type = SlotType::TENSOR);
  void add_output_slot(slot_id_t, SlotType slot_type = SlotType::TENSOR);

  void add_bwd_necessary_output_slot(int,
                                     SlotType slot_type = SlotType::TENSOR);
  void add_bwd_necessary_output_slot(slot_id_t,
                                     SlotType slot_type = SlotType::TENSOR);

=======
  void add_optional_untrainable_input_slot(
      int, SlotType slot_type = SlotType::TENSOR);
  void add_optional_untrainable_input_slot(
      slot_id_t, SlotType slot_type = SlotType::TENSOR);

  void add_output_slot(int, SlotType slot_type = SlotType::TENSOR);
  void add_output_slot(slot_id_t, SlotType slot_type = SlotType::TENSOR);

  void add_bwd_optional_output_slot(int, SlotType slot_type = SlotType::TENSOR);
  void add_bwd_optional_output_slot(slot_id_t,
                                    SlotType slot_type = SlotType::TENSOR);

>>>>>>> 5e1f3492
  void add_weight_slot(int, SlotType slot_type = SlotType::TENSOR);
  void add_weight_slot(slot_id_t, SlotType slot_type = SlotType::TENSOR);

  void add_optional_weight_slot(int, SlotType slot_type = SlotType::TENSOR);
  void add_optional_weight_slot(slot_id_t,
                                SlotType slot_type = SlotType::TENSOR);

  void add_from_slot_spec(OpTensorSlotSpec const &spec);

  template <typename T>
  void add_arg_slot(int name) {
    this->add_arg_slot<T>(slot_id_t{name});
  }

  template <typename T>
  void add_arg_slot(slot_id_t name) {
    // static_assert(is_serializable<T>::value, "Type must be serializable");
    this->task_arg_types.insert({name, get_type_index_for_type<T>()});
  }

  template <typename T>
  void add_return_value() {
    this->return_value = get_type_index_for_type<T>();
  }

  // adds arg_slot without checking is_serializable, used for arguments that are
  // deviceSpecific
  template <typename T>
  void add_unchecked_arg_slot(int name) {
    this->add_unchecked_arg_slot<T>(slot_id_t{name});
  }

  // adds arg_slot without checking is_serializable, used for arguments that are
  // deviceSpecific
  template <typename T>
  void add_unchecked_arg_slot(slot_id_t name) {
    this->task_arg_types.insert({name, get_type_index_for_type<T>()});
  }

  std::unordered_set<OpTensorSlotSpec> get_tensor_slots() const;
  void set_arg_types(std::unordered_map<slot_id_t, std::type_index> const &);
  std::unordered_map<slot_id_t, std::type_index> get_arg_types() const;

  OpTaskType type;
  std::optional<std::type_index> return_value;
  std::unordered_map<slot_id_t, std::type_index> task_arg_types;
  std::unordered_set<OpTensorSlotSpec> op_tensor_slots;
};
FF_VISITABLE_STRUCT_NONSTANDARD_CONSTRUCTION(
    OpTaskSignature, type, return_value, task_arg_types, op_tensor_slots);

std::string format_as(OpTaskSignature const &x);
std::ostream &operator<<(std::ostream &s, OpTaskSignature const &x);

OpTaskSignature infer_bwd_signature(OpTaskSignature const &fwd);

} // namespace FlexFlow

#endif<|MERGE_RESOLUTION|>--- conflicted
+++ resolved
@@ -7,13 +7,9 @@
 #include "local-execution/serialization.h"
 #include "local-execution/slot_id_t.dtg.h"
 #include "local-execution/slot_type.dtg.h"
-<<<<<<< HEAD
-#include "local-execution/tasks.h"
-=======
 #include "local-execution/task_id_t.dtg.h"
 #include "utils/hash/unordered_map.h"
 #include "utils/hash/unordered_set.h"
->>>>>>> 5e1f3492
 #include "utils/type_index.h"
 #include "utils/visitable.h"
 
@@ -38,21 +34,6 @@
   void add_untrainable_input_slot(slot_id_t,
                                   SlotType slot_type = SlotType::TENSOR);
 
-<<<<<<< HEAD
-  void add_optional_untrainable_input_slot(
-      int, SlotType slot_type = SlotType::TENSOR);
-  void add_optional_untrainable_input_slot(
-      slot_id_t, SlotType slot_type = SlotType::TENSOR);
-
-  void add_output_slot(int, SlotType slot_type = SlotType::TENSOR);
-  void add_output_slot(slot_id_t, SlotType slot_type = SlotType::TENSOR);
-
-  void add_bwd_necessary_output_slot(int,
-                                     SlotType slot_type = SlotType::TENSOR);
-  void add_bwd_necessary_output_slot(slot_id_t,
-                                     SlotType slot_type = SlotType::TENSOR);
-
-=======
   void add_optional_untrainable_input_slot(
       int, SlotType slot_type = SlotType::TENSOR);
   void add_optional_untrainable_input_slot(
@@ -65,7 +46,6 @@
   void add_bwd_optional_output_slot(slot_id_t,
                                     SlotType slot_type = SlotType::TENSOR);
 
->>>>>>> 5e1f3492
   void add_weight_slot(int, SlotType slot_type = SlotType::TENSOR);
   void add_weight_slot(slot_id_t, SlotType slot_type = SlotType::TENSOR);
 
