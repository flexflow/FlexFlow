#include "local-execution/local_slots_backing.h"
#include "utils/containers/contains_key.h"
#include "utils/overload.h"

namespace FlexFlow {

LocalSlotsBacking::LocalSlotsBacking(TensorBackingMap const &allocated_tensors,
                                     RuntimeArgConfig const &runtime_arg_config)
    : tensor_mapping(allocated_tensors),
      runtime_arg_config(runtime_arg_config){};

void LocalSlotsBacking::add_per_device_op_state(
    layer_guid_t const &op_guid,
    DeviceSpecificDeviceStates const &device_state) {
  this->per_device_op_states.insert({op_guid, device_state});
}

void LocalSlotsBacking::allocate_tensors(
    layer_guid_t const &layer_guid,
    ComputationGraph const &computation_graph,
    Allocator &allocator) {
  std::vector<tensor_guid_t> incoming_tensors =
      get_incoming_tensors(computation_graph, layer_guid);
  std::vector<tensor_guid_t> outgoing_tensors =
      get_outgoing_tensors(computation_graph, layer_guid);
  for (tensor_guid_t const &output_tensor : outgoing_tensors) {
    TensorAttrs tensor_attrs =
        get_tensor_attrs(computation_graph, output_tensor);
    // tensor allocation
    if (!is_tensor_allocated(output_tensor)) {
      GenericTensorAccessorW tensor_backing =
          allocator.allocate_tensor(tensor_attrs.shape);
      this->tensor_mapping.insert({output_tensor, tensor_backing});
    }

    // gradient tensor allocation
    if (tensor_attrs.create_gradients == CreateGrad::YES &&
        !is_gradient_tensor_allocated(output_tensor)) {
      GenericTensorAccessorW gradient_tensor_backing =
          allocator.allocate_tensor(tensor_attrs.shape);
      this->gradient_tensor_mapping.insert(
          {output_tensor, gradient_tensor_backing});
    }
  }

  this->input_tensor_slots.insert({layer_guid, incoming_tensors});
  this->output_tensor_slots.insert({layer_guid, outgoing_tensors});
}

bool LocalSlotsBacking::is_tensor_allocated(
    tensor_guid_t const &tensor_id) const {
  return contains_key(this->tensor_mapping, tensor_id);
}

bool LocalSlotsBacking::is_gradient_tensor_allocated(
    tensor_guid_t const &tensor_id) const {
  return contains_key(this->gradient_tensor_mapping, tensor_id);
}

GenericTensorAccessorW const &
    LocalSlotsBacking::get_tensor_backing(tensor_guid_t const &tensor_id,
                                          IsGrad is_grad) const {
  switch (is_grad) {
    case IsGrad::NO:
      assert(contains_key(this->tensor_mapping, tensor_id));
      return this->tensor_mapping.at(tensor_id);
    case IsGrad::YES:
      assert(contains_key(this->gradient_tensor_mapping, tensor_id));
      return this->gradient_tensor_mapping.at(tensor_id);
    default:
      throw mk_runtime_error(fmt::format(
          "IsGrad should only have YES or NO, received {}", is_grad));
  }
}

TensorSlotsBacking LocalSlotsBacking::construct_tensor_slots_backing(
    OpTaskBinding const &binding, layer_guid_t const &op_guid) const {
  TensorSlotsBacking mapping;
  for (auto const &tensor_binding : binding.get_tensor_bindings()) {
    SlotGradId slot_grad_id = tensor_binding.first;
    OpTensorSpec tensor_spec = tensor_binding.second;
    std::vector<tensor_guid_t> tensor_guids;
    switch (tensor_spec.role) {
      case TensorRole::INPUT:
      case TensorRole::WEIGHT:

        assert(contains_key(this->input_tensor_slots, op_guid));
        tensor_guids = this->input_tensor_slots.at(op_guid);
        break;
      case TensorRole::OUTPUT:
        assert(contains_key(this->output_tensor_slots, op_guid));
        tensor_guids = this->output_tensor_slots.at(op_guid);
        break;
      default:
        throw mk_runtime_error(
            fmt::format("Invalid TensorRole")); // inserting role yields
                                                // "type_is_unformattable" error
    }
<<<<<<< HEAD
    IsGrad is_grad = slot_grad_id.second;

    assert(tensor_guids.size() > tensor_spec.idx);
=======
    IsGrad is_grad = slot_grad_id.is_grad;
>>>>>>> 9b5902ee
    GenericTensorAccessorW tensor_backing =
        this->get_tensor_backing(tensor_guids.at(tensor_spec.idx), is_grad);

    mapping.insert({slot_grad_id, tensor_backing});
  }
  return mapping;
}

ArgSlotsBacking LocalSlotsBacking::construct_arg_slots_backing(
    OpTaskBinding const &binding, layer_guid_t const &op_guid) const {
  ArgSlotsBacking mapping;
  for (auto const &arg_binding : binding.get_arg_bindings()) {
    slot_id_t arg_slot = arg_binding.first;
    OpArgSpec op_arg_spec = arg_binding.second;

    mapping.insert({arg_slot,
                    op_arg_spec.visit<ConcreteArgSpec>(overload{
                        [&](OpArgRefSpec const &s) {
                          return this->resolve_op_arg_ref_spec(s, op_guid);
                        },
                        [&](RuntimeArgRefSpec const &s) {
                          return this->resolve_runtime_arg_ref_spec(s);
                        },
                        [](ConcreteArgSpec const &s) { return s; },
                    })});
  }
  return mapping;
}

ConcreteArgSpec LocalSlotsBacking::resolve_op_arg_ref_spec(
    OpArgRefSpec const &op_arg_ref_spec, layer_guid_t const &op_guid) const {
  if (op_arg_ref_spec.holds<DeviceSpecificDeviceStates>()) {
    assert(contains_key(per_device_op_states, op_guid));
    DeviceSpecificDeviceStates device_specific =
        per_device_op_states.at(op_guid);
    DeviceStates device_state =
        get_device_state_from_device_specific(device_specific, 0);
    return ConcreteArgSpec::create(device_state);
  } else if (op_arg_ref_spec.holds<ParallelTensorShape>()) {
    ParallelTensorShapeRefType index_op_arg_ref =
        op_arg_ref_spec.get_ref_type().get<ParallelTensorShapeRefType>();

    assert(contains_key(this->input_tensor_slots, op_guid));
    std::vector<tensor_guid_t> input_tensor_guids =
        this->input_tensor_slots.at(op_guid);

    assert(input_tensor_guids.size() > index_op_arg_ref.idx);
    GenericTensorAccessorW tensor_backing = this->get_tensor_backing(
        input_tensor_guids.at(index_op_arg_ref.idx), IsGrad::NO);
    ParallelTensorShape shape = lift_to_parallel(
        get_tensor_shape(tensor_backing.shape, tensor_backing.data_type));
    return ConcreteArgSpec::create(shape);
  } else {
    throw mk_runtime_error("Unhandled op arg ref type");
  }
}

ConcreteArgSpec LocalSlotsBacking::resolve_runtime_arg_ref_spec(
    RuntimeArgRefSpec const &runtime_arg_ref_spec) const {
  if (runtime_arg_ref_spec.holds<DeviceSpecific<PerDeviceFFHandle>>()) {
    return ConcreteArgSpec::create(
        *(this->runtime_arg_config.ff_handle.get(0)));
  } else if (runtime_arg_ref_spec.holds<ProfilingSettings>()) {
    return ConcreteArgSpec::create(this->runtime_arg_config.profiling_settings);
  } else {
    throw mk_runtime_error("Unhandled runtime arg ref type");
  }
}

} // namespace FlexFlow<|MERGE_RESOLUTION|>--- conflicted
+++ resolved
@@ -96,13 +96,9 @@
             fmt::format("Invalid TensorRole")); // inserting role yields
                                                 // "type_is_unformattable" error
     }
-<<<<<<< HEAD
-    IsGrad is_grad = slot_grad_id.second;
 
     assert(tensor_guids.size() > tensor_spec.idx);
-=======
     IsGrad is_grad = slot_grad_id.is_grad;
->>>>>>> 9b5902ee
     GenericTensorAccessorW tensor_backing =
         this->get_tensor_backing(tensor_guids.at(tensor_spec.idx), is_grad);
 
