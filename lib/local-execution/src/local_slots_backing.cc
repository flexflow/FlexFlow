--- conflicted
+++ resolved
@@ -95,11 +95,8 @@
             fmt::format("Invalid TensorRole")); // inserting role yields
                                                 // "type_is_unformattable" error
     }
-<<<<<<< HEAD
-=======
 
     assert(tensor_guids.size() > tensor_spec.idx);
->>>>>>> 5e1f3492
     IsGrad is_grad = slot_grad_id.is_grad;
     GenericTensorAccessorW tensor_backing =
         this->get_tensor_backing(tensor_guids.at(tensor_spec.idx), is_grad);
