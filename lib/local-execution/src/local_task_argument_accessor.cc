#include "local-execution/local_task_argument_accessor.h"
<<<<<<< HEAD
#include "utils/hash/pair.h"
=======
#include "utils/containers/contains_key.h"
#include "utils/containers/transform.h"
#include "utils/hash/pair.h"
#include "utils/overload.h"
>>>>>>> 5e1f3492

namespace FlexFlow {

LocalTaskArgumentAccessor::LocalTaskArgumentAccessor(
    Allocator const &allocator,
    TensorSlotsBacking const &tensor_slots_backing,
    ArgSlotsBacking const &arg_slots_backing)
    : allocator(allocator), tensor_slots_backing(tensor_slots_backing),
      arg_slots_backing(arg_slots_backing){};

ConcreteArgSpec const &
    LocalTaskArgumentAccessor::get_concrete_arg(slot_id_t name) const {
  return this->arg_slots_backing.at(name);
}

GenericTensorAccessor LocalTaskArgumentAccessor::get_tensor(
    slot_id_t slot, Permissions priv, IsGrad is_grad) const {
  SlotGradId slot_grad_pair = SlotGradId{slot, is_grad};
  auto tensor_backing = std::get<GenericTensorAccessorW>(
      this->tensor_slots_backing.at(slot_grad_pair));
  if (priv == Permissions::RO) {
    GenericTensorAccessorR readonly_tensor_backing = {
        tensor_backing.data_type, tensor_backing.shape, tensor_backing.ptr};
    return readonly_tensor_backing;
  } else if (priv == Permissions::RW || priv == Permissions::WO) {
    return tensor_backing;
  } else {
    throw mk_runtime_error("Unhandled privilege mode {}", priv);
  }
}
VariadicGenericTensorAccessor LocalTaskArgumentAccessor::get_variadic_tensor(
    slot_id_t slot, Permissions priv, IsGrad is_grad) const {
  SlotGradId slot_grad_pair = SlotGradId{slot, is_grad};
  auto variadic_tensor_backing = std::get<std::vector<GenericTensorAccessorW>>(
      this->tensor_slots_backing.at(slot_grad_pair));
  if (priv == Permissions::RO) {
    std::vector<GenericTensorAccessorR> readonly_variadic_tensor_backing = {};
    for (GenericTensorAccessorW const &tensor_backing :
         variadic_tensor_backing) {
      readonly_variadic_tensor_backing.push_back(
          {tensor_backing.data_type, tensor_backing.shape, tensor_backing.ptr});
    }
    return readonly_variadic_tensor_backing;
  } else if (priv == Permissions::RW || priv == Permissions::WO) {
    return variadic_tensor_backing;
  } else {
    throw mk_runtime_error("Unhandled privilege mode {}", priv);
  }
}

Allocator LocalTaskArgumentAccessor::get_allocator() const {
  return this->allocator;
}

<<<<<<< HEAD
=======
TensorSlotsBackingWithoutAddresses
    get_slots_backing_without_tensor_allocation_addresses(
        TensorSlotsBacking const &slots_backing) {

  TensorSlotsBackingWithoutAddresses addressless_slots_backing;

  using TensorAccessorVariant =
      std::variant<GenericTensorAccessorW, std::vector<GenericTensorAccessorW>>;
  for (auto const &slot_tensor : slots_backing) {
    TensorAccessorVariant accessor_variant = slot_tensor.second;
    std::visit(
        overload{
            [&](GenericTensorAccessorW const &accessor) {
              addressless_slots_backing.insert(
                  {slot_tensor.first, get_shape_and_datatype(accessor)});
            },
            [&](std::vector<GenericTensorAccessorW> const &variadic_accessor) {
              std::vector<std::pair<ArrayShape, DataType>>
                  variadic_addressless_accessor =
                      transform(variadic_accessor,
                                [](GenericTensorAccessorW const &accessor) {
                                  return get_shape_and_datatype(accessor);
                                });
              addressless_slots_backing.insert(
                  {slot_tensor.first, variadic_addressless_accessor});
            }},
        accessor_variant);
  }
  return addressless_slots_backing;
}

>>>>>>> 5e1f3492
size_t LocalTaskArgumentAccessor::get_device_idx() const {
  return 0;
}

} // namespace FlexFlow<|MERGE_RESOLUTION|>--- conflicted
+++ resolved
@@ -1,12 +1,8 @@
 #include "local-execution/local_task_argument_accessor.h"
-<<<<<<< HEAD
-#include "utils/hash/pair.h"
-=======
 #include "utils/containers/contains_key.h"
 #include "utils/containers/transform.h"
 #include "utils/hash/pair.h"
 #include "utils/overload.h"
->>>>>>> 5e1f3492
 
 namespace FlexFlow {
 
@@ -61,8 +57,6 @@
   return this->allocator;
 }
 
-<<<<<<< HEAD
-=======
 TensorSlotsBackingWithoutAddresses
     get_slots_backing_without_tensor_allocation_addresses(
         TensorSlotsBacking const &slots_backing) {
@@ -94,7 +88,6 @@
   return addressless_slots_backing;
 }
 
->>>>>>> 5e1f3492
 size_t LocalTaskArgumentAccessor::get_device_idx() const {
   return 0;
 }
