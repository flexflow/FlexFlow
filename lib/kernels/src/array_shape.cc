#include "kernels/array_shape.h"
#include "utils/containers/product.h"

namespace FlexFlow {

static LegionTensorDims
    legion_dims_from_ff_dims(FFOrdered<size_t> const &ff_ordered) {
  std::vector<size_t> sizes(ff_ordered.size());
  std::reverse_copy(ff_ordered.begin(), ff_ordered.end(), sizes.begin());
  return LegionTensorDims(sizes.begin(), sizes.end());
}

ArrayShape::ArrayShape(size_t *_dims, size_t num_dims)
    : dims(_dims, _dims + num_dims) {}

ArrayShape::ArrayShape(TensorShape const &shape)
    : dims(legion_dims_from_ff_dims(shape.dims.ff_ordered)) {}

ArrayShape::ArrayShape(std::vector<std::size_t> const &input_dims)
    : dims(input_dims) {}

std::size_t ArrayShape::get_volume() const {
  return this->num_elements();
}

std::size_t ArrayShape::num_dims() const {
  return this->dims.size();
}

std::size_t ArrayShape::get_dim() const {
  return this->num_dims();
}

std::size_t ArrayShape::num_elements() const {
  if (dims.size() == 0) {
    return 0;
  }
  return product(this->dims);
}

std::size_t ArrayShape::operator[](legion_dim_t idx) const {
  return dims.at(idx);
}

std::size_t ArrayShape::at(legion_dim_t idx) const {
  return dims.at(idx);
}

std::size_t ArrayShape::at(ff_dim_t idx) const {
  return dims.at(legion_dim_from_ff_dim(idx, this->num_dims()));
}

ArrayShape ArrayShape::sub_shape(
    std::optional<std::variant<ff_dim_t, legion_dim_t>> start,
    std::optional<std::variant<ff_dim_t, legion_dim_t>> end) const {
  NOT_IMPLEMENTED();
}

std::optional<std::size_t> ArrayShape::at_maybe(legion_dim_t index) const {
  if (index.value < dims.size()) {
    return dims.at(index);
  } else {
    return std::nullopt;
  }
}

std::optional<std::size_t> ArrayShape::at_maybe(ff_dim_t index) const {
  return this->at_maybe(legion_dim_from_ff_dim(index, this->num_dims()));
}

size_t get_volume(ArrayShape const &shape) {
  return shape.get_volume();
}

<<<<<<< HEAD
TensorShape get_tensor_shape(ArrayShape const &shape, DataType DT) {
  FFOrdered<size_t> ff_dims(shape.dims.begin(), shape.dims.end());
  TensorDims tensor_shape_dims(ff_dims);
  return TensorShape(tensor_shape_dims, DT);
=======
TensorShape get_tensor_shape(ArrayShape const &shape, DataType dtype) {
  return TensorShape{TensorDims{ff_ordered_from_legion_ordered(shape.dims)},
                     dtype};
}

std::string format_as(ArrayShape const &x) {
  std::ostringstream oss;
  oss << "<ArrayShape";
  oss << " dims=" << x.dims;
  oss << ">";
  return oss.str();
}

std::ostream &operator<<(std::ostream &s, ArrayShape const &x) {
  return (s << fmt::to_string(x));
>>>>>>> 6475ec70
}

} // namespace FlexFlow<|MERGE_RESOLUTION|>--- conflicted
+++ resolved
@@ -72,12 +72,6 @@
   return shape.get_volume();
 }
 
-<<<<<<< HEAD
-TensorShape get_tensor_shape(ArrayShape const &shape, DataType DT) {
-  FFOrdered<size_t> ff_dims(shape.dims.begin(), shape.dims.end());
-  TensorDims tensor_shape_dims(ff_dims);
-  return TensorShape(tensor_shape_dims, DT);
-=======
 TensorShape get_tensor_shape(ArrayShape const &shape, DataType dtype) {
   return TensorShape{TensorDims{ff_ordered_from_legion_ordered(shape.dims)},
                      dtype};
@@ -93,7 +87,6 @@
 
 std::ostream &operator<<(std::ostream &s, ArrayShape const &x) {
   return (s << fmt::to_string(x));
->>>>>>> 6475ec70
 }
 
 } // namespace FlexFlow