--- conflicted
+++ resolved
@@ -13,15 +13,10 @@
  * limitations under the License.
  */
 
-#include "device.h"
 #include "kernels/allocation.h"
 #include "kernels/batch_norm_kernels.h"
-<<<<<<< HEAD
-
-=======
 #include "kernels/device.h"
 #include "kernels/ff_handle.h"
->>>>>>> 74c90bf1
 
 namespace FlexFlow {
 namespace Kernels {
