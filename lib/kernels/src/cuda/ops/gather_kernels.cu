/* Copyright 2023 CMU, Facebook, LANL, MIT, NVIDIA, and Stanford (alphabetical)
 *
 * Licensed under the Apache License, Version 2.0 (the "License");
 * you may not use this file except in compliance with the License.
 * You may obtain a copy of the License at
 *
 *     http://www.apache.org/licenses/LICENSE-2.0
 *
 * Unless required by applicable law or agreed to in writing, software
 * distributed under the License is distributed on an "AS IS" BASIS,
 * WITHOUT WARRANTIES OR CONDITIONS OF ANY KIND, either express or implied.
 * See the License for the specific language governing permissions and
 * limitations under the License.
 */

#include "device.h"
#include "kernels/datatype_dispatch.h"
#include "kernels/gather_kernels.h"

namespace FlexFlow {
namespace Kernels {
namespace Gather {

template <typename IndexType>
__global__ void gather_forward(float const *input,
                               IndexType const *index,
                               float *output,
                               coord_t output_size,
                               coord_t stride,
                               coord_t input_dim_size,
                               coord_t output_dim_size) {
  CUDA_KERNEL_LOOP(o, output_size) {
    // output tensor shape: [*, output_dim_size, stride]
    // output tensor stride: [output_dim_size * stride, stride, 1]
    // output tensor index: [outter_index, index_2, left_over]
    // input tensor shape: [*, input_dim_size, stride]
    // input tensor stride: [input_dim_size * stride, stride, 1]
    // the index of the corresponding input tensor should be:
    // [outter_index, index[0], left_over]
    // Therefore, input_index = outter_index * (stride * input_dim_size)
    //                        + index[0] * stride + left_over;
<<<<<<< HEAD
    coord_t outter_index = o / (stride * output_dim_size);
    // coord_t index_2 = (o / stride) % dim_size
    coord_t left_over = o % stride;
    coord_t input_idx = outter_index * (stride * input_dim_size) +
                        index[o] * stride + left_over;
=======
    coord_t outer_index = o / (stride * output_dim_size);
    // coord_t index_2 = (o / stride) % dim_size
    coord_t left_over = o % stride;
    coord_t input_idx =
        outer_index * (stride * input_dim_size) + index[o] * stride + left_over;
>>>>>>> da38f0a0
    output[o] = input[input_idx];
  }
}

template <typename IndexType>
__global__ void gather_backward(float const *output_grad,
                                IndexType const *index,
                                float *input_grad,
                                coord_t output_size,
                                coord_t stride,
                                coord_t input_dim_size,
                                coord_t output_dim_size) {
  CUDA_KERNEL_LOOP(o, output_size) {
    // output tensor shape: [*, output_dim_size, stride]
    // output tensor stride: [output_dim_size * stride, stride, 1]
    // output tensor index: [outter_index, index_2, left_over]
    // input tensor shape: [*, input_dim_size, stride]
    // input tensor stride: [input_dim_size * stride, stride, 1]
    // the index of the corresponding input tensor should be:
    // [outter_index, index[0], left_over]
    // Therefore, input_index = outter_index * (stride * input_dim_size)
    //                        + index[0] * stride + left_over;
    coord_t outer_index = o / (stride * output_dim_size);
    // coord_t index_2 = (o / stride) % dim_size
    coord_t left_over = o % stride;
    coord_t input_idx =
        outer_index * (stride * input_dim_size) + index[o] * stride + left_over;

    atomicAdd(&input_grad[input_idx], output_grad[o]);
  }
}

template <DataType IndexType>
struct ForwardKernel {
  void operator()(ffStream_t stream,
                  GenericTensorAccessorR const &input,
                  GenericTensorAccessorR const &index,
                  GenericTensorAccessorW const &output,
                  coord_t output_size,
                  coord_t stride,
                  coord_t input_dim_size,
                  coord_t output_dim_size) {
    gather_forward<<<GET_BLOCKS(output_size), CUDA_NUM_THREADS, 0, stream>>>(
        input.get_float_ptr(),
        index.get<IndexType>(),
        output.get_float_ptr(),
        output_size,
        stride,
        input_dim_size,
        output_dim_size);
  }
};

template <DataType IndexType>
struct BackwardKernel {
  void operator()(ffStream_t stream,
                  GenericTensorAccessorR const &output_grad,
                  GenericTensorAccessorR const &index,
                  GenericTensorAccessorW const &input_grad,
                  coord_t output_size,
                  coord_t stride,
                  coord_t input_dim_size,
                  coord_t output_dim_size) {
    gather_backward<<<GET_BLOCKS(output_size), CUDA_NUM_THREADS, 0, stream>>>(
        output_grad.get_float_ptr(),
        index.get<IndexType>(),
        input_grad.get_float_ptr(),
        output_size,
        stride,
        input_dim_size,
        output_dim_size);
  }
};

void forward_kernel(ffStream_t stream,
                    GatherPerDeviceState const &m,
                    GenericTensorAccessorR const &input,
                    GenericTensorAccessorR const &index,
                    GenericTensorAccessorW const &output) {
  checkCUDA(get_legion_stream(&stream));

<<<<<<< HEAD
  // Reference code for what's below -- not sure if I got the domain/array shape
  // stuff right coord_t stride = 1; for (int i = 0; i < m->legion_dim; i++) {
  //   stride *= (output.domain.hi()[i] - output.domain.lo()[i] + 1);
  // }
  // coord_t output_dim_size =
  //     output.domain.hi()[m->legion_dim] - output.domain.lo()[m->legion_dim] +
  //     1;
  // coord_t input_dim_size =
  //     input.domain.hi()[m->legion_dim] - input.domain.lo()[m->legion_dim] +
  //     1;

  coord_t stride = 1;
  for (int i = 0; i < m.legion_dim; i++) {
    stride *= output.shape[legion_dim_t(i)] + 1;
  }

  coord_t output_dim_size = output.shape[legion_dim_t(m.legion_dim)] + 1;
  coord_t input_dim_size = input.shape[legion_dim_t(m.legion_dim)] + 1;
=======
  coord_t stride =
      output.shape
          .sub_shape(std::nullopt, legion_dim_t{m.legion_dim.value() + 1})
          .get_volume();
  coord_t output_dim_size = output.shape[m.legion_dim];
  coord_t input_dim_size = input.shape[m.legion_dim];
>>>>>>> da38f0a0

  assert(index.data_type == DataType::INT32 ||
         index.data_type == DataType::INT64);

  DataTypeDispatch1<ForwardKernel>{}(index.data_type,
                                     stream,
                                     input,
                                     index,
                                     output,
                                     output.shape.get_volume(),
                                     stride,
                                     input_dim_size,
                                     output_dim_size);
}

void backward_kernel(ffStream_t stream,
                     GatherPerDeviceState const &m,
                     GenericTensorAccessorR const &output_grad,
                     GenericTensorAccessorR const &index,
                     GenericTensorAccessorW const &input_grad) {
  checkCUDA(get_legion_stream(&stream));

<<<<<<< HEAD
  // Reference code for what's below -- not sure if I got the domain/array shape
  // stuff right coord_t stride = 1; for (int i = 0; i < m->legion_dim; i++) {
  //   stride *= (output_grad.domain.hi()[i] - output_grad.domain.lo()[i] + 1);
  // }
  // coord_t output_dim_size = output_grad.domain.hi()[m->legion_dim] -
  //                           output_grad.domain.lo()[m->legion_dim] + 1;
  // coord_t input_dim_size = input_grad.domain.hi()[m->legion_dim] -
  //                          input_grad.domain.lo()[m->legion_dim] + 1;

  coord_t stride = 1;
  for (int i = 0; i < m.legion_dim; i++) {
    stride *= output_grad.shape[legion_dim_t(i)] + 1;
  }

  coord_t output_dim_size = output_grad.shape[legion_dim_t(m.legion_dim)] + 1;
  coord_t input_dim_size = input_grad.shape[legion_dim_t(m.legion_dim)] + 1;
=======
  coord_t stride =
      output_grad.shape
          .sub_shape(std::nullopt, legion_dim_t{m.legion_dim.value() + 1})
          .get_volume();
  coord_t output_dim_size = output_grad.shape[m.legion_dim];
  coord_t input_dim_size = input_grad.shape[m.legion_dim];
>>>>>>> da38f0a0

  assert(index.data_type == DataType::INT32 ||
         index.data_type == DataType::INT64);

  DataTypeDispatch1<BackwardKernel>{}(index.data_type,
                                      stream,
                                      output_grad,
                                      index,
                                      input_grad,
                                      output_grad.shape.get_volume(),
                                      stride,
                                      input_dim_size,
                                      output_dim_size);
}

} // namespace Gather
} // namespace Kernels
} // namespace FlexFlow<|MERGE_RESOLUTION|>--- conflicted
+++ resolved
@@ -32,26 +32,18 @@
   CUDA_KERNEL_LOOP(o, output_size) {
     // output tensor shape: [*, output_dim_size, stride]
     // output tensor stride: [output_dim_size * stride, stride, 1]
-    // output tensor index: [outter_index, index_2, left_over]
+    // output tensor index: [outer_index, index_2, left_over]
     // input tensor shape: [*, input_dim_size, stride]
     // input tensor stride: [input_dim_size * stride, stride, 1]
     // the index of the corresponding input tensor should be:
-    // [outter_index, index[0], left_over]
-    // Therefore, input_index = outter_index * (stride * input_dim_size)
+    // [outer_index, index[0], left_over]
+    // Therefore, input_index = outer_index * (stride * input_dim_size)
     //                        + index[0] * stride + left_over;
-<<<<<<< HEAD
-    coord_t outter_index = o / (stride * output_dim_size);
-    // coord_t index_2 = (o / stride) % dim_size
-    coord_t left_over = o % stride;
-    coord_t input_idx = outter_index * (stride * input_dim_size) +
-                        index[o] * stride + left_over;
-=======
     coord_t outer_index = o / (stride * output_dim_size);
     // coord_t index_2 = (o / stride) % dim_size
     coord_t left_over = o % stride;
     coord_t input_idx =
         outer_index * (stride * input_dim_size) + index[o] * stride + left_over;
->>>>>>> da38f0a0
     output[o] = input[input_idx];
   }
 }
@@ -67,12 +59,12 @@
   CUDA_KERNEL_LOOP(o, output_size) {
     // output tensor shape: [*, output_dim_size, stride]
     // output tensor stride: [output_dim_size * stride, stride, 1]
-    // output tensor index: [outter_index, index_2, left_over]
+    // output tensor index: [outer_index, index_2, left_over]
     // input tensor shape: [*, input_dim_size, stride]
     // input tensor stride: [input_dim_size * stride, stride, 1]
     // the index of the corresponding input tensor should be:
-    // [outter_index, index[0], left_over]
-    // Therefore, input_index = outter_index * (stride * input_dim_size)
+    // [outer_index, index[0], left_over]
+    // Therefore, input_index = outer_index * (stride * input_dim_size)
     //                        + index[0] * stride + left_over;
     coord_t outer_index = o / (stride * output_dim_size);
     // coord_t index_2 = (o / stride) % dim_size
@@ -133,33 +125,12 @@
                     GenericTensorAccessorW const &output) {
   checkCUDA(get_legion_stream(&stream));
 
-<<<<<<< HEAD
-  // Reference code for what's below -- not sure if I got the domain/array shape
-  // stuff right coord_t stride = 1; for (int i = 0; i < m->legion_dim; i++) {
-  //   stride *= (output.domain.hi()[i] - output.domain.lo()[i] + 1);
-  // }
-  // coord_t output_dim_size =
-  //     output.domain.hi()[m->legion_dim] - output.domain.lo()[m->legion_dim] +
-  //     1;
-  // coord_t input_dim_size =
-  //     input.domain.hi()[m->legion_dim] - input.domain.lo()[m->legion_dim] +
-  //     1;
-
-  coord_t stride = 1;
-  for (int i = 0; i < m.legion_dim; i++) {
-    stride *= output.shape[legion_dim_t(i)] + 1;
-  }
-
-  coord_t output_dim_size = output.shape[legion_dim_t(m.legion_dim)] + 1;
-  coord_t input_dim_size = input.shape[legion_dim_t(m.legion_dim)] + 1;
-=======
   coord_t stride =
       output.shape
           .sub_shape(std::nullopt, legion_dim_t{m.legion_dim.value() + 1})
           .get_volume();
   coord_t output_dim_size = output.shape[m.legion_dim];
   coord_t input_dim_size = input.shape[m.legion_dim];
->>>>>>> da38f0a0
 
   assert(index.data_type == DataType::INT32 ||
          index.data_type == DataType::INT64);
@@ -182,31 +153,12 @@
                      GenericTensorAccessorW const &input_grad) {
   checkCUDA(get_legion_stream(&stream));
 
-<<<<<<< HEAD
-  // Reference code for what's below -- not sure if I got the domain/array shape
-  // stuff right coord_t stride = 1; for (int i = 0; i < m->legion_dim; i++) {
-  //   stride *= (output_grad.domain.hi()[i] - output_grad.domain.lo()[i] + 1);
-  // }
-  // coord_t output_dim_size = output_grad.domain.hi()[m->legion_dim] -
-  //                           output_grad.domain.lo()[m->legion_dim] + 1;
-  // coord_t input_dim_size = input_grad.domain.hi()[m->legion_dim] -
-  //                          input_grad.domain.lo()[m->legion_dim] + 1;
-
-  coord_t stride = 1;
-  for (int i = 0; i < m.legion_dim; i++) {
-    stride *= output_grad.shape[legion_dim_t(i)] + 1;
-  }
-
-  coord_t output_dim_size = output_grad.shape[legion_dim_t(m.legion_dim)] + 1;
-  coord_t input_dim_size = input_grad.shape[legion_dim_t(m.legion_dim)] + 1;
-=======
   coord_t stride =
       output_grad.shape
           .sub_shape(std::nullopt, legion_dim_t{m.legion_dim.value() + 1})
           .get_volume();
   coord_t output_dim_size = output_grad.shape[m.legion_dim];
   coord_t input_dim_size = input_grad.shape[m.legion_dim];
->>>>>>> da38f0a0
 
   assert(index.data_type == DataType::INT32 ||
          index.data_type == DataType::INT64);
