#include "kernels/accessor.h"

namespace FlexFlow {

<<<<<<< HEAD
GenericTensorAccessorW::GenericTensorAccessorW(DataType data_type,
                                               ArrayShape const &shape,
                                               void *ptr)
    : data_type(data_type), shape(shape), ptr(ptr) {}

=======
>>>>>>> 3eade8f7
int32_t *get_int32_ptr(GenericTensorAccessorW const &a) {
  return get<DataType::INT32>(a);
}

int64_t *get_int64_ptr(GenericTensorAccessorW const &a) {
  return get<DataType::INT64>(a);
}

float *get_float_ptr(GenericTensorAccessorW const &a) {
  return get<DataType::FLOAT>(a);
}

double *get_double_ptr(GenericTensorAccessorW const &a) {
  return get<DataType::DOUBLE>(a);
}

half *get_half_ptr(GenericTensorAccessorW const &a) {
  return get<DataType::HALF>(a);
}

std::vector<int32_t *>
    get_int32_ptrs(std::vector<GenericTensorAccessorW> const &a) {
  return get<DataType::INT32>(a);
}

std::vector<int64_t *>
    get_int64_ptrs(std::vector<GenericTensorAccessorW> const &a) {
  return get<DataType::INT64>(a);
}

std::vector<float *>
    get_float_ptrs(std::vector<GenericTensorAccessorW> const &a) {
  return get<DataType::FLOAT>(a);
}

std::vector<double *>
    get_double_ptrs(std::vector<GenericTensorAccessorW> const &a) {
  return get<DataType::DOUBLE>(a);
}

std::vector<half *>
    get_half_ptrs(std::vector<GenericTensorAccessorW> const &a) {
  return get<DataType::HALF>(a);
}

<<<<<<< HEAD
GenericTensorAccessorR::GenericTensorAccessorR(DataType data_type,
                                               ArrayShape const &shape,
                                               void const *ptr)
    : data_type(data_type), shape(shape), ptr(ptr) {}

GenericTensorAccessorR::GenericTensorAccessorR(GenericTensorAccessorW const &w)
    : data_type(w.data_type), shape(w.shape), ptr(w.ptr) {}

=======
>>>>>>> 3eade8f7
int32_t const *get_int32_ptr(GenericTensorAccessorR const &a) {
  return get<DataType::INT32>(a);
}

int64_t const *get_int64_ptr(GenericTensorAccessorR const &a) {
  return get<DataType::INT64>(a);
}

float const *get_float_ptr(GenericTensorAccessorR const &a) {
  return get<DataType::FLOAT>(a);
}

double const *get_double_ptr(GenericTensorAccessorR const &a) {
  return get<DataType::DOUBLE>(a);
}

half const *get_half_ptr(GenericTensorAccessorR const &a) {
  return get<DataType::HALF>(a);
}

std::vector<int32_t const *>
    get_int32_ptrs(std::vector<GenericTensorAccessorR> const &a) {
  return get<DataType::INT32>(a);
}

std::vector<int64_t const *>
    get_int64_ptrs(std::vector<GenericTensorAccessorR> const &a) {
  return get<DataType::INT64>(a);
}

std::vector<float const *>
    get_float_ptrs(std::vector<GenericTensorAccessorR> const &a) {
  return get<DataType::FLOAT>(a);
}

std::vector<double const *>
    get_double_ptrs(std::vector<GenericTensorAccessorR> const &a) {
  return get<DataType::DOUBLE>(a);
}

std::vector<half const *>
    get_half_ptrs(std::vector<GenericTensorAccessorR> const &a) {
  return get<DataType::HALF>(a);
}

} // namespace FlexFlow<|MERGE_RESOLUTION|>--- conflicted
+++ resolved
@@ -2,14 +2,6 @@
 
 namespace FlexFlow {
 
-<<<<<<< HEAD
-GenericTensorAccessorW::GenericTensorAccessorW(DataType data_type,
-                                               ArrayShape const &shape,
-                                               void *ptr)
-    : data_type(data_type), shape(shape), ptr(ptr) {}
-
-=======
->>>>>>> 3eade8f7
 int32_t *get_int32_ptr(GenericTensorAccessorW const &a) {
   return get<DataType::INT32>(a);
 }
@@ -55,17 +47,6 @@
   return get<DataType::HALF>(a);
 }
 
-<<<<<<< HEAD
-GenericTensorAccessorR::GenericTensorAccessorR(DataType data_type,
-                                               ArrayShape const &shape,
-                                               void const *ptr)
-    : data_type(data_type), shape(shape), ptr(ptr) {}
-
-GenericTensorAccessorR::GenericTensorAccessorR(GenericTensorAccessorW const &w)
-    : data_type(w.data_type), shape(w.shape), ptr(w.ptr) {}
-
-=======
->>>>>>> 3eade8f7
 int32_t const *get_int32_ptr(GenericTensorAccessorR const &a) {
   return get<DataType::INT32>(a);
 }
