#ifndef _FLEXFLOW_FFC_SUBSTITUTIONS_IMPLEMENTATION_H
#define _FLEXFLOW_FFC_SUBSTITUTIONS_IMPLEMENTATION_H

#include "substitutions/substitutions_v2.h"

namespace FlexFlow {

substitutions::SubstitutionPattern
    create_combine_inception(int num_convs, int num_dims, int num_parts);
substitutions::SubstitutionPattern
    create_combine_concat(int num_inputs, int num_dims, int num_parts);
substitutions::SubstitutionPattern create_replicate_linear_combine(
    int num_dims, int num_parts, ActiMode activation, bool use_bias);
substitutions::SubstitutionPattern create_partition_linear_combine(
    int num_dims, int num_parts, ActiMode activation, bool use_bias);
substitutions::SubstitutionPattern
    create_partition_conv2d_combine(int num_dims, int num_parts);
substitutions::SubstitutionPattern
    create_partition_attention_combine(int num_heads, int num_parts);
substitutions::SubstitutionPattern
    create_replicate_attention_reduce(int num_heads, int num_parts);
substitutions::SubstitutionPattern
    create_partition_add_combine(int parallel_dim, int num_parts);
substitutions::SubstitutionPattern
    create_partition_relu_combine(int parallel_dim, int num_parts);
substitutions::SubstitutionPattern create_partition_concat_combine(
    int num_inputs, int concat_dim, int parallel_dim, int num_parts);
substitutions::SubstitutionPattern create_partition_softmax_combine(
    int softmax_dim, int part_dim, int num_parts);
substitutions::SubstitutionPattern leading_relu_branch_combine(
    int parallel_dim, int num_parts, int num_combines);
substitutions::SubstitutionPattern leading_relu_branch_partition(
    int parallel_dim, int num_parts, int num_partitions);
substitutions::SubstitutionPattern create_linear_relu_merge(int num_dims,
                                                            bool use_bias);

<<<<<<< HEAD
} // namespace ffc
=======
>>>>>>> 3eade8f7
} // namespace FlexFlow

#endif<|MERGE_RESOLUTION|>--- conflicted
+++ resolved
@@ -34,10 +34,6 @@
 substitutions::SubstitutionPattern create_linear_relu_merge(int num_dims,
                                                             bool use_bias);
 
-<<<<<<< HEAD
-} // namespace ffc
-=======
->>>>>>> 3eade8f7
 } // namespace FlexFlow
 
 #endif