#include "compiler/machine_mapping.h"
#include "compiler/cost_estimate.h"
<<<<<<< HEAD
#include "graph_utils.h"
#include "pcg/machine_view.h"
#include "pcg/parallel_computation_graph.h"
=======
#include "compiler/graph_utils.h"
#include "pcg/machine_specification.dtg.h"
#include "pcg/machine_specification.h"
#include "pcg/machine_view.dtg.h"
#include "pcg/machine_view.h"
#include "pcg/parallel_computation_graph/parallel_computation_graph.h"
#include "utils/containers.h"
#include "utils/containers/are_disjoint.h"
#include "utils/containers/as_vector.h"
#include "utils/containers/contains_key.h"
#include "utils/containers/get_only.h"
#include "utils/containers/keys.h"
>>>>>>> 8f9082f1
#include "utils/exception.h"
#include "utils/graph/graph_split.dtg.h"
#include "utils/graph/node/algorithms.h"
#include "utils/graph/open_dataflow_graph/algorithms.h"
#include "utils/graph/open_dataflow_graph/algorithms/get_subgraph.h"
#include "utils/graph/serial_parallel/serial_parallel_decomposition.dtg.h"
#include "utils/graph/serial_parallel/serial_parallel_decomposition.h"
#include "utils/graph/serial_parallel/serial_parallel_splits.h"

namespace FlexFlow {

MachineMapping combine(MachineMapping const &s1, MachineMapping const &s2) {
  return MachineMapping{merge_maps(s1.machine_views, s2.machine_views)};
}

bool nodes_are_disjoint(MachineMapping const &m1, MachineMapping const &m2) {
  return are_disjoint(keys(m1.machine_views), keys(m2.machine_views));
}

OptimalCostResult
    OptimalCostResult::sequential_combine(OptimalCostResult const &s1,
                                          OptimalCostResult const &s2) {
  return OptimalCostResult{s1.runtime + s2.runtime,
                           combine(s1.machine_mapping, s2.machine_mapping)};
}

OptimalCostResult
    OptimalCostResult::parallel_combine(OptimalCostResult const &s1,
                                        OptimalCostResult const &s2) {
  return OptimalCostResult{std::max(s1.runtime, s2.runtime),
                           combine(s1.machine_mapping, s2.machine_mapping)};
}

OptimalCostResult OptimalCostResult::infinity() {
  return {std::numeric_limits<float>::infinity(),
          MachineMapping{std::unordered_map<Node, MachineView>{}}};
}

bool OptimalCostRuntimeCmp::operator()(OptimalCostResult const &lhs,
                                       OptimalCostResult const &rhs) {
  return lhs.runtime < rhs.runtime;
}

std::optional<OptimalCostResult>
    OptimalCostCache::load(OptimalCostState const &state) const {
  if (contains_key(cache, state)) {
    OptimalCostResult result = cache.at(state);
    return std::make_optional(result);
  }
  return std::nullopt;
}

void OptimalCostCache::save(OptimalCostState const &state,
                            OptimalCostResult const &result) {
  assert(!contains_key(cache, state));
  cache.emplace(state, result);
}

std::vector<std::pair<MachineSpecification, MachineSpecification>>
    get_resource_split(MachineSpecification const &resource) {
  std::vector<std::pair<MachineSpecification, MachineSpecification>> result;
  for (int i = 1; i < resource.num_nodes; ++i) {
    MachineSpecification sub_resource1 = resource, sub_resource2 = resource;
    sub_resource1.num_nodes = i;
    sub_resource2.num_nodes = resource.num_nodes - i;
    result.push_back(std::make_pair(sub_resource1, sub_resource2));
  }
  return result;
}

// We may replace this by having unflattened AST
std::pair<SerialParallelDecomposition, SerialParallelDecomposition>
    decompose(SerialSplit const &serial) {
  if (serial.children.size() == 2) {
    return {widen<SerialParallelDecomposition>(serial.children[0]),
            widen<SerialParallelDecomposition>(serial.children[1])};
  }
  SerialSplit decompn1 = serial;
  decompn1.children.pop_back();
  return {SerialParallelDecomposition(decompn1),
          widen<SerialParallelDecomposition>(serial.children.back())};
}

std::pair<SerialParallelDecomposition, SerialParallelDecomposition>
    decompose(ParallelSplit const &parallel) {
  if (parallel.children.size() == 2) {
    std::vector<SerialParallelDecomposition> children =
        transform(as_vector(parallel.children), [&](auto const &child) {
          return widen<SerialParallelDecomposition>(child);
        });
    return {children[0], children[1]};
  }
  ParallelSplit decompn1 = parallel;
  std::variant<SerialSplit, Node> child = *parallel.children.begin();
  decompn1.children.erase(child);
  return {SerialParallelDecomposition(decompn1),
          widen<SerialParallelDecomposition>(child)};
}

GraphSplit
    get_graph_split(SerialParallelDecomposition const &pre_decomposition,
                    SerialParallelDecomposition const &post_decomposition) {
  return GraphSplit{get_nodes(pre_decomposition),
                    get_nodes(post_decomposition)};
}

float estimate_cost(SubParallelComputationGraph const &g,
                    CostEstimator const &estimator,
                    MachineMapping const &device_mapping,
                    std::unordered_map<OpenDataflowEdge, MachineView> const
                        &frontier_machine_views) {
  // TODO: Consider parallelism
  float cost = 0;
  // for (Node const &node : get_nodes(g.raw_graph)) {
  //   std::vector<OpenDataflowEdge> incoming_edges =
  //       get_incoming_edges(g.raw_graph, node);
  //   std::vector<ParallelTensorShape> inputs =
  //       transform(incoming_edges,
  //                 [&](OpenDataflowEdge const &input_edge) {
  //                   return g.raw_graph.at(input_edge).get_shape();
  //                 });
  //   cost += estimator.estimate_cost(
  //       g.raw_graph.at(node).op_attrs, inputs,
  //       device_mapping.machine_views.at(node));
  // }
  return cost;
}

void minimize_runtime(OptimalCostResult &m1, OptimalCostResult const &m2) {
  minimize(m1, m2, OptimalCostRuntimeCmp{});
}

struct MachineMappingSearcher {
  MachineMappingSearcher(
      CostEstimator cost_estimator,
      std::function<std::unordered_set<MachineView>(
          ParallelLayerAttrs const &, MachineSpecification const &)> const
          &allowed_machine_views,
      OptimalCostCache &cached_subgraph_costs)
      : cost_estimator(cost_estimator),
        allowed_machine_views(allowed_machine_views),
        cached_subgraph_costs(cached_subgraph_costs) {}

  CostEstimator cost_estimator;
  std::function<std::unordered_set<MachineView>(ParallelLayerAttrs const &,
                                                MachineSpecification const &)>
      allowed_machine_views;
  OptimalCostCache &cached_subgraph_costs;

  struct OptimalCostFunctor {
    OptimalCostFunctor(
        MachineMappingSearcher *searcher,
        SubParallelComputationGraph const &g,
        MachineSpecification resource,
        std::unordered_map<Node, MachineView> given_machine_views,
        std::unordered_map<OpenDataflowEdge, MachineView>
            frontier_machine_views)
        : searcher(searcher), g(g), resource(resource),
          given_machine_views(given_machine_views),
          frontier_machine_views(frontier_machine_views) {}

    MachineMappingSearcher *searcher;
    SubParallelComputationGraph const &g;
    MachineSpecification resource;
    std::unordered_map<Node, MachineView> given_machine_views;
    std::unordered_map<OpenDataflowEdge, MachineView> frontier_machine_views;

    template <typename T>
    OptimalCostResult operator()(T const &t) {
      OptimalCostState state{SerialParallelDecomposition{t},
                             resource,
                             given_machine_views,
                             frontier_machine_views};
      std::optional<OptimalCostResult> cached_result =
          searcher->cached_subgraph_costs.load(state);

      if (cached_result) {
        return cached_result.value();
      }
      OptimalCostResult result = searcher->optimal_cost(
          t, g, resource, given_machine_views, frontier_machine_views);

      searcher->cached_subgraph_costs.save(state, result);
      return result;
    }
  };

  OptimalCostResult
      optimal_cost(SubParallelComputationGraph const &g,
                   MachineSpecification resource,
                   SerialParallelDecomposition const &sp_decomposition) {
    return std::visit(OptimalCostFunctor(this, g, resource, {}, {}),
                      sp_decomposition.raw_variant);
  }

  OptimalCostResult optimal_cost(
      SerialSplit const &serial,
      SubParallelComputationGraph const &g,
      MachineSpecification const &resource,
      std::unordered_map<Node, MachineView> const &given_machine_views,
      std::unordered_map<OpenDataflowEdge, MachineView> const
          &frontier_machine_views) {
    NOT_IMPLEMENTED();
    // OptimalCostResult optimal_result = OptimalCostResult::infinity();

    // auto decomposed = decompose(serial);
    // SerialParallelDecomposition pre_decompn = decomposed.first;
    // SerialParallelDecomposition post_decompn = decomposed.second;

    // GraphSplit graph_split = get_graph_split(pre_decompn, post_decompn);
    // SubParallelComputationGraph pre_graph =
    //     get_subgraph<OpenMultiDiSubgraphView>(g, graph_split.first);
    // SubParallelComputationGraph post_graph =
    //     get_subgraph<DownwardOpenMultiDiSubgraphView>(g, graph_split.second);

    // std::unordered_set<Node> post_graph_sources =
    //     get_closed_sources(post_graph);

    // assert(post_graph_sources.size() == 1); // assume perfect SP

    // Node split_point = get_only(post_graph_sources);
    // OutputMultiDiEdge split_edge = get_only(get_open_outputs(pre_graph));

    // for (MachineView const &mv :
    //      allowed_machine_views(g.raw_graph.at(split_point), resource)) {
    //   std::unordered_map<Node, MachineView> new_given_machine_views =
    //       given_machine_views;
    //   new_given_machine_views.emplace(split_point, mv);
    //   std::unordered_map<OpenDataflowEdge, MachineView>
    //       new_frontier_machine_views = frontier_machine_views;
    //   new_frontier_machine_views.emplace(split_edge, mv);
    //   minimize_runtime(
    //       optimal_result,
    //       OptimalCostResult::sequential_combine(
    //           std::visit(OptimalCostFunctor(this,
    //                                         pre_graph,
    //                                         resource,
    //                                         given_machine_views,
    //                                         new_frontier_machine_views),
    //                      pre_decompn.raw_variant),
    //           std::visit(OptimalCostFunctor(this,
    //                                         post_graph,
    //                                         resource,
    //                                         new_given_machine_views,
    //                                         frontier_machine_views),
    //                      post_decompn.raw_variant)));
    // }

    // return optimal_result;
  }

  OptimalCostResult optimal_cost(
      ParallelSplit const &parallel,
      SubParallelComputationGraph const &g,
      MachineSpecification const &resource,
      std::unordered_map<Node, MachineView> const &given_machine_views,
      std::unordered_map<OpenDataflowEdge, MachineView> const
          &frontier_machine_views) {

    NOT_IMPLEMENTED();
    // auto decomposed = decompose(parallel);
    // SerialParallelDecomposition decompn1 = decomposed.first;
    // SerialParallelDecomposition decompn2 = decomposed.second;

    // GraphSplit graph_split = get_graph_split(decompn1, decompn2);
    // SubParallelComputationGraph g1 = get_subgraph(g, graph_split.first),
    //                             g2 = get_subgraph(g, graph_split.second);

    // OptimalCostResult optimal_result = OptimalCostResult::sequential_combine(
    //     std::visit(OptimalCostFunctor(this,
    //                                   g1,
    //                                   resource,
    //                                   given_machine_views,
    //                                   frontier_machine_views),
    //                decompn1.raw_variant),
    //     std::visit(OptimalCostFunctor(this,
    //                                   g2,
    //                                   resource,
    //                                   given_machine_views,
    //                                   frontier_machine_views),
    //                decompn2.raw_variant));

    // for (auto const &resource_split : get_resource_split(resource)) {
    //   minimize_runtime(
    //       optimal_result,
    //       OptimalCostResult::parallel_combine(
    //           std::visit(OptimalCostFunctor(this,
    //                                         g1,
    //                                         resource_split.first,
    //                                         given_machine_views,
    //                                         frontier_machine_views),
    //                      decompn1.raw_variant),
    //           std::visit(OptimalCostFunctor(this,
    //                                         g2,
    //                                         resource_split.second,
    //                                         given_machine_views,
    //                                         frontier_machine_views),
    //                      decompn2.raw_variant)));
    // }

    // return optimal_result;
  }

  OptimalCostResult optimal_cost(
      Node const &node,
      SubParallelComputationGraph const &g,
      MachineSpecification const &resource,
      std::unordered_map<Node, MachineView> const &given_machine_views,
      std::unordered_map<OpenDataflowEdge, MachineView> const
          &frontier_machine_views) {
    if (contains_key(given_machine_views, node)) {
      assert(contains(allowed_machine_views(g.raw_graph.at(node), resource),
                      given_machine_views.at(node)));
      MachineMapping mv_map{given_machine_views};
      return {estimate_cost(g, cost_estimator, mv_map, frontier_machine_views),
              mv_map};
    } else {
      OptimalCostResult optimal_result = OptimalCostResult::infinity();
      for (auto mv : allowed_machine_views(g.raw_graph.at(node), resource)) {
        MachineMapping mv_map{{{node, mv}}};
        minimize_runtime(
            optimal_result,
            {estimate_cost(g, cost_estimator, mv_map, frontier_machine_views),
             mv_map});
      }
      return optimal_result;
    }
  }
};

OptimalCostResult optimal_cost(
    ParallelComputationGraph const &g,
    std::function<std::unordered_set<MachineView>(
        ParallelLayerAttrs const &, MachineSpecification const &)> const
        &allowed_machine_views,
    CostEstimator const &cost_estimator,
    MachineSpecification const &resources,
    OptimalCostCache &cached_subgraph_costs) {
  SerialParallelDecomposition sp_decomposition =
      get_serial_parallel_decomposition(g);
  SubParallelComputationGraph subpcg = pcg_to_subpcg(g);
  MachineMappingSearcher searcher(
      cost_estimator, allowed_machine_views, cached_subgraph_costs);
  return searcher.optimal_cost(subpcg, resources, sp_decomposition);
}

bool is_valid_machine_view(MachineSpecification const &machinespec,
                           MachineView const &mv) {
  // Note: we're checking the size of the machineview, not the last device id
  // (e.g. consider 2D machine view of size 4x4 with stride 2 along each
  // dimension, technically it could fit into a 3x3 machine spec but the machine
  // view is really describing a 4x4 space)
  if (get_device_type(mv) == DeviceType::GPU) {
    return get_size(mv) <=
           machinespec.num_nodes * machinespec.num_gpus_per_node;
  } else if (get_device_type(mv) == DeviceType::CPU) {
    return get_size(mv) <=
           machinespec.num_nodes * machinespec.num_cpus_per_node;
  } else {
    assert(false && "Unsupported DeviceType");
    return false;
  }

  // Add check that the last one doesn't go over
  // Add other check that you can cram them into the 2D frame (there has to
  // exist a bipartition of the dimension that fits)
}

bool is_valid_machine_view(MachineView const &mv,
                           ParallelTensorShape const &shape) {
  std::unordered_set<size_t> unordered_mv_degrees =
      without_order(get_point_dims(mv));
  std::unordered_set<size_t> unordered_tensor_degrees =
      without_order(ff_ordered_shard_degrees(shape)) + {get_sum_degree(shape)} +
      {get_discard_copy_degree(shape)}; // filter for the 1s (no parallelism)
  return unordered_mv_dims == unordered_tensor_dims;
}

// WARNING: some machine_views returned are invalid, get allowed_machine_views
// for valid ones.
static std::unordered_set<MachineView>
    get_all_machine_views(MachineSpecification const &machinespec,
                          ParallelTensorShape const &shape) {

  auto all_possible_strides =
      [](std::vector<size_t> tensor_dims,
         size_t total_devices,
         size_t num_devices_used_by_tensor) {
        size_t room_for_stride = total_devices / num_devices_used_by_tensor;
        auto x = cartesian_product(replicate(range(1, room_for_stride + 1)),
                                   tensor_dims.size());
    return filter(x, product((elem-1 for elem in x)) <= room_for_stride);
      }

  size_t total_devices = machinespec.num_nodes * machinespec.num_gpus_per_nodes;
  std::unordered_set<MachineView> machine_views;
  std::vector<size_t> tensor_dims;
  size_t num_devices_used_by_tensor = product(tensor_dims);
  std::unordered_set<std::unordered_set<size_t>> stride_sets =
      make_stride_sets(tensor_dims, total_devices);
  for (std::vector<size_t> stride :
       all_possible_strides(tensor_dims, total_devices)) {
    for (int start_id = 0 :
         start_id <= total_devices - num_devices_used_by_tensor + 1;
         start_id++) {
      std::vector<StridedRectangleSide> sides =
          transform(zip(tensor_dims, stride));
      MachineView mv = {start, StridedRectangle{sides}};
      machine_views.insert(mv);
    }
  }
  return machine_views;
}

static std::unordered_set<StartInvariantMachineView>
    get_all_start_invariant_machine_views(
        MachineSpecification const &machinespec,
        ParallelTensorShape const &shape) {
  NOT_IMPLEMENTED();
}

auto get_all_machine_views_to_tensor_dim_bijections(MachineView const &mv, ) {
  NOT_IMPLEMENTED();
}

// // do product (total num of devices vs total num of elements in the tensor).
// bool is_valid_machine_view(Operator const &op, ParallelTensorShape const&
// output_shape, MachineView const& view) {
//   int is_dim = 0;
//   for (int i = 0; i < num_dims; i++) {
//     if (dims[i].parallel_idx != -1) {
//       is_dim++;
//       if (dims[i].parallel_idx > view.ndims) {
//         return false;
//       }
//       if (view.dim[dims[i].parallel_idx] != dims[i].degree) {
//         return false;
//       }
//     }
//   }
//   if (is_dim == 0) {
//     is_dim = 1;
//   }
//   if (is_dim != view.ndims) {
//     return false;
//   }
//   if (get_total_num_parts() != view.num_parts()) {
//     return false;
//   }
// return true;
// }

std::unordered_set<MachineView>
    get_allowed_machine_views(MachineSpecification const &machinespec,
                              ParallelTensorShape const &shape) {
  std::unordered_set<MachineView> operator_views =
      get_all_machine_views(machinespec);
  // operator_views = filter(operator_views, [&](MachineView const& view)
  // {return all_of(outputs(op), [&](ParallelTensorShape const& output){return
  // is_valid_machine_view(op, output, view);});
  operator_views = filter(operator_views, [&](MachineView const &view) {
    return is_valid_machine_view(shape, view);
  });
  operator_views = filter(operator_views, [&](MachineView const &view) {
    return is_valid_machine_view(machinespec, view);
  });
  return operator_views;
}

// // Ask the output shapes
// // Get the PCG

// std::vector<MachineView> SearchHelper::get_valid_machine_views(
//     Op const *op, MachineResource const &resource) const {
//   std::vector<MachineView> const cached_op_views;
//   std::vector<MachineView> valid_views;
//   for (size_t i = 0; i < this->model->all_valid_views.size(); i++) {
//     bool valid = true;
//     for (int j = 0; j < op->numOutputs; j++) {
//       if (!op->outputs[j]->is_valid_machine_view(
//               this->model->all_valid_views[i])) {
//         valid = false;
//         break;
//       }
//     }
//     if (valid) {
//       cached_op_views.push_back(this->model->all_valid_views[i]);
//     }
//   }

//   for (size_t i = 0; i < cached_op_views->size(); i++) {
//     if (resource.is_valid_machine_view(view)) {
//       valid_views.push_back(view);
//     }
//   }
//   return valid_views;
// }

} // namespace FlexFlow<|MERGE_RESOLUTION|>--- conflicted
+++ resolved
@@ -1,10 +1,5 @@
 #include "compiler/machine_mapping.h"
 #include "compiler/cost_estimate.h"
-<<<<<<< HEAD
-#include "graph_utils.h"
-#include "pcg/machine_view.h"
-#include "pcg/parallel_computation_graph.h"
-=======
 #include "compiler/graph_utils.h"
 #include "pcg/machine_specification.dtg.h"
 #include "pcg/machine_specification.h"
@@ -17,7 +12,6 @@
 #include "utils/containers/contains_key.h"
 #include "utils/containers/get_only.h"
 #include "utils/containers/keys.h"
->>>>>>> 8f9082f1
 #include "utils/exception.h"
 #include "utils/graph/graph_split.dtg.h"
 #include "utils/graph/node/algorithms.h"
@@ -364,87 +358,87 @@
   return searcher.optimal_cost(subpcg, resources, sp_decomposition);
 }
 
-bool is_valid_machine_view(MachineSpecification const &machinespec,
-                           MachineView const &mv) {
+// bool is_valid_machine_view(MachineSpecification const &machinespec,
+                          //  MachineView const &mv) {
   // Note: we're checking the size of the machineview, not the last device id
   // (e.g. consider 2D machine view of size 4x4 with stride 2 along each
   // dimension, technically it could fit into a 3x3 machine spec but the machine
   // view is really describing a 4x4 space)
-  if (get_device_type(mv) == DeviceType::GPU) {
-    return get_size(mv) <=
-           machinespec.num_nodes * machinespec.num_gpus_per_node;
-  } else if (get_device_type(mv) == DeviceType::CPU) {
-    return get_size(mv) <=
-           machinespec.num_nodes * machinespec.num_cpus_per_node;
-  } else {
-    assert(false && "Unsupported DeviceType");
-    return false;
-  }
+  // if (get_device_type(mv) == DeviceType::GPU) {
+  //   return get_size(mv) <=
+  //          machinespec.num_nodes * machinespec.num_gpus_per_node;
+  // } else if (get_device_type(mv) == DeviceType::CPU) {
+  //   return get_size(mv) <=
+  //          machinespec.num_nodes * machinespec.num_cpus_per_node;
+  // } else {
+  //   assert(false && "Unsupported DeviceType");
+  //   return false;
+  // }
 
   // Add check that the last one doesn't go over
   // Add other check that you can cram them into the 2D frame (there has to
   // exist a bipartition of the dimension that fits)
-}
-
-bool is_valid_machine_view(MachineView const &mv,
-                           ParallelTensorShape const &shape) {
-  std::unordered_set<size_t> unordered_mv_degrees =
-      without_order(get_point_dims(mv));
-  std::unordered_set<size_t> unordered_tensor_degrees =
-      without_order(ff_ordered_shard_degrees(shape)) + {get_sum_degree(shape)} +
-      {get_discard_copy_degree(shape)}; // filter for the 1s (no parallelism)
-  return unordered_mv_dims == unordered_tensor_dims;
-}
+// }
+
+// bool is_valid_machine_view(MachineView const &mv,
+//                            ParallelTensorShape const &shape) {
+  // std::unordered_set<size_t> unordered_mv_degrees =
+  //     without_order(get_point_dims(mv));
+  // std::unordered_set<size_t> unordered_tensor_degrees =
+  //     without_order(ff_ordered_shard_degrees(shape)) + {get_sum_degree(shape)} +
+  //     {get_discard_copy_degree(shape)}; // filter for the 1s (no parallelism)
+  // return unordered_mv_dims == unordered_tensor_dims;
+// }
 
 // WARNING: some machine_views returned are invalid, get allowed_machine_views
 // for valid ones.
-static std::unordered_set<MachineView>
-    get_all_machine_views(MachineSpecification const &machinespec,
-                          ParallelTensorShape const &shape) {
-
-  auto all_possible_strides =
-      [](std::vector<size_t> tensor_dims,
-         size_t total_devices,
-         size_t num_devices_used_by_tensor) {
-        size_t room_for_stride = total_devices / num_devices_used_by_tensor;
-        auto x = cartesian_product(replicate(range(1, room_for_stride + 1)),
-                                   tensor_dims.size());
-    return filter(x, product((elem-1 for elem in x)) <= room_for_stride);
-      }
-
-  size_t total_devices = machinespec.num_nodes * machinespec.num_gpus_per_nodes;
-  std::unordered_set<MachineView> machine_views;
-  std::vector<size_t> tensor_dims;
-  size_t num_devices_used_by_tensor = product(tensor_dims);
-  std::unordered_set<std::unordered_set<size_t>> stride_sets =
-      make_stride_sets(tensor_dims, total_devices);
-  for (std::vector<size_t> stride :
-       all_possible_strides(tensor_dims, total_devices)) {
-    for (int start_id = 0 :
-         start_id <= total_devices - num_devices_used_by_tensor + 1;
-         start_id++) {
-      std::vector<StridedRectangleSide> sides =
-          transform(zip(tensor_dims, stride));
-      MachineView mv = {start, StridedRectangle{sides}};
-      machine_views.insert(mv);
-    }
-  }
-  return machine_views;
-}
-
-static std::unordered_set<StartInvariantMachineView>
-    get_all_start_invariant_machine_views(
-        MachineSpecification const &machinespec,
-        ParallelTensorShape const &shape) {
-  NOT_IMPLEMENTED();
-}
-
-auto get_all_machine_views_to_tensor_dim_bijections(MachineView const &mv, ) {
-  NOT_IMPLEMENTED();
-}
+// static std::unordered_set<MachineView>
+//     get_all_machine_views(MachineSpecification const &machinespec,
+//                           ParallelTensorShape const &shape) {
+
+  // auto all_possible_strides =
+  //     [](std::vector<size_t> tensor_dims,
+  //        size_t total_devices,
+  //        size_t num_devices_used_by_tensor) {
+  //       size_t room_for_stride = total_devices / num_devices_used_by_tensor;
+  //       auto x = cartesian_product(replicate(range(1, room_for_stride + 1)),
+  //                                  tensor_dims.size());
+  //   return filter(x, product((elem-1 for elem in x)) <= room_for_stride);
+  //     }
+
+  // size_t total_devices = machinespec.num_nodes * machinespec.num_gpus_per_nodes;
+  // std::unordered_set<MachineView> machine_views;
+  // std::vector<size_t> tensor_dims;
+  // size_t num_devices_used_by_tensor = product(tensor_dims);
+  // std::unordered_set<std::unordered_set<size_t>> stride_sets =
+  //     make_stride_sets(tensor_dims, total_devices);
+  // for (std::vector<size_t> stride :
+  //      all_possible_strides(tensor_dims, total_devices)) {
+  //   for (int start_id = 0 :
+  //        start_id <= total_devices - num_devices_used_by_tensor + 1;
+  //        start_id++) {
+  //     std::vector<StridedRectangleSide> sides =
+  //         transform(zip(tensor_dims, stride));
+  //     MachineView mv = {start, StridedRectangle{sides}};
+  //     machine_views.insert(mv);
+  //   }
+  // }
+  // return machine_views;
+// }
+
+// static std::unordered_set<StartInvariantMachineView>
+//     get_all_start_invariant_machine_views(
+//         MachineSpecification const &machinespec,
+//         ParallelTensorShape const &shape) {
+//   NOT_IMPLEMENTED();
+// }
+
+// auto get_all_machine_views_to_tensor_dim_bijections(MachineView const &mv, ParallelTensorShape const &shape) {
+//   NOT_IMPLEMENTED();
+// }
 
 // // do product (total num of devices vs total num of elements in the tensor).
-// bool is_valid_machine_view(Operator const &op, ParallelTensorShape const&
+// bool is_valid_machine_view(ParallelTensorShape const&
 // output_shape, MachineView const& view) {
 //   int is_dim = 0;
 //   for (int i = 0; i < num_dims; i++) {
@@ -470,22 +464,22 @@
 // return true;
 // }
 
-std::unordered_set<MachineView>
-    get_allowed_machine_views(MachineSpecification const &machinespec,
-                              ParallelTensorShape const &shape) {
-  std::unordered_set<MachineView> operator_views =
-      get_all_machine_views(machinespec);
-  // operator_views = filter(operator_views, [&](MachineView const& view)
-  // {return all_of(outputs(op), [&](ParallelTensorShape const& output){return
-  // is_valid_machine_view(op, output, view);});
-  operator_views = filter(operator_views, [&](MachineView const &view) {
-    return is_valid_machine_view(shape, view);
-  });
-  operator_views = filter(operator_views, [&](MachineView const &view) {
-    return is_valid_machine_view(machinespec, view);
-  });
-  return operator_views;
-}
+// std::unordered_set<MachineView>
+//     get_allowed_machine_views(MachineSpecification const &machinespec,
+//                               ParallelTensorShape const &shape) {
+//   std::unordered_set<MachineView> operator_views =
+//       get_all_machine_views(machinespec, shape);
+//   // operator_views = filter(operator_views, [&](MachineView const& view)
+//   // {return all_of(outputs(op), [&](ParallelTensorShape const& output){return
+//   // is_valid_machine_view(op, output, view);});
+//   operator_views = filter(operator_views, [&](MachineView const &view) {
+//     return is_valid_machine_view(shape, view);
+//   });
+//   operator_views = filter(operator_views, [&](MachineView const &view) {
+//     return is_valid_machine_view(machinespec, view);
+//   });
+//   return operator_views;
+// }
 
 // // Ask the output shapes
 // // Get the PCG
