#include "pcg/computation_graph.h"
#include "op-attrs/computation_graph_op_attrs.h"
#include "op-attrs/get_incoming_tensor_roles.h"
#include "utils/containers/filtrans.h"
#include "utils/containers/get_only.h"
#include "utils/containers/reversed.h"
#include "utils/containers/transform.h"
#include "utils/graph/dataflow_graph/algorithms.h"
#include "utils/graph/dataflow_graph/algorithms/get_subgraph_incoming_edges.h"
#include "utils/graph/dataflow_graph/algorithms/get_subgraph_outgoing_edges.h"
#include "utils/graph/digraph/algorithms/get_subgraph_successors.h"
#include "utils/graph/digraph/algorithms/get_topological_ordering.h"
#include "utils/graph/instances/unordered_set_labelled_open_dataflow_graph.h"
#include "utils/graph/labelled_dataflow_graph/algorithms/view_as_labelled_open_dataflow_graph.h"
#include "utils/graph/labelled_open_dataflow_graph/algorithms/as_dot.h"
#include "utils/graph/node/algorithms.h"
#include "utils/record_formatter.h"

namespace FlexFlow {

ComputationGraph make_empty_computation_graph() {
  return ComputationGraph{
      LabelledDataflowGraph<LayerAttrs, TensorAttrs>::create<
          UnorderedSetLabelledOpenDataflowGraph<LayerAttrs, TensorAttrs>>()};
}

std::unordered_set<layer_guid_t> get_layers(ComputationGraph const &cg) {
  return transform(get_nodes(cg.raw_graph),
                   [&](Node const &n) { return layer_guid_t{n}; });
}

LayerAddedResult add_layer(ComputationGraph &computation_graph,
                           LayerAttrs const &attrs,
                           std::vector<tensor_guid_t> const &inputs,
                           std::vector<TensorAttrs> const &outputs) {
  std::vector<DataflowOutput> raw_inputs = transform(
      inputs, [](tensor_guid_t const &t) { return t.raw_graph_output; });

  NodeAddedResult added =
      computation_graph.raw_graph.add_node(attrs, raw_inputs, outputs);

  return LayerAddedResult{
      layer_guid_t{added.node},
      transform(added.outputs,
                [](DataflowOutput const &o) { return tensor_guid_t{o}; }),
  };
}

TensorAttrs get_tensor_attrs(ComputationGraph const &cg,
                             tensor_guid_t const &t) {
  return cg.raw_graph.at(t.raw_graph_output);
}

bool are_tensor_guid_shapes_equivalent(ComputationGraph const &cg,
                                       tensor_guid_t const &t1,
                                       tensor_guid_t const &t2) {
  return get_tensor_attrs(cg, t1).shape == get_tensor_attrs(cg, t2).shape;
}

std::vector<layer_guid_t> topological_ordering(ComputationGraph const &cg) {
  std::vector<Node> layers = get_topological_ordering(cg.raw_graph);
  return transform(
      layers, [&](Node const &e) -> layer_guid_t { return layer_guid_t{e}; });
}

std::vector<layer_guid_t>
    reverse_topological_ordering(ComputationGraph const &cg) {
  std::vector<Node> layers = reversed(get_topological_ordering(cg.raw_graph));
  return transform(
      layers, [&](Node const &e) -> layer_guid_t { return layer_guid_t{e}; });
}

std::vector<tensor_guid_t> get_outgoing_tensors(ComputationGraph const &cg,
                                                layer_guid_t n) {
  return transform(get_outputs(cg.raw_graph, n.raw_node),
                   [](DataflowOutput const &o) { return tensor_guid_t{o}; });
}

std::vector<tensor_guid_t> get_incoming_tensors(ComputationGraph const &cg,
                                                layer_guid_t n) {
  return transform(get_input_values(cg.raw_graph, n.raw_node),
                   [](DataflowOutput const &o) { return tensor_guid_t{o}; });
}

static std::vector<tensor_guid_t>
    get_incoming_tensors_with_role(ComputationGraph const &cg,
                                   layer_guid_t const &l,
                                   IncomingTensorRole desired_role) {
  ComputationGraphOpAttrs attrs = get_layer_attrs(cg, l).attrs;

  std::vector<tensor_guid_t> incoming_tensors = get_incoming_tensors(cg, l);

  std::vector<IncomingTensorRole> incoming_tensor_roles =
      get_incoming_tensor_roles(attrs, incoming_tensors.size());

  assert(incoming_tensors.size() == incoming_tensor_roles.size());

  std::vector<tensor_guid_t> result =
      filtrans(zip(incoming_tensors, incoming_tensor_roles),
               [&](std::pair<tensor_guid_t, IncomingTensorRole> const &p)
                   -> std::optional<tensor_guid_t> {
                 tensor_guid_t tensor = p.first;
                 IncomingTensorRole role = p.second;

                 if (role == desired_role) {
                   return tensor;
                 } else {
                   return std::nullopt;
                 }
               });
  return result;
}

std::vector<tensor_guid_t> get_incoming_inputs(ComputationGraph const &cg,
                                               layer_guid_t const &l) {
  return get_incoming_tensors_with_role(cg, l, IncomingTensorRole::INPUT);
}

std::vector<tensor_guid_t> get_incoming_weights(ComputationGraph const &cg,
                                                layer_guid_t const &l) {
  return get_incoming_tensors_with_role(cg, l, IncomingTensorRole::WEIGHT);
}

std::unordered_set<ComputationGraphEdge> get_subgraph_incoming_edges(
    ComputationGraph const &cg,
    std::unordered_set<layer_guid_t> const &subgraph_nodes) {

  std::unordered_set<Node> raw_subgraph_nodes = transform(
      subgraph_nodes, [](layer_guid_t const &l) { return l.raw_node; });
  std::unordered_set<DataflowEdge> raw_incoming_edges =
      get_subgraph_incoming_edges(cg.raw_graph, raw_subgraph_nodes);

  return transform(raw_incoming_edges, [](DataflowEdge const &e) {
    return ComputationGraphEdge{e};
  });
}

std::unordered_set<ComputationGraphEdge> get_subgraph_outgoing_edges(
    ComputationGraph const &cg,
    std::unordered_set<layer_guid_t> const &subgraph_nodes) {

  std::unordered_set<Node> raw_subgraph_nodes = transform(
      subgraph_nodes, [](layer_guid_t const &l) { return l.raw_node; });
  std::unordered_set<DataflowEdge> raw_outgoing_edges =
      get_subgraph_outgoing_edges(cg.raw_graph, raw_subgraph_nodes);

  return transform(raw_outgoing_edges, [](DataflowEdge const &e) {
    return ComputationGraphEdge{e};
  });
}

std::unordered_set<layer_guid_t> get_subgraph_successors(
    ComputationGraph const &cg,
    std::unordered_set<layer_guid_t> const &subgraph_nodes) {

  std::unordered_set<Node> raw_subgraph_nodes = transform(
      subgraph_nodes, [](layer_guid_t const &l) { return l.raw_node; });
  std::unordered_set<Node> raw_successors =
      get_subgraph_successors(cg.raw_graph, raw_subgraph_nodes);

  return transform(raw_successors,
                   [](Node const &n) { return layer_guid_t{n}; });
}

LayerAttrs get_layer_attrs(ComputationGraph const &cg, layer_guid_t const &n) {
  return cg.raw_graph.at(n.raw_node);
}

layer_guid_t get_layer_by_name(ComputationGraph const &cg,
                               std::string const &name) {
  std::unordered_set<layer_guid_t> found =
      filter(get_layers(cg), [&](layer_guid_t const &l) {
        return get_layer_attrs(cg, l).name == name;
      });
  return get_only(found);
}

<<<<<<< HEAD
std::vector<tensor_guid_t>
    get_new_tensor_guids_for_layer_without_graph_insertion(
        ComputationGraph const &cg, layer_guid_t const &n, int num_tensors) {
  std::vector<tensor_guid_t> new_tensor_guids;
  int num_outgoing_tensors = get_outgoing_tensors(cg, n).size();

  for (int i = 0; i < num_tensors; ++i) {
    new_tensor_guids.push_back(
        tensor_guid_t{DataflowOutput{n.raw_node, num_outgoing_tensors + i}});
  }
  return new_tensor_guids;
=======
std::string as_dot(ComputationGraph const &cg) {
  std::function<std::string(LayerAttrs const &)> get_node_label =
      [](LayerAttrs const &a) -> std::string {
    RecordFormatter r = as_dot(a.attrs);

    if (a.name.has_value()) {
      RecordFormatter rr;
      rr << "Name" << a.name.value();
      r << rr;
    }

    std::ostringstream oss;
    oss << r;
    return oss.str();
  };

  std::function<std::string(TensorAttrs const &)> get_input_label =
      [](TensorAttrs const &a) -> std::string {
    RecordFormatter r;

    r << fmt::to_string(a.shape);

    std::ostringstream oss;
    oss << r;
    return oss.str();
  };

  return as_dot(view_as_labelled_open_dataflow_graph(cg.raw_graph),
                get_node_label,
                get_input_label);
}

void debug_print_dot(ComputationGraph const &cg) {
  std::cout << as_dot(cg) << std::endl;
>>>>>>> cf96db6c
}

} // namespace FlexFlow<|MERGE_RESOLUTION|>--- conflicted
+++ resolved
@@ -175,7 +175,6 @@
   return get_only(found);
 }
 
-<<<<<<< HEAD
 std::vector<tensor_guid_t>
     get_new_tensor_guids_for_layer_without_graph_insertion(
         ComputationGraph const &cg, layer_guid_t const &n, int num_tensors) {
@@ -187,7 +186,8 @@
         tensor_guid_t{DataflowOutput{n.raw_node, num_outgoing_tensors + i}});
   }
   return new_tensor_guids;
-=======
+}
+
 std::string as_dot(ComputationGraph const &cg) {
   std::function<std::string(LayerAttrs const &)> get_node_label =
       [](LayerAttrs const &a) -> std::string {
@@ -222,7 +222,6 @@
 
 void debug_print_dot(ComputationGraph const &cg) {
   std::cout << as_dot(cg) << std::endl;
->>>>>>> cf96db6c
 }
 
 } // namespace FlexFlow