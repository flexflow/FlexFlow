#include "pcg/computation_graph_builder.h"
#include "op-attrs/computation_graph_op_attrs.h"
#include "op-attrs/get_incoming_tensor_roles.h"
#include "op-attrs/get_op_type.h"
#include "op-attrs/get_output_shapes.h"
#include "op-attrs/ops/attention.h"
#include "op-attrs/ops/batch_norm.h"
#include "op-attrs/ops/broadcast.h"
#include "op-attrs/ops/conv_2d.h"
#include "op-attrs/ops/dropout.h"
#include "op-attrs/ops/element_binary.h"
#include "op-attrs/ops/element_unary.h"
#include "op-attrs/ops/embedding.h"
#include "op-attrs/ops/gather.h"
#include "op-attrs/ops/layer_norm.h"
#include "op-attrs/ops/linear.h"
#include "op-attrs/ops/softmax.h"
#include "op-attrs/ops/weight_attrs.dtg.h"
#include "op-attrs/tensor_dims.h"
#include "pcg/computation_graph.h"
#include "utils/containers/any_of.h"
#include "utils/containers/concat_vectors.h"
#include "utils/containers/enumerate_vector.h"
#include "utils/containers/get_only.h"
#include "utils/containers/transform.h"
#include "utils/expected.h"
#include <fmt/format.h>

namespace FlexFlow {

static TensorAttrs make_weight_attrs(
    TensorShape const &shape,
    std::optional<InitializerAttrs> const &initializer_attrs) {
  return TensorAttrs{shape, initializer_attrs, std::nullopt, CreateGrad::YES};
}

static TensorAttrs make_output_attrs(TensorShape const &shape) {
  return TensorAttrs{shape, std::nullopt, std::nullopt, CreateGrad::YES};
}

ComputationGraphBuilder::ComputationGraphBuilder()
    : computation_graph(make_empty_computation_graph()) {}

TensorShape ComputationGraphBuilder::get_shape(tensor_guid_t const &t) const {
  return get_tensor_attrs(this->computation_graph, t).shape;
}

tensor_guid_t ComputationGraphBuilder::create_input(
    TensorShape const &shape,
    CreateGrad create_grad,
<<<<<<< HEAD
    std::optional<std::string> const &name) {
=======
    std::optional<std::string> const &maybe_name) {
>>>>>>> ae8bbf91
  TensorAttrs tensor_attrs =
      TensorAttrs{shape, std::nullopt, std::nullopt, create_grad};
  LayerAttrs layer_attrs = LayerAttrs{
      ComputationGraphOpAttrs{InputAttrs{}},
<<<<<<< HEAD
      name,
=======
      maybe_name,
  };

  return this->add_layer(layer_attrs, {}, {}, tensor_attrs);
}

tensor_guid_t ComputationGraphBuilder::create_weight(
    TensorShape const &shape,
    CreateGrad create_grad,
    std::optional<InitializerAttrs> const &initializer,
    std::optional<ParamSync> param_sync,
    std::optional<std::string> const &maybe_name) {
  TensorAttrs tensor_attrs =
      TensorAttrs{shape, initializer, param_sync, create_grad};
  LayerAttrs layer_attrs = LayerAttrs{
      ComputationGraphOpAttrs{InputAttrs{}},
      maybe_name,
>>>>>>> ae8bbf91
  };

  return get_only(this->add_layer(layer_attrs,
                                  std::vector<tensor_guid_t>{},
                                  std::vector<tensor_guid_t>{},
                                  {tensor_attrs}));
}

tensor_guid_t ComputationGraphBuilder::create_weight(
    TensorAttrs const &tensor_attrs,
    std::optional<std::string> const &maybe_name) {
  LayerAttrs layer_attrs = LayerAttrs{
      ComputationGraphOpAttrs{InputAttrs{}},
      maybe_name,
  };

  return get_only(this->add_layer(layer_attrs,
                                  std::vector<tensor_guid_t>{},
                                  std::vector<tensor_guid_t>{},
                                  {tensor_attrs}));
}

tensor_guid_t ComputationGraphBuilder::create_weight(
    TensorShape const &shape,
    CreateGrad create_grad,
    std::optional<InitializerAttrs> const &initializer,
    std::optional<ParamSync> param_sync,
    std::optional<std::string> const &maybe_name) {
  TensorAttrs tensor_attrs =
      TensorAttrs{shape, initializer, param_sync, create_grad};

  return this->create_weight(tensor_attrs, maybe_name);
}

static void check_incoming_tensor_roles(LayerAttrs const &layer,
                                        int num_inputs,
                                        int num_weights) {
  std::vector<IncomingTensorRole> correct =
      get_incoming_tensor_roles(layer.attrs, num_inputs + num_weights);
  std::vector<IncomingTensorRole> current = concat_vectors(
      std::vector<IncomingTensorRole>(num_inputs, IncomingTensorRole::INPUT),
      std::vector<IncomingTensorRole>(num_weights, IncomingTensorRole::WEIGHT));

  if (correct != current) {
    throw mk_runtime_error(
        fmt::format("check_incoming_tensor_roles found deviation in incoming "
                    "tensors: expected {}, received {}",
                    correct,
                    current));
  }
}

std::vector<tensor_guid_t> ComputationGraphBuilder::add_layer(
    LayerAttrs const &layer,
    std::vector<tensor_guid_t> const &inputs,
<<<<<<< HEAD
    std::vector<tensor_guid_t> const &weights,
    std::vector<TensorAttrs> const &outputs) {
  check_incoming_tensor_roles(layer, inputs.size(), weights.size());
=======
    std::vector<TensorAttrs> const &weights,
    std::vector<TensorShape> const &outputs) {
  return this->add_layer(
      layer, inputs, weights, transform(outputs, make_output_attrs));
}

tensor_guid_t ComputationGraphBuilder::add_layer(
    LayerAttrs const &layer,
    std::vector<tensor_guid_t> const &inputs,
    std::vector<tensor_guid_t> const &weights,
    TensorShape const &output_shape) {

  TensorAttrs output_attrs = make_output_attrs(output_shape);
  LayerAddedResult added =
      ::FlexFlow::add_layer(this->computation_graph,
                            layer,
                            concat_vectors(inputs, weights),
                            {output_attrs});
  return get_only(added.outputs);
}

tensor_guid_t
    ComputationGraphBuilder::add_layer(LayerAttrs const &layer,
                                       std::vector<tensor_guid_t> const &inputs,
                                       TensorShape const &output_shape) {

  std::vector<tensor_guid_t> weights = {};
  return this->add_layer(layer, inputs, weights, output_shape);
}
>>>>>>> ae8bbf91

  LayerAddedResult added = ::FlexFlow::add_layer(
      this->computation_graph, layer, concat_vectors(inputs, weights), outputs);
  return added.outputs;
}

tensor_guid_t ComputationGraphBuilder::as_type(tensor_guid_t const &x,
                                               DataType data_type,
                                               std::string const &name) {
  DataType x_datatype = this->get_shape(x).data_type;
  if (x_datatype < data_type) {
    return this->cast(x, data_type, name);
  } else if (x_datatype > data_type) {
    throw mk_runtime_error(
        fmt::format("Could not convert provided tensor data type {} to "
                    "desired data type {}",
                    x_datatype,
                    data_type));
  } else {
    return x;
  }
}

tensor_guid_t ComputationGraphBuilder::broadcast(tensor_guid_t const &input,
                                                 TensorDims const &target_dims,
                                                 std::string const &name) {
  TensorShape input_shape = this->get_shape(input);
  if (input_shape.dims == target_dims) {
    return input;
  }

  if (!tensor_dims_is_broadcastable_to(input_shape.dims, target_dims)) {
    throw mk_runtime_error(fmt::format(
        "Cannot broadcast input tensor of dims {} to target dims {}",
        input_shape.dims,
        target_dims));
  }

  BroadcastAttrs attrs = BroadcastAttrs{target_dims};

  LayerAttrs layer = LayerAttrs{ComputationGraphOpAttrs{attrs}, name};
  TensorShape output_shape =
      throw_if_unexpected(get_output_shape(attrs, input_shape));

<<<<<<< HEAD
  return get_only(
      this->add_layer(layer, {input}, {}, {make_output_attrs(output_shape)}));
=======
  return this->add_layer(layer, {input}, output_shape);
>>>>>>> ae8bbf91
}

tensor_guid_t
    ComputationGraphBuilder::cast(tensor_guid_t const &input,
                                  DataType dtype,
                                  std::optional<std::string> const &name) {
  NOT_IMPLEMENTED()
}

static std::string get_default_name(OperatorType op_type) {
  return get_operator_type_name(op_type);
}

static std::string get_default_name(ComputationGraphOpAttrs const &attrs) {
  return get_default_name(get_op_type(attrs));
}

tensor_guid_t ComputationGraphBuilder::element_unary(
    OperatorType op_type,
    tensor_guid_t const &x,
    std::optional<float> scalar,
    std::optional<std::string> const &maybe_name) {

  ElementUnaryAttrs attrs = ElementUnaryAttrs{op_type, scalar};

  std::string name =
      maybe_name.value_or(get_default_name(ComputationGraphOpAttrs{attrs}));

  tensor_guid_t input =
      this->as_type(x, DataType::FLOAT, name + "input_pre_cast");

  LayerAttrs layer = LayerAttrs{ComputationGraphOpAttrs{attrs}, name};

  TensorShape output_shape =
      throw_if_unexpected(get_output_shape(attrs, this->get_shape(input)));

<<<<<<< HEAD
  return get_only(
      this->add_layer(layer, {input}, {}, {make_output_attrs(output_shape)}));
=======
  return this->add_layer(layer, {input}, output_shape);
>>>>>>> ae8bbf91
}

tensor_guid_t ComputationGraphBuilder::element_binary(
    OperatorType op_type,
    tensor_guid_t const &lhs,
    tensor_guid_t const &rhs,
    std::optional<std::string> const &maybe_name) {
  std::string name = maybe_name.value_or(get_default_name(op_type));

  TensorDims compute_dims = this->get_broadcast_target_dims({lhs, rhs});
  DataType compute_type =
      std::max(this->get_shape(lhs).data_type, this->get_shape(rhs).data_type);

  tensor_guid_t lhs_input = this->as_type(
      this->broadcast(
          lhs, compute_dims, fmt::format("{}_inputl_broadcast", name)),
      compute_type,
      name + "_inputl_cast");
  tensor_guid_t rhs_input = this->as_type(
      this->broadcast(
          rhs, compute_dims, fmt::format("{}_inputr_broadcast", name)),
      compute_type,
      name + "_inputr_cast");

  ElementBinaryAttrs attrs =
      ElementBinaryAttrs{op_type, compute_type, false, false};

  LayerAttrs layer = LayerAttrs{ComputationGraphOpAttrs{attrs}, name};

  TensorShape output_shape = throw_if_unexpected(get_output_shape(
      attrs, this->get_shape(lhs_input), this->get_shape(rhs_input)));

<<<<<<< HEAD
  return get_only(this->add_layer(
      layer, {lhs_input, rhs_input}, {}, {make_output_attrs(output_shape)}));
=======
  return this->add_layer(layer, {lhs_input, rhs_input}, output_shape);
>>>>>>> ae8bbf91
}

tensor_guid_t
    ComputationGraphBuilder::exp(tensor_guid_t const &input,
                                 std::optional<std::string> const &name) {
  return this->element_unary(OperatorType::EXP, input, std::nullopt, name);
}

tensor_guid_t
    ComputationGraphBuilder::add(tensor_guid_t const &lhs,
                                 tensor_guid_t const &rhs,
                                 std::optional<std::string> const &name) {
  return this->element_binary(OperatorType::EW_ADD, lhs, rhs, name);
}

tensor_guid_t
    ComputationGraphBuilder::subtract(tensor_guid_t const &lhs,
                                      tensor_guid_t const &rhs,
                                      std::optional<std::string> const &name) {
  return this->element_binary(OperatorType::EW_SUB, lhs, rhs, name);
}

tensor_guid_t
    ComputationGraphBuilder::multiply(tensor_guid_t const &lhs,
                                      tensor_guid_t const &rhs,
                                      std::optional<std::string> const &name) {
  return this->element_binary(OperatorType::EW_MUL, lhs, rhs, name);
}

tensor_guid_t
    ComputationGraphBuilder::divide(tensor_guid_t const &lhs,
                                    tensor_guid_t const &rhs,
                                    std::optional<std::string> const &name) {
  return this->element_binary(OperatorType::EW_DIV, lhs, rhs, name);
}

tensor_guid_t
    ComputationGraphBuilder::max(tensor_guid_t const &lhs,
                                 tensor_guid_t const &rhs,
                                 std::optional<std::string> const &name) {
  return this->element_binary(OperatorType::EW_MAX, lhs, rhs, name);
}

tensor_guid_t
    ComputationGraphBuilder::min(tensor_guid_t const &lhs,
                                 tensor_guid_t const &rhs,
                                 std::optional<std::string> const &name) {
  return this->element_binary(OperatorType::EW_MIN, lhs, rhs, name);
}

tensor_guid_t
    ComputationGraphBuilder::rsqrt(tensor_guid_t const &input,
                                   std::optional<std::string> const &name) {
  return this->element_unary(OperatorType::RSQRT, input, std::nullopt, name);
}

tensor_guid_t
    ComputationGraphBuilder::pow(tensor_guid_t const &input,
                                 float exponent,
                                 std::optional<std::string> const &name) {
  return this->element_unary(OperatorType::POW, input, exponent, name);
}

tensor_guid_t ComputationGraphBuilder::scalar_multiply(
    tensor_guid_t const &input,
    float scalar,
    std::optional<std::string> const &name) {
  return this->element_unary(
      OperatorType::SCALAR_MULTIPLY, input, scalar, name);
}

tensor_guid_t ComputationGraphBuilder::scalar_add(
    tensor_guid_t const &input,
    float scalar,
    std::optional<std::string> const &name) {
  return this->element_unary(OperatorType::SCALAR_ADD, input, scalar, name);
}

tensor_guid_t ComputationGraphBuilder::scalar_sub(
    tensor_guid_t const &lhs,
    float rhs,
    std::optional<std::string> const &name) {
  return this->element_unary(OperatorType::SCALAR_SUB, lhs, rhs, name);
}

tensor_guid_t ComputationGraphBuilder::scalar_truediv(
    tensor_guid_t const &numerator,
    float denominator,
    std::optional<std::string> const &name) {
  return this->element_unary(
      OperatorType::SCALAR_TRUE_DIV, numerator, denominator, name);
}

tensor_guid_t
    ComputationGraphBuilder::sin(tensor_guid_t const &input,
                                 std::optional<std::string> const &name) {
  return this->element_unary(OperatorType::SIN, input, std::nullopt, name);
}

tensor_guid_t
    ComputationGraphBuilder::cos(tensor_guid_t const &input,
                                 std::optional<std::string> const &name) {
  return this->element_unary(OperatorType::COS, input, std::nullopt, name);
}

tensor_guid_t
    ComputationGraphBuilder::relu(tensor_guid_t const &input,
                                  std::optional<std::string> const &name) {
  return this->element_unary(OperatorType::RELU, input, std::nullopt, name);
}

tensor_guid_t
    ComputationGraphBuilder::identity(tensor_guid_t const &input,
                                      std::optional<std::string> const &name) {
  return this->element_unary(OperatorType::IDENTITY, input, std::nullopt, name);
}

tensor_guid_t
    ComputationGraphBuilder::gelu(tensor_guid_t const &input,
                                  std::optional<std::string> const &name) {
  return this->element_unary(OperatorType::GELU, input, std::nullopt, name);
}

tensor_guid_t
    ComputationGraphBuilder::sigmoid(tensor_guid_t const &input,
                                     std::optional<std::string> const &name) {
  return this->element_unary(OperatorType::SIGMOID, input, std::nullopt, name);
}

tensor_guid_t
    ComputationGraphBuilder::tanh(tensor_guid_t const &input,
                                  std::optional<std::string> const &name) {
  return this->element_unary(OperatorType::TANH, input, std::nullopt, name);
}

tensor_guid_t
    ComputationGraphBuilder::elu(tensor_guid_t const &input,
                                 std::optional<std::string> const &name) {
  return this->element_unary(OperatorType::ELU, input, std::nullopt, name);
}

tensor_guid_t ComputationGraphBuilder::conv2d(
    tensor_guid_t const &x,
    int outChannels,
    int kernelH,
    int kernelW,
    int strideH,
    int strideW,
    int paddingH,
    int paddingW,
    std::optional<Activation> const &activation,
    int groups,
    bool use_bias,
    std::optional<InitializerAttrs> const &kernel_initializer,
    std::optional<InitializerAttrs> const &bias_initializer,
    std::optional<RegularizerAttrs> const &kernel_regularizer,
    std::optional<std::string> const &maybe_name) {
  Conv2DAttrs attrs = Conv2DAttrs{outChannels,
                                  kernelH,
                                  kernelW,
                                  strideH,
                                  strideW,
                                  paddingH,
                                  paddingW,
                                  groups,
                                  activation,
                                  use_bias};

  std::string name =
      maybe_name.value_or(get_default_name(ComputationGraphOpAttrs{attrs}));

  tensor_guid_t input =
      this->as_type(x, DataType::FLOAT, name + "input_pre_cast");

  LayerAttrs layer = LayerAttrs{ComputationGraphOpAttrs{attrs}, name};

  TensorShape input_shape = this->get_shape(input);
  TensorShape output_shape = get_output_shape(attrs, input_shape);

  std::vector<TensorAttrs> weights;

  weights.push_back(make_weight_attrs(get_kernel_shape(attrs, input_shape),
                                      kernel_initializer));

  if (use_bias) {
    weights.push_back(make_weight_attrs(get_bias_shape(attrs, input_shape),
                                        bias_initializer));
  }

  return get_only(this->add_layer(
      layer,
      {input},
      transform(weights,
                [&](TensorAttrs const &a) { return this->create_weight(a); }),
      {make_output_attrs(output_shape)}));
}

tensor_guid_t ComputationGraphBuilder::dropout(
    tensor_guid_t const &x,
    float rate,
    unsigned long long seed,
    std::optional<std::string> const &maybe_name) {
  DropoutAttrs attrs = DropoutAttrs{rate, seed};
  std::string name =
      maybe_name.value_or(get_default_name(ComputationGraphOpAttrs{attrs}));

  LayerAttrs layer = LayerAttrs{ComputationGraphOpAttrs{attrs}, name};
  tensor_guid_t input =
      this->as_type(x, DataType::FLOAT, name + "input_pre_cast");

  TensorShape output_shape = get_output_shape(attrs, this->get_shape(input));

<<<<<<< HEAD
  return get_only(
      this->add_layer(layer, {input}, {}, {make_output_attrs(output_shape)}));
=======
  return this->add_layer(layer, {input}, output_shape);
>>>>>>> ae8bbf91
}

tensor_guid_t ComputationGraphBuilder::embedding(
    tensor_guid_t const &x,
    int num_entries,
    int outDim,
    AggregateOp aggr,
    DataType dtype,
    std::optional<InitializerAttrs> const &kernel_initializer,
    std::optional<std::string> const &maybe_name) {
  EmbeddingAttrs attrs = EmbeddingAttrs{num_entries, outDim, aggr, dtype};
  std::string name =
      maybe_name.value_or(get_default_name(ComputationGraphOpAttrs{attrs}));

  LayerAttrs layer = LayerAttrs{ComputationGraphOpAttrs{attrs}, name};
  tensor_guid_t input =
      this->as_type(x, DataType::FLOAT, name + "input_pre_cast");

  TensorShape input_shape = this->get_shape(input);

  TensorAttrs weight_attrs = make_weight_attrs(
      throw_if_unexpected(get_weights_shape(attrs, input_shape)),
      kernel_initializer);

  TensorShape output_shape =
      throw_if_unexpected(get_output_shape(attrs, this->get_shape(input)));

  return get_only(this->add_layer(layer,
                                  {input},
                                  {this->create_weight(weight_attrs)},
                                  {make_output_attrs(output_shape)}));
}

tensor_guid_t ComputationGraphBuilder::gather(
    tensor_guid_t const &input,
    tensor_guid_t const &index,
    ff_dim_t dim,
    std::optional<std::string> const &maybe_name) {
  GatherAttrs attrs = GatherAttrs{dim};
  std::string name =
      maybe_name.value_or(get_default_name(ComputationGraphOpAttrs{attrs}));

  LayerAttrs layer = LayerAttrs{ComputationGraphOpAttrs{attrs}, name};
  if (this->get_shape(index).data_type != DataType::INT32 &&
      this->get_shape(index).data_type != DataType::INT64) {
    throw mk_runtime_error("Invalid data type for input tensor 2 for Gather: "
                           "{} (should be {} or {})",
                           this->get_shape(input).data_type,
                           DataType::INT32,
                           DataType::INT64);
  }
  TensorShape output_shape =
      get_output_shape(attrs, this->get_shape(input), this->get_shape(index));

<<<<<<< HEAD
  return get_only(
      this->add_layer(layer, {input}, {}, {make_output_attrs(output_shape)}));
}
=======
  return this->add_layer(layer, {input}, output_shape);
}

/* std::vector<TensorShape>
 * ComputationGraphBuilder::get_shapes(std::vector<tensor_guid_t> const &ts)
 * const { */
/*   return transform(ts, [&](tensor_guid_t const &t) { return
 * this->get_shape(t); }); */
/* } */

// tensor_guid_t ComputationGraphBuilder::aggregate(
//     tensor_guid_t const &gate_preds,
//     tensor_guid_t const &gate_assign,
//     tensor_guid_t const &true_gate_assign,
//     tensor_guid_t const &full_gate_gradients,
//     std::vector<tensor_guid_t> const &exp_preds,
//     int n,
//     float lambda_bal,
//     std::optional<std::string> const &maybe_name) {
//   AggregateAttrs attrs = {n, lambda_bal};
//   std::string name = maybe_name.value_or(get_default_name(attrs));

//   LayerAttrs layer = {attrs, name};
//   TensorShape output_shape = get_output_shape(attrs,
//                                              this->get_shape(gate_preds),
//                                              this->get_shape(gate_assign),
//                                              this->get_shape(true_gate_assign),
//                                              this->get_shape(full_gate_gradients),
//                                              this->get_shape(exp_preds));

//   std::vector<tensor_guid_t> inputs = {
//       gate_preds, gate_assign, true_gate_assign, full_gate_gradients};
//   extend(inputs, exp_preds);
//   return this->add_layer(layer, inputs, {}, output_shape);
// }
>>>>>>> ae8bbf91

tensor_guid_t ComputationGraphBuilder::batch_norm(
    tensor_guid_t const &input,
    bool relu,
    std::optional<std::string> const &maybe_name) {
  BatchNormAttrs attrs = BatchNormAttrs{relu};
  std::string name =
      maybe_name.value_or(get_default_name(ComputationGraphOpAttrs{attrs}));

  LayerAttrs layer = LayerAttrs{ComputationGraphOpAttrs{attrs}, name};

  TensorShape output_shape = get_output_shape(attrs, this->get_shape(input));

<<<<<<< HEAD
  return get_only(
      this->add_layer(layer, {input}, {}, {make_output_attrs(output_shape)}));
=======
  return this->add_layer(layer, {input}, output_shape);
>>>>>>> ae8bbf91
}

tensor_guid_t ComputationGraphBuilder::multihead_attention(
    tensor_guid_t const &query,
    tensor_guid_t const &key,
    tensor_guid_t const &value,
    int embed_dim,
    int num_heads,
    int kdim,
    int vdim,
    float dropout,
    bool bias,
    bool add_bias_kv,
    bool add_zero_attn,
    std::optional<InitializerAttrs> initializer,
    std::optional<std::string> const &maybe_name) {

  if (add_bias_kv) {
    throw mk_runtime_error(
        "ComputationGraphBuilder::multihead_attention received currently "
        "unsupported argument add_bias_kv=true. "
        "If you need this functionality, please create an issue.");
  }

  if (add_zero_attn) {
    throw mk_runtime_error(
        "ComputationGraphBuilder::multihead_attention received currently "
        "unsupported argument add_zero_attn=true. "
        "If you need this functionality, please create an issue.");
  }

  MultiHeadAttentionAttrs attrs = MultiHeadAttentionAttrs{embed_dim,
                                                          num_heads,
                                                          kdim,
                                                          vdim,
                                                          dropout,
                                                          bias,
                                                          add_bias_kv,
                                                          add_zero_attn};

  std::string name =
      maybe_name.value_or(get_default_name(ComputationGraphOpAttrs{attrs}));

  TensorShape query_shape = this->get_shape(query);
  TensorShape key_shape = this->get_shape(key);
  TensorShape value_shape = this->get_shape(value);

  LayerAttrs layer = LayerAttrs{ComputationGraphOpAttrs{attrs}, name};
  TensorShape output_shape = throw_if_unexpected(
      get_output_shape(attrs, query_shape, key_shape, value_shape));

  std::vector<TensorAttrs> weights;

  TensorShape weights_shape = throw_if_unexpected(
      get_weights_shape(attrs, query_shape, key_shape, value_shape));
  weights.push_back(make_weight_attrs(weights_shape, initializer));

  if (bias) {
    TensorShape input_bias_shape = throw_if_unexpected(
        get_input_bias_shape(attrs, query_shape, key_shape, value_shape));
    // initializer chosen based on
    // https://github.com/pytorch/pytorch/blob/31c4e0d37d8efc37a0697159e5b9121ec34d5141/torch/nn/modules/activation.py#L1120-L1121
    InitializerAttrs input_bias_initializer =
        InitializerAttrs{ConstantInitializerAttrs{float{0}}};

    weights.push_back(
        make_weight_attrs(input_bias_shape, input_bias_initializer));

    TensorShape output_bias_shape = throw_if_unexpected(
        get_output_bias_shape(attrs, query_shape, key_shape, value_shape));
    // initializer chosen based on
    // https://github.com/pytorch/pytorch/blob/31c4e0d37d8efc37a0697159e5b9121ec34d5141/torch/nn/modules/activation.py#L1120-L1121
    InitializerAttrs output_bias_initializer =
        InitializerAttrs{ConstantInitializerAttrs{float{0}}};

    weights.push_back(
        make_weight_attrs(output_bias_shape, output_bias_initializer));
  }

  return get_only(this->add_layer(
      layer,
      {query, key, value},
      transform(weights,
                [&](TensorAttrs const &a) { return this->create_weight(a); }),
      {make_output_attrs(output_shape)}));
}

TensorDims ComputationGraphBuilder::get_broadcast_target_dims(
    std::vector<tensor_guid_t> const &inputs) {
  std::vector<TensorDims> inputs_dims = transform(
      inputs, [&](tensor_guid_t const &t) { return this->get_shape(t).dims; });

  return this->get_broadcast_target_dims(inputs_dims);
}

TensorDims ComputationGraphBuilder::get_broadcast_target_dims(
    std::vector<TensorDims> const &inputs_dims) {
  std::optional<TensorDims> maybe_result =
      ::FlexFlow::get_broadcast_target_dims(unordered_set_of(inputs_dims));

  if (maybe_result.has_value()) {
    return maybe_result.value();
  } else {
    throw mk_runtime_error(fmt::format(
        "ComputationGraphBuilder::get_broadcast_target_dims failed to find "
        "target tensor dims for input tensor dims {}",
        inputs_dims));
  }
}

tensor_guid_t ComputationGraphBuilder::dense(
    tensor_guid_t const &input,
    int outDim,
    std::optional<Activation> activation,
    bool use_bias,
    DataType data_type,
    std::optional<InitializerAttrs> const &projection_initializer,
    std::optional<InitializerAttrs> const &bias_initializer,
    std::optional<std::string> const &maybe_name,
    std::optional<std::string> const &projection_name,
    std::optional<std::string> const &bias_name) {
  LinearAttrs attrs =
      LinearAttrs{outDim, use_bias, data_type, activation, std::nullopt};

  std::string name =
      maybe_name.value_or(get_default_name(ComputationGraphOpAttrs{attrs}));

  LayerAttrs layer = LayerAttrs{ComputationGraphOpAttrs{attrs}, name};
  TensorShape output_shape =
      throw_if_unexpected(get_output_shape(attrs, this->get_shape(input)));

  std::vector<tensor_guid_t> weights;

  TensorShape projection_shape =
<<<<<<< HEAD
      throw_if_unexpected(get_projection_shape(attrs, this->get_shape(input)));
=======
      throw_if_unexpected(get_kernel_shape(attrs, this->get_shape(input)));
>>>>>>> ae8bbf91

  tensor_guid_t projection_weights =
      this->create_weight(projection_shape,
                          CreateGrad::YES,
                          projection_initializer,
                          /*sync_type=*/std::nullopt,
                          projection_name);

  weights.push_back(projection_weights);

  if (use_bias) {
    TensorShape bias_shape =
        throw_if_unexpected(get_bias_shape(attrs, this->get_shape(input)));

    tensor_guid_t bias_weights = this->create_weight(bias_shape,
                                                     CreateGrad::YES,
                                                     bias_initializer,
                                                     /*sync_type=*/std::nullopt,
                                                     bias_name);
    weights.push_back(bias_weights);
  }

  return get_only(this->add_layer(
      layer, {input}, weights, {make_output_attrs(output_shape)}));
}

tensor_guid_t ComputationGraphBuilder::layer_norm(
    tensor_guid_t const &input,
    std::vector<int> const &axes,
    bool elementwise_affine,
    float eps,
    std::optional<std::string> const &maybe_name) {

  TensorShape input_shape = this->get_shape(input);

  if (any_of(axes,
             [&](size_t axis) { return axis >= num_dims(input_shape); })) {
    throw mk_runtime_error(fmt::format(
        "ComputationGraphBuilder::layer_norm received axes {} with "
        "out-of-bound element (input tensor has num dimensions = {})",
        axes,
        num_dims(input_shape)));
  }

  LayerNormAttrs attrs = LayerNormAttrs{
      stack_vector<ff_dim_t, MAX_TENSOR_DIM>{axes.begin(), axes.end()},
      elementwise_affine,
      eps,
  };

  std::string name =
      maybe_name.value_or(get_default_name(ComputationGraphOpAttrs{attrs}));

  LayerAttrs layer = LayerAttrs{ComputationGraphOpAttrs{attrs}, name};
  TensorShape output_shape =
      throw_if_unexpected(get_output_shape(attrs, input_shape));

  std::vector<TensorAttrs> weights;

  if (elementwise_affine) {
    // initializers chosen to match those of
    // https://pytorch.org/docs/stable/generated/torch.nn.LayerNorm.html#torch.nn.LayerNorm

    TensorShape gamma_shape =
        throw_if_unexpected(get_gamma_weights_shape(attrs, input_shape));
    InitializerAttrs gamma_initializer =
        InitializerAttrs{ConstantInitializerAttrs{DataTypeValue{float{1}}}};
    weights.push_back(make_weight_attrs(gamma_shape, gamma_initializer));

    TensorShape beta_shape =
        throw_if_unexpected(get_beta_weights_shape(attrs, input_shape));
    InitializerAttrs beta_initializer =
        InitializerAttrs{ConstantInitializerAttrs{DataTypeValue{float{0}}}};
    weights.push_back(make_weight_attrs(beta_shape, beta_initializer));
  }

  return get_only(this->add_layer(
      layer,
      {input},
      transform(weights,
                [&](TensorAttrs const &a) { return this->create_weight(a); }),
      {make_output_attrs(output_shape)}));
}

tensor_guid_t ComputationGraphBuilder::softmax(
    tensor_guid_t const &input,
    std::optional<int> maybe_dim,
    std::optional<std::string> const &maybe_name) {

  TensorShape input_shape = this->get_shape(input);

  int dim = maybe_dim.value_or(num_dims(input_shape) - 1);

  if (dim >= num_dims(input_shape)) {
    throw mk_runtime_error(
        fmt::format("ComputationGraphBuilder::softmax received out-of-bounds "
                    "dim {} for input tensor shape {}",
                    dim,
                    input_shape));
  }

  SoftmaxAttrs attrs = SoftmaxAttrs{ff_dim_t{dim}};

  std::string name =
      maybe_name.value_or(get_default_name(ComputationGraphOpAttrs{attrs}));

  LayerAttrs layer = LayerAttrs{ComputationGraphOpAttrs{attrs}, name};
  TensorShape output_shape =
      throw_if_unexpected(get_output_shape(attrs, input_shape));

<<<<<<< HEAD
  return get_only(
      this->add_layer(layer, {input}, {}, {make_output_attrs(output_shape)}));
=======
  return this->add_layer(layer, {input}, output_shape);
>>>>>>> ae8bbf91
}

} // namespace FlexFlow<|MERGE_RESOLUTION|>--- conflicted
+++ resolved
@@ -48,42 +48,16 @@
 tensor_guid_t ComputationGraphBuilder::create_input(
     TensorShape const &shape,
     CreateGrad create_grad,
-<<<<<<< HEAD
-    std::optional<std::string> const &name) {
-=======
-    std::optional<std::string> const &maybe_name) {
->>>>>>> ae8bbf91
+    std::optional<std::string> const &maybe_name) {
   TensorAttrs tensor_attrs =
       TensorAttrs{shape, std::nullopt, std::nullopt, create_grad};
   LayerAttrs layer_attrs = LayerAttrs{
       ComputationGraphOpAttrs{InputAttrs{}},
-<<<<<<< HEAD
-      name,
-=======
       maybe_name,
   };
 
-  return this->add_layer(layer_attrs, {}, {}, tensor_attrs);
-}
-
-tensor_guid_t ComputationGraphBuilder::create_weight(
-    TensorShape const &shape,
-    CreateGrad create_grad,
-    std::optional<InitializerAttrs> const &initializer,
-    std::optional<ParamSync> param_sync,
-    std::optional<std::string> const &maybe_name) {
-  TensorAttrs tensor_attrs =
-      TensorAttrs{shape, initializer, param_sync, create_grad};
-  LayerAttrs layer_attrs = LayerAttrs{
-      ComputationGraphOpAttrs{InputAttrs{}},
-      maybe_name,
->>>>>>> ae8bbf91
-  };
-
-  return get_only(this->add_layer(layer_attrs,
-                                  std::vector<tensor_guid_t>{},
-                                  std::vector<tensor_guid_t>{},
-                                  {tensor_attrs}));
+  return get_only(
+     this->add_layer(layer_attrs, {}, {}, {tensor_attrs}));
 }
 
 tensor_guid_t ComputationGraphBuilder::create_weight(
@@ -133,41 +107,9 @@
 std::vector<tensor_guid_t> ComputationGraphBuilder::add_layer(
     LayerAttrs const &layer,
     std::vector<tensor_guid_t> const &inputs,
-<<<<<<< HEAD
     std::vector<tensor_guid_t> const &weights,
     std::vector<TensorAttrs> const &outputs) {
   check_incoming_tensor_roles(layer, inputs.size(), weights.size());
-=======
-    std::vector<TensorAttrs> const &weights,
-    std::vector<TensorShape> const &outputs) {
-  return this->add_layer(
-      layer, inputs, weights, transform(outputs, make_output_attrs));
-}
-
-tensor_guid_t ComputationGraphBuilder::add_layer(
-    LayerAttrs const &layer,
-    std::vector<tensor_guid_t> const &inputs,
-    std::vector<tensor_guid_t> const &weights,
-    TensorShape const &output_shape) {
-
-  TensorAttrs output_attrs = make_output_attrs(output_shape);
-  LayerAddedResult added =
-      ::FlexFlow::add_layer(this->computation_graph,
-                            layer,
-                            concat_vectors(inputs, weights),
-                            {output_attrs});
-  return get_only(added.outputs);
-}
-
-tensor_guid_t
-    ComputationGraphBuilder::add_layer(LayerAttrs const &layer,
-                                       std::vector<tensor_guid_t> const &inputs,
-                                       TensorShape const &output_shape) {
-
-  std::vector<tensor_guid_t> weights = {};
-  return this->add_layer(layer, inputs, weights, output_shape);
-}
->>>>>>> ae8bbf91
 
   LayerAddedResult added = ::FlexFlow::add_layer(
       this->computation_graph, layer, concat_vectors(inputs, weights), outputs);
@@ -212,12 +154,8 @@
   TensorShape output_shape =
       throw_if_unexpected(get_output_shape(attrs, input_shape));
 
-<<<<<<< HEAD
   return get_only(
       this->add_layer(layer, {input}, {}, {make_output_attrs(output_shape)}));
-=======
-  return this->add_layer(layer, {input}, output_shape);
->>>>>>> ae8bbf91
 }
 
 tensor_guid_t
@@ -254,12 +192,8 @@
   TensorShape output_shape =
       throw_if_unexpected(get_output_shape(attrs, this->get_shape(input)));
 
-<<<<<<< HEAD
   return get_only(
       this->add_layer(layer, {input}, {}, {make_output_attrs(output_shape)}));
-=======
-  return this->add_layer(layer, {input}, output_shape);
->>>>>>> ae8bbf91
 }
 
 tensor_guid_t ComputationGraphBuilder::element_binary(
@@ -292,12 +226,8 @@
   TensorShape output_shape = throw_if_unexpected(get_output_shape(
       attrs, this->get_shape(lhs_input), this->get_shape(rhs_input)));
 
-<<<<<<< HEAD
   return get_only(this->add_layer(
       layer, {lhs_input, rhs_input}, {}, {make_output_attrs(output_shape)}));
-=======
-  return this->add_layer(layer, {lhs_input, rhs_input}, output_shape);
->>>>>>> ae8bbf91
 }
 
 tensor_guid_t
@@ -510,12 +440,8 @@
 
   TensorShape output_shape = get_output_shape(attrs, this->get_shape(input));
 
-<<<<<<< HEAD
   return get_only(
       this->add_layer(layer, {input}, {}, {make_output_attrs(output_shape)}));
-=======
-  return this->add_layer(layer, {input}, output_shape);
->>>>>>> ae8bbf91
 }
 
 tensor_guid_t ComputationGraphBuilder::embedding(
@@ -570,47 +496,9 @@
   TensorShape output_shape =
       get_output_shape(attrs, this->get_shape(input), this->get_shape(index));
 
-<<<<<<< HEAD
   return get_only(
       this->add_layer(layer, {input}, {}, {make_output_attrs(output_shape)}));
 }
-=======
-  return this->add_layer(layer, {input}, output_shape);
-}
-
-/* std::vector<TensorShape>
- * ComputationGraphBuilder::get_shapes(std::vector<tensor_guid_t> const &ts)
- * const { */
-/*   return transform(ts, [&](tensor_guid_t const &t) { return
- * this->get_shape(t); }); */
-/* } */
-
-// tensor_guid_t ComputationGraphBuilder::aggregate(
-//     tensor_guid_t const &gate_preds,
-//     tensor_guid_t const &gate_assign,
-//     tensor_guid_t const &true_gate_assign,
-//     tensor_guid_t const &full_gate_gradients,
-//     std::vector<tensor_guid_t> const &exp_preds,
-//     int n,
-//     float lambda_bal,
-//     std::optional<std::string> const &maybe_name) {
-//   AggregateAttrs attrs = {n, lambda_bal};
-//   std::string name = maybe_name.value_or(get_default_name(attrs));
-
-//   LayerAttrs layer = {attrs, name};
-//   TensorShape output_shape = get_output_shape(attrs,
-//                                              this->get_shape(gate_preds),
-//                                              this->get_shape(gate_assign),
-//                                              this->get_shape(true_gate_assign),
-//                                              this->get_shape(full_gate_gradients),
-//                                              this->get_shape(exp_preds));
-
-//   std::vector<tensor_guid_t> inputs = {
-//       gate_preds, gate_assign, true_gate_assign, full_gate_gradients};
-//   extend(inputs, exp_preds);
-//   return this->add_layer(layer, inputs, {}, output_shape);
-// }
->>>>>>> ae8bbf91
 
 tensor_guid_t ComputationGraphBuilder::batch_norm(
     tensor_guid_t const &input,
@@ -624,12 +512,8 @@
 
   TensorShape output_shape = get_output_shape(attrs, this->get_shape(input));
 
-<<<<<<< HEAD
   return get_only(
       this->add_layer(layer, {input}, {}, {make_output_attrs(output_shape)}));
-=======
-  return this->add_layer(layer, {input}, output_shape);
->>>>>>> ae8bbf91
 }
 
 tensor_guid_t ComputationGraphBuilder::multihead_attention(
@@ -764,11 +648,7 @@
   std::vector<tensor_guid_t> weights;
 
   TensorShape projection_shape =
-<<<<<<< HEAD
       throw_if_unexpected(get_projection_shape(attrs, this->get_shape(input)));
-=======
-      throw_if_unexpected(get_kernel_shape(attrs, this->get_shape(input)));
->>>>>>> ae8bbf91
 
   tensor_guid_t projection_weights =
       this->create_weight(projection_shape,
@@ -879,12 +759,8 @@
   TensorShape output_shape =
       throw_if_unexpected(get_output_shape(attrs, input_shape));
 
-<<<<<<< HEAD
   return get_only(
       this->add_layer(layer, {input}, {}, {make_output_attrs(output_shape)}));
-=======
-  return this->add_layer(layer, {input}, output_shape);
->>>>>>> ae8bbf91
 }
 
 } // namespace FlexFlow