#include "pcg/computation_graph_builder.h"
#include "op-attrs/computation_graph_op_attrs.h"
#include "op-attrs/get_op_type.h"
#include "op-attrs/get_output_shapes.h"
#include "op-attrs/ops/element_binary.h"
#include "op-attrs/ops/embedding.h"
#include "op-attrs/ops/weight_attrs.dtg.h"
#include "pcg/computation_graph.h"
#include "utils/containers.h"
#include "utils/containers/concat_vectors.h"
#include "utils/containers/enumerate_vector.h"
#include "utils/expected.h"
#include "utils/fmt.h"

namespace FlexFlow {

ComputationGraphBuilder::ComputationGraphBuilder()
    : computation_graph(make_empty_computation_graph()) {}

TensorShape ComputationGraphBuilder::get_shape(tensor_guid_t const &t) const {
  return get_tensor_attrs(this->computation_graph, t).shape;
}

<<<<<<< HEAD
tensor_guid_t ComputationGraphBuilder::create_tensor(TensorShape const &shape,
                                                     bool create_grad) {
  TensorAttrs tensor_attrs =
      TensorAttrs{shape, std::nullopt, create_grad, std::nullopt};
=======
tensor_guid_t
    ComputationGraphBuilder::create_tensor(TensorShape const &shape,
                                           CreateGrad const create_gradients) {
  TensorAttrs tensor_attrs =
      TensorAttrs{shape, std::nullopt, std::nullopt, create_gradients};
>>>>>>> 7bd12e30
  LayerAttrs layer_attrs = LayerAttrs{
      ComputationGraphOpAttrs{InputAttrs{}},
      std::nullopt,
  };

  return this->add_layer(layer_attrs, {}, {}, tensor_attrs);
}

std::vector<tensor_guid_t> ComputationGraphBuilder::add_layer(
    LayerAttrs const &layer,
    std::vector<tensor_guid_t> const &inputs,
    std::vector<TensorAttrs> const &weights,
    std::vector<TensorAttrs> const &outputs) {
  std::vector<DataflowOutput> raw_weight_tensors;
  for (auto const &kv : enumerate_vector(weights)) {
    int weight_idx = kv.first;
    TensorAttrs weight_tensor_attrs = kv.second;

    std::optional<std::string> weight_name =
        transform(layer.name, [&](std::string const &layer_name) {
          return fmt::format("{}.weights[{}]", layer_name, weight_idx);
        });
    LayerAttrs weight_layer_attrs = LayerAttrs{
        ComputationGraphOpAttrs{WeightAttrs{}},
        weight_name,
    };
    std::vector<DataflowOutput> weight_layer_inputs = {};
    std::vector<TensorAttrs> weight_output_attrs = {weight_tensor_attrs};
    raw_weight_tensors.push_back(get_only(this->computation_graph.raw_graph
<<<<<<< HEAD
                                              .add_node(weight_layer_attrs,
=======
                                              .add_operator(weight_layer_attrs,
>>>>>>> 7bd12e30
                                                            weight_layer_inputs,
                                                            weight_output_attrs)
                                              .outputs));
  }

  std::vector<DataflowOutput> raw_inputs = transform(
      inputs, [](tensor_guid_t const &t) { return t.raw_graph_output; });
<<<<<<< HEAD
  std::vector<DataflowOutput> raw_outputs =
      this->computation_graph.raw_graph
          .add_node(
=======
  std::vector<MultiDiOutput> raw_outputs =
      this->computation_graph.raw_graph
          .add_operator(
>>>>>>> 7bd12e30
              layer, concat_vectors(raw_inputs, raw_weight_tensors), outputs)
          .outputs;
  return transform(raw_outputs,
                   [](DataflowOutput const &o) { return tensor_guid_t{o}; });
}

tensor_guid_t
    ComputationGraphBuilder::add_layer(LayerAttrs const &layer,
                                       std::vector<tensor_guid_t> const &inputs,
                                       std::vector<TensorAttrs> const &weights,
                                       TensorAttrs const &output) {
  std::vector<TensorAttrs> outputs = {output};
  return get_only(this->add_layer(layer, inputs, weights, outputs));
}

std::vector<tensor_guid_t> ComputationGraphBuilder::add_layer(
    LayerAttrs const &layer,
    std::vector<tensor_guid_t> const &inputs,
    std::vector<TensorAttrs> const &weights,
    std::vector<TensorShape> const &outputs) {
  return this->add_layer(
      layer, inputs, weights, transform(outputs, [](TensorShape const &s) {
        return TensorAttrs{s, std::nullopt, std::nullopt, CreateGrad::YES};
      }));
}

tensor_guid_t
    ComputationGraphBuilder::add_layer(LayerAttrs const &layer,
                                       std::vector<tensor_guid_t> const &inputs,
                                       std::vector<TensorAttrs> const &weights,
                                       TensorShape const &output) {
  return get_only(this->add_layer(
      layer, inputs, weights, std::vector<TensorShape>{output}));
}

tensor_guid_t ComputationGraphBuilder::as_type(tensor_guid_t const &x,
                                               DataType data_type,
                                               std::string const &name) {
  DataType x_datatype = this->get_shape(x).data_type;
  if (x_datatype < data_type) {
    return this->cast(x, data_type, name);
  } else if (x_datatype > data_type) {
    throw mk_runtime_error(
        fmt::format("Could not convert provided tensor data type {} to "
                    "desired data type {}",
                    x_datatype,
                    data_type));
  } else {
    return x;
  }
}

tensor_guid_t ComputationGraphBuilder::broadcast(tensor_guid_t const &,
                                                 TensorShape const &) {
  NOT_IMPLEMENTED();
}

tensor_guid_t
    ComputationGraphBuilder::cast(tensor_guid_t const &input,
                                  DataType dtype,
                                  std::optional<std::string> const &name) {
  NOT_IMPLEMENTED()
}

static std::string get_default_name(OperatorType op_type) {
  return get_operator_type_name(op_type);
}

static std::string get_default_name(ComputationGraphOpAttrs const &attrs) {
  return get_default_name(get_op_type(attrs));
}

tensor_guid_t ComputationGraphBuilder::element_unary(
    OperatorType op_type,
    tensor_guid_t const &x,
    std::optional<float> scalar,
    std::optional<std::string> const &maybe_name) {

  ElementUnaryAttrs attrs = ElementUnaryAttrs{op_type, scalar};

  std::string name =
      maybe_name.value_or(get_default_name(ComputationGraphOpAttrs{attrs}));

  tensor_guid_t input =
      this->as_type(x, DataType::FLOAT, name + "input_pre_cast");

  LayerAttrs layer = LayerAttrs{ComputationGraphOpAttrs{attrs}, name};

  TensorShape output_shape =
      throw_if_unexpected(get_output_shape(attrs, this->get_shape(input)));

  return this->add_layer(layer, {input}, {}, output_shape);
}

tensor_guid_t ComputationGraphBuilder::element_binary(
    OperatorType op_type,
    tensor_guid_t const &lhs,
    tensor_guid_t const &rhs,
    std::optional<std::string> const &maybe_name) {
  std::string name = maybe_name.value_or(get_default_name(op_type));

  TensorShape compute_shape = this->get_broadcast_target_shape({lhs, rhs});
  DataType compute_type =
      std::max(this->get_shape(lhs).data_type, this->get_shape(rhs).data_type);

  tensor_guid_t lhs_input = this->as_type(this->broadcast(lhs, compute_shape),
                                          compute_type,
                                          name + "_inputl_pre_cast");
  tensor_guid_t rhs_input = this->as_type(this->broadcast(rhs, compute_shape),
                                          compute_type,
                                          name + "_inputr_pre_cast");

  ElementBinaryAttrs attrs =
      ElementBinaryAttrs{op_type, compute_type, false, false};

  LayerAttrs layer = LayerAttrs{ComputationGraphOpAttrs{attrs}, name};

  TensorShape output_shape = throw_if_unexpected(get_output_shape(
      attrs, this->get_shape(lhs_input), this->get_shape(rhs_input)));

  return this->add_layer(layer, {lhs_input, rhs_input}, {}, output_shape);
}

tensor_guid_t
    ComputationGraphBuilder::exp(tensor_guid_t const &input,
                                 std::optional<std::string> const &name) {
  return this->element_unary(OperatorType::EXP, input, std::nullopt, name);
}

tensor_guid_t
    ComputationGraphBuilder::add(tensor_guid_t const &lhs,
                                 tensor_guid_t const &rhs,
                                 std::optional<std::string> const &name) {
  return this->element_binary(OperatorType::EW_ADD, lhs, rhs, name);
}

tensor_guid_t
    ComputationGraphBuilder::subtract(tensor_guid_t const &lhs,
                                      tensor_guid_t const &rhs,
                                      std::optional<std::string> const &name) {
  return this->element_binary(OperatorType::EW_SUB, lhs, rhs, name);
}

tensor_guid_t
    ComputationGraphBuilder::multiply(tensor_guid_t const &lhs,
                                      tensor_guid_t const &rhs,
                                      std::optional<std::string> const &name) {
  return this->element_binary(OperatorType::EW_MUL, lhs, rhs, name);
}

tensor_guid_t
    ComputationGraphBuilder::divide(tensor_guid_t const &lhs,
                                    tensor_guid_t const &rhs,
                                    std::optional<std::string> const &name) {
  return this->element_binary(OperatorType::EW_DIV, lhs, rhs, name);
}

tensor_guid_t
    ComputationGraphBuilder::max(tensor_guid_t const &lhs,
                                 tensor_guid_t const &rhs,
                                 std::optional<std::string> const &name) {
  return this->element_binary(OperatorType::EW_MAX, lhs, rhs, name);
}

tensor_guid_t
    ComputationGraphBuilder::min(tensor_guid_t const &lhs,
                                 tensor_guid_t const &rhs,
                                 std::optional<std::string> const &name) {
  return this->element_binary(OperatorType::EW_MIN, lhs, rhs, name);
}

tensor_guid_t
    ComputationGraphBuilder::rsqrt(tensor_guid_t const &input,
                                   std::optional<std::string> const &name) {
  return this->element_unary(OperatorType::RSQRT, input, std::nullopt, name);
}

tensor_guid_t
    ComputationGraphBuilder::pow(tensor_guid_t const &input,
                                 float exponent,
                                 std::optional<std::string> const &name) {
  return this->element_unary(OperatorType::POW, input, exponent, name);
}

tensor_guid_t ComputationGraphBuilder::scalar_multiply(
    tensor_guid_t const &input,
    float scalar,
    std::optional<std::string> const &name) {
  return this->element_unary(
      OperatorType::SCALAR_MULTIPLY, input, scalar, name);
}

tensor_guid_t ComputationGraphBuilder::scalar_add(
    tensor_guid_t const &input,
    float scalar,
    std::optional<std::string> const &name) {
  return this->element_unary(OperatorType::SCALAR_ADD, input, scalar, name);
}

tensor_guid_t ComputationGraphBuilder::scalar_sub(
    tensor_guid_t const &lhs,
    float rhs,
    std::optional<std::string> const &name) {
  return this->element_unary(OperatorType::SCALAR_SUB, lhs, rhs, name);
}

tensor_guid_t ComputationGraphBuilder::scalar_truediv(
    tensor_guid_t const &numerator,
    float denominator,
    std::optional<std::string> const &name) {
  return this->element_unary(
      OperatorType::SCALAR_TRUE_DIV, numerator, denominator, name);
}

tensor_guid_t
    ComputationGraphBuilder::sin(tensor_guid_t const &input,
                                 std::optional<std::string> const &name) {
  return this->element_unary(OperatorType::SIN, input, std::nullopt, name);
}

tensor_guid_t
    ComputationGraphBuilder::cos(tensor_guid_t const &input,
                                 std::optional<std::string> const &name) {
  return this->element_unary(OperatorType::COS, input, std::nullopt, name);
}

tensor_guid_t
    ComputationGraphBuilder::relu(tensor_guid_t const &input,
                                  std::optional<std::string> const &name) {
  return this->element_unary(OperatorType::RELU, input, std::nullopt, name);
}

tensor_guid_t
    ComputationGraphBuilder::identity(tensor_guid_t const &input,
                                      std::optional<std::string> const &name) {
  return this->element_unary(OperatorType::IDENTITY, input, std::nullopt, name);
}

tensor_guid_t
    ComputationGraphBuilder::gelu(tensor_guid_t const &input,
                                  std::optional<std::string> const &name) {
  return this->element_unary(OperatorType::GELU, input, std::nullopt, name);
}

tensor_guid_t
    ComputationGraphBuilder::sigmoid(tensor_guid_t const &input,
                                     std::optional<std::string> const &name) {
  return this->element_unary(OperatorType::SIGMOID, input, std::nullopt, name);
}

tensor_guid_t
    ComputationGraphBuilder::tanh(tensor_guid_t const &input,
                                  std::optional<std::string> const &name) {
  return this->element_unary(OperatorType::TANH, input, std::nullopt, name);
}

tensor_guid_t
    ComputationGraphBuilder::elu(tensor_guid_t const &input,
                                 std::optional<std::string> const &name) {
  return this->element_unary(OperatorType::ELU, input, std::nullopt, name);
}

static TensorAttrs make_weight_attrs(
    TensorShape const &shape,
    std::optional<InitializerAttrs> const &initializer_attrs) {
  return TensorAttrs{shape, initializer_attrs, std::nullopt, CreateGrad::YES};
}

tensor_guid_t ComputationGraphBuilder::conv2d(
    tensor_guid_t const &x,
    int outChannels,
    int kernelH,
    int kernelW,
    int strideH,
    int strideW,
    int paddingH,
    int paddingW,
    std::optional<Activation> const &activation,
    int groups,
    bool use_bias,
    std::optional<InitializerAttrs> const &kernel_initializer,
    std::optional<InitializerAttrs> const &bias_initializer,
    std::optional<RegularizerAttrs> const &kernel_regularizer,
    std::optional<std::string> const &maybe_name) {
  Conv2DAttrs attrs = Conv2DAttrs{outChannels,
                                  kernelH,
                                  kernelW,
                                  strideH,
                                  strideW,
                                  paddingH,
                                  paddingW,
                                  groups,
                                  activation,
                                  use_bias};

  std::string name =
      maybe_name.value_or(get_default_name(ComputationGraphOpAttrs{attrs}));

  tensor_guid_t input =
      this->as_type(x, DataType::FLOAT, name + "input_pre_cast");

  LayerAttrs layer = LayerAttrs{ComputationGraphOpAttrs{attrs}, name};

  TensorShape input_shape = this->get_shape(input);
  TensorShape output_shape = get_output_shape(attrs, input_shape);

  std::vector<TensorAttrs> weights;

  weights.push_back(make_weight_attrs(get_kernel_shape(attrs, input_shape),
                                      kernel_initializer));

  if (use_bias) {
    weights.push_back(make_weight_attrs(get_bias_shape(attrs, input_shape),
                                        bias_initializer));
  }

  return this->add_layer(layer, {input}, weights, output_shape);
}

tensor_guid_t ComputationGraphBuilder::dropout(
    tensor_guid_t const &x,
    float rate,
    unsigned long long seed,
    std::optional<std::string> const &maybe_name) {
  DropoutAttrs attrs = DropoutAttrs{rate, seed};
  std::string name =
      maybe_name.value_or(get_default_name(ComputationGraphOpAttrs{attrs}));

  LayerAttrs layer = LayerAttrs{ComputationGraphOpAttrs{attrs}, name};
  tensor_guid_t input =
      this->as_type(x, DataType::FLOAT, name + "input_pre_cast");

  TensorShape output_shape = get_output_shape(attrs, this->get_shape(input));

  return this->add_layer(layer, {input}, {}, output_shape);
}

tensor_guid_t ComputationGraphBuilder::embedding(
    tensor_guid_t const &x,
    int num_entries,
    int outDim,
    AggregateOp aggr,
    DataType dtype,
    std::optional<InitializerAttrs> const &kernel_initializer,
    std::optional<std::string> const &maybe_name) {
  EmbeddingAttrs attrs = EmbeddingAttrs{num_entries, outDim, aggr, dtype};
  std::string name =
      maybe_name.value_or(get_default_name(ComputationGraphOpAttrs{attrs}));

  LayerAttrs layer = LayerAttrs{ComputationGraphOpAttrs{attrs}, name};
  tensor_guid_t input =
      this->as_type(x, DataType::FLOAT, name + "input_pre_cast");

  TensorShape input_shape = this->get_shape(input);

  TensorAttrs weight_attrs = make_weight_attrs(
      throw_if_unexpected(get_weights_shape(attrs, input_shape)),
      kernel_initializer);

  TensorShape output_shape =
      throw_if_unexpected(get_output_shape(attrs, this->get_shape(input)));

  return this->add_layer(layer, {input}, {weight_attrs}, output_shape);
}

std::vector<tensor_guid_t> ComputationGraphBuilder::gather(
    tensor_guid_t const &input,
    tensor_guid_t const &index,
    ff_dim_t dim,
    std::optional<std::string> const &maybe_name) {
  GatherAttrs attrs = GatherAttrs{dim};
  std::string name =
      maybe_name.value_or(get_default_name(ComputationGraphOpAttrs{attrs}));

  LayerAttrs layer = LayerAttrs{ComputationGraphOpAttrs{attrs}, name};
  if (this->get_shape(index).data_type != DataType::INT32 &&
      this->get_shape(index).data_type != DataType::INT64) {
    throw mk_runtime_error("Invalid data type for input tensor 2 for Gather: "
                           "{} (should be {} or {})",
                           this->get_shape(input).data_type,
                           DataType::INT32,
                           DataType::INT64);
  }
  std::vector<TensorShape> output_shapes =
      get_output_shapes(attrs, this->get_shape(input), this->get_shape(index));

  return this->add_layer(layer, {input}, {}, output_shapes);
}

/* std::vector<TensorShape>
 * ComputationGraphBuilder::get_shapes(std::vector<tensor_guid_t> const &ts)
 * const { */
/*   return transform(ts, [&](tensor_guid_t const &t) { return
 * this->get_shape(t); }); */
/* } */

// tensor_guid_t ComputationGraphBuilder::aggregate(
//     tensor_guid_t const &gate_preds,
//     tensor_guid_t const &gate_assign,
//     tensor_guid_t const &true_gate_assign,
//     tensor_guid_t const &full_gate_gradients,
//     std::vector<tensor_guid_t> const &exp_preds,
//     int n,
//     float lambda_bal,
//     std::optional<std::string> const &maybe_name) {
//   AggregateAttrs attrs = {n, lambda_bal};
//   std::string name = maybe_name.value_or(get_default_name(attrs));

//   LayerAttrs layer = {attrs, name};
//   TensorShape output_shape = get_output_shape(attrs,
//                                               get_shape(gate_preds),
//                                               get_shape(gate_assign),
//                                               get_shape(true_gate_assign),
//                                               get_shape(full_gate_gradients),
//                                               get_shape(exp_preds));

//   std::vector<tensor_guid_t> inputs = {
//       gate_preds, gate_assign, true_gate_assign, full_gate_gradients};
//   extend(inputs, exp_preds);
//   return this->add_layer(layer, inputs, {}, output_shape);
// }

tensor_guid_t ComputationGraphBuilder::batch_norm(
    tensor_guid_t const &input,
    bool relu,
    std::optional<std::string> const &maybe_name) {
  BatchNormAttrs attrs = BatchNormAttrs{relu};
  std::string name =
      maybe_name.value_or(get_default_name(ComputationGraphOpAttrs{attrs}));

  LayerAttrs layer = LayerAttrs{ComputationGraphOpAttrs{attrs}, name};

  TensorShape output_shape = get_output_shape(attrs, this->get_shape(input));

  return this->add_layer(layer, {input}, {}, output_shape);
}

TensorShape ComputationGraphBuilder::get_broadcast_target_shape(
    std::vector<tensor_guid_t> const &) {
  NOT_IMPLEMENTED();
}

TensorShape ComputationGraphBuilder::get_broadcast_target_shape(
    std::vector<TensorShape> const &) {
  NOT_IMPLEMENTED();
}

} // namespace FlexFlow<|MERGE_RESOLUTION|>--- conflicted
+++ resolved
@@ -21,18 +21,10 @@
   return get_tensor_attrs(this->computation_graph, t).shape;
 }
 
-<<<<<<< HEAD
 tensor_guid_t ComputationGraphBuilder::create_tensor(TensorShape const &shape,
                                                      bool create_grad) {
   TensorAttrs tensor_attrs =
       TensorAttrs{shape, std::nullopt, create_grad, std::nullopt};
-=======
-tensor_guid_t
-    ComputationGraphBuilder::create_tensor(TensorShape const &shape,
-                                           CreateGrad const create_gradients) {
-  TensorAttrs tensor_attrs =
-      TensorAttrs{shape, std::nullopt, std::nullopt, create_gradients};
->>>>>>> 7bd12e30
   LayerAttrs layer_attrs = LayerAttrs{
       ComputationGraphOpAttrs{InputAttrs{}},
       std::nullopt,
@@ -62,11 +54,7 @@
     std::vector<DataflowOutput> weight_layer_inputs = {};
     std::vector<TensorAttrs> weight_output_attrs = {weight_tensor_attrs};
     raw_weight_tensors.push_back(get_only(this->computation_graph.raw_graph
-<<<<<<< HEAD
                                               .add_node(weight_layer_attrs,
-=======
-                                              .add_operator(weight_layer_attrs,
->>>>>>> 7bd12e30
                                                             weight_layer_inputs,
                                                             weight_output_attrs)
                                               .outputs));
@@ -74,15 +62,9 @@
 
   std::vector<DataflowOutput> raw_inputs = transform(
       inputs, [](tensor_guid_t const &t) { return t.raw_graph_output; });
-<<<<<<< HEAD
   std::vector<DataflowOutput> raw_outputs =
       this->computation_graph.raw_graph
           .add_node(
-=======
-  std::vector<MultiDiOutput> raw_outputs =
-      this->computation_graph.raw_graph
-          .add_operator(
->>>>>>> 7bd12e30
               layer, concat_vectors(raw_inputs, raw_weight_tensors), outputs)
           .outputs;
   return transform(raw_outputs,
