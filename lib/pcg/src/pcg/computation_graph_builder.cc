#include "pcg/computation_graph_builder.h"
#include "op-attrs/computation_graph_op_attrs.h"
#include "op-attrs/get_op_type.h"
#include "op-attrs/get_output_shapes.h"
#include "op-attrs/ops/element_binary.h"
#include "op-attrs/ops/embedding.h"
#include "op-attrs/ops/weight_attrs.dtg.h"
#include "pcg/computation_graph.h"
#include "utils/containers.h"
#include "utils/containers/concat_vectors.h"
#include "utils/containers/enumerate_vector.h"
#include "utils/expected.h"
#include "utils/fmt.h"

namespace FlexFlow {

ComputationGraphBuilder::ComputationGraphBuilder()
    : computation_graph(make_empty_computation_graph()) {}

TensorShape ComputationGraphBuilder::get_shape(tensor_guid_t const &t) const {
  return get_tensor_attrs(this->computation_graph, t).shape;
}

tensor_guid_t ComputationGraphBuilder::create_tensor(TensorShape const &shape,
                                                     bool create_grad) {
  TensorAttrs tensor_attrs =
      TensorAttrs{shape, std::nullopt, create_grad, std::nullopt};
  LayerAttrs layer_attrs = LayerAttrs{
      ComputationGraphOpAttrs{InputAttrs{}},
      std::nullopt,
  };

  return this->add_layer(layer_attrs, {}, {}, tensor_attrs);
}

std::vector<tensor_guid_t> ComputationGraphBuilder::add_layer(
    LayerAttrs const &layer,
    std::vector<tensor_guid_t> const &inputs,
    std::vector<TensorAttrs> const &weights,
    std::vector<TensorAttrs> const &outputs) {
  std::vector<MultiDiOutput> raw_weight_tensors;
  for (auto const &kv : enumerate_vector(weights)) {
    int weight_idx = kv.first;
    TensorAttrs weight_tensor_attrs = kv.second;

    std::optional<std::string> weight_name =
        transform(layer.name, [&](std::string const &layer_name) {
          return fmt::format("{}.weights[{}]", layer_name, weight_idx);
        });
    LayerAttrs weight_layer_attrs = LayerAttrs{
        ComputationGraphOpAttrs{WeightAttrs{}},
        weight_name,
    };
    std::vector<MultiDiOutput> weight_layer_inputs = {};
    std::vector<TensorAttrs> weight_output_attrs = {weight_tensor_attrs};
    raw_weight_tensors.push_back(get_only(this->computation_graph.raw_graph
                                              .add_operator(weight_layer_attrs,
                                                            weight_layer_inputs,
                                                            weight_output_attrs)
                                              .outputs));
  }

  std::vector<MultiDiOutput> raw_inputs = transform(
      inputs, [](tensor_guid_t const &t) { return t.raw_graph_output; });
  std::vector<MultiDiOutput> raw_outputs =
      this->computation_graph.raw_graph
          .add_operator(
              layer, concat_vectors(raw_inputs, raw_weight_tensors), outputs)
          .outputs;
  return transform(raw_outputs,
                   [](MultiDiOutput const &o) { return tensor_guid_t{o}; });
}

tensor_guid_t
    ComputationGraphBuilder::add_layer(LayerAttrs const &layer,
                                       std::vector<tensor_guid_t> const &inputs,
                                       std::vector<TensorAttrs> const &weights,
                                       TensorAttrs const &output) {
  std::vector<TensorAttrs> outputs = {output};
  return get_only(this->add_layer(layer, inputs, weights, outputs));
}

std::vector<tensor_guid_t> ComputationGraphBuilder::add_layer(
    LayerAttrs const &layer,
    std::vector<tensor_guid_t> const &inputs,
    std::vector<TensorAttrs> const &weights,
    std::vector<TensorShape> const &outputs) {
  return this->add_layer(
      layer, inputs, weights, transform(outputs, [](TensorShape const &s) {
        return TensorAttrs{s, std::nullopt, true, std::nullopt};
      }));
}

tensor_guid_t
    ComputationGraphBuilder::add_layer(LayerAttrs const &layer,
                                       std::vector<tensor_guid_t> const &inputs,
                                       std::vector<TensorAttrs> const &weights,
                                       TensorShape const &output) {
  return get_only(this->add_layer(
      layer, inputs, weights, std::vector<TensorShape>{output}));
}

tensor_guid_t ComputationGraphBuilder::as_type(tensor_guid_t const &x,
                                               DataType data_type,
                                               std::string const &name) {
  DataType x_datatype = this->get_shape(x).data_type;
  if (x_datatype < data_type) {
    return this->cast(x, data_type, name);
  } else if (x_datatype > data_type) {
    throw mk_runtime_error(
        fmt::format("Could not convert provided tensor data type {} to "
                    "desired data type {}",
                    x_datatype,
                    data_type));
  } else {
    return x;
  }
}

tensor_guid_t ComputationGraphBuilder::broadcast(tensor_guid_t const &,
                                                 TensorShape const &) {
  NOT_IMPLEMENTED();
}

tensor_guid_t
    ComputationGraphBuilder::cast(tensor_guid_t const &input,
                                  DataType dtype,
                                  std::optional<std::string> const &name) {
  NOT_IMPLEMENTED()
}

static std::string get_default_name(OperatorType op_type) {
  return get_operator_type_name(op_type);
}

static std::string get_default_name(ComputationGraphOpAttrs const &attrs) {
  return get_default_name(get_op_type(attrs));
}

tensor_guid_t ComputationGraphBuilder::element_unary(
    ElementUnaryAttrs const &attrs,
    tensor_guid_t const &x,
    std::optional<std::string> const &maybe_name) {
  std::string name =
      maybe_name.value_or(get_default_name(ComputationGraphOpAttrs{attrs}));

  tensor_guid_t input =
      this->as_type(x, DataType::FLOAT, name + "input_pre_cast");

  LayerAttrs layer = LayerAttrs{ComputationGraphOpAttrs{attrs}, name};

  TensorShape output_shape =
      throw_if_unexpected(get_output_shape(attrs, this->get_shape(input)));

  return this->add_layer(layer, {input}, {}, output_shape);
}

<<<<<<< HEAD
tensor_guid_t ComputationGraphBuilder::element_scalar_unary(
    ElementScalarUnaryAttrs const &attrs,
    tensor_guid_t const &x,
    std::optional<std::string> const &maybe_name) {
  std::string name =
      maybe_name.value_or(get_default_name(ComputationGraphOpAttrs{attrs}));

  tensor_guid_t input =
      this->as_type(x, DataType::FLOAT, name + "input_pre_cast");

  LayerAttrs layer = LayerAttrs{ComputationGraphOpAttrs{attrs}, name};

  TensorShape output_shape =
      throw_if_unexpected(get_output_shape(attrs, this->get_shape(input)));

  return this->add_layer(layer, {input}, {}, output_shape);
}

=======
>>>>>>> 86339457
tensor_guid_t ComputationGraphBuilder::element_unary(
    OperatorType op_type,
    tensor_guid_t const &input,
    std::optional<float> scalar,
    std::optional<std::string> const &name) {
<<<<<<< HEAD
  ElementUnaryAttrs attrs = ElementUnaryAttrs{op_type};
  return this->element_unary(attrs, input, name);
}

tensor_guid_t ComputationGraphBuilder::element_scalar_unary(
    OperatorType op_type,
    tensor_guid_t const &input,
    float scalar,
    std::optional<std::string> const &name) {
  ElementScalarUnaryAttrs attrs = ElementScalarUnaryAttrs{op_type, scalar};
  return this->element_scalar_unary(attrs, input, name);
}

=======
  ElementUnaryAttrs attrs = {op_type, scalar};
  return this->element_unary(attrs, input, name);
}

>>>>>>> 86339457
tensor_guid_t ComputationGraphBuilder::element_binary(
    OperatorType op_type,
    tensor_guid_t const &lhs,
    tensor_guid_t const &rhs,
    std::optional<std::string> const &maybe_name) {
  std::string name = maybe_name.value_or(get_default_name(op_type));

  TensorShape compute_shape = this->get_broadcast_target_shape({lhs, rhs});
  DataType compute_type =
      std::max(this->get_shape(lhs).data_type, this->get_shape(rhs).data_type);

  tensor_guid_t lhs_input = this->as_type(this->broadcast(lhs, compute_shape),
                                          compute_type,
                                          name + "_inputl_pre_cast");
  tensor_guid_t rhs_input = this->as_type(this->broadcast(rhs, compute_shape),
                                          compute_type,
                                          name + "_inputr_pre_cast");

  ElementBinaryAttrs attrs =
      ElementBinaryAttrs{op_type, compute_type, false, false};

  LayerAttrs layer = LayerAttrs{ComputationGraphOpAttrs{attrs}, name};

  TensorShape output_shape = throw_if_unexpected(get_output_shape(
      attrs, this->get_shape(lhs_input), this->get_shape(rhs_input)));

  return this->add_layer(layer, {lhs_input, rhs_input}, {}, output_shape);
}

tensor_guid_t
    ComputationGraphBuilder::exp(tensor_guid_t const &input,
                                 std::optional<std::string> const &name) {
  return this->element_unary(OperatorType::EXP, input, std::nullopt, name);
}

tensor_guid_t
    ComputationGraphBuilder::add(tensor_guid_t const &lhs,
                                 tensor_guid_t const &rhs,
                                 std::optional<std::string> const &name) {
  return this->element_binary(OperatorType::EW_ADD, lhs, rhs, name);
}

tensor_guid_t
    ComputationGraphBuilder::subtract(tensor_guid_t const &lhs,
                                      tensor_guid_t const &rhs,
                                      std::optional<std::string> const &name) {
  return this->element_binary(OperatorType::EW_SUB, lhs, rhs, name);
}

tensor_guid_t
    ComputationGraphBuilder::multiply(tensor_guid_t const &lhs,
                                      tensor_guid_t const &rhs,
                                      std::optional<std::string> const &name) {
  return this->element_binary(OperatorType::EW_MUL, lhs, rhs, name);
}

tensor_guid_t
    ComputationGraphBuilder::divide(tensor_guid_t const &lhs,
                                    tensor_guid_t const &rhs,
                                    std::optional<std::string> const &name) {
  return this->element_binary(OperatorType::EW_DIV, lhs, rhs, name);
}

tensor_guid_t
    ComputationGraphBuilder::max(tensor_guid_t const &lhs,
                                 tensor_guid_t const &rhs,
                                 std::optional<std::string> const &name) {
  return this->element_binary(OperatorType::EW_MAX, lhs, rhs, name);
}

tensor_guid_t
    ComputationGraphBuilder::min(tensor_guid_t const &lhs,
                                 tensor_guid_t const &rhs,
                                 std::optional<std::string> const &name) {
  return this->element_binary(OperatorType::EW_MIN, lhs, rhs, name);
}

tensor_guid_t
    ComputationGraphBuilder::rsqrt(tensor_guid_t const &input,
                                   std::optional<std::string> const &name) {
  return this->element_unary(OperatorType::RSQRT, input, std::nullopt, name);
}

tensor_guid_t
    ComputationGraphBuilder::pow(tensor_guid_t const &input,
                                 float exponent,
                                 std::optional<std::string> const &name) {
  return this->element_unary(OperatorType::POW, input, exponent, name);
}

tensor_guid_t ComputationGraphBuilder::scalar_multiply(
    tensor_guid_t const &input,
    float scalar,
    std::optional<std::string> const &name) {
  return this->element_unary(
      OperatorType::SCALAR_MULTIPLY, input, scalar, name);
}

tensor_guid_t ComputationGraphBuilder::scalar_add(
    tensor_guid_t const &input,
    float scalar,
    std::optional<std::string> const &name) {
  return this->element_unary(OperatorType::SCALAR_ADD, input, scalar, name);
}

tensor_guid_t ComputationGraphBuilder::scalar_sub(
    tensor_guid_t const &lhs,
    float rhs,
    std::optional<std::string> const &name) {
  return this->element_unary(OperatorType::SCALAR_SUB, lhs, rhs, name);
}

tensor_guid_t ComputationGraphBuilder::scalar_truediv(
    tensor_guid_t const &numerator,
    float denominator,
    std::optional<std::string> const &name) {
  return this->element_unary(
      OperatorType::SCALAR_TRUE_DIV, numerator, denominator, name);
}

tensor_guid_t
    ComputationGraphBuilder::sin(tensor_guid_t const &input,
                                 std::optional<std::string> const &name) {
  return this->element_unary(OperatorType::SIN, input, std::nullopt, name);
}

tensor_guid_t
    ComputationGraphBuilder::cos(tensor_guid_t const &input,
                                 std::optional<std::string> const &name) {
  return this->element_unary(OperatorType::COS, input, std::nullopt, name);
}

tensor_guid_t
    ComputationGraphBuilder::relu(tensor_guid_t const &input,
                                  std::optional<std::string> const &name) {
  return this->element_unary(OperatorType::RELU, input, std::nullopt, name);
}

tensor_guid_t
    ComputationGraphBuilder::identity(tensor_guid_t const &input,
                                      std::optional<std::string> const &name) {
  return this->element_unary(OperatorType::IDENTITY, input, std::nullopt, name);
}

tensor_guid_t
    ComputationGraphBuilder::gelu(tensor_guid_t const &input,
                                  std::optional<std::string> const &name) {
  return this->element_unary(OperatorType::GELU, input, std::nullopt, name);
}

tensor_guid_t
    ComputationGraphBuilder::sigmoid(tensor_guid_t const &input,
                                     std::optional<std::string> const &name) {
  return this->element_unary(OperatorType::SIGMOID, input, std::nullopt, name);
}

tensor_guid_t
    ComputationGraphBuilder::tanh(tensor_guid_t const &input,
                                  std::optional<std::string> const &name) {
  return this->element_unary(OperatorType::TANH, input, std::nullopt, name);
}

tensor_guid_t
    ComputationGraphBuilder::elu(tensor_guid_t const &input,
                                 std::optional<std::string> const &name) {
  return this->element_unary(OperatorType::ELU, input, std::nullopt, name);
}

static TensorAttrs make_weight_attrs(
    TensorShape const &shape,
    std::optional<InitializerAttrs> const &initializer_attrs) {
  return TensorAttrs{shape, initializer_attrs, true, std::nullopt};
}

tensor_guid_t ComputationGraphBuilder::conv2d(
    tensor_guid_t const &x,
    int outChannels,
    int kernelH,
    int kernelW,
    int strideH,
    int strideW,
    int paddingH,
    int paddingW,
    std::optional<Activation> const &activation,
    int groups,
    bool use_bias,
    std::optional<InitializerAttrs> const &kernel_initializer,
    std::optional<InitializerAttrs> const &bias_initializer,
    std::optional<RegularizerAttrs> const &kernel_regularizer,
    std::optional<std::string> const &maybe_name) {
  Conv2DAttrs attrs = Conv2DAttrs{outChannels,
                                  kernelH,
                                  kernelW,
                                  strideH,
                                  strideW,
                                  paddingH,
                                  paddingW,
                                  groups,
                                  activation,
                                  use_bias};

  std::string name =
      maybe_name.value_or(get_default_name(ComputationGraphOpAttrs{attrs}));

  tensor_guid_t input =
      this->as_type(x, DataType::FLOAT, name + "input_pre_cast");

  LayerAttrs layer = LayerAttrs{ComputationGraphOpAttrs{attrs}, name};

  TensorShape input_shape = this->get_shape(input);
  TensorShape output_shape = get_output_shape(attrs, input_shape);

  std::vector<TensorAttrs> weights;

  weights.push_back(make_weight_attrs(get_kernel_shape(attrs, input_shape),
                                      kernel_initializer));

  if (use_bias) {
    weights.push_back(make_weight_attrs(get_bias_shape(attrs, input_shape),
                                        bias_initializer));
  }

  return this->add_layer(layer, {input}, weights, output_shape);
}

tensor_guid_t ComputationGraphBuilder::dropout(
    tensor_guid_t const &x,
    float rate,
    unsigned long long seed,
    std::optional<std::string> const &maybe_name) {
  DropoutAttrs attrs = DropoutAttrs{rate, seed};
  std::string name =
      maybe_name.value_or(get_default_name(ComputationGraphOpAttrs{attrs}));

  LayerAttrs layer = LayerAttrs{ComputationGraphOpAttrs{attrs}, name};
  tensor_guid_t input =
      this->as_type(x, DataType::FLOAT, name + "input_pre_cast");

  TensorShape output_shape = get_output_shape(attrs, this->get_shape(input));

  return this->add_layer(layer, {input}, {}, output_shape);
}

tensor_guid_t ComputationGraphBuilder::embedding(
    tensor_guid_t const &x,
    int num_entries,
    int outDim,
    AggregateOp aggr,
    DataType dtype,
    std::optional<InitializerAttrs> const &kernel_initializer,
    std::optional<std::string> const &maybe_name) {
  EmbeddingAttrs attrs = EmbeddingAttrs{num_entries, outDim, aggr, dtype};
  std::string name =
      maybe_name.value_or(get_default_name(ComputationGraphOpAttrs{attrs}));

  LayerAttrs layer = LayerAttrs{ComputationGraphOpAttrs{attrs}, name};
  tensor_guid_t input =
      this->as_type(x, DataType::FLOAT, name + "input_pre_cast");

  TensorShape input_shape = this->get_shape(input);

  TensorAttrs weight_attrs = make_weight_attrs(
      throw_if_unexpected(get_weights_shape(attrs, input_shape)),
      kernel_initializer);

  TensorShape output_shape =
      throw_if_unexpected(get_output_shape(attrs, this->get_shape(input)));

  return this->add_layer(layer, {input}, {weight_attrs}, output_shape);
}

std::vector<tensor_guid_t> ComputationGraphBuilder::gather(
    tensor_guid_t const &input,
    tensor_guid_t const &index,
    ff_dim_t dim,
    std::optional<std::string> const &maybe_name) {
  GatherAttrs attrs = GatherAttrs{dim};
  std::string name =
      maybe_name.value_or(get_default_name(ComputationGraphOpAttrs{attrs}));

  LayerAttrs layer = LayerAttrs{ComputationGraphOpAttrs{attrs}, name};
  if (this->get_shape(index).data_type != DataType::INT32 &&
      this->get_shape(index).data_type != DataType::INT64) {
    throw mk_runtime_error("Invalid data type for input tensor 2 for Gather: "
                           "{} (should be {} or {})",
                           this->get_shape(input).data_type,
                           DataType::INT32,
                           DataType::INT64);
  }
  std::vector<TensorShape> output_shapes =
      get_output_shapes(attrs, this->get_shape(input), this->get_shape(index));

  return this->add_layer(layer, {input}, {}, output_shapes);
}

/* std::vector<TensorShape>
 * ComputationGraphBuilder::get_shapes(std::vector<tensor_guid_t> const &ts)
 * const { */
/*   return transform(ts, [&](tensor_guid_t const &t) { return
 * this->get_shape(t); }); */
/* } */

// tensor_guid_t ComputationGraphBuilder::aggregate(
//     tensor_guid_t const &gate_preds,
//     tensor_guid_t const &gate_assign,
//     tensor_guid_t const &true_gate_assign,
//     tensor_guid_t const &full_gate_gradients,
//     std::vector<tensor_guid_t> const &exp_preds,
//     int n,
//     float lambda_bal,
//     std::optional<std::string> const &maybe_name) {
//   AggregateAttrs attrs = {n, lambda_bal};
//   std::string name = maybe_name.value_or(get_default_name(attrs));

//   LayerAttrs layer = {attrs, name};
//   TensorShape output_shape = get_output_shape(attrs,
//                                               get_shape(gate_preds),
//                                               get_shape(gate_assign),
//                                               get_shape(true_gate_assign),
//                                               get_shape(full_gate_gradients),
//                                               get_shape(exp_preds));

//   std::vector<tensor_guid_t> inputs = {
//       gate_preds, gate_assign, true_gate_assign, full_gate_gradients};
//   extend(inputs, exp_preds);
//   return this->add_layer(layer, inputs, {}, output_shape);
// }

tensor_guid_t ComputationGraphBuilder::batch_norm(
    tensor_guid_t const &input,
    bool relu,
    std::optional<std::string> const &maybe_name) {
  BatchNormAttrs attrs = BatchNormAttrs{relu};
  std::string name =
      maybe_name.value_or(get_default_name(ComputationGraphOpAttrs{attrs}));

  LayerAttrs layer = LayerAttrs{ComputationGraphOpAttrs{attrs}, name};

  TensorShape output_shape = get_output_shape(attrs, this->get_shape(input));

  return this->add_layer(layer, {input}, {}, output_shape);
}

TensorShape ComputationGraphBuilder::get_broadcast_target_shape(
    std::vector<tensor_guid_t> const &) {
  NOT_IMPLEMENTED();
}

TensorShape ComputationGraphBuilder::get_broadcast_target_shape(
    std::vector<TensorShape> const &) {
  NOT_IMPLEMENTED();
}

} // namespace FlexFlow<|MERGE_RESOLUTION|>--- conflicted
+++ resolved
@@ -155,52 +155,15 @@
   return this->add_layer(layer, {input}, {}, output_shape);
 }
 
-<<<<<<< HEAD
-tensor_guid_t ComputationGraphBuilder::element_scalar_unary(
-    ElementScalarUnaryAttrs const &attrs,
-    tensor_guid_t const &x,
-    std::optional<std::string> const &maybe_name) {
-  std::string name =
-      maybe_name.value_or(get_default_name(ComputationGraphOpAttrs{attrs}));
-
-  tensor_guid_t input =
-      this->as_type(x, DataType::FLOAT, name + "input_pre_cast");
-
-  LayerAttrs layer = LayerAttrs{ComputationGraphOpAttrs{attrs}, name};
-
-  TensorShape output_shape =
-      throw_if_unexpected(get_output_shape(attrs, this->get_shape(input)));
-
-  return this->add_layer(layer, {input}, {}, output_shape);
-}
-
-=======
->>>>>>> 86339457
 tensor_guid_t ComputationGraphBuilder::element_unary(
     OperatorType op_type,
     tensor_guid_t const &input,
     std::optional<float> scalar,
     std::optional<std::string> const &name) {
-<<<<<<< HEAD
-  ElementUnaryAttrs attrs = ElementUnaryAttrs{op_type};
-  return this->element_unary(attrs, input, name);
-}
-
-tensor_guid_t ComputationGraphBuilder::element_scalar_unary(
-    OperatorType op_type,
-    tensor_guid_t const &input,
-    float scalar,
-    std::optional<std::string> const &name) {
-  ElementScalarUnaryAttrs attrs = ElementScalarUnaryAttrs{op_type, scalar};
-  return this->element_scalar_unary(attrs, input, name);
-}
-
-=======
   ElementUnaryAttrs attrs = {op_type, scalar};
   return this->element_unary(attrs, input, name);
 }
 
->>>>>>> 86339457
 tensor_guid_t ComputationGraphBuilder::element_binary(
     OperatorType op_type,
     tensor_guid_t const &lhs,
