#include "pcg/computation_graph_builder.h"
#include "op-attrs/computation_graph_op_attrs.h"
#include "op-attrs/get_incoming_tensor_roles.h"
#include "op-attrs/get_op_type.h"
#include "op-attrs/get_output_shapes.h"
#include "op-attrs/ops/attention.h"
#include "op-attrs/ops/batch_norm.h"
#include "op-attrs/ops/broadcast.h"
#include "op-attrs/ops/concat.h"
#include "op-attrs/ops/conv_2d.h"
#include "op-attrs/ops/dropout.h"
#include "op-attrs/ops/element_binary.h"
#include "op-attrs/ops/element_unary.h"
#include "op-attrs/ops/embedding.h"
#include "op-attrs/ops/flat.h"
#include "op-attrs/ops/gather.h"
#include "op-attrs/ops/layer_norm.h"
#include "op-attrs/ops/linear.h"
#include "op-attrs/ops/pool_2d.h"
#include "op-attrs/ops/softmax.h"
#include "op-attrs/ops/weight_attrs.dtg.h"
#include "op-attrs/tensor_dims.h"
#include "pcg/computation_graph.h"
#include "utils/containers/any_of.h"
#include "utils/containers/concat_vectors.h"
#include "utils/containers/enumerate_vector.h"
#include "utils/containers/get_only.h"
#include "utils/containers/transform.h"
#include "utils/expected.h"
#include <fmt/format.h>

namespace FlexFlow {

static TensorAttrs make_weight_attrs(
    TensorShape const &shape,
    std::optional<InitializerAttrs> const &initializer_attrs) {
  return TensorAttrs{shape, initializer_attrs, std::nullopt, CreateGrad::YES};
}

static TensorAttrs make_output_attrs(TensorShape const &shape) {
  return TensorAttrs{shape, std::nullopt, std::nullopt, CreateGrad::YES};
}

ComputationGraphBuilder::ComputationGraphBuilder()
    : computation_graph(make_empty_computation_graph()) {}

TensorShape ComputationGraphBuilder::get_shape(tensor_guid_t const &t) const {
  return get_tensor_attrs(this->computation_graph, t).shape;
}

tensor_guid_t ComputationGraphBuilder::create_input(
    TensorShape const &shape,
    CreateGrad create_grad,
    std::optional<std::string> const &maybe_name) {
  TensorAttrs tensor_attrs =
      TensorAttrs{shape, std::nullopt, std::nullopt, create_grad};
  LayerAttrs layer_attrs = LayerAttrs{
      ComputationGraphOpAttrs{InputAttrs{}},
      maybe_name,
  };

  return get_only(this->add_layer(layer_attrs, {}, {}, {tensor_attrs}));
}

tensor_guid_t ComputationGraphBuilder::create_weight(
    TensorAttrs const &tensor_attrs,
    std::optional<std::string> const &maybe_name) {
  LayerAttrs layer_attrs = LayerAttrs{
      ComputationGraphOpAttrs{InputAttrs{}},
      maybe_name,
  };

  return get_only(this->add_layer(layer_attrs,
                                  std::vector<tensor_guid_t>{},
                                  std::vector<tensor_guid_t>{},
                                  {tensor_attrs}));
}

tensor_guid_t ComputationGraphBuilder::create_weight(
    TensorShape const &shape,
    CreateGrad create_grad,
    std::optional<InitializerAttrs> const &initializer,
    std::optional<ParamSync> param_sync,
    std::optional<std::string> const &maybe_name) {
  TensorAttrs tensor_attrs =
      TensorAttrs{shape, initializer, param_sync, create_grad};

  return this->create_weight(tensor_attrs, maybe_name);
}

static void check_incoming_tensor_roles(LayerAttrs const &layer,
                                        int num_inputs,
                                        int num_weights) {
  std::vector<IncomingTensorRole> correct =
      get_incoming_tensor_roles(layer.attrs, num_inputs + num_weights);
  std::vector<IncomingTensorRole> current = concat_vectors(
      std::vector<IncomingTensorRole>(num_inputs, IncomingTensorRole::INPUT),
      std::vector<IncomingTensorRole>(num_weights, IncomingTensorRole::WEIGHT));

  if (correct != current) {
    throw mk_runtime_error(
        fmt::format("check_incoming_tensor_roles found deviation in incoming "
                    "tensors: expected {}, received {}",
                    correct,
                    current));
  }
}

std::vector<tensor_guid_t> ComputationGraphBuilder::add_layer(
    LayerAttrs const &layer,
    std::vector<tensor_guid_t> const &inputs,
    std::vector<tensor_guid_t> const &weights,
    std::vector<TensorAttrs> const &outputs) {
  check_incoming_tensor_roles(layer, inputs.size(), weights.size());

  LayerAddedResult added = ::FlexFlow::add_layer(
      this->computation_graph, layer, concat_vectors(inputs, weights), outputs);
  return added.outputs;
}

tensor_guid_t ComputationGraphBuilder::as_type(tensor_guid_t const &x,
                                               DataType data_type,
                                               std::string const &name) {
  DataType x_datatype = this->get_shape(x).data_type;
  if (x_datatype < data_type) {
    return this->cast(x, data_type, name);
  } else if (x_datatype > data_type) {
    throw mk_runtime_error(
        fmt::format("Could not convert provided tensor data type {} to "
                    "desired data type {}",
                    x_datatype,
                    data_type));
  } else {
    return x;
  }
}

tensor_guid_t ComputationGraphBuilder::broadcast(tensor_guid_t const &input,
                                                 TensorDims const &target_dims,
                                                 std::string const &name) {
  TensorShape input_shape = this->get_shape(input);
  if (input_shape.dims == target_dims) {
    return input;
  }

  if (!tensor_dims_is_broadcastable_to(input_shape.dims, target_dims)) {
    throw mk_runtime_error(fmt::format(
        "Cannot broadcast input tensor of dims {} to target dims {}",
        input_shape.dims,
        target_dims));
  }

  BroadcastAttrs attrs = BroadcastAttrs{target_dims};

  LayerAttrs layer = LayerAttrs{ComputationGraphOpAttrs{attrs}, name};
  TensorShape output_shape =
      throw_if_unexpected(get_output_shape(attrs, input_shape));

  return get_only(
      this->add_layer(layer, {input}, {}, {make_output_attrs(output_shape)}));
}

tensor_guid_t
    ComputationGraphBuilder::cast(tensor_guid_t const &input,
                                  DataType dtype,
                                  std::optional<std::string> const &name) {
  NOT_IMPLEMENTED()
}

static std::string get_default_name(OperatorType op_type) {
  return get_operator_type_name(op_type);
}

static std::string get_default_name(ComputationGraphOpAttrs const &attrs) {
  return get_default_name(get_op_type(attrs));
}

tensor_guid_t ComputationGraphBuilder::element_unary(
    OperatorType op_type,
    tensor_guid_t const &x,
    std::optional<float> scalar,
    std::optional<std::string> const &maybe_name) {

  ElementUnaryAttrs attrs = ElementUnaryAttrs{op_type, scalar};

  std::string name =
      maybe_name.value_or(get_default_name(ComputationGraphOpAttrs{attrs}));

  tensor_guid_t input =
      this->as_type(x, DataType::FLOAT, name + "input_pre_cast");

  LayerAttrs layer = LayerAttrs{ComputationGraphOpAttrs{attrs}, name};

  TensorShape output_shape =
      throw_if_unexpected(get_output_shape(attrs, this->get_shape(input)));

  return get_only(
      this->add_layer(layer, {input}, {}, {make_output_attrs(output_shape)}));
}

tensor_guid_t ComputationGraphBuilder::element_binary(
    OperatorType op_type,
    tensor_guid_t const &lhs,
    tensor_guid_t const &rhs,
    std::optional<std::string> const &maybe_name) {
  std::string name = maybe_name.value_or(get_default_name(op_type));

  TensorDims compute_dims = this->get_broadcast_target_dims({lhs, rhs});
  DataType compute_type =
      std::max(this->get_shape(lhs).data_type, this->get_shape(rhs).data_type);

  tensor_guid_t lhs_input = this->as_type(
      this->broadcast(
          lhs, compute_dims, fmt::format("{}_inputl_broadcast", name)),
      compute_type,
      name + "_inputl_cast");
  tensor_guid_t rhs_input = this->as_type(
      this->broadcast(
          rhs, compute_dims, fmt::format("{}_inputr_broadcast", name)),
      compute_type,
      name + "_inputr_cast");

  ElementBinaryAttrs attrs =
      ElementBinaryAttrs{op_type, compute_type, false, false};

  LayerAttrs layer = LayerAttrs{ComputationGraphOpAttrs{attrs}, name};

  TensorShape output_shape = throw_if_unexpected(get_output_shape(
      attrs, this->get_shape(lhs_input), this->get_shape(rhs_input)));

  return get_only(this->add_layer(
      layer, {lhs_input, rhs_input}, {}, {make_output_attrs(output_shape)}));
}

tensor_guid_t
    ComputationGraphBuilder::exp(tensor_guid_t const &input,
                                 std::optional<std::string> const &name) {
  return this->element_unary(OperatorType::EXP, input, std::nullopt, name);
}

tensor_guid_t
    ComputationGraphBuilder::add(tensor_guid_t const &lhs,
                                 tensor_guid_t const &rhs,
                                 std::optional<std::string> const &name) {
  return this->element_binary(OperatorType::EW_ADD, lhs, rhs, name);
}

tensor_guid_t
    ComputationGraphBuilder::subtract(tensor_guid_t const &lhs,
                                      tensor_guid_t const &rhs,
                                      std::optional<std::string> const &name) {
  return this->element_binary(OperatorType::EW_SUB, lhs, rhs, name);
}

tensor_guid_t
    ComputationGraphBuilder::multiply(tensor_guid_t const &lhs,
                                      tensor_guid_t const &rhs,
                                      std::optional<std::string> const &name) {
  return this->element_binary(OperatorType::EW_MUL, lhs, rhs, name);
}

tensor_guid_t
    ComputationGraphBuilder::divide(tensor_guid_t const &lhs,
                                    tensor_guid_t const &rhs,
                                    std::optional<std::string> const &name) {
  return this->element_binary(OperatorType::EW_DIV, lhs, rhs, name);
}

tensor_guid_t
    ComputationGraphBuilder::max(tensor_guid_t const &lhs,
                                 tensor_guid_t const &rhs,
                                 std::optional<std::string> const &name) {
  return this->element_binary(OperatorType::EW_MAX, lhs, rhs, name);
}

tensor_guid_t
    ComputationGraphBuilder::min(tensor_guid_t const &lhs,
                                 tensor_guid_t const &rhs,
                                 std::optional<std::string> const &name) {
  return this->element_binary(OperatorType::EW_MIN, lhs, rhs, name);
}

tensor_guid_t
    ComputationGraphBuilder::rsqrt(tensor_guid_t const &input,
                                   std::optional<std::string> const &name) {
  return this->element_unary(OperatorType::RSQRT, input, std::nullopt, name);
}

tensor_guid_t
    ComputationGraphBuilder::pow(tensor_guid_t const &input,
                                 float exponent,
                                 std::optional<std::string> const &name) {
  return this->element_unary(OperatorType::POW, input, exponent, name);
}

tensor_guid_t ComputationGraphBuilder::scalar_multiply(
    tensor_guid_t const &input,
    float scalar,
    std::optional<std::string> const &name) {
  return this->element_unary(
      OperatorType::SCALAR_MULTIPLY, input, scalar, name);
}

tensor_guid_t ComputationGraphBuilder::scalar_add(
    tensor_guid_t const &input,
    float scalar,
    std::optional<std::string> const &name) {
  return this->element_unary(OperatorType::SCALAR_ADD, input, scalar, name);
}

tensor_guid_t ComputationGraphBuilder::scalar_sub(
    tensor_guid_t const &lhs,
    float rhs,
    std::optional<std::string> const &name) {
  return this->element_unary(OperatorType::SCALAR_SUB, lhs, rhs, name);
}

tensor_guid_t ComputationGraphBuilder::scalar_truediv(
    tensor_guid_t const &numerator,
    float denominator,
    std::optional<std::string> const &name) {
  return this->element_unary(
      OperatorType::SCALAR_TRUE_DIV, numerator, denominator, name);
}

tensor_guid_t
    ComputationGraphBuilder::sin(tensor_guid_t const &input,
                                 std::optional<std::string> const &name) {
  return this->element_unary(OperatorType::SIN, input, std::nullopt, name);
}

tensor_guid_t
    ComputationGraphBuilder::cos(tensor_guid_t const &input,
                                 std::optional<std::string> const &name) {
  return this->element_unary(OperatorType::COS, input, std::nullopt, name);
}

tensor_guid_t
    ComputationGraphBuilder::relu(tensor_guid_t const &input,
                                  std::optional<std::string> const &name) {
  return this->element_unary(OperatorType::RELU, input, std::nullopt, name);
}

tensor_guid_t
    ComputationGraphBuilder::identity(tensor_guid_t const &input,
                                      std::optional<std::string> const &name) {
  return this->element_unary(OperatorType::IDENTITY, input, std::nullopt, name);
}

tensor_guid_t
    ComputationGraphBuilder::gelu(tensor_guid_t const &input,
                                  std::optional<std::string> const &name) {
  return this->element_unary(OperatorType::GELU, input, std::nullopt, name);
}

tensor_guid_t
    ComputationGraphBuilder::sigmoid(tensor_guid_t const &input,
                                     std::optional<std::string> const &name) {
  return this->element_unary(OperatorType::SIGMOID, input, std::nullopt, name);
}

tensor_guid_t
    ComputationGraphBuilder::tanh(tensor_guid_t const &input,
                                  std::optional<std::string> const &name) {
  return this->element_unary(OperatorType::TANH, input, std::nullopt, name);
}

tensor_guid_t
    ComputationGraphBuilder::elu(tensor_guid_t const &input,
                                 std::optional<std::string> const &name) {
  return this->element_unary(OperatorType::ELU, input, std::nullopt, name);
}

tensor_guid_t ComputationGraphBuilder::conv2d(
    tensor_guid_t const &x,
    int outChannels,
    int kernelH,
    int kernelW,
    int strideH,
    int strideW,
    int paddingH,
    int paddingW,
    std::optional<Activation> const &activation,
    int groups,
    bool use_bias,
    std::optional<InitializerAttrs> const &kernel_initializer,
    std::optional<InitializerAttrs> const &bias_initializer,
    std::optional<RegularizerAttrs> const &kernel_regularizer,
    std::optional<std::string> const &maybe_name) {
  Conv2DAttrs attrs = Conv2DAttrs{outChannels,
                                  kernelH,
                                  kernelW,
                                  strideH,
                                  strideW,
                                  paddingH,
                                  paddingW,
                                  groups,
                                  activation,
                                  use_bias};

  std::string name =
      maybe_name.value_or(get_default_name(ComputationGraphOpAttrs{attrs}));

  tensor_guid_t input =
      this->as_type(x, DataType::FLOAT, name + "input_pre_cast");

  LayerAttrs layer = LayerAttrs{ComputationGraphOpAttrs{attrs}, name};

  TensorShape input_shape = this->get_shape(input);
  TensorShape output_shape = get_output_shape(attrs, input_shape);

  std::vector<TensorAttrs> weights;

  weights.push_back(make_weight_attrs(get_kernel_shape(attrs, input_shape),
                                      kernel_initializer));

  if (use_bias) {
    weights.push_back(make_weight_attrs(get_bias_shape(attrs, input_shape),
                                        bias_initializer));
  }

  return get_only(this->add_layer(
      layer,
      {input},
      transform(weights,
                [&](TensorAttrs const &a) { return this->create_weight(a); }),
      {make_output_attrs(output_shape)}));
}

tensor_guid_t ComputationGraphBuilder::dropout(
    tensor_guid_t const &x,
    float rate,
    unsigned long long seed,
    std::optional<std::string> const &maybe_name) {
  DropoutAttrs attrs = DropoutAttrs{rate, seed};
  std::string name =
      maybe_name.value_or(get_default_name(ComputationGraphOpAttrs{attrs}));

  LayerAttrs layer = LayerAttrs{ComputationGraphOpAttrs{attrs}, name};
  tensor_guid_t input =
      this->as_type(x, DataType::FLOAT, name + "input_pre_cast");

  TensorShape output_shape = get_output_shape(attrs, this->get_shape(input));

  return get_only(
      this->add_layer(layer, {input}, {}, {make_output_attrs(output_shape)}));
}

tensor_guid_t ComputationGraphBuilder::embedding(
    tensor_guid_t const &x,
    int num_entries,
    int outDim,
    AggregateOp aggr,
    DataType dtype,
    std::optional<InitializerAttrs> const &kernel_initializer,
    std::optional<std::string> const &maybe_name) {
  EmbeddingAttrs attrs = EmbeddingAttrs{num_entries, outDim, aggr, dtype};
  std::string name =
      maybe_name.value_or(get_default_name(ComputationGraphOpAttrs{attrs}));

  LayerAttrs layer = LayerAttrs{ComputationGraphOpAttrs{attrs}, name};
  tensor_guid_t input =
      this->as_type(x, DataType::FLOAT, name + "input_pre_cast");

  TensorShape input_shape = this->get_shape(input);

  TensorAttrs weight_attrs = make_weight_attrs(
      throw_if_unexpected(get_weights_shape(attrs, input_shape)),
      kernel_initializer);

  TensorShape output_shape =
      throw_if_unexpected(get_output_shape(attrs, this->get_shape(input)));

  return get_only(this->add_layer(layer,
                                  {input},
                                  {this->create_weight(weight_attrs)},
                                  {make_output_attrs(output_shape)}));
}

tensor_guid_t ComputationGraphBuilder::gather(
    tensor_guid_t const &input,
    tensor_guid_t const &index,
    ff_dim_t dim,
    std::optional<std::string> const &maybe_name) {
  GatherAttrs attrs = GatherAttrs{dim};
  std::string name =
      maybe_name.value_or(get_default_name(ComputationGraphOpAttrs{attrs}));

  LayerAttrs layer = LayerAttrs{ComputationGraphOpAttrs{attrs}, name};
  if (this->get_shape(index).data_type != DataType::INT32 &&
      this->get_shape(index).data_type != DataType::INT64) {
    throw mk_runtime_error("Invalid data type for input tensor 2 for Gather: "
                           "{} (should be {} or {})",
                           this->get_shape(input).data_type,
                           DataType::INT32,
                           DataType::INT64);
  }
  TensorShape output_shape =
      get_output_shape(attrs, this->get_shape(input), this->get_shape(index));

<<<<<<< HEAD
  return this->add_layer(layer, {input}, {}, output_shape);
}
tensor_guid_t ComputationGraphBuilder::pool2d(
    tensor_guid_t const &x,
    int kernelH,
    int kernelW,
    int strideH,
    int strideW,
    int paddingH,
    int paddingW,
    PoolOp type,
    std::optional<Activation> const &activation,
    std::optional<std::string> const &maybe_name) {

  Pool2DAttrs attrs = Pool2DAttrs{
      /*kernel_h=*/kernelH,
      /*kernel_w=*/kernelW,
      /*stride_h=*/strideH,
      /*stride_w=*/strideW,
      /*padding_h=*/paddingH,
      /*padding_w=*/paddingW,
      /*pool_type=*/type,
      /*activation=*/activation,
  };

  std::string name =
      maybe_name.value_or(get_default_name(ComputationGraphOpAttrs{attrs}));

  tensor_guid_t input =
      this->as_type(x, DataType::FLOAT, name + "input_pre_cast");

  LayerAttrs layer = LayerAttrs{ComputationGraphOpAttrs{attrs}, name};

  TensorShape output_shape =
      throw_if_unexpected(get_output_shape(attrs, this->get_shape(input)));

  return this->add_layer(layer, {input}, {}, output_shape);
}

tensor_guid_t
    ComputationGraphBuilder::adaptive_pool2d(tensor_guid_t const &uncasted_input,
                    int output_h,
                    int output_w,
                    PoolOp type,
                    std::optional<Activation> const &activation,
                    std::optional<std::string> const &maybe_name) {

  TensorDims input_dims = this->get_shape(uncasted_input).dims;

  Pool2DAttrs attrs = throw_if_unexpected(make_adaptive_pool2d_attrs(input_dims,
                                                                     output_h,
                                                                     output_w,
                                                                     type,
                                                                     activation));

  std::string name =
      maybe_name.value_or(get_default_name(ComputationGraphOpAttrs{attrs}));

  tensor_guid_t casted_input =
      this->as_type(uncasted_input, DataType::FLOAT, name + "input_pre_cast");

  LayerAttrs layer = LayerAttrs{ComputationGraphOpAttrs{attrs}, name};

  TensorShape output_shape =
      throw_if_unexpected(get_output_shape(attrs, this->get_shape(casted_input)));

  return this->add_layer(layer, {casted_input}, {}, output_shape);
=======
  return get_only(
      this->add_layer(layer, {input}, {}, {make_output_attrs(output_shape)}));
>>>>>>> 64554159
}

tensor_guid_t ComputationGraphBuilder::batch_norm(
    tensor_guid_t const &input,
    bool relu,
    std::optional<std::string> const &maybe_name) {
  BatchNormAttrs attrs = BatchNormAttrs{relu};
  std::string name =
      maybe_name.value_or(get_default_name(ComputationGraphOpAttrs{attrs}));

  LayerAttrs layer = LayerAttrs{ComputationGraphOpAttrs{attrs}, name};

  TensorShape output_shape = get_output_shape(attrs, this->get_shape(input));

  return get_only(
      this->add_layer(layer, {input}, {}, {make_output_attrs(output_shape)}));
}

tensor_guid_t ComputationGraphBuilder::multihead_attention(
    tensor_guid_t const &query,
    tensor_guid_t const &key,
    tensor_guid_t const &value,
    int embed_dim,
    int num_heads,
    int kdim,
    int vdim,
    float dropout,
    bool bias,
    bool add_bias_kv,
    bool add_zero_attn,
    std::optional<InitializerAttrs> initializer,
    std::optional<std::string> const &maybe_name) {

  if (add_bias_kv) {
    throw mk_runtime_error(
        "ComputationGraphBuilder::multihead_attention received currently "
        "unsupported argument add_bias_kv=true. "
        "If you need this functionality, please create an issue.");
  }

  if (add_zero_attn) {
    throw mk_runtime_error(
        "ComputationGraphBuilder::multihead_attention received currently "
        "unsupported argument add_zero_attn=true. "
        "If you need this functionality, please create an issue.");
  }

  MultiHeadAttentionAttrs attrs = MultiHeadAttentionAttrs{embed_dim,
                                                          num_heads,
                                                          kdim,
                                                          vdim,
                                                          dropout,
                                                          bias,
                                                          add_bias_kv,
                                                          add_zero_attn};

  std::string name =
      maybe_name.value_or(get_default_name(ComputationGraphOpAttrs{attrs}));

  TensorShape query_shape = this->get_shape(query);
  TensorShape key_shape = this->get_shape(key);
  TensorShape value_shape = this->get_shape(value);

  LayerAttrs layer = LayerAttrs{ComputationGraphOpAttrs{attrs}, name};
  TensorShape output_shape = throw_if_unexpected(
      get_output_shape(attrs, query_shape, key_shape, value_shape));

  std::vector<TensorAttrs> weights;

  TensorShape weights_shape = throw_if_unexpected(
      get_weights_shape(attrs, query_shape, key_shape, value_shape));
  weights.push_back(make_weight_attrs(weights_shape, initializer));

  if (bias) {
    TensorShape input_bias_shape = throw_if_unexpected(
        get_input_bias_shape(attrs, query_shape, key_shape, value_shape));
    // initializer chosen based on
    // https://github.com/pytorch/pytorch/blob/31c4e0d37d8efc37a0697159e5b9121ec34d5141/torch/nn/modules/activation.py#L1120-L1121
    InitializerAttrs input_bias_initializer =
        InitializerAttrs{ConstantInitializerAttrs{DataTypeValue{float{0}}}};

    weights.push_back(
        make_weight_attrs(input_bias_shape, input_bias_initializer));

    TensorShape output_bias_shape = throw_if_unexpected(
        get_output_bias_shape(attrs, query_shape, key_shape, value_shape));
    // initializer chosen based on
    // https://github.com/pytorch/pytorch/blob/31c4e0d37d8efc37a0697159e5b9121ec34d5141/torch/nn/modules/activation.py#L1120-L1121
    InitializerAttrs output_bias_initializer =
        InitializerAttrs{ConstantInitializerAttrs{DataTypeValue{float{0}}}};

    weights.push_back(
        make_weight_attrs(output_bias_shape, output_bias_initializer));
  }

  return get_only(this->add_layer(
      layer,
      {query, key, value},
      transform(weights,
                [&](TensorAttrs const &a) { return this->create_weight(a); }),
      {make_output_attrs(output_shape)}));
}

TensorDims ComputationGraphBuilder::get_broadcast_target_dims(
    std::vector<tensor_guid_t> const &inputs) {
  std::vector<TensorDims> inputs_dims = transform(
      inputs, [&](tensor_guid_t const &t) { return this->get_shape(t).dims; });

  return this->get_broadcast_target_dims(inputs_dims);
}

TensorDims ComputationGraphBuilder::get_broadcast_target_dims(
    std::vector<TensorDims> const &inputs_dims) {
  std::optional<TensorDims> maybe_result =
      ::FlexFlow::get_broadcast_target_dims(unordered_set_of(inputs_dims));

  if (maybe_result.has_value()) {
    return maybe_result.value();
  } else {
    throw mk_runtime_error(fmt::format(
        "ComputationGraphBuilder::get_broadcast_target_dims failed to find "
        "target tensor dims for input tensor dims {}",
        inputs_dims));
  }
}

tensor_guid_t ComputationGraphBuilder::dense(
    tensor_guid_t const &input,
    int outDim,
    std::optional<Activation> activation,
    bool use_bias,
    DataType data_type,
    std::optional<InitializerAttrs> const &projection_initializer,
    std::optional<InitializerAttrs> const &bias_initializer,
    std::optional<std::string> const &maybe_name,
    std::optional<std::string> const &projection_name,
    std::optional<std::string> const &bias_name) {
  LinearAttrs attrs =
      LinearAttrs{outDim, use_bias, data_type, activation, std::nullopt};

  std::string name =
      maybe_name.value_or(get_default_name(ComputationGraphOpAttrs{attrs}));

  LayerAttrs layer = LayerAttrs{ComputationGraphOpAttrs{attrs}, name};
  TensorShape output_shape =
      throw_if_unexpected(get_output_shape(attrs, this->get_shape(input)));

  std::vector<tensor_guid_t> weights;

  TensorShape projection_shape =
      throw_if_unexpected(get_projection_shape(attrs, this->get_shape(input)));

  tensor_guid_t projection_weights =
      this->create_weight(projection_shape,
                          CreateGrad::YES,
                          projection_initializer,
                          /*sync_type=*/std::nullopt,
                          projection_name);

  weights.push_back(projection_weights);

  if (use_bias) {
    TensorShape bias_shape =
        throw_if_unexpected(get_bias_shape(attrs, this->get_shape(input)));

    tensor_guid_t bias_weights = this->create_weight(bias_shape,
                                                     CreateGrad::YES,
                                                     bias_initializer,
                                                     /*sync_type=*/std::nullopt,
                                                     bias_name);
    weights.push_back(bias_weights);
  }

  return get_only(this->add_layer(
      layer, {input}, weights, {make_output_attrs(output_shape)}));
}

tensor_guid_t ComputationGraphBuilder::concat(
    std::vector<tensor_guid_t> const &inputs,
    int axis,
    std::optional<std::string> const &maybe_name) {

  ConcatAttrs attrs = ConcatAttrs{ff_dim_t{axis}};

  std::string name =
      maybe_name.value_or(get_default_name(ComputationGraphOpAttrs{attrs}));

  LayerAttrs layer = LayerAttrs{ComputationGraphOpAttrs{attrs}, name};

  std::vector<TensorShape> input_shapes = transform(
      inputs, [&](tensor_guid_t const &i) { return this->get_shape(i); });
  TensorShape output_shape =
      throw_if_unexpected(get_output_shape(attrs, input_shapes));

  return this->add_layer(layer, inputs, {}, output_shape);
}

tensor_guid_t ComputationGraphBuilder::flat(tensor_guid_t const &input,
                                            int start_dim,
                                            std::optional<int> const &end_dim,
                                            std::optional<std::string> const &maybe_name) {
  int input_num_dims = num_dims(this->get_shape(input));

  FlatAttrs attrs = FlatAttrs{
    /*start_dim=*/ff_dim_t{start_dim},
    /*end_dim=*/ff_dim_t{end_dim.value_or(input_num_dims)},
  }; 

  std::string name =
      maybe_name.value_or(get_default_name(ComputationGraphOpAttrs{attrs}));

  LayerAttrs layer = LayerAttrs{ComputationGraphOpAttrs{attrs}, name};

  TensorShape output_shape = 
    get_output_shape(attrs, this->get_shape(input));

  return this->add_layer(layer, {input}, {}, output_shape);
}

tensor_guid_t ComputationGraphBuilder::layer_norm(
    tensor_guid_t const &input,
    std::vector<int> const &axes,
    bool elementwise_affine,
    float eps,
    std::optional<std::string> const &maybe_name) {

  TensorShape input_shape = this->get_shape(input);

  if (any_of(axes,
             [&](size_t axis) { return axis >= num_dims(input_shape); })) {
    throw mk_runtime_error(fmt::format(
        "ComputationGraphBuilder::layer_norm received axes {} with "
        "out-of-bound element (input tensor has num dimensions = {})",
        axes,
        num_dims(input_shape)));
  }

  LayerNormAttrs attrs = LayerNormAttrs{
      stack_vector<ff_dim_t, MAX_TENSOR_DIM>{axes.begin(), axes.end()},
      elementwise_affine,
      eps,
  };

  std::string name =
      maybe_name.value_or(get_default_name(ComputationGraphOpAttrs{attrs}));

  LayerAttrs layer = LayerAttrs{ComputationGraphOpAttrs{attrs}, name};
  TensorShape output_shape =
      throw_if_unexpected(get_output_shape(attrs, input_shape));

  std::vector<TensorAttrs> weights;

  if (elementwise_affine) {
    // initializers chosen to match those of
    // https://pytorch.org/docs/stable/generated/torch.nn.LayerNorm.html#torch.nn.LayerNorm

    TensorShape gamma_shape =
        throw_if_unexpected(get_gamma_weights_shape(attrs, input_shape));
    InitializerAttrs gamma_initializer =
        InitializerAttrs{ConstantInitializerAttrs{DataTypeValue{float{1}}}};
    weights.push_back(make_weight_attrs(gamma_shape, gamma_initializer));

    TensorShape beta_shape =
        throw_if_unexpected(get_beta_weights_shape(attrs, input_shape));
    InitializerAttrs beta_initializer =
        InitializerAttrs{ConstantInitializerAttrs{DataTypeValue{float{0}}}};
    weights.push_back(make_weight_attrs(beta_shape, beta_initializer));
  }

  return get_only(this->add_layer(
      layer,
      {input},
      transform(weights,
                [&](TensorAttrs const &a) { return this->create_weight(a); }),
      {make_output_attrs(output_shape)}));
}

tensor_guid_t ComputationGraphBuilder::softmax(
    tensor_guid_t const &input,
    std::optional<int> maybe_dim,
    std::optional<std::string> const &maybe_name) {

  TensorShape input_shape = this->get_shape(input);

  int dim = maybe_dim.value_or(num_dims(input_shape) - 1);

  if (dim >= num_dims(input_shape)) {
    throw mk_runtime_error(
        fmt::format("ComputationGraphBuilder::softmax received out-of-bounds "
                    "dim {} for input tensor shape {}",
                    dim,
                    input_shape));
  }

  SoftmaxAttrs attrs = SoftmaxAttrs{ff_dim_t{dim}};

  std::string name =
      maybe_name.value_or(get_default_name(ComputationGraphOpAttrs{attrs}));

  LayerAttrs layer = LayerAttrs{ComputationGraphOpAttrs{attrs}, name};
  TensorShape output_shape =
      throw_if_unexpected(get_output_shape(attrs, input_shape));

  return get_only(
      this->add_layer(layer, {input}, {}, {make_output_attrs(output_shape)}));
}

} // namespace FlexFlow<|MERGE_RESOLUTION|>--- conflicted
+++ resolved
@@ -498,8 +498,8 @@
   TensorShape output_shape =
       get_output_shape(attrs, this->get_shape(input), this->get_shape(index));
 
-<<<<<<< HEAD
-  return this->add_layer(layer, {input}, {}, output_shape);
+  return get_only(
+      this->add_layer(layer, {input}, {}, {make_output_attrs(output_shape)}));
 }
 tensor_guid_t ComputationGraphBuilder::pool2d(
     tensor_guid_t const &x,
@@ -566,10 +566,6 @@
       throw_if_unexpected(get_output_shape(attrs, this->get_shape(casted_input)));
 
   return this->add_layer(layer, {casted_input}, {}, output_shape);
-=======
-  return get_only(
-      this->add_layer(layer, {input}, {}, {make_output_attrs(output_shape)}));
->>>>>>> 64554159
 }
 
 tensor_guid_t ComputationGraphBuilder::batch_norm(
