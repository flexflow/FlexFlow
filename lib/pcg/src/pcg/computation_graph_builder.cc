--- conflicted
+++ resolved
@@ -21,18 +21,11 @@
   return get_tensor_attrs(this->computation_graph, t).shape;
 }
 
-<<<<<<< HEAD
 tensor_guid_t
     ComputationGraphBuilder::create_tensor(TensorShape const &shape,
                                            CreateGrad const create_gradients) {
   TensorAttrs tensor_attrs = {
       shape, std::nullopt, std::nullopt, create_gradients};
-=======
-tensor_guid_t ComputationGraphBuilder::create_tensor(TensorShape const &shape,
-                                                     bool create_grad) {
-  TensorAttrs tensor_attrs =
-      TensorAttrs{shape, std::nullopt, create_grad, std::nullopt};
->>>>>>> 1a71d4c8
   LayerAttrs layer_attrs = LayerAttrs{
       ComputationGraphOpAttrs{InputAttrs{}},
       std::nullopt,
