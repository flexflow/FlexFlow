#include "pcg/parallel_computation_graph/parallel_computation_graph.h"
#include "utils/containers/get_only.h"
#include "utils/containers/transform.h"
#include "utils/graph/dataflow_graph/algorithms.h"
#include "utils/graph/digraph/algorithms/get_topological_ordering.h"
#include "utils/graph/instances/unordered_set_labelled_open_dataflow_graph.h"
#include "utils/graph/node/algorithms.h"

namespace FlexFlow {

ParallelComputationGraph empty_parallel_computation_graph() {
  return ParallelComputationGraph{
      LabelledDataflowGraph<ParallelLayerAttrs, ParallelTensorAttrs>::create<
          UnorderedSetLabelledOpenDataflowGraph<ParallelLayerAttrs,
                                                ParallelTensorAttrs>>()};
}

std::unordered_set<parallel_layer_guid_t>
    get_parallel_layers(ParallelComputationGraph const &pcg) {
  return transform(get_nodes(pcg.raw_graph),
                   [&](Node const &n) { return parallel_layer_guid_t{n}; });
}

ParallelLayerAddedResult
    add_parallel_layer(ParallelComputationGraph &pcg,
                       ParallelLayerAttrs const &layer_attrs,
                       std::vector<parallel_tensor_guid_t> const &inputs,
                       std::vector<ParallelTensorAttrs> const &output_labels) {
  std::vector<DataflowOutput> unwrapped_inputs =
      transform(inputs, [](parallel_tensor_guid_t const &t) {
        return t.raw_graph_output;
      });
  NodeAddedResult op_added =
      pcg.raw_graph.add_node(layer_attrs, unwrapped_inputs, output_labels);
  return ParallelLayerAddedResult{
      parallel_layer_guid_t{op_added.node},
      transform(
          op_added.outputs,
          [](DataflowOutput const &o) { return parallel_tensor_guid_t{o}; }),
  };
}

std::vector<parallel_tensor_guid_t>
    get_layer_inputs(ParallelComputationGraph const &pcg,
                     parallel_layer_guid_t const &l) {
  return transform(
      get_inputs(pcg.raw_graph, l.raw_graph_node),
      [](DataflowOutput const &o) { return parallel_tensor_guid_t{o}; });
}

std::vector<parallel_tensor_guid_t>
    get_layer_outputs(ParallelComputationGraph const &pcg,
                      parallel_layer_guid_t const &l) {
  return transform(
      get_outputs(pcg.raw_graph, l.raw_graph_node),
      [](DataflowOutput const &o) { return parallel_tensor_guid_t{o}; });
<<<<<<< HEAD
=======
}

parallel_layer_guid_t get_source_layer(ParallelComputationGraph const &g,
                                       parallel_tensor_guid_t const &t) {
  return parallel_layer_guid_t{t.raw_graph_output.node};
>>>>>>> 5e1f3492
}

ParallelLayerAttrs get_parallel_layer_attrs(ParallelComputationGraph const &pcg,
                                            parallel_layer_guid_t const &l) {
  return pcg.raw_graph.at(l.raw_graph_node);
}

ParallelTensorAttrs
    get_parallel_tensor_attrs(ParallelComputationGraph const &pcg,
                              parallel_tensor_guid_t const &t) {
  return pcg.raw_graph.at(t.raw_graph_output);
}

std::vector<parallel_layer_guid_t>
    topological_ordering(ParallelComputationGraph const &pcg) {
  return transform(get_topological_ordering(pcg.raw_graph),
                   [](Node const &n) { return parallel_layer_guid_t{n}; });
}

parallel_layer_guid_t
    get_parallel_layer_by_name(ParallelComputationGraph const &pcg,
                               std::string const &name) {
  std::unordered_set<parallel_layer_guid_t> found =
      filter(get_parallel_layers(pcg), [&](parallel_layer_guid_t const &l) {
        return get_parallel_layer_attrs(pcg, l).name == name;
      });
  return get_only(found);
}

} // namespace FlexFlow<|MERGE_RESOLUTION|>--- conflicted
+++ resolved
@@ -54,14 +54,11 @@
   return transform(
       get_outputs(pcg.raw_graph, l.raw_graph_node),
       [](DataflowOutput const &o) { return parallel_tensor_guid_t{o}; });
-<<<<<<< HEAD
-=======
 }
 
 parallel_layer_guid_t get_source_layer(ParallelComputationGraph const &g,
                                        parallel_tensor_guid_t const &t) {
   return parallel_layer_guid_t{t.raw_graph_output.node};
->>>>>>> 5e1f3492
 }
 
 ParallelLayerAttrs get_parallel_layer_attrs(ParallelComputationGraph const &pcg,
