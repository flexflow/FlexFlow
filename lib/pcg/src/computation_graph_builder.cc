--- conflicted
+++ resolved
@@ -11,13 +11,6 @@
     std::vector<tensor_guid_t> const &inputs,
     std::vector<std::pair<TensorShape, std::optional<Initializer>>> const
         &weight_shapes,
-<<<<<<< HEAD
-    Tensor const &output) {
-  operator_guid_t node = computation_graph.add_node(layer);
-  this->computation_graph.add_incoming_edges(inputs, node);
-  return this->computation_graph.create_outgoing_edge_with_label(
-      node, 0, output);
-=======
     TensorShape const &output_shape) {
   operator_guid_t node = add_node(computation_graph, layer);
   add_incoming_edges(computation_graph, inputs, node);
@@ -26,7 +19,6 @@
       node,
       0,
       construct_tensor_from_output_shape(output_shape));
->>>>>>> ae864ae3
 }
 
 std::vector<tensor_guid_t> ComputationGraphBuilder::add_layer(
@@ -34,16 +26,6 @@
     std::vector<tensor_guid_t> const &inputs,
     std::vector<std::pair<TensorShape, std::optional<Initializer>>> const
         &weight_shapes,
-<<<<<<< HEAD
-    std::vector<Tensor> const &outputs) {
-  operator_guid_t node = computation_graph.add_node(layer);
-  this->computation_graph.add_incoming_edges(inputs, node);
-  std::vector<tensor_guid_t> output_tensor_guids;
-  for (int i = 0; i < outputs.size(); ++i) {
-    output_tensor_guids.push_back(
-        this->computation_graph.create_outgoing_edge_with_label(
-            node, i, outputs[i]));
-=======
     std::vector<TensorShape> const &output_shapes) {
   operator_guid_t node = add_node(computation_graph, layer);
   add_incoming_edges(computation_graph, inputs, node);
@@ -54,7 +36,6 @@
         node,
         i,
         construct_tensor_from_output_shape(output_shapes[i])));
->>>>>>> ae864ae3
   }
   return output_tensor_guids;
 }
@@ -72,12 +53,8 @@
 tensor_guid_t ComputationGraphBuilder::as_type(tensor_guid_t const &x,
                                                DataType data_type,
                                                std::string const &name) {
-<<<<<<< HEAD
-  if (x.data_type < data_type) {
-=======
   Tensor tensor = computation_graph.at(x);
   if (tensor.data_type < data_type) {
->>>>>>> ae864ae3
     return this->cast(x, data_type, name);
   } else if (tensor.data_type > data_type) {
     throw mk_runtime_error("Could not convert provided tensor data type {} to "
@@ -198,32 +175,20 @@
   tensor_guid_t input_recast =
       this->as_type(input, data_type, unwrapped_name + "input_recast");
 
-<<<<<<< HEAD
-  Layer layer = {attrs, name};
-  TensorShape output_shape = get_output_shape(attrs, input_recast);
-=======
   Tensor input_recast_tensor = computation_graph.at(input_recast);
   Layer layer = {attrs, name};
   TensorShape output_shape = get_output_shape(attrs, input_recast_tensor);
->>>>>>> ae864ae3
   Tensor output = {
       output_shape.dims, data_type, std::nullopt, false, std::nullopt};
 
   std::vector<std::pair<TensorShape, std::optional<Initializer>>> weights;
 
   weights.push_back(
-<<<<<<< HEAD
-      {get_weights_shape(attrs, input_recast), kernel_initializer});
-
-  if (use_bias) {
-    weights.push_back({get_bias_shape(attrs, input_recast), bias_initializer});
-=======
       {get_weights_shape(attrs, input_recast_tensor), kernel_initializer});
 
   if (use_bias) {
     weights.push_back(
         {get_bias_shape(attrs, input_recast_tensor), bias_initializer});
->>>>>>> ae864ae3
   }
 
   return this->add_layer(layer, {input_recast}, weights, output);
@@ -397,11 +362,8 @@
 
   tensor_guid_t input =
       this->as_type(x, DataType::FLOAT, name + "input_pre_cast");
-<<<<<<< HEAD
-=======
 
   Tensor input_tensor = computation_graph.at(input);
->>>>>>> ae864ae3
 
   Layer layer = {attrs, name};
   TensorShape output_shape = get_output_shape(attrs, input_tensor);
@@ -487,31 +449,18 @@
     ComputationGraphBuilder::input(Tensor const &input_tensor,
                                    std::optional<std::string> const &name) {
   InputAttrs input_attrs = {};
-<<<<<<< HEAD
-  std::string name = name.value_or(get_default_name(input_attrs));
-
-  Layer layer = {attrs, name};
-=======
   std::string str_name = name.value_or(get_default_name(input_attrs));
 
   Layer layer = {input_attrs, str_name};
->>>>>>> ae864ae3
 
   return this->add_layer(layer, {}, {}, input_tensor);
 }
 
-<<<<<<< HEAD
-TensorShape get_shape(tensor_guid_t const &t) {
-  return this->computation_graph.at(t).get_shape();
-}
-std::vector<TensorShape> get_shape(std::vector<tensor_guid_t> const &) {
-=======
 TensorShape ComputationGraphBuilder::get_shape(tensor_guid_t const &t) {
   return computation_graph.at(t).get_shape();
 }
 std::vector<TensorShape>
     ComputationGraphBuilder::get_shapes(std::vector<tensor_guid_t> const &) {
->>>>>>> ae864ae3
   NOT_IMPLEMENTED();
 }
 
