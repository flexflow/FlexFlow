#include "pcg/computation_graph.h"

namespace FlexFlow {

std::vector<operator_guid_t>
<<<<<<< HEAD
    traverse_comp_graph(ComputationGraph const &comp_graph) {
=======
    traverse_comp_graph_forward(ComputationGraph const &comp_graph) {
>>>>>>> 5bc719f8
  std::vector<Node> layers = get_topological_ordering(comp_graph.value());
  return transform(layers, [&](Node const &e) -> operator_guid_t {
    return operator_guid_t{e};
  });
}

std::vector<operator_guid_t>
<<<<<<< HEAD
    traverse_comp_graph_backwards(ComputationGraph const &comp_graph) {
=======
    traverse_comp_graph_backward(ComputationGraph const &comp_graph) {
>>>>>>> 5bc719f8
  std::vector<Node> layers =
      reversed<std::vector<Node>>(get_topological_ordering(comp_graph.value()));
  return transform(layers, [&](Node const &e) -> operator_guid_t {
    return operator_guid_t{e};
  });
}

std::vector<tensor_guid_t>
    sort_edge_set(std::unordered_set<MultiDiEdge> edges) {
<<<<<<< HEAD
  std::unordered_set<MultiDiOutput> outputs =
      transform(edges, [&](MultiDiEdge const &e) -> MultiDiOutput {
        return MultiDiOutput(e);
      });
  std::vector<MultiDiOutput> sorted_outputs(outputs.begin(), outputs.end());
  sort(sorted_outputs.begin(), sorted_outputs.end(), src_edge_comparator);
  return transform(sorted_outputs,
                   [&](MultiDiOutput const &e) -> tensor_guid_t {
                     return tensor_guid_t{e};
                   });
=======
  return transform(
      sorted_by(edges, compare_by<MultiDiEdge>([](MultiDiEdge const &e) {
                  return e.src_idx;
                })),
      [&](MultiDiEdge const &e) -> tensor_guid_t { return tensor_guid_t{e}; });
>>>>>>> 5bc719f8
}

std::vector<tensor_guid_t>
    get_outgoing_tensors(ComputationGraph const &comp_graph,
                         operator_guid_t n) {
  return sort_edge_set(get_outgoing_edges(comp_graph.value(), n.value()));
}

std::vector<tensor_guid_t>
    get_incoming_tensors(ComputationGraph const &comp_graph,
                         operator_guid_t n) {
  return sort_edge_set(get_incoming_edges(comp_graph.value(), n.value()));
}

<<<<<<< HEAD
operator_guid_t add_node(ComputationGraph &comp_graph, Layer const &layer) {
=======
operator_guid_t create_node(ComputationGraph &comp_graph, Layer const &layer) {
>>>>>>> 5bc719f8
  Node added_node = comp_graph.value().add_node(layer);
  return operator_guid_t{added_node};
}

<<<<<<< HEAD
tensor_guid_t create_outgoing_edge_with_label(ComputationGraph &comp_graph,
                                              operator_guid_t node,
                                              int idx,
                                              Tensor tensor) {
=======
tensor_guid_t create_outgoing_edge(ComputationGraph &comp_graph,
                                   operator_guid_t node,
                                   int idx,
                                   Tensor tensor) {
>>>>>>> 5bc719f8
  MultiDiOutput edge = {node.value(), NodePort{idx}};
  comp_graph.value().add_output(edge, tensor);
  return tensor_guid_t{edge};
}

<<<<<<< HEAD
void add_incoming_edges(ComputationGraph &comp_graph,
                        std::vector<tensor_guid_t> const &incoming_edges,
                        operator_guid_t node) {
=======
void connect_incoming_edges(ComputationGraph &comp_graph,
                            std::vector<tensor_guid_t> const &incoming_edges,
                            operator_guid_t node) {
>>>>>>> 5bc719f8
  size_t incoming_edge_dst_port = 0;
  for (tensor_guid_t input : incoming_edges) {
    MultiDiOutput input_view = input.value();
    MultiDiEdge edge = {node.value(),
                        NodePort{incoming_edge_dst_port++},
                        input_view.src,
                        input_view.src_idx};
    comp_graph.value().add_edge(edge);
  }
}

CompGraphOperatorAttrs get_layer_attrs(ComputationGraph const &comp_graph,
                                       operator_guid_t const &n) {
  return comp_graph.at(n).attrs;
}

} // namespace FlexFlow<|MERGE_RESOLUTION|>--- conflicted
+++ resolved
@@ -3,11 +3,7 @@
 namespace FlexFlow {
 
 std::vector<operator_guid_t>
-<<<<<<< HEAD
-    traverse_comp_graph(ComputationGraph const &comp_graph) {
-=======
     traverse_comp_graph_forward(ComputationGraph const &comp_graph) {
->>>>>>> 5bc719f8
   std::vector<Node> layers = get_topological_ordering(comp_graph.value());
   return transform(layers, [&](Node const &e) -> operator_guid_t {
     return operator_guid_t{e};
@@ -15,11 +11,7 @@
 }
 
 std::vector<operator_guid_t>
-<<<<<<< HEAD
-    traverse_comp_graph_backwards(ComputationGraph const &comp_graph) {
-=======
     traverse_comp_graph_backward(ComputationGraph const &comp_graph) {
->>>>>>> 5bc719f8
   std::vector<Node> layers =
       reversed<std::vector<Node>>(get_topological_ordering(comp_graph.value()));
   return transform(layers, [&](Node const &e) -> operator_guid_t {
@@ -29,28 +21,15 @@
 
 std::vector<tensor_guid_t>
     sort_edge_set(std::unordered_set<MultiDiEdge> edges) {
-<<<<<<< HEAD
-  std::unordered_set<MultiDiOutput> outputs =
-      transform(edges, [&](MultiDiEdge const &e) -> MultiDiOutput {
-        return MultiDiOutput(e);
-      });
-  std::vector<MultiDiOutput> sorted_outputs(outputs.begin(), outputs.end());
-  sort(sorted_outputs.begin(), sorted_outputs.end(), src_edge_comparator);
-  return transform(sorted_outputs,
-                   [&](MultiDiOutput const &e) -> tensor_guid_t {
-                     return tensor_guid_t{e};
-                   });
-=======
   return transform(
       sorted_by(edges, compare_by<MultiDiEdge>([](MultiDiEdge const &e) {
                   return e.src_idx;
                 })),
       [&](MultiDiEdge const &e) -> tensor_guid_t { return tensor_guid_t{e}; });
->>>>>>> 5bc719f8
 }
 
 std::vector<tensor_guid_t>
-    get_outgoing_tensors(ComputationGraph const &comp_graph,
+   get_outgoing_tensors(ComputationGraph const &comp_graph,
                          operator_guid_t n) {
   return sort_edge_set(get_outgoing_edges(comp_graph.value(), n.value()));
 }
@@ -61,40 +40,23 @@
   return sort_edge_set(get_incoming_edges(comp_graph.value(), n.value()));
 }
 
-<<<<<<< HEAD
-operator_guid_t add_node(ComputationGraph &comp_graph, Layer const &layer) {
-=======
 operator_guid_t create_node(ComputationGraph &comp_graph, Layer const &layer) {
->>>>>>> 5bc719f8
   Node added_node = comp_graph.value().add_node(layer);
   return operator_guid_t{added_node};
 }
 
-<<<<<<< HEAD
-tensor_guid_t create_outgoing_edge_with_label(ComputationGraph &comp_graph,
-                                              operator_guid_t node,
-                                              int idx,
-                                              Tensor tensor) {
-=======
 tensor_guid_t create_outgoing_edge(ComputationGraph &comp_graph,
                                    operator_guid_t node,
                                    int idx,
                                    Tensor tensor) {
->>>>>>> 5bc719f8
   MultiDiOutput edge = {node.value(), NodePort{idx}};
   comp_graph.value().add_output(edge, tensor);
   return tensor_guid_t{edge};
 }
 
-<<<<<<< HEAD
-void add_incoming_edges(ComputationGraph &comp_graph,
-                        std::vector<tensor_guid_t> const &incoming_edges,
-                        operator_guid_t node) {
-=======
 void connect_incoming_edges(ComputationGraph &comp_graph,
                             std::vector<tensor_guid_t> const &incoming_edges,
                             operator_guid_t node) {
->>>>>>> 5bc719f8
   size_t incoming_edge_dst_port = 0;
   for (tensor_guid_t input : incoming_edges) {
     MultiDiOutput input_view = input.value();
