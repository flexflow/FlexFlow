--- conflicted
+++ resolved
@@ -1,21 +1,11 @@
 #ifndef _FLEXFLOW_PCG_INCLUDE_PCG_COMPUTATION_GRAPH_H
 #define _FLEXFLOW_PCG_INCLUDE_PCG_COMPUTATION_GRAPH_H
 
-<<<<<<< HEAD
-#include "layer.h"
-#include "operator_guid_t.h"
-#include "tensor.h"
-#include "tensor_guid_t.h"
-#include "utils/graph.h"
-#include "utils/strong_typedef.h"
-#include "visit_struct/visit_struct.hpp"
-=======
 #include "pcg/computation_graph.dtg.h"
 #include "pcg/computation_graph/layer_added_result.dtg.h"
 #include "pcg/layer_guid_t.dtg.h"
 #include "pcg/tensor_attrs.dtg.h"
 #include "pcg/tensor_guid_t.dtg.h"
->>>>>>> f93e262e
 
 namespace FlexFlow {
 
@@ -23,47 +13,11 @@
 
 std::unordered_set<layer_guid_t> get_layers(ComputationGraph const &);
 
-<<<<<<< HEAD
-  Layer const &at(operator_guid_t const &n) const {
-    return this->value().at(n.value());
-  }
-
-  Tensor &at(tensor_guid_t const &e) {
-    return this->value().at(e.value());
-  }
-
-  Tensor const &at(tensor_guid_t const &e) const {
-    return this->value().at(e.value());
-  }
-};
-CHECK_WELL_BEHAVED_VALUE_TYPE_NO_HASH(ComputationGraph);
-
-std::vector<operator_guid_t>
-    topological_ordering(ComputationGraph const &comp_graph);
-std::vector<operator_guid_t>
-    reverse_topological_ordering(ComputationGraph const &comp_graph);
-std::vector<tensor_guid_t>
-    get_outgoing_tensors(ComputationGraph const &comp_graph, operator_guid_t n);
-std::vector<tensor_guid_t>
-    get_incoming_tensors(ComputationGraph const &comp_graph, operator_guid_t n);
-operator_guid_t create_node(ComputationGraph &comp_graph, Layer const &layer);
-tensor_guid_t create_outgoing_edge(ComputationGraph &comp_graph,
-                                   operator_guid_t node,
-                                   int idx,
-                                   Tensor tensor);
-
-void connect_incoming_edges(ComputationGraph &comp_graph,
-                            std::vector<tensor_guid_t> const &incoming_edges,
-                            operator_guid_t node);
-CompGraphOperatorAttrs get_layer_attrs(ComputationGraph const &comp_graph,
-                                       operator_guid_t const &n);
-=======
 LayerAddedResult add_layer(ComputationGraph &computation_graph,
                            LayerAttrs const &attrs,
                            std::vector<tensor_guid_t> const &inputs,
                            std::vector<TensorAttrs> const &outputs);
 TensorAttrs get_tensor_attrs(ComputationGraph const &, tensor_guid_t const &);
->>>>>>> f93e262e
 
 } // namespace FlexFlow
 
