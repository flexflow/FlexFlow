#ifndef _FLEXFLOW_PCG_INCLUDE_PCG_COMPUTATION_GRAPH_H
#define _FLEXFLOW_PCG_INCLUDE_PCG_COMPUTATION_GRAPH_H

#include "layer.h"
#include "operator_guid_t.h"
#include "tensor.h"
#include "tensor_guid_t.h"
#include "utils/containers.h"
#include "utils/graph.h"
#include "utils/strong_typedef.h"
#include "visit_struct/visit_struct.hpp"

namespace FlexFlow {

struct ComputationGraph
    : public strong_typedef<ComputationGraph,
                            OutputLabelledMultiDiGraph<Layer, Tensor>> {
  using strong_typedef::strong_typedef;

<<<<<<< HEAD
  std::vector<operator_guid_t> traverse() {
    std::vector<Node> layers = get_topological_ordering(this->value());
    return transform(layers, [&](Node const &e) -> operator_guid_t {
      return operator_guid_t{e};
    });
  }

  std::vector<operator_guid_t> traverse_reverse_order() {
    std::vector<Node> layers =
        reversed<std::vector<Node>>(get_topological_ordering(this->value()));
    return transform(layers, [&](Node const &e) -> operator_guid_t {
      return operator_guid_t{e};
    });
  }

  bool out_edge_comparator(MultiDiOutput x, MultiDiOutput y) {
    return x.src_idx < y.src_idx;
  }

  std::vector<tensor_guid_t>
      sort_edge_set(std::unordered_set<MultiDiEdge> edges) {
    std::unordered_set<MultiDiOutput> outputs =
        transform(edges, [&](MultiDiEdge const &e) -> MultiDiOutput {
          return MultiDiOutput(e);
        });
    std::vector<MultiDiOutput> sorted_outputs(outputs.begin(), outputs.end());
    sort(sorted_outputs.begin(), sorted_outputs.end(), out_edge_comparator);
    return transform(sorted_outputs,
                     [&](MultiDiOutput const &e) -> tensor_guid_t {
                       return tensor_guid_t{e};
                     });
  }

  std::vector<tensor_guid_t> get_outgoing_tensors(operator_guid_t n) {
    return sort_edge_set(get_outgoing_edges(this->value(), n.value()));
  }

  std::vector<tensor_guid_t> get_incoming_tensors(operator_guid_t n) {
    return sort_edge_set(get_incoming_edges(this->value(), n.value()));
  }

  operator_guid_t add_node(Layer const &layer) {
    Node added_node = this->value().add_node(layer);
    return operator_guid_t{added_node};
  }

  void add_output(tensor_guid_t const &output, Tensor const &tensor) {
    this->value().add_output(output.value(), tensor);
  }

  tensor_guid_t create_outgoing_edge(operator_guid_t node, int idx) {
    MultiDiOutput edge = {node.value(), NodePort{idx}};
    return tensor_guid_t{edge};
  }

  tensor_guid_t create_outgoing_edge_with_label(operator_guid_t node,
                                                int idx,
                                                Tensor tensor) {
    tensor_guid_t tensor_guid = create_outgoing_edge(node, idx);
    add_output(tensor_guid, tensor);
    return tensor_guid;
  }

  void add_incoming_edges(std::vector<tensor_guid_t> const &incoming_edges,
                          operator_guid_t node) {
    size_t incoming_edge_dst_port = 0;
    for (tensor_guid_t input : incoming_edges) {
      MultiDiOutput input_view = input.value();
      MultiDiEdge edge = {node.value(),
                          NodePort{incoming_edge_dst_port++},
                          input_view.src,
                          input_view.src_idx};
      this->value().add_edge(edge);
    }
  }

=======
>>>>>>> ae864ae3
  Layer &at(operator_guid_t const &n) {
    return this->value().at(n.value());
  }

  Layer const &at(operator_guid_t const &n) const {
    return this->value().at(n.value());
  }

  Tensor &at(tensor_guid_t const &e) {
    return this->value().at(e.value());
  }

  Tensor const &at(tensor_guid_t const &e) const {
    return this->value().at(e.value());
  }
<<<<<<< HEAD

  CompGraphOperatorAttrs get_layer_attrs(operator_guid_t const &n) const {
    return this->at(n).attrs;
  }
=======
>>>>>>> ae864ae3
};
CHECK_WELL_BEHAVED_VALUE_TYPE_NO_HASH(ComputationGraph);

std::vector<operator_guid_t>
    traverse_comp_graph(ComputationGraph const &comp_graph);
std::vector<operator_guid_t>
    traverse_comp_graph_backwards(ComputationGraph const &comp_graph);
std::vector<tensor_guid_t>
    get_outgoing_tensors(ComputationGraph const &comp_graph, operator_guid_t n);
std::vector<tensor_guid_t>
    get_incoming_tensors(ComputationGraph const &comp_graph, operator_guid_t n);
operator_guid_t add_node(ComputationGraph &comp_graph, Layer const &layer);
tensor_guid_t create_outgoing_edge_with_label(ComputationGraph &comp_graph,
                                              operator_guid_t node,
                                              int idx,
                                              Tensor tensor);

<<<<<<< HEAD
=======
void add_incoming_edges(ComputationGraph &comp_graph,
                        std::vector<tensor_guid_t> const &incoming_edges,
                        operator_guid_t node);
CompGraphOperatorAttrs get_layer_attrs(ComputationGraph const &comp_graph,
                                       operator_guid_t const &n);

} // namespace FlexFlow

>>>>>>> ae864ae3
#endif<|MERGE_RESOLUTION|>--- conflicted
+++ resolved
@@ -17,85 +17,6 @@
                             OutputLabelledMultiDiGraph<Layer, Tensor>> {
   using strong_typedef::strong_typedef;
 
-<<<<<<< HEAD
-  std::vector<operator_guid_t> traverse() {
-    std::vector<Node> layers = get_topological_ordering(this->value());
-    return transform(layers, [&](Node const &e) -> operator_guid_t {
-      return operator_guid_t{e};
-    });
-  }
-
-  std::vector<operator_guid_t> traverse_reverse_order() {
-    std::vector<Node> layers =
-        reversed<std::vector<Node>>(get_topological_ordering(this->value()));
-    return transform(layers, [&](Node const &e) -> operator_guid_t {
-      return operator_guid_t{e};
-    });
-  }
-
-  bool out_edge_comparator(MultiDiOutput x, MultiDiOutput y) {
-    return x.src_idx < y.src_idx;
-  }
-
-  std::vector<tensor_guid_t>
-      sort_edge_set(std::unordered_set<MultiDiEdge> edges) {
-    std::unordered_set<MultiDiOutput> outputs =
-        transform(edges, [&](MultiDiEdge const &e) -> MultiDiOutput {
-          return MultiDiOutput(e);
-        });
-    std::vector<MultiDiOutput> sorted_outputs(outputs.begin(), outputs.end());
-    sort(sorted_outputs.begin(), sorted_outputs.end(), out_edge_comparator);
-    return transform(sorted_outputs,
-                     [&](MultiDiOutput const &e) -> tensor_guid_t {
-                       return tensor_guid_t{e};
-                     });
-  }
-
-  std::vector<tensor_guid_t> get_outgoing_tensors(operator_guid_t n) {
-    return sort_edge_set(get_outgoing_edges(this->value(), n.value()));
-  }
-
-  std::vector<tensor_guid_t> get_incoming_tensors(operator_guid_t n) {
-    return sort_edge_set(get_incoming_edges(this->value(), n.value()));
-  }
-
-  operator_guid_t add_node(Layer const &layer) {
-    Node added_node = this->value().add_node(layer);
-    return operator_guid_t{added_node};
-  }
-
-  void add_output(tensor_guid_t const &output, Tensor const &tensor) {
-    this->value().add_output(output.value(), tensor);
-  }
-
-  tensor_guid_t create_outgoing_edge(operator_guid_t node, int idx) {
-    MultiDiOutput edge = {node.value(), NodePort{idx}};
-    return tensor_guid_t{edge};
-  }
-
-  tensor_guid_t create_outgoing_edge_with_label(operator_guid_t node,
-                                                int idx,
-                                                Tensor tensor) {
-    tensor_guid_t tensor_guid = create_outgoing_edge(node, idx);
-    add_output(tensor_guid, tensor);
-    return tensor_guid;
-  }
-
-  void add_incoming_edges(std::vector<tensor_guid_t> const &incoming_edges,
-                          operator_guid_t node) {
-    size_t incoming_edge_dst_port = 0;
-    for (tensor_guid_t input : incoming_edges) {
-      MultiDiOutput input_view = input.value();
-      MultiDiEdge edge = {node.value(),
-                          NodePort{incoming_edge_dst_port++},
-                          input_view.src,
-                          input_view.src_idx};
-      this->value().add_edge(edge);
-    }
-  }
-
-=======
->>>>>>> ae864ae3
   Layer &at(operator_guid_t const &n) {
     return this->value().at(n.value());
   }
@@ -111,13 +32,6 @@
   Tensor const &at(tensor_guid_t const &e) const {
     return this->value().at(e.value());
   }
-<<<<<<< HEAD
-
-  CompGraphOperatorAttrs get_layer_attrs(operator_guid_t const &n) const {
-    return this->at(n).attrs;
-  }
-=======
->>>>>>> ae864ae3
 };
 CHECK_WELL_BEHAVED_VALUE_TYPE_NO_HASH(ComputationGraph);
 
@@ -135,8 +49,6 @@
                                               int idx,
                                               Tensor tensor);
 
-<<<<<<< HEAD
-=======
 void add_incoming_edges(ComputationGraph &comp_graph,
                         std::vector<tensor_guid_t> const &incoming_edges,
                         operator_guid_t node);
@@ -145,5 +57,4 @@
 
 } // namespace FlexFlow
 
->>>>>>> ae864ae3
 #endif