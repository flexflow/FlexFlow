--- conflicted
+++ resolved
@@ -5,12 +5,7 @@
 includes = [
   "pcg/layer_attrs.dtg.h",
   "pcg/tensor_attrs.dtg.h",
-<<<<<<< HEAD
   "utils/graph/labelled_dataflow_graph/labelled_dataflow_graph.h",
-
-=======
-  "pcg/dataflow_graph/dataflow_graph.h",
->>>>>>> 7bd12e30
 ]
 
 [[fields]]
