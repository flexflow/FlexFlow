--- conflicted
+++ resolved
@@ -1,14 +1,9 @@
 #ifndef _FLEXFLOW_PCG_INCLUDE_PCG_COMPUTATION_GRAPH_BUILDER_H
 #define _FLEXFLOW_PCG_INCLUDE_PCG_COMPUTATION_GRAPH_BUILDER_H
 
-<<<<<<< HEAD
 #include "pcg/computation_graph.dtg.h"
 #include "pcg/initializer_attrs.dtg.h"
 #include "pcg/tensor_guid_t.dtg.h"
-=======
-#include "computation_graph.h"
-#include "optimizer.h"
->>>>>>> fe452dbb
 
 namespace FlexFlow {
 
@@ -130,46 +125,6 @@
             int num_batches,
             std::function<float(float *, void const *, void const *, int)>
                 score_f = {},
-<<<<<<< HEAD
-=======
-            std::optional<std::string> const &name = std::nullopt);
-  // Add a 2D pooling layer
-  tensor_guid_t
-      pool2d(tensor_guid_t const &input,
-             int kernelH,
-             int kernelW,
-             int strideH,
-             int strideW,
-             int paddingH,
-             int paddingW,
-             PoolOp type = PoolOp::MAX,
-             std::optional<Activation> const &activation = std::nullopt,
-             std::optional<std::string> const &name = std::nullopt);
-  tensor_guid_t
-      layer_norm(tensor_guid_t const &input,
-                 std::vector<int> const &axes,
-                 bool elementwise_affine,
-                 float eps,
-                 std::optional<std::string> const &name = std::nullopt);
-  tensor_guid_t
-      batch_norm(tensor_guid_t const &input,
-                 bool relu = true,
-                 std::optional<std::string> const &name = std::nullopt);
-  tensor_guid_t
-      batch_matmul(tensor_guid_t const &A,
-                   tensor_guid_t const &B,
-                   int a_seq_length_dim = -1,
-                   int b_seq_length_dim = -1,
-                   std::optional<std::string> const &name = std::nullopt);
-  tensor_guid_t
-      dense(tensor_guid_t const &input,
-            int outDim,
-            std::optional<Activation> activation = std::nullopt,
-            bool use_bias = true,
-            DataType data_type = DataType::FLOAT,
-            std::optional<Initializer> const &kernel_initializer = std::nullopt,
-            std::optional<Initializer> const &bias_initializer = std::nullopt,
->>>>>>> fe452dbb
             std::optional<std::string> const &name = std::nullopt);
   // Add a 2D pooling layer
   tensor_guid_t
@@ -223,19 +178,11 @@
                      bool keepdims,
                      char const *name);
   // Add a split layer
-<<<<<<< HEAD
   std::vector<tensor_guid_t>
       split(tensor_guid_t const &input,
             std::vector<int> const &split,
             int axis,
             std::optional<std::string> const &name = std::nullopt);
-=======
-  void split(tensor_guid_t const &input,
-             tensor_guid_t *outputs,
-             std::vector<int> const &split,
-             int axis,
-             std::optional<std::string> const &name = std::nullopt);
->>>>>>> fe452dbb
   // Add a flat layer
   tensor_guid_t flat(tensor_guid_t const &input,
                      std::optional<std::string> const &name = std::nullopt);
@@ -244,11 +191,6 @@
                         int dim = -1,
                         std::optional<std::string> const &name = std::nullopt);
   // Create input tensors and constants
-<<<<<<< HEAD
-=======
-  tensor_guid_t input(Tensor const &input_tensor,
-                      std::optional<std::string> const &name = std::nullopt);
->>>>>>> fe452dbb
   tensor_guid_t
       transpose(tensor_guid_t const &input,
                 std::vector<int> const &perm,
@@ -264,19 +206,11 @@
   tensor_guid_t reverse(tensor_guid_t const &input,
                         int axis,
                         std::optional<std::string> const &name = std::nullopt);
-<<<<<<< HEAD
   std::vector<tensor_guid_t>
       top_k(tensor_guid_t const &input,
             int k,
             bool sorted,
             std::optional<std::string> const &name = std::nullopt);
-=======
-  void top_k(tensor_guid_t const &input,
-             tensor_guid_t *outputs,
-             int k,
-             bool sorted,
-             std::optional<std::string> const &name = std::nullopt);
->>>>>>> fe452dbb
   tensor_guid_t multihead_attention(
       tensor_guid_t const &query,
       tensor_guid_t const &key,
@@ -292,29 +226,16 @@
       std::optional<InitializerAttrs> initializer = std::nullopt,
       std::optional<std::string> const &name = std::nullopt);
   tensor_guid_t create_tensor(TensorShape const &, bool create_grad = true);
-<<<<<<< HEAD
   tensor_guid_t create_weight(
-=======
-  Parameter create_weight(
->>>>>>> fe452dbb
       TensorShape const &,
       bool create_grad = true,
       std::optional<InitializerAttrs> const &initializer = std::nullopt,
       std::optional<ParamSync> sync_type = std::nullopt);
 
-<<<<<<< HEAD
   std::vector<tensor_guid_t> get_outputs(LayerAttrs const &) const;
   tensor_guid_t get_output(LayerAttrs const &, int idx) const;
-=======
-  std::vector<tensor_guid_t> get_outputs(operator_guid_t const &) const;
-  tensor_guid_t get_output(operator_guid_t const &, int idx) const;
-  Tensor get_tensor(tensor_guid_t const &) const;
->>>>>>> fe452dbb
-
-  /*   tensor_guid_t at(MultiDiEdge const &) const; */
-  /*   LayerAttrs at(Node const &) const; */
+
 private:
-<<<<<<< HEAD
   TensorShape get_shape(tensor_guid_t const &) const;
 
   tensor_guid_t broadcast(tensor_guid_t const &, TensorShape const &);
@@ -335,28 +256,6 @@
                                        std::vector<tensor_guid_t> const &inputs,
                                        std::vector<TensorAttrs> const &weights,
                                        std::vector<TensorShape> const &outputs);
-=======
-  tensor_guid_t broadcast(tensor_guid_t const &, TensorShape const &);
-
-  void add_layer(Layer const &layer,
-                 std::vector<tensor_guid_t> const &inputs,
-                 std::vector<tensor_guid_t> const &weights,
-                 std::vector<tensor_guid_t> const &outputs);
-  tensor_guid_t add_layer(
-      Layer const &layer,
-      std::vector<tensor_guid_t> const &inputs,
-      std::vector<std::pair<TensorShape, std::optional<Initializer>>> const
-          &weight_shapes,
-      TensorShape const &output_shape);
-  std::vector<tensor_guid_t> add_layer(
-      Layer const &layer,
-      std::vector<tensor_guid_t> const &inputs,
-      std::vector<std::pair<TensorShape, std::optional<Initializer>>> const
-          &weight_shapes,
-      std::vector<TensorShape> const &output_shapes);
-
-  tensor_guid_t as_type(tensor_guid_t const &, DataType, std::string const &);
->>>>>>> fe452dbb
 
   tensor_guid_t add_layer(LayerAttrs const &layer,
                           std::vector<tensor_guid_t> const &inputs,
@@ -365,8 +264,7 @@
 
   TensorShape get_broadcast_target_shape(std::vector<tensor_guid_t> const &);
   TensorShape get_broadcast_target_shape(std::vector<TensorShape> const &);
-  TensorShape get_shape(tensor_guid_t const &t);
-  std::vector<TensorShape> get_shapes(std::vector<tensor_guid_t> const &t);
+
   tensor_guid_t
       element_binary(OperatorType,
                      tensor_guid_t const &lhs,
@@ -374,15 +272,6 @@
                      std::optional<std::string> const &name = std::nullopt);
 
   tensor_guid_t
-<<<<<<< HEAD
-      element_binary(OperatorType,
-                     tensor_guid_t const &lhs,
-                     tensor_guid_t const &rhs,
-                     std::optional<std::string> const &name = std::nullopt);
-
-  tensor_guid_t
-=======
->>>>>>> fe452dbb
       element_unary(OperatorType,
                     tensor_guid_t const &input,
                     std::optional<std::string> const &name = std::nullopt);
