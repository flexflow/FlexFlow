#ifndef _FLEXFLOW_PCG_INCLUDE_PCG_COMPUTATION_GRAPH_BUILDER_H
#define _FLEXFLOW_PCG_INCLUDE_PCG_COMPUTATION_GRAPH_BUILDER_H

#include "pcg/computation_graph.dtg.h"
#include "pcg/initializer_attrs.dtg.h"
#include "pcg/tensor_guid_t.dtg.h"

namespace FlexFlow {

struct ComputationGraphBuilder {
public:
  ComputationGraphBuilder();

  // C++ APIs for constructing models
  // Add an exp layer
  tensor_guid_t exp(tensor_guid_t const &,
                    std::optional<std::string> const &name = std::nullopt);
  // Add an add layer
  tensor_guid_t add(tensor_guid_t const &x,
                    tensor_guid_t const &y,
                    std::optional<std::string> const &name = std::nullopt);
  // Add a subtract layer
  tensor_guid_t subtract(tensor_guid_t const &x,
                         tensor_guid_t const &y,
                         std::optional<std::string> const &name = std::nullopt);
  // Add a multiply layer
  tensor_guid_t multiply(tensor_guid_t const &x,
                         tensor_guid_t const &y,
                         std::optional<std::string> const &name = std::nullopt);
  // Add a divide layer
  tensor_guid_t divide(tensor_guid_t const &x,
                       tensor_guid_t const &y,
                       std::optional<std::string> const &name = std::nullopt);
  // Add a max layer
  tensor_guid_t max(tensor_guid_t const &x,
                    tensor_guid_t const &y,
                    std::optional<std::string> const &name = std::nullopt);
  // Add a min layer
  tensor_guid_t min(tensor_guid_t const &x,
                    tensor_guid_t const &y,
                    std::optional<std::string> const &name = std::nullopt);
  // Add a rsqrt layer
  tensor_guid_t rsqrt(tensor_guid_t const &x,
                      std::optional<std::string> const &name = std::nullopt);
  // Add a pow layer
  tensor_guid_t pow(tensor_guid_t const &x,
                    float exponent,
                    std::optional<std::string> const &name = std::nullopt);
  // Add a scalar multiply layer
  tensor_guid_t
      scalar_multiply(tensor_guid_t const &x,
                      float scalar,
                      std::optional<std::string> const &name = std::nullopt);
  tensor_guid_t
      scalar_add(tensor_guid_t const &x,
                 float scalar,
                 std::optional<std::string> const &name = std::nullopt);
  tensor_guid_t
      scalar_sub(tensor_guid_t const &lhs,
                 float rhs,
                 std::optional<std::string> const &name = std::nullopt);
  tensor_guid_t
      scalar_truediv(tensor_guid_t const &numerator,
                     float denominator,
                     std::optional<std::string> const &name = std::nullopt);
  // Add a sin layer
  tensor_guid_t sin(tensor_guid_t const &x,
                    std::optional<std::string> const &name = std::nullopt);
  // Add a cos layer
  tensor_guid_t cos(tensor_guid_t const &x,
                    std::optional<std::string> const &name = std::nullopt);
  // Add an activation layer
  tensor_guid_t relu(tensor_guid_t const &x,
                     std::optional<std::string> const &name = std::nullopt);
  tensor_guid_t identity(tensor_guid_t const &x,
                         std::optional<std::string> const &name = std::nullopt);
  tensor_guid_t gelu(tensor_guid_t const &x,
                     std::optional<std::string> const &name = std::nullopt);
  tensor_guid_t sigmoid(tensor_guid_t const &x,
                        std::optional<std::string> const &name = std::nullopt);
  tensor_guid_t tanh(tensor_guid_t const &x,
                     std::optional<std::string> const &name = std::nullopt);
  tensor_guid_t elu(tensor_guid_t const &x,
                    std::optional<std::string> const &name = std::nullopt);
  // Add a 2D convolutional layer
  tensor_guid_t conv2d(
      tensor_guid_t const &input,
      int outChannels,
      int kernelH,
      int kernelW,
      int strideH,
      int strideW,
      int paddingH,
      int paddingW,
      std::optional<Activation> const &activation = std::nullopt,
      int groups = 1,
      bool use_bias = true,
      std::optional<InitializerAttrs> const &kernel_initializer = std::nullopt,
      std::optional<InitializerAttrs> const &bias_initializer = std::nullopt,
      std::optional<RegularizerAttrs> const &kernel_regularizer = std::nullopt,
      std::optional<std::string> const &name = std::nullopt);
  // Add a dropout layer
  tensor_guid_t dropout(tensor_guid_t const &input,
                        float rate,
                        unsigned long long seed = 0,
                        std::optional<std::string> const &name = std::nullopt);
  // Add an embedding layer
  tensor_guid_t embedding(
      tensor_guid_t const &input,
      int num_entries,
      int outDim,
      AggregateOp aggr,
      DataType dtype = DataType::FLOAT,
      std::optional<InitializerAttrs> const &kernel_initializer = std::nullopt,
      std::optional<std::string> const &name = std::nullopt);
  // Add a gather layer
  std::vector<tensor_guid_t>
      gather(tensor_guid_t const &input,
             tensor_guid_t const &index,
             ff_dim_t dim,
             std::optional<std::string> const &name = std::nullopt);
  // Add a cache layer
  tensor_guid_t
      cache(tensor_guid_t const &input,
            int num_batches,
            std::function<float(float *, void const *, void const *, int)>
                score_f = {},
            std::optional<std::string> const &name = std::nullopt);
  // Add a 2D pooling layer
  tensor_guid_t
      pool2d(tensor_guid_t const &input,
             int kernelH,
             int kernelW,
             int strideH,
             int strideW,
             int paddingH,
             int paddingW,
             PoolOp type = PoolOp::MAX,
             std::optional<Activation> const &activation = std::nullopt,
             std::optional<std::string> const &name = std::nullopt);
  tensor_guid_t
      layer_norm(tensor_guid_t const &input,
                 std::vector<int> const &axes,
                 bool elementwise_affine,
                 float eps,
                 std::optional<std::string> const &name = std::nullopt);
  tensor_guid_t
      batch_norm(tensor_guid_t const &input,
                 bool relu = true,
                 std::optional<std::string> const &name = std::nullopt);
  tensor_guid_t
      batch_matmul(tensor_guid_t const &A,
                   tensor_guid_t const &B,
                   int a_seq_length_dim = -1,
                   int b_seq_length_dim = -1,
                   std::optional<std::string> const &name = std::nullopt);
  tensor_guid_t dense(
      tensor_guid_t const &input,
      int outDim,
      std::optional<Activation> activation = std::nullopt,
      bool use_bias = true,
      DataType data_type = DataType::FLOAT,
      std::optional<InitializerAttrs> const &kernel_initializer = std::nullopt,
      std::optional<InitializerAttrs> const &bias_initializer = std::nullopt,
      std::optional<std::string> const &name = std::nullopt);
  // Add a cast layer
  tensor_guid_t cast(tensor_guid_t const &input,
                     DataType dtype,
                     std::optional<std::string> const &name = std::nullopt);
  // Add a concat layer
  tensor_guid_t concat(int n,
                       std::vector<tensor_guid_t> const &tensors,
                       int axis,
                       std::optional<std::string> const &name = std::nullopt);
  // Add a mean layer
  tensor_guid_t mean(tensor_guid_t const &input,
                     std::vector<int> const &dims,
                     bool keepdims,
                     char const *name);
  // Add a split layer
  std::vector<tensor_guid_t>
      split(tensor_guid_t const &input,
            std::vector<int> const &split,
            int axis,
            std::optional<std::string> const &name = std::nullopt);
  // Add a flat layer
  tensor_guid_t flat(tensor_guid_t const &input,
                     std::optional<std::string> const &name = std::nullopt);
  // Add a softmax layer
  tensor_guid_t softmax(tensor_guid_t const &input,
                        int dim = -1,
                        std::optional<std::string> const &name = std::nullopt);
  // Create input tensors and constants
  tensor_guid_t
      transpose(tensor_guid_t const &input,
                std::vector<int> const &perm,
                std::optional<std::string> const &name = std::nullopt);
  tensor_guid_t
      reduce_sum(tensor_guid_t const &input,
                 std::vector<int> const &axes,
                 bool keepdims = false,
                 std::optional<std::string> const &name = std::nullopt);
  tensor_guid_t reshape(tensor_guid_t const &input,
                        std::vector<int> const &shape,
                        std::optional<std::string> const &name = std::nullopt);
  tensor_guid_t reverse(tensor_guid_t const &input,
                        int axis,
                        std::optional<std::string> const &name = std::nullopt);
  std::vector<tensor_guid_t>
      top_k(tensor_guid_t const &input,
            int k,
            bool sorted,
            std::optional<std::string> const &name = std::nullopt);
  tensor_guid_t multihead_attention(
      tensor_guid_t const &query,
      tensor_guid_t const &key,
      tensor_guid_t const &value,
      int embed_dim,
      int num_heads,
      int kdim = 0,
      int vdim = 0,
      float dropout = 0.0f,
      bool bias = true,
      bool add_bias_kv = false,
      bool add_zero_attn = false,
      std::optional<InitializerAttrs> initializer = std::nullopt,
      std::optional<std::string> const &name = std::nullopt);
  tensor_guid_t create_tensor(TensorShape const &, CreateGrad);
  tensor_guid_t create_weight(
      TensorShape const &,
      bool create_grad = true,
      std::optional<InitializerAttrs> const &initializer = std::nullopt,
      std::optional<ParamSync> sync_type = std::nullopt);

  std::vector<tensor_guid_t> get_outputs(LayerAttrs const &) const;
  tensor_guid_t get_output(LayerAttrs const &, int idx) const;

  std::vector<tensor_guid_t> add_layer(LayerAttrs const &layer,
                                       std::vector<tensor_guid_t> const &inputs,
                                       std::vector<TensorAttrs> const &weights,
                                       std::vector<TensorAttrs> const &outputs);

private:
  TensorShape get_shape(tensor_guid_t const &) const;

  tensor_guid_t broadcast(tensor_guid_t const &, TensorShape const &);

  tensor_guid_t as_type(tensor_guid_t const &, DataType, std::string const &);

  tensor_guid_t add_layer(LayerAttrs const &layer,
                          std::vector<tensor_guid_t> const &inputs,
                          std::vector<TensorAttrs> const &weights,
                          TensorAttrs const &output);

  std::vector<tensor_guid_t> add_layer(LayerAttrs const &layer,
                                       std::vector<tensor_guid_t> const &inputs,
                                       std::vector<TensorAttrs> const &weights,
                                       std::vector<TensorShape> const &outputs);

  tensor_guid_t add_layer(LayerAttrs const &layer,
                          std::vector<tensor_guid_t> const &inputs,
                          std::vector<TensorAttrs> const &weights,
                          TensorShape const &output);

  TensorShape get_broadcast_target_shape(std::vector<tensor_guid_t> const &);
  TensorShape get_broadcast_target_shape(std::vector<TensorShape> const &);

  tensor_guid_t
      element_binary(OperatorType,
                     tensor_guid_t const &lhs,
                     tensor_guid_t const &rhs,
                     std::optional<std::string> const &name = std::nullopt);

  tensor_guid_t
      element_unary(OperatorType,
                    tensor_guid_t const &input,
                    std::optional<float> scalar,
                    std::optional<std::string> const &name = std::nullopt);
<<<<<<< HEAD
  tensor_guid_t element_scalar_unary(
      OperatorType,
      tensor_guid_t const &input,
      float scalar,
      std::optional<std::string> const &name = std::nullopt);
=======
>>>>>>> 7bd12e30

public:
  ComputationGraph computation_graph;
};

} // namespace FlexFlow

#endif<|MERGE_RESOLUTION|>--- conflicted
+++ resolved
@@ -276,15 +276,6 @@
                     tensor_guid_t const &input,
                     std::optional<float> scalar,
                     std::optional<std::string> const &name = std::nullopt);
-<<<<<<< HEAD
-  tensor_guid_t element_scalar_unary(
-      OperatorType,
-      tensor_guid_t const &input,
-      float scalar,
-      std::optional<std::string> const &name = std::nullopt);
-=======
->>>>>>> 7bd12e30
-
 public:
   ComputationGraph computation_graph;
 };
