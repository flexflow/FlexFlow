--- conflicted
+++ resolved
@@ -40,11 +40,6 @@
              Tensor const &y,
              std::optional<std::string> const &name = std::nullopt);
   // Add a rsqrt layer
-<<<<<<< HEAD
-  Tensor rsqrt(Tensor const &x, optional<std::string> const &name);
-  // add a pow layer
-  Tensor pow(Tensor const &x, float exp, optional<std::string> const &name);
-=======
   Tensor rsqrt(Tensor const &x,
                std::optional<std::string> const &name = std::nullopt);
   // Add a pow layer
@@ -55,24 +50,11 @@
   Tensor scalar_multiply(Tensor const &x,
                          float scalar,
                          std::optional<std::string> const &name = std::nullopt);
->>>>>>> 74c90bf1
   Tensor scalar_add(Tensor const &x,
                     float scalar,
                     std::optional<std::string> const &name = std::nullopt);
   Tensor scalar_sub(Tensor const &lhs,
                     float rhs,
-<<<<<<< HEAD
-                    optional<std::string> const &name = nullopt);
-  Tensor scalar_multiply(Tensor const &input,
-                         float scalar,
-                         optional<std::string> const &name = nullopt);
-  Tensor scalar_truediv(Tensor const &numerator,
-                        float denomin,
-                        optional<std::string> const &name = nullopt);
-
-  Tensor sin(Tensor const &x, optional<std::string> const &name = nullopt);
-  Tensor cos(Tensor const &x, optional<std::string> const &name = nullopt);
-=======
                     std::optional<std::string> const &name = std::nullopt);
   Tensor scalar_truediv(Tensor const &numerator,
                         float denominator,
@@ -83,7 +65,6 @@
   // Add a cos layer
   Tensor cos(Tensor const &x,
              std::optional<std::string> const &name = std::nullopt);
->>>>>>> 74c90bf1
   // Add an activation layer
   Tensor relu(Tensor const &x,
               std::optional<std::string> const &name = std::nullopt);
@@ -163,17 +144,6 @@
                       Tensor const &B,
                       int a_seq_length_dim = -1,
                       int b_seq_length_dim = -1,
-<<<<<<< HEAD
-                      optional<std::string> const &name = nullopt);
-  Tensor dense(Tensor const &input,
-               int outDim,
-               Activation activation,
-               bool use_bias = true,
-               DataType data_type = DataType::FLOAT,
-               optional<Initializer const &> kernel_initializer = nullopt,
-               optional<Initializer const &> bias_initializer = nullopt,
-               optional<std::string> const &name = nullopt);
-=======
                       std::optional<std::string> const &name = std::nullopt);
   Tensor
       dense(Tensor const &input,
@@ -184,7 +154,6 @@
             std::optional<Initializer> const &kernel_initializer = std::nullopt,
             std::optional<Initializer> const &bias_initializer = std::nullopt,
             std::optional<std::string> const &name = std::nullopt);
->>>>>>> 74c90bf1
   // Add a cast layer
   Tensor cast(Tensor const &input,
               DataType dtype,
