/* Copyright 2023 CMU, Facebook, LANL, MIT, NVIDIA, and Stanford (alphabetical)
 *
 * Licensed under the Apache License, Version 2.0 (the "License");
 * you may not use this file except in compliance with the License.
 * You may obtain a copy of the License at
 *
 *     http://www.apache.org/licenses/LICENSE-2.0
 *
 * Unless required by applicable law or agreed to in writing, software
 * distributed under the License is distributed on an "AS IS" BASIS,
 * WITHOUT WARRANTIES OR CONDITIONS OF ANY KIND, either express or implied.
 * See the License for the specific language governing permissions and
 * limitations under the License.
 */

#ifndef _FLEXFLOW_CONFIG_H_
#define _FLEXFLOW_CONFIG_H_
#include "legion.h"
#include "op-attrs/param_sync.h"
#include "utils/fmt.h"
#include "utils/optional.h"
#include "utils/visitable.h"
#include <cstring>

namespace FlexFlow {

enum class ComputationMode {
  TRAINING,
  INFERENCE,
};

// ========================================================
// Define Runtime Constants
// ========================================================
// Pre-assigned const flags
#define MAP_TO_FB_MEMORY 0xABCD0000
#define MAP_TO_ZC_MEMORY 0xABCE0000

#ifdef FF_USE_NCCL
constexpr ParamSync CHOSEN_SYNC_TYPE = ParamSync::NCCL;
#else
constexpr ParamSync CHOSEN_SYNC_TYPE = ParamSync::PS;
#endif

struct FFInitInfo : public use_visitable_cmp<FFInitInfo> {
  size_t workSpaceSize;
  bool allowTensorOpMathConversion;
};

struct FFConfig : public use_visitable_cmp<FFConfig> {
public:
  enum PreservedIDs {
    InvalidID = 0,
    DataParallelism_GPU = 1,
    // DataParallelism_GPU_2D = 2,
    // DataParallelism_GPU_3D = 3,
    // DataParallelism_GPU_4D = 4,
    // DataParallelism_GPU_5D = 5,
    DataParallelism_CPU = 11,
    // DataParallelism_CPU_2D = 12,
    // DataParallelism_CPU_3D = 13,
    // DataParallelism_CPU_4D = 14,
    // DataParallelism_CPU_5D = 15,
  };

  FFConfig() = default;
  static Legion::MappingTagID get_hash_id(std::string const &pcname);

public:
  int epochs = 1;
  int batchSize = 64;
  int numNodes = 1;
  int cpusPerNode = 0;
  int workersPerNode = 0;
  float learningRate = 0.01f;
  float weightDecay = 0.0001f;
  size_t workSpaceSize = (size_t)1 * 1024 * 1024 * 1024; // 2GB
  bool profiling = false;
  bool perform_fusion = false;
  size_t simulator_work_space_size = (size_t)2 * 1024 * 1024 * 1024; // 2GB
  size_t search_budget = -1;
  float search_alpha = 1.2f;
  bool search_overlap_backward_update = false;
  ComputationMode computationMode = ComputationMode::TRAINING;
  // Control parallelizable dimensions
  bool only_data_parallel = false;
  bool enable_parameter_parallel = false;
  bool enable_inplace_optimizations = false;
  // Control Tensor Op Math Conversion
  bool allow_tensor_op_math_conversion = false;
  optional<std::string> dataset_path = nullopt;
  optional<std::string> export_strategy_computation_graph_file = nullopt;
  bool include_costs_dot_graph = false;
  optional<std::string> substitution_json_path = nullopt;
  int machine_model_version = 0;
  optional<std::string> machine_model_file = nullopt;
  int simulator_segment_size = 16777216; // 16 MB
  int simulator_max_num_segments = 1;
  optional<int> search_num_nodes = nullopt;
  optional<int> search_num_workers = nullopt;
  int base_optimize_threshold = 10;
  bool enable_control_replication = true;
  // The default python data loader type is 2 to enable control replication
  int python_data_loader_type = 2;
};

struct FFIterationConfig {
<<<<<<< HEAD
  FFIterationConfig();
=======
  FFIterationConfig() = delete;
>>>>>>> 6eb3a162
  void reset();
  int seq_length;
};

FF_VISITABLE_STRUCT_NONSTANDARD_CONSTRUCTION(FFIterationConfig, seq_length);

enum FieldIDs {
  FID_DATA,
};

} // namespace FlexFlow

VISITABLE_STRUCT(::FlexFlow::FFInitInfo,
                 workSpaceSize,
                 allowTensorOpMathConversion);
MAKE_VISIT_HASHABLE(::FlexFlow::FFInitInfo);

VISITABLE_STRUCT(::FlexFlow::FFConfig,
                 epochs,
                 batchSize,
                 numNodes,
                 cpusPerNode,
                 workersPerNode,
                 learningRate,
                 weightDecay,
                 workSpaceSize,
                 profiling,
                 perform_fusion,
                 simulator_work_space_size,
                 search_budget,
                 search_alpha,
                 search_overlap_backward_update,
                 computationMode,
                 only_data_parallel,
                 enable_parameter_parallel,
                 enable_inplace_optimizations,
                 allow_tensor_op_math_conversion,
                 dataset_path,
                 export_strategy_computation_graph_file,
                 include_costs_dot_graph,
                 substitution_json_path,
                 machine_model_version,
                 machine_model_file,
                 simulator_segment_size,
                 simulator_max_num_segments,
                 search_num_nodes,
                 search_num_workers,
                 base_optimize_threshold,
                 enable_control_replication,
                 python_data_loader_type);

namespace fmt {

template <>
struct formatter<::FlexFlow::ComputationMode> : formatter<string_view> {
  template <typename FormatContext>
  auto format(::FlexFlow::ComputationMode m, FormatContext &ctx) const
      -> decltype(ctx.out()) {
    using namespace FlexFlow;

    string_view name = "unknown";
    switch (m) {
      case ComputationMode::TRAINING:
        name = "Training";
        break;
      case ComputationMode::INFERENCE:
        name = "Inference";
        break;
    }
    return formatter<string_view>::format(name, ctx);
  }
};

} // namespace fmt

#endif<|MERGE_RESOLUTION|>--- conflicted
+++ resolved
@@ -105,11 +105,7 @@
 };
 
 struct FFIterationConfig {
-<<<<<<< HEAD
-  FFIterationConfig();
-=======
   FFIterationConfig() = delete;
->>>>>>> 6eb3a162
   void reset();
   int seq_length;
 };
