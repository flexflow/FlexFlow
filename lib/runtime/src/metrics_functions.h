--- conflicted
+++ resolved
@@ -35,13 +35,8 @@
 
 class MetricsAttrs {
 public:
-<<<<<<< HEAD
-  Metrics() = delete;
-  Metrics(LossFunction, std::vector<Metric> const &);
-=======
   MetricsAttrs() = delete;
   MetricsAttrs(LossFunction, std::vector<Metric> const &);
->>>>>>> b2fe85f6
 
 public:
   LossFunction loss_type;
@@ -75,11 +70,7 @@
 
 } // namespace FlexFlow
 
-<<<<<<< HEAD
-VISITABLE_STRUCT(::FlexFlow::Metrics,
-=======
 VISITABLE_STRUCT(::FlexFlow::MetricsAttrs,
->>>>>>> b2fe85f6
                  loss_type,
                  measure_accuracy,
                  measure_categorical_crossentropy,
