--- conflicted
+++ resolved
@@ -182,11 +182,7 @@
       runtime->get_index_space_domain(ctx, req.region.get_index_space());
   void const *ptr = DataTypeDispatch1<GetTensorPointerROFunctor>{}(
       datatype, region, req, fid, ctx, runtime);
-<<<<<<< HEAD
-  return GenericTensorAccessorR(datatype, to_array_shape(domain), ptr);
-=======
   return {datatype, to_array_shape(domain), ptr};
->>>>>>> b2fe85f6
 }
 
 GenericTensorAccessorW
@@ -201,11 +197,7 @@
       runtime->get_index_space_domain(ctx, req.region.get_index_space());
   void *ptr = DataTypeDispatch1<GetTensorPointerWOFunctor>{}(
       datatype, region, req, fid, ctx, runtime);
-<<<<<<< HEAD
-  return GenericTensorAccessorW(datatype, to_array_shape(domain), ptr);
-=======
   return {datatype, to_array_shape(domain), ptr};
->>>>>>> b2fe85f6
 }
 
 GenericTensorAccessorW
@@ -219,11 +211,7 @@
       runtime->get_index_space_domain(ctx, req.region.get_index_space());
   void *ptr = DataTypeDispatch1<GetTensorPointerRWFUnctor>{}(
       datatype, region, req, fid, ctx, runtime);
-<<<<<<< HEAD
-  return GenericTensorAccessorW(datatype, to_array_shape(domain), ptr);
-=======
   return {datatype, to_array_shape(domain), ptr};
->>>>>>> b2fe85f6
 }
 
 } // namespace FlexFlow