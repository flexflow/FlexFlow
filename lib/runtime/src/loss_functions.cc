/* Copyright 2023 CMU, Facebook, LANL, MIT, NVIDIA, and Stanford (alphabetical)
 *
 * Licensed under the Apache License, Version 2.0 (the "License");
 * you may not use this file except in compliance with the License.
 * You may obtain a copy of the License at
 *
 *     http://www.apache.org/licenses/LICENSE-2.0
 *
 * Unless required by applicable law or agreed to in writing, software
 * distributed under the License is distributed on an "AS IS" BASIS,
 * WITHOUT WARRANTIES OR CONDITIONS OF ANY KIND, either express or implied.
 * See the License for the specific language governing permissions and
 * limitations under the License.
 */

#include "loss_functions.h"
#include "kernels/loss_function_kernels.h"
#include "legion.h"
#include "runtime/profiling.h"
#include "task_spec/task_argument_accessor.h"

namespace FlexFlow {

enum LossSlots {
  LOGIT_GRAD,
  LOGIT,
  LABEL,
  LOSS_ATTRS,
  BATCH_SIZE,
  PROFILING_SETTINGS
};

TaskInvocation backward_invocation(LossAttrs const &attrs,
                                   EnableProfiling enable_profiling,
                                   parallel_tensor_guid_t logit,
                                   parallel_tensor_guid_t label) {
  auto binding = IndexTaskBinding{LOGIT};
  StandardTypedTaskArg<LossAttrs> arg = attrs;
  binding.bind_arg(LOSS_ATTRS, attrs);
  binding.bind(LOGIT, logit);
  binding.bind(LABEL, label);
  binding.bind(LOGIT_GRAD, grad(logit));
  binding.bind_arg(PROFILING_SETTINGS, profiling_settings());

  /* if ((logit_domain != part_domain) || (label_domain != part_domain)) { */ // TODO @lockshaw make sure this is still checked
  /*   fprintf(stderr, */
  /*           "Encounter inconsistency in parallelizing loss computation"); */
  /*   assert(false); */
  /* } */
  return {LOSS_BWD_TASK_ID, binding};
}

static void
    loss_backward_task(Legion::Task const *task,
                       std::vector<Legion::PhysicalRegion> const &regions,
                       Legion::Context ctx,
                       Legion::Runtime *runtime) {
  TaskArgumentAccessor acc(task, regions, ctx, runtime);
  auto attrs = acc.get_argument<LossAttrs>(LOSS_ATTRS);
  auto profiling_settings =
      acc.get_argument<ProfilingSettings>(PROFILING_SETTINGS);
  auto batch_size = acc.get_argument<int>(BATCH_SIZE);
  auto logit_grad = acc.get_tensor<Permissions::RW>(LOGIT_GRAD);
  auto logit = acc.get_tensor<Permissions::RO>(LOGIT);
  auto label = acc.get_tensor<Permissions::RO>(LABEL);

  LossFunction loss_type = get_loss_function(attrs);
  float scale_factor = 1.0f / batch_size;
  if (loss_type == LossFunction::MEAN_SQUARED_ERROR_AVG_REDUCE) {
    assert(logit.shape.get_volume() == label.shape.get_volume());
    scale_factor = 2.0f / logit.shape.get_volume();
  }

  if (loss_type == LossFunction::SPARSE_CATEGORICAL_CROSSENTROPY) {
    // assertion the outter-most dim is replica dim and replica degree is 1
    auto scce_attrs = get<SparseCategoricalCrossEntropyLossAttrs>(attrs);
    size_t ndim = logit.shape.num_dims();
    assert(logit.shape.at(legion_dim_t(ndim - 1)) == 1);
    int num_samples = logit.shape.at(legion_dim_t(ndim - 2));
    int num_classes = logit.shape.get_volume() / num_samples;
    assert(logit_grad.shape == logit.shape);
    int k = 1;
    if (scce_attrs.replace_labels) {
      k = logit.shape.at(legion_dim_t(ndim - 1)) /
          label.shape.at(legion_dim_t(
              ndim - 1)); // TODO FIXME something seems wrong here, isn't the
                          // numerator guaranteed to be 1?
    }
    assert(label.shape.sub_shape(legion_dim_t(1), nullopt) ==
           logit.shape.sub_shape(legion_dim_t(1), nullopt));
    assert(k * label.shape.at(legion_dim_t(ndim - 1)) ==
           logit.shape.at(legion_dim_t(ndim - 1)));
    assert(label.shape.at(legion_dim_t(0)) == 1);

    profile(sparse_categorical_crossentropy_loss_backward_kernel,
            profiling_settings,
            "[SparseCategoricalCrossEntropyLoss] backward_time = %.2lfms\n",
            get_float_ptr(logit_grad),
            get_float_ptr(logit),
            get_int32_ptr(label),
            logit.shape.get_volume(),
<<<<<<< HEAD
            logit_grad.shape.get_volume(),
=======
            get_volume(logit_grad.shape),
>>>>>>> 3eade8f7
            num_samples,
            num_classes,
            k,
            scale_factor);
  } else {
    assert(logit.shape == label.shape);
    assert(logit_grad.shape == logit.shape);
    // assertion the outter-most dim is replica dim and replica degree is 1
    size_t ndim = logit.shape.num_dims();
    assert(logit.shape.at(legion_dim_t(ndim - 1)) == 1);
    int num_samples = label.shape.at(legion_dim_t(ndim - 1));
    int num_channels = logit.shape.get_volume() / num_samples;
    switch (loss_type) {
      case LossFunction::CATEGORICAL_CROSSENTROPY: {
        profile(categorical_crossentropy_loss_backward_kernel,
                profiling_settings,
                "[CategoricalCrossEntropyLoss] backward_time = %.2lfms\n",
                get_float_ptr(logit_grad),
                get_float_ptr(logit),
                get_float_ptr(label),
<<<<<<< HEAD
                logit.shape.get_volume(),
                logit_grad.shape.get_volume(),
=======
                get_volume(logit.shape),
                get_volume(logit_grad.shape),
>>>>>>> 3eade8f7
                scale_factor);
        break;
      }
      case LossFunction::MEAN_SQUARED_ERROR_AVG_REDUCE: {
        profile(mean_squared_error_avg_loss_backward_kernel,
                profiling_settings,
                "[MeanSquaredErrorAvgLoss] backward_time = %.2lfms\n",
                get_float_ptr(logit_grad),
                get_float_ptr(logit),
                get_float_ptr(label),
<<<<<<< HEAD
                logit.shape.get_volume(),
                logit_grad.shape.get_volume(),
=======
                get_volume(logit.shape),
                get_volume(logit_grad.shape),
>>>>>>> 3eade8f7
                scale_factor);
        break;
      }
      case LossFunction::IDENTITY: {
        profile(identity_loss_backward_kernel,
                profiling_settings,
                "[IdentityLoss] backward_time = %.2lfms\n",
                get_float_ptr(logit_grad),
                get_float_ptr(logit),
<<<<<<< HEAD
                logit.shape.get_volume(),
                logit_grad.shape.get_volume(),
=======
                get_volume(logit.shape),
                get_volume(logit_grad.shape),
>>>>>>> 3eade8f7
                scale_factor);
        break;
      }
      default:
        throw mk_runtime_error(
            "Unsupported loss function {}. Please report this as an issue.",
            loss_type);
    }
  }
}

template <>
void register_task<LOSS_BWD_TASK_ID>() {
  TaskSignature sig;
  sig.add_arg_slot<LossAttrs>(LOSS_ATTRS);
  sig.add_arg_slot<ProfilingSettings>(PROFILING_SETTINGS);
  sig.add_slot(LOGIT, {SlotType::TENSOR, Permissions::RO});
  sig.add_slot(LABEL, {SlotType::TENSOR, Permissions::RO});
  sig.add_slot(LOGIT_GRAD, {SlotType::TENSOR, Permissions::RW});

  register_task(LOSS_BWD_TASK_ID, "Loss Backward", sig, loss_backward_task);
}

} // namespace FlexFlow<|MERGE_RESOLUTION|>--- conflicted
+++ resolved
@@ -99,11 +99,7 @@
             get_float_ptr(logit),
             get_int32_ptr(label),
             logit.shape.get_volume(),
-<<<<<<< HEAD
-            logit_grad.shape.get_volume(),
-=======
             get_volume(logit_grad.shape),
->>>>>>> 3eade8f7
             num_samples,
             num_classes,
             k,
@@ -124,13 +120,8 @@
                 get_float_ptr(logit_grad),
                 get_float_ptr(logit),
                 get_float_ptr(label),
-<<<<<<< HEAD
-                logit.shape.get_volume(),
-                logit_grad.shape.get_volume(),
-=======
                 get_volume(logit.shape),
                 get_volume(logit_grad.shape),
->>>>>>> 3eade8f7
                 scale_factor);
         break;
       }
@@ -141,13 +132,8 @@
                 get_float_ptr(logit_grad),
                 get_float_ptr(logit),
                 get_float_ptr(label),
-<<<<<<< HEAD
-                logit.shape.get_volume(),
-                logit_grad.shape.get_volume(),
-=======
                 get_volume(logit.shape),
                 get_volume(logit_grad.shape),
->>>>>>> 3eade8f7
                 scale_factor);
         break;
       }
@@ -157,13 +143,8 @@
                 "[IdentityLoss] backward_time = %.2lfms\n",
                 get_float_ptr(logit_grad),
                 get_float_ptr(logit),
-<<<<<<< HEAD
-                logit.shape.get_volume(),
-                logit_grad.shape.get_volume(),
-=======
                 get_volume(logit.shape),
                 get_volume(logit_grad.shape),
->>>>>>> 3eade8f7
                 scale_factor);
         break;
       }
