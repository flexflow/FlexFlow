--- conflicted
+++ resolved
@@ -1,7 +1,7 @@
 #include "utils/graph/digraph/algorithms/complete_bipartite_composite/get_cbc_decomposition.h"
 #include "utils/containers/are_disjoint.h"
 #include "utils/containers/extend.h"
-#include "utils/containers/get_one_of.h"
+#include "utils/containers/get_first.h"
 #include "utils/containers/set_minus.h"
 #include "utils/containers/set_of.h"
 #include "utils/containers/values.h"
@@ -41,15 +41,11 @@
       CompleteBipartiteCompositeDecomposition{{}};
 
   while (!edges_to_process.empty()) {
-<<<<<<< HEAD
-    DirectedEdge e = get_one_of(edges_to_process);
-=======
     DirectedEdge e = edges_to_process.front();
     edges_to_process.pop();
     if (contains(already_processed, e)) {
       continue;
     }
->>>>>>> 65c3911d
 
     std::unordered_set<Node> head = get_predecessors(g, e.dst);
     std::unordered_set<Node> tail = get_successors(g, e.src);
