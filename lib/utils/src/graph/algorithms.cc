--- conflicted
+++ resolved
@@ -53,7 +53,6 @@
   return g.query_nodes(NodeQuery::all());
 }
 
-<<<<<<< HEAD
 std::unordered_set<Node> get_nodes(InputMultiDiEdge const &edge) {
   return {edge.dst};
 }
@@ -80,12 +79,10 @@
 std::unordered_set<Node> query_nodes(IGraphView const &g,
                                      std::unordered_set<Node> const &nodes) {
   return g.query_nodes({nodes});
-=======
 std::unordered_set<NodePort> get_present_node_ports(MultiDiGraphView const &g) {
   return flatmap(get_edges(g), [](MultiDiEdge const &e) {
     return std::unordered_set<NodePort>{e.srcIdx, e.dstIdx};
   });
->>>>>>> 066eb1d2
 }
 
 void remove_node(MultiDiGraph &g, Node const &n) {
@@ -629,22 +626,16 @@
       output_edge.src, input_edge.dst, output_edge.srcIdx, input_edge.dstIdx};
 }
 
-<<<<<<< HEAD
-std::unordered_set<MultiDiEdge> get_cut_set(MultiDiGraphView const &graph,
-                                            GraphSplit const &split) {
-  auto prefix = split.first;
-  auto postfix = split.second;
-
-  std::unordered_set<MultiDiEdge> result;
-
-  for (MultiDiEdge const &edge : get_edges(graph)) {
-    if (!is_subseteq_of(get_nodes(edge), prefix) &&
-        !is_subseteq_of(get_nodes(edge), postfix)) {
-      result.insert(edge);
-    }
-  }
-
-  return result;
+std::unordered_set<MultiDiEdge> get_cut_set(MultiDiGraphView const &g,
+                                            GraphSplit const &s) {
+  return 
+      set_union(
+          g.query_edges(
+              MultiDiEdgeQuery::all().with_src_nodes(s.first).with_dst_nodes(
+                  s.second)),
+          g.query_edges(
+              MultiDiEdgeQuery::all().with_src_nodes(s.second).with_dst_nodes(
+                  s.first)));
 }
 
 std::unordered_set<MultiDiEdge> get_cut_set(OpenMultiDiGraphView const &graph,
@@ -661,24 +652,12 @@
     result.equate(edge, split_edge(edge));
   }
   return result;
-=======
-bidict<MultiDiEdge, std::pair<OutputMultiDiEdge, InputMultiDiEdge>>
-    get_edge_splits(MultiDiGraphView const &g, GraphSplit const &s) {
-  return generate_bidict(
-      set_union(
-          g.query_edges(
-              MultiDiEdgeQuery::all().with_src_nodes(s.first).with_dst_nodes(
-                  s.second)),
-          g.query_edges(
-              MultiDiEdgeQuery::all().with_src_nodes(s.second).with_dst_nodes(
-                  s.first))),
-      [](MultiDiEdge const &e) { return split_edge(e); });
+  return generate_bidict(get_cut_set(graph, split), [](MultiDiEdge const &e) { return split_edge(e); });
 }
 
 std::unordered_set<MultiDiEdge> get_cut(OpenMultiDiGraphView const &g,
                                         GraphSplit const &s) {
   return keys(get_edge_splits(g, s));
->>>>>>> 066eb1d2
 }
 
 UndirectedGraphView get_subgraph(UndirectedGraphView const &g,
