--- conflicted
+++ resolved
@@ -3,54 +3,29 @@
 
 namespace FlexFlow {
 
-<<<<<<< HEAD
-DirectedEdge::DirectedEdge(Node src, Node dst) : src(src), dst(dst) {}
+DirectedEdge::DirectedEdge(Node src, Node dst) 
+  : src(src), dst(dst)
+{ }
 
 std::ostream &operator<<(std::ostream &s, DirectedEdge const &e) {
-  return (s << "DirectedEdge{" << e.src.value() << " -> " << e.dst.value()
-            << "}");
+  return (
+    s << "DirectedEdge{" << e.src.value() << " -> " << e.dst.value() << "}"
+  );
 }
 
-DirectedEdgeQuery::DirectedEdgeQuery(
-    tl::optional<std::unordered_set<Node>> const &srcs,
-    tl::optional<std::unordered_set<Node>> const &dsts)
-    : srcs(srcs), dsts(dsts) {}
+DirectedEdgeQuery::DirectedEdgeQuery(tl::optional<std::unordered_set<Node>> const &srcs, tl::optional<std::unordered_set<Node>> const &dsts) 
+  : srcs(srcs), dsts(dsts)
+{ }
 
-DirectedEdgeQuery query_intersection(DirectedEdgeQuery const &lhs,
-                                     DirectedEdgeQuery const &rhs) {
-  assert(lhs.srcs.has_value() && lhs.dsts.has_value() && rhs.srcs.has_value() &&
-         rhs.dsts.has_value());
-
-  tl::optional<std::unordered_set<Node>> srcs_t1 =
-      intersection(*lhs.srcs, *rhs.srcs);
-  tl::optional<std::unordered_set<Node>> dsts_t1 =
-      intersection(*lhs.dsts, *rhs.dsts);
-
-  return DirectedEdgeQuery(srcs_t1, dsts_t1);
-}
-
-bool DiGraphView::operator==(DiGraphView const &other) const {
-  return ptr == other.ptr;
-}
-
-bool DiGraphView::operator!=(DiGraphView const &other) const {
-  return ptr != other.ptr;
-}
-
-std::unordered_set<DirectedEdge>
-    DiGraphView::query_edges(EdgeQuery const &query) const {
-  return ptr->query_edges(query);
-}
-
-DiGraph::DiGraph(DiGraph const &other) : ptr(other.ptr->clone()) {}
+DiGraph::DiGraph(DiGraph const &other)
+  : ptr(other.ptr->clone())
+{ }
 
 DiGraph &DiGraph::operator=(DiGraph other) {
   swap(*this, other);
   return *this;
 }
 
-=======
->>>>>>> 3eade8f7
 void swap(DiGraph &lhs, DiGraph &rhs) {
   using std::swap;
 
