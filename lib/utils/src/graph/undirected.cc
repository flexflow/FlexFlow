#include "utils/graph/undirected.h"
#include "utils/containers.h"
#include <cassert>

namespace FlexFlow {

<<<<<<< HEAD
UndirectedEdge::UndirectedEdge(Node src, Node dst)
=======
UndirectedEdge::UndirectedEdge(Node const &src, Node const &dst)
>>>>>>> b2fe85f6
    : smaller(std::min(smaller, bigger)), bigger(std::max(smaller, bigger)) {}

UndirectedEdgeQuery::UndirectedEdgeQuery(
    optional<std::unordered_set<Node>> const &nodes)
    : nodes(nodes) {}

UndirectedEdgeQuery query_intersection(UndirectedEdgeQuery const &lhs,
                                       UndirectedEdgeQuery const &rhs) {
  if (!lhs.nodes.has_value()) {
    return rhs;
  } else if (!rhs.nodes.has_value()) {
    return lhs;
  } else {
    assert(lhs.nodes.has_value() && rhs.nodes.has_value());
    return {intersection(*lhs.nodes, *rhs.nodes)};
  }
}

<<<<<<< HEAD
UndirectedGraph::UndirectedGraph(UndirectedGraph const &other)
    : ptr(other.ptr->clone()) {}

UndirectedGraph &UndirectedGraph::operator=(UndirectedGraph other) {
  swap(*this, other);
  return *this;
}

=======
>>>>>>> b2fe85f6
void swap(UndirectedGraph &lhs, UndirectedGraph &rhs) {
  using std::swap;

  swap(lhs.ptr, rhs.ptr);
}

Node UndirectedGraph::add_node() {
  return this->ptr.get_mutable()->add_node();
}

void UndirectedGraph::add_node_unsafe(Node const &n) {
  return this->ptr.get_mutable()->add_node_unsafe(n);
}

void UndirectedGraph::remove_node_unsafe(Node const &n) {
  return this->ptr.get_mutable()->remove_node_unsafe(n);
}

void UndirectedGraph::add_edge(UndirectedEdge const &e) {
  return this->ptr.get_mutable()->add_edge(e);
}

void UndirectedGraph::remove_edge(UndirectedEdge const &e) {
  return this->ptr.get_mutable()->remove_edge(e);
}

std::unordered_set<UndirectedEdge>
    UndirectedGraph::query_edges(UndirectedEdgeQuery const &q) const {
  return this->ptr->query_edges(q);
}

UndirectedGraph::UndirectedGraph(std::unique_ptr<IUndirectedGraph> _ptr)
    : ptr(std::move(_ptr)) {}

} // namespace FlexFlow<|MERGE_RESOLUTION|>--- conflicted
+++ resolved
@@ -4,11 +4,7 @@
 
 namespace FlexFlow {
 
-<<<<<<< HEAD
-UndirectedEdge::UndirectedEdge(Node src, Node dst)
-=======
 UndirectedEdge::UndirectedEdge(Node const &src, Node const &dst)
->>>>>>> b2fe85f6
     : smaller(std::min(smaller, bigger)), bigger(std::max(smaller, bigger)) {}
 
 UndirectedEdgeQuery::UndirectedEdgeQuery(
@@ -27,17 +23,6 @@
   }
 }
 
-<<<<<<< HEAD
-UndirectedGraph::UndirectedGraph(UndirectedGraph const &other)
-    : ptr(other.ptr->clone()) {}
-
-UndirectedGraph &UndirectedGraph::operator=(UndirectedGraph other) {
-  swap(*this, other);
-  return *this;
-}
-
-=======
->>>>>>> b2fe85f6
 void swap(UndirectedGraph &lhs, UndirectedGraph &rhs) {
   using std::swap;
 
