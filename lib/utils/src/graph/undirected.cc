#include "utils/graph/undirected.h"
#include "utils/containers.h"
#include "utils/graph/node.h"
#include <cassert>

namespace FlexFlow {

Node UndirectedGraph::add_node() {
  return this->get_ptr().add_node();
}

void UndirectedGraph::add_node_unsafe(Node const &n) {
  return this->get_ptr().add_node_unsafe(n);
}

void UndirectedGraph::remove_node_unsafe(Node const &n) {
  return this->get_ptr().remove_node_unsafe(n);
}

void UndirectedGraph::add_edge(UndirectedEdge const &e) {
  return this->get_ptr().add_edge(e);
}

void UndirectedGraph::remove_edge(UndirectedEdge const &e) {
  return this->get_ptr().remove_edge(e);
}

<<<<<<< HEAD
IUndirectedGraph &UndirectedGraph::get_ptr() const {
  return *std::dynamic_pointer_cast<IUndirectedGraph>(
=======
IUndirectedGraph const &UndirectedGraph::get_ptr() const {
  return *std::reinterpret_pointer_cast<IUndirectedGraph const>(
      GraphView::ptr.get());
}

IUndirectedGraph &UndirectedGraph::get_ptr() {
  return *std::reinterpret_pointer_cast<IUndirectedGraph>(
>>>>>>> 7a87d11c
      GraphView::ptr.get_mutable());
}

std::unordered_set<UndirectedEdge>
    UndirectedGraph::query_edges(UndirectedEdgeQuery const &q) const {
  return this->get_ptr().query_edges(q);
}

std::unordered_set<Node>
    UndirectedGraph::query_nodes(NodeQuery const &q) const {
  return this->get_ptr().query_nodes(q);
}

std::unordered_set<UndirectedEdge>
    UndirectedGraphView::query_edges(UndirectedEdgeQuery const &q) const {
  return this->get_ptr().query_edges(q);
}

std::unordered_set<Node>
    UndirectedGraphView::query_nodes(NodeQuery const &q) const {
  return this->get_ptr().query_nodes(q);
}

IUndirectedGraphView const &UndirectedGraphView::get_ptr() const {
<<<<<<< HEAD
  return *std::dynamic_pointer_cast<IUndirectedGraphView const>(
      GraphView::ptr.get_mutable());
=======
  return *std::reinterpret_pointer_cast<IUndirectedGraphView const>(
      GraphView::ptr.get());
>>>>>>> 7a87d11c
}

} // namespace FlexFlow<|MERGE_RESOLUTION|>--- conflicted
+++ resolved
@@ -25,18 +25,13 @@
   return this->get_ptr().remove_edge(e);
 }
 
-<<<<<<< HEAD
-IUndirectedGraph &UndirectedGraph::get_ptr() const {
-  return *std::dynamic_pointer_cast<IUndirectedGraph>(
-=======
 IUndirectedGraph const &UndirectedGraph::get_ptr() const {
-  return *std::reinterpret_pointer_cast<IUndirectedGraph const>(
+  return *std::dynamic_pointer_cast<IUndirectedGraph const>(
       GraphView::ptr.get());
 }
 
 IUndirectedGraph &UndirectedGraph::get_ptr() {
-  return *std::reinterpret_pointer_cast<IUndirectedGraph>(
->>>>>>> 7a87d11c
+  return *std::dynamic_pointer_cast<IUndirectedGraph>(
       GraphView::ptr.get_mutable());
 }
 
@@ -61,13 +56,7 @@
 }
 
 IUndirectedGraphView const &UndirectedGraphView::get_ptr() const {
-<<<<<<< HEAD
-  return *std::dynamic_pointer_cast<IUndirectedGraphView const>(
-      GraphView::ptr.get_mutable());
-=======
-  return *std::reinterpret_pointer_cast<IUndirectedGraphView const>(
-      GraphView::ptr.get());
->>>>>>> 7a87d11c
+  return *std::dynamic_pointer_cast<IUndirectedGraphView const>(GraphView::ptr.get());
 }
 
 } // namespace FlexFlow