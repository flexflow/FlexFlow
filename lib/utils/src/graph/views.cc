#include "utils/graph/views.h"
#include "utils/containers.h"
#include "utils/disjoint_set.h"
#include "utils/graph/algorithms.h"
#include "utils/graph/digraph.h"
<<<<<<< HEAD

namespace FlexFlow {

FlippedView::FlippedView(IDiGraphView const &g) : g(g) {}
=======
#include "utils/graph/query_set.h"

namespace FlexFlow {

FlippedView::FlippedView(DiGraphView const &g) : g(g) {}
>>>>>>> 3eade8f7

std::unordered_set<DirectedEdge>
    FlippedView::query_edges(DirectedEdgeQuery const &query) const {
  std::unordered_set<DirectedEdge> result =
      this->g.query_edges({query.dsts, query.srcs});
<<<<<<< HEAD
  return map_over_unordered_set<DirectedEdge, DirectedEdge>(flipped, result);
=======
  return transform(result, [](DirectedEdge const &e) { return flipped(e); });
>>>>>>> 3eade8f7
}

std::unordered_set<Node>
    FlippedView::query_nodes(NodeQuery const &query) const {
  return this->g.query_nodes(query);
}

DirectedEdge flipped(DirectedEdge const &e) {
  return {e.src, e.dst};
<<<<<<< HEAD
}

DiGraphView unsafe_view_as_flipped(IDiGraphView const &g) {
  return DiGraphView::create<FlippedView>(g);
}

UndirectedSubgraphView::UndirectedSubgraphView(
    maybe_owned_ref<IUndirectedGraphView const> g,
=======
}

UndirectedSubgraphView::UndirectedSubgraphView(
    UndirectedGraphView const &g,
>>>>>>> 3eade8f7
    std::unordered_set<Node> const &subgraph_nodes)
    : g(g), subgraph_nodes(subgraph_nodes) {}

std::unordered_set<UndirectedEdge> UndirectedSubgraphView::query_edges(
    UndirectedEdgeQuery const &query) const {
  UndirectedEdgeQuery subgraph_query = {this->subgraph_nodes};
<<<<<<< HEAD
  return this->g.get().query_edges(query_intersection(query, subgraph_query));
=======
  return this->g.query_edges(query_intersection(query, subgraph_query));
>>>>>>> 3eade8f7
}

std::unordered_set<Node>
    UndirectedSubgraphView::query_nodes(NodeQuery const &query) const {
<<<<<<< HEAD
  return this->g.get().query_nodes(
      query_intersection(query, {this->subgraph_nodes}));
}

DiSubgraphView::DiSubgraphView(maybe_owned_ref<IDiGraphView const> g,
                               std::unordered_set<Node> const &subgraph_nodes)
    : g(std::move(g)), subgraph_nodes(subgraph_nodes) {}
=======
  return this->g.query_nodes(query_intersection(query, {this->subgraph_nodes}));
}

DiSubgraphView::DiSubgraphView(DiGraphView const &g,
                               std::unordered_set<Node> const &subgraph_nodes)
    : g(g), subgraph_nodes(subgraph_nodes) {}
>>>>>>> 3eade8f7

std::unordered_set<DirectedEdge>
    DiSubgraphView::query_edges(DirectedEdgeQuery const &query) const {
  DirectedEdgeQuery subgraph_query = {this->subgraph_nodes,
                                      this->subgraph_nodes};
<<<<<<< HEAD
  return this->g.get().query_edges(query_intersection(query, subgraph_query));
=======
  return this->g.query_edges(query_intersection(query, subgraph_query));
>>>>>>> 3eade8f7
}

std::unordered_set<Node>
    DiSubgraphView::query_nodes(NodeQuery const &query) const {
<<<<<<< HEAD
  return this->g.get().query_nodes(
      query_intersection(query, {this->subgraph_nodes}));
}

MultiDiSubgraphView::MultiDiSubgraphView(
    maybe_owned_ref<IMultiDiGraphView const> g,
    std::unordered_set<Node> const &subgraph_nodes)
=======
  return this->g.query_nodes(query_intersection(query, {this->subgraph_nodes}));
}

MultiDiSubgraphView::MultiDiSubgraphView(
    MultiDiGraphView const &g, std::unordered_set<Node> const &subgraph_nodes)
>>>>>>> 3eade8f7
    : g(g), subgraph_nodes(subgraph_nodes) {}

std::unordered_set<MultiDiEdge>
    MultiDiSubgraphView::query_edges(MultiDiEdgeQuery const &query) const {
  MultiDiEdgeQuery subgraph_query = MultiDiEdgeQuery::all()
                                        .with_src_nodes(this->subgraph_nodes)
                                        .with_dst_nodes(this->subgraph_nodes);
<<<<<<< HEAD
  return this->g.get().query_edges(query_intersection(query, subgraph_query));
}

UndirectedGraphView
    unsafe_view_subgraph(UndirectedGraphView const &g,
                         std::unordered_set<Node> const &subgraph_nodes) {
  return UndirectedGraphView::create<UndirectedSubgraphView>(g.unsafe(),
                                                             subgraph_nodes);
}

UndirectedGraphView
=======
  return this->g.query_edges(query_intersection(query, subgraph_query));
}

UndirectedGraphView
>>>>>>> 3eade8f7
    view_subgraph(UndirectedGraphView const &g,
                  std::unordered_set<Node> const &subgraph_nodes) {
  return UndirectedGraphView::create<UndirectedSubgraphView>(g, subgraph_nodes);
}

<<<<<<< HEAD
DiGraphView
    unsafe_view_subgraph(DiGraphView const &g,
                         std::unordered_set<Node> const &subgraph_nodes) {
  return DiGraphView::create<DiSubgraphView>(g.unsafe(), subgraph_nodes);
}

=======
>>>>>>> 3eade8f7
DiGraphView view_subgraph(DiGraphView const &g,
                          std::unordered_set<Node> const &subgraph_nodes) {
  return DiGraphView::create<DiSubgraphView>(g, subgraph_nodes);
}

<<<<<<< HEAD
MultiDiGraphView
    unsafe_view_subgraph(MultiDiGraphView const &g,
                         std::unordered_set<Node> const &subgraph_nodes) {
  return MultiDiGraphView::create<MultiDiSubgraphView>(g.unsafe(),
                                                       subgraph_nodes);
}

=======
>>>>>>> 3eade8f7
MultiDiGraphView view_subgraph(MultiDiGraphView const &g,
                               std::unordered_set<Node> const &subgraph_nodes) {
  return MultiDiGraphView::create<MultiDiSubgraphView>(g, subgraph_nodes);
}

Node NodeSource::fresh_node() {
  Node result(this->next_node_idx);
  this->next_node_idx++;
  return result;
}

<<<<<<< HEAD
JoinedNodeView::JoinedNodeView(IGraphView const &lhs, IGraphView const &rhs) {
  for (Node const &n : get_nodes(GraphView::unsafe(lhs))) {
    this->mapping.equate({n, LRDirection::LEFT},
                         this->node_source.fresh_node());
  }
  for (Node const &n : get_nodes(GraphView::unsafe(rhs))) {
=======
JoinedNodeView::JoinedNodeView(GraphView const &lhs, GraphView const &rhs) {
  for (Node const &n : get_nodes(lhs)) {
    this->mapping.equate({n, LRDirection::LEFT},
                         this->node_source.fresh_node());
  }
  for (Node const &n : get_nodes(rhs)) {
>>>>>>> 3eade8f7
    this->mapping.equate({n, LRDirection::RIGHT},
                         this->node_source.fresh_node());
  }
}

std::unordered_set<Node>
    JoinedNodeView::query_nodes(NodeQuery const &query) const {
<<<<<<< HEAD
  std::unordered_set<Node> result;
  for (auto const &kv : this->mapping) {
    if (!query.nodes.has_value() || contains(query.nodes.value(), kv.second)) {
      result.insert(kv.second);
    }
  }
  return result;
=======
  return unique(values(query_keys(query.nodes, this->mapping)));
>>>>>>> 3eade8f7
}

std::pair<std::unordered_set<Node>, std::unordered_set<Node>>
    JoinedNodeView::trace_nodes(std::unordered_set<Node> const &nodes) const {
  std::unordered_set<Node> left_nodes, right_nodes;

  for (Node const &n : nodes) {
    JoinNodeKey k = this->at_node(n);
    if (k.direction == LRDirection::LEFT) {
      left_nodes.insert(k.node);
    } else {
      assert(k.direction == LRDirection::RIGHT);
      right_nodes.insert(k.node);
    }
  }

  return {left_nodes, right_nodes};
}

JoinNodeKey::JoinNodeKey(Node const &node, LRDirection direction)
    : node(node), direction(direction) {}

bool JoinNodeKey::operator==(JoinNodeKey const &jnk) const {
  return node == jnk.node && direction == jnk.direction;
}

Node JoinedNodeView::at_join_key(JoinNodeKey const &k) const {
  return this->mapping.at_l(k);
}

JoinNodeKey JoinedNodeView::at_node(Node const &n) const {
  return this->mapping.at_r(n);
}

JoinedUndirectedGraphView::JoinedUndirectedGraphView(
<<<<<<< HEAD
    maybe_owned_ref<IUndirectedGraphView const> lhs,
    maybe_owned_ref<IUndirectedGraphView const> rhs)
=======
    UndirectedGraphView const &lhs, UndirectedGraphView const &rhs)
>>>>>>> 3eade8f7
    : lhs(lhs), rhs(rhs), joined_nodes(lhs, rhs) {}

std::unordered_set<Node>
    JoinedUndirectedGraphView::query_nodes(NodeQuery const &query) const {
  return this->joined_nodes.query_nodes(query);
}

std::unordered_set<UndirectedEdge> JoinedUndirectedGraphView::query_edges(
    UndirectedEdgeQuery const &query) const {
<<<<<<< HEAD
  std::unordered_set<Node> nodes =
      query.nodes.value_or(get_nodes(unsafe(*this)));
=======
  std::unordered_set<Node> nodes = this->query_nodes({query.nodes});
>>>>>>> 3eade8f7
  std::unordered_set<Node> left_nodes, right_nodes;
  for (Node const &n : nodes) {
    JoinNodeKey k = this->joined_nodes.at_node(n);
    if (k.direction == LRDirection::LEFT) {
      left_nodes.insert(k.node);
    } else {
      assert(k.direction == LRDirection::RIGHT);
      right_nodes.insert(k.node);
    }
  }

  std::unordered_set<UndirectedEdge> result;
<<<<<<< HEAD
  for (UndirectedEdge const &e : this->lhs.get().query_edges(left_query)) {
=======
  for (UndirectedEdge const &e : this->lhs.query_edges({left_nodes})) {
>>>>>>> 3eade8f7
    result.insert(this->fix_lhs_edge(e));
  }
  for (UndirectedEdge const &e : this->rhs.query_edges({right_nodes})) {
    result.insert(this->fix_rhs_edge(e));
  }

  return result;
}

UndirectedEdge
    JoinedUndirectedGraphView::fix_lhs_edge(UndirectedEdge const &e) const {
  return {this->joined_nodes.at_join_key({e.smaller, LRDirection::LEFT}),
          this->joined_nodes.at_join_key({e.bigger, LRDirection::LEFT})};
}

UndirectedEdge
    JoinedUndirectedGraphView::fix_rhs_edge(UndirectedEdge const &e) const {
  return {this->joined_nodes.at_join_key({e.smaller, LRDirection::RIGHT}),
          this->joined_nodes.at_join_key({e.bigger, LRDirection::RIGHT})};
}

<<<<<<< HEAD
JoinedDigraphView::JoinedDigraphView(maybe_owned_ref<IDiGraphView const> lhs,
                                     maybe_owned_ref<IDiGraphView const> rhs)
=======
JoinedDigraphView::JoinedDigraphView(DiGraphView const &lhs,
                                     DiGraphView const &rhs)
>>>>>>> 3eade8f7
    : lhs(lhs), rhs(rhs), joined_nodes(lhs, rhs) {}

std::unordered_set<Node>
    JoinedDigraphView::query_nodes(NodeQuery const &query) const {
  return this->joined_nodes.query_nodes(query);
}

std::unordered_set<DirectedEdge>
    JoinedDigraphView::query_edges(DirectedEdgeQuery const &query) const {
<<<<<<< HEAD
  std::unordered_set<Node> srcs = query.srcs.value_or(get_nodes(unsafe(*this)));
  std::unordered_set<Node> dsts = query.dsts.value_or(get_nodes(unsafe(*this)));
=======
  std::unordered_set<Node> srcs = this->query_nodes(query.srcs);
  std::unordered_set<Node> dsts = this->query_nodes(query.dsts);
>>>>>>> 3eade8f7
  auto traced_srcs = this->joined_nodes.trace_nodes(srcs);
  auto traced_dsts = this->joined_nodes.trace_nodes(dsts);
  DirectedEdgeQuery left_query = {traced_srcs.first, traced_dsts.first};
  DirectedEdgeQuery right_query = {traced_srcs.second, traced_dsts.second};

  std::unordered_set<DirectedEdge> result;
<<<<<<< HEAD
  for (DirectedEdge const &e : this->lhs.get().query_edges(left_query)) {
=======
  for (DirectedEdge const &e : this->lhs.query_edges(left_query)) {
>>>>>>> 3eade8f7
    result.insert(this->fix_lhs_edge(e));
  }
  for (DirectedEdge const &e : this->rhs.query_edges(right_query)) {
    result.insert(this->fix_rhs_edge(e));
  }

  return result;
}

DirectedEdge JoinedDigraphView::fix_lhs_edge(DirectedEdge const &e) const {
  return {this->joined_nodes.at_join_key({e.src, LRDirection::LEFT}),
          this->joined_nodes.at_join_key({e.dst, LRDirection::LEFT})};
}

DirectedEdge JoinedDigraphView::fix_rhs_edge(DirectedEdge const &e) const {
  return {this->joined_nodes.at_join_key({e.src, LRDirection::RIGHT}),
          this->joined_nodes.at_join_key({e.dst, LRDirection::RIGHT})};
}

<<<<<<< HEAD
JoinedMultiDigraphView::JoinedMultiDigraphView(
    maybe_owned_ref<IMultiDiGraphView const> lhs,
    maybe_owned_ref<IMultiDiGraphView const> rhs)
=======
JoinedMultiDigraphView::JoinedMultiDigraphView(MultiDiGraphView const &lhs,
                                               MultiDiGraphView const &rhs)
>>>>>>> 3eade8f7
    : lhs(lhs), rhs(rhs), joined_nodes(lhs, rhs) {}

std::unordered_set<Node>
    JoinedMultiDigraphView::query_nodes(NodeQuery const &query) const {
  return this->joined_nodes.query_nodes(query);
}

std::unordered_set<MultiDiEdge>
    JoinedMultiDigraphView::query_edges(MultiDiEdgeQuery const &query) const {
<<<<<<< HEAD
  std::unordered_set<Node> srcs = query.srcs.value_or(get_nodes(unsafe(*this)));
  std::unordered_set<Node> dsts = query.dsts.value_or(get_nodes(unsafe(*this)));

  auto traced_srcs = this->joined_nodes.trace_nodes(srcs);
  auto traced_dsts = this->joined_nodes.trace_nodes(dsts);
  MultiDiEdgeQuery left_query(
      traced_srcs.first, traced_dsts.first, query.srcIdxs, query.dstIdxs);
  MultiDiEdgeQuery right_query(
      traced_srcs.second, traced_dsts.second, query.srcIdxs, query.dstIdxs);
=======
  std::unordered_set<Node> srcs = this->query_nodes(query.srcs);
  std::unordered_set<Node> dsts = this->query_nodes(query.dsts);

  auto traced_srcs = this->joined_nodes.trace_nodes(srcs);
  auto traced_dsts = this->joined_nodes.trace_nodes(dsts);
  MultiDiEdgeQuery left_query = {
      traced_srcs.first, traced_dsts.first, query.srcIdxs, query.dstIdxs};
  MultiDiEdgeQuery right_query = {
      traced_srcs.second, traced_dsts.second, query.srcIdxs, query.dstIdxs};
>>>>>>> 3eade8f7

  return set_union(
      transform(this->lhs.query_edges(left_query),
                [&](MultiDiEdge const &e) { return this->fix_lhs_edge(e); }),
      transform(this->rhs.query_edges(right_query),
                [&](MultiDiEdge const &e) { return this->fix_rhs_edge(e); }));
}

MultiDiEdge JoinedMultiDigraphView::fix_lhs_edge(MultiDiEdge const &e) const {
  return {this->joined_nodes.at_join_key({e.src, LRDirection::LEFT}),
          this->joined_nodes.at_join_key({e.dst, LRDirection::LEFT}),
          e.srcIdx,
          e.dstIdx};
}

MultiDiEdge JoinedMultiDigraphView::fix_rhs_edge(MultiDiEdge const &e) const {
  return {this->joined_nodes.at_join_key({e.src, LRDirection::RIGHT}),
          this->joined_nodes.at_join_key({e.dst, LRDirection::RIGHT}),
          e.srcIdx,
          e.dstIdx};
}

<<<<<<< HEAD
/* SingleSourceNodeView::SingleSourceNodeView(IDiGraphView const &g) */
/*   : g(g) */
/* { */
/*   std::unordered_set<Node> sources = get_sources(g); */
/*   if (sources.size() == 1) { */
/*     this->singleton_src = tl::nullopt; */
/*     this->joined_view = tl::nullopt; */
/*   } else { */
/*     AdjacencyDiGraph singleton_src_g; */
/*     Node new_src_node = singleton_src_g.add_node(); */
/*     this->joined_view = JoinedNodeView(g, singleton_src_g); */
/*     std::unordered_set<DirectedEdge> new_edges; */
/*     JoinedNodeView const &joined_nodes_view =
 * this->joined_view.joined_nodes_view(); */
/*     for (Node const &src_node : sources) { */
/*       Node joined_src_node = joined_nodes_view.at_join_key({src_node,
 * LRDirection::LEFT}); */
/*       Node joined_new_src_node = joined_nodes_view.at_join_key({new_src_node,
 * LRDirection::RIGHT}); */
/*       new_edges.insert({joined_new_src_node, joined_src_node}); */
/*     } */
/*     this->added_edges_view =
 * unsafe_view_with_added_edges(this->joined_view.value(), new_edges); */
/*     this->singleton_src = singleton_src_g; */
/*   } */
/* } */

/* std::unordered_set<Node> SingleSourceNodeView::query_nodes(NodeQuery const
 * &q) const { */
/*   if (this->joined_nodes.has_value()) { */
/*     return this->joined_nodes.value().query_nodes(q); */
/*   } else { */
/*     return this->g.query_nodes(q); */
/*   } */
/* } */

/* std::unordered_set<DirectedEdge>
 * SingleSourceNodeView::query_edges(DirectedEdgeQuery const &q) const { */
/*   if (this->joined_view != nullptr) { */
/*     this->joined_view->query_edges(q); */
/*   } else { */
/*     return this->g.query_edges(q); */
/*   } */
/* } */

/* NodePermutationView::NodePermutationView(IDiGraphView const &g, Node const
 * &from, Node const &to) */
/*   : g(g), from(from), to(to) */
/* { } */

/* std::unordered_set<Node> NodePermutationView::query_nodes(NodeQuery const &q)
 * const { */
/*   NodeQuery qq; */
/*   for (Node const &n : q.nodes) { */
/*     if (n == this->from) { */
/*       qq.insert(this->to); */
/*     } else { */
/*       qq.insert(n); */
/*     } */
/*   } */
/*   return this->g.query_nodes(qq); */
/* } */

/* std::unordered_set<DirectedEdge>
 * NodePermutationView::query_edges(DirectedEdgeQuery const &q) { */
/*   DirectedEdgeQuery qq = {std::unordered_set{}, std::unordered_set{}}; */
/*   for (Node const &src : q.srcs) { */
/*     qq.srcs.insert(src); */
/*     if (src == this->to) { */
/*       qq.srcs.insert(this->from); */
/*     } */
/*   } */
/*   for (Node const &dst : q.dsts) { */
/*     qq.dsts.insert(dst); */
/*     if (dsts = this->to) { */
/*       qq.dsts.insert(this->from); */
/*     } */
/*   } */
/*   std::unordered_set<DirectedEdge> edges = this->g.query_edges(qq); */
/*   return map_over_unordered_set(edges, [](DirectedEdge const &e) { return
 * this->fix_edge(e); }); */
/* } */

/* DirectedEdge NodePermutationView::fix_edge(DirectedEdge const &e) { */
/*   DirectedEdge result = e; */
/*   if (result.src == this->from) { */
/*     result.src = this->to; */
/*   } */
/*   if (result.dst = this->from) { */
/*     result.dst = this->to; */
/*   } */
/* } */

/* std::unordered_map<Node, Node> flatten_contraction(std::unordered_map<Node,
 * Node> const &m) { */
/*   disjoint_set<Node> unionfind; */
/*   for (auto const &kv : m) { */
/*     unionfind.m_union(kv.first, kv.second); */
/*   } */
/*   std::unordered_map<Node, Node> result.add_edge; */
/*   for (auto const &kv : m) { */
/*     result[kv.first] = unionfind.find(kv.first); */
/*   } */
/*   return result; */
/* } */
=======
UndirectedEdge to_undirected_edge(DirectedEdge const &e) {
  return {e.src, e.dst};
}

std::unordered_set<UndirectedEdge> to_undirected_edges(
    std::unordered_set<DirectedEdge> const &directed_edges) {
  std::unordered_set<UndirectedEdge> result;
  std::transform(directed_edges.cbegin(),
                 directed_edges.cend(),
                 std::inserter(result, result.begin()),
                 [](DirectedEdge const &e) { return to_undirected_edge(e); });
  return result;
}

UndirectedEdge to_undirected_edge(MultiDiEdge const &e) {
  return to_undirected_edge(to_directed_edge(e));
}

std::unordered_set<UndirectedEdge>
    to_undirected_edges(std::unordered_set<MultiDiEdge> const &multidi_edges) {
  return to_undirected_edges(to_directed_edges(multidi_edges));
}

std::unordered_set<DirectedEdge> to_directed_edges(UndirectedEdge const &e) {
  return {{e.smaller, e.bigger}, {e.bigger, e.smaller}};
}

std::unordered_set<DirectedEdge> to_directed_edges(
    std::unordered_set<UndirectedEdge> const &undirected_edges) {
  return flatmap_v2<DirectedEdge>(undirected_edges, to_directed_edges);
}

DirectedEdge to_directed_edge(MultiDiEdge const &e) {
  return {e.src, e.dst};
}

std::unordered_set<DirectedEdge>
    to_directed_edges(std::unordered_set<MultiDiEdge> const &multidi_edges) {
  return transform(multidi_edges, to_directed_edge);
}

ViewDiGraphAsUndirectedGraph::ViewDiGraphAsUndirectedGraph(DiGraphView const &g)
    : g(g) {}

std::unordered_set<UndirectedEdge> ViewDiGraphAsUndirectedGraph::query_edges(
    UndirectedEdgeQuery const &undirected_query) const {
  DirectedEdgeQuery directed_query{undirected_query.nodes,
                                   undirected_query.nodes};
  std::unordered_set<DirectedEdge> const directed_edges =
      this->g.query_edges(directed_query);
  return to_undirected_edges(directed_edges);
}

std::unordered_set<Node> ViewDiGraphAsUndirectedGraph::query_nodes(
    NodeQuery const &node_query) const {
  return this->g.query_nodes(node_query);
}

ViewDiGraphAsMultiDiGraph::ViewDiGraphAsMultiDiGraph(DiGraphView const &g)
    : g(g) {}

std::unordered_set<MultiDiEdge> ViewDiGraphAsMultiDiGraph::query_edges(
    MultiDiEdgeQuery const &multidi_query) const {
  DirectedEdgeQuery directed_query{multidi_query.srcs, multidi_query.dsts};

  std::unordered_set<DirectedEdge> const directed_edges =
      this->g.query_edges(directed_query);

  return transform(directed_edges, [](DirectedEdge const &e) {
    return MultiDiEdge{e.src, e.dst, NodePort(0), NodePort(0)};
  });
}

std::unordered_set<Node>
    ViewDiGraphAsMultiDiGraph::query_nodes(NodeQuery const &node_query) const {
  return this->g.query_nodes(node_query);
}

ViewMultiDiGraphAsDiGraph::ViewMultiDiGraphAsDiGraph(MultiDiGraphView const &g)
    : g(g) {}

std::unordered_set<DirectedEdge> ViewMultiDiGraphAsDiGraph::query_edges(
    DirectedEdgeQuery const &digraph_query) const {
  return transform(this->g.query_edges(MultiDiEdgeQuery::all()
                                           .with_src_nodes(digraph_query.srcs)
                                           .with_dst_nodes(digraph_query.dsts)),
                   [](MultiDiEdge const &e) { return to_directed_edge(e); });
}

std::unordered_set<Node>
    ViewMultiDiGraphAsDiGraph::query_nodes(NodeQuery const &query) const {
  return this->g.query_nodes(query);
}
>>>>>>> 3eade8f7

} // namespace FlexFlow<|MERGE_RESOLUTION|>--- conflicted
+++ resolved
@@ -3,28 +3,17 @@
 #include "utils/disjoint_set.h"
 #include "utils/graph/algorithms.h"
 #include "utils/graph/digraph.h"
-<<<<<<< HEAD
+#include "utils/graph/query_set.h"
 
 namespace FlexFlow {
 
-FlippedView::FlippedView(IDiGraphView const &g) : g(g) {}
-=======
-#include "utils/graph/query_set.h"
-
-namespace FlexFlow {
-
 FlippedView::FlippedView(DiGraphView const &g) : g(g) {}
->>>>>>> 3eade8f7
 
 std::unordered_set<DirectedEdge>
     FlippedView::query_edges(DirectedEdgeQuery const &query) const {
   std::unordered_set<DirectedEdge> result =
       this->g.query_edges({query.dsts, query.srcs});
-<<<<<<< HEAD
-  return map_over_unordered_set<DirectedEdge, DirectedEdge>(flipped, result);
-=======
   return transform(result, [](DirectedEdge const &e) { return flipped(e); });
->>>>>>> 3eade8f7
 }
 
 std::unordered_set<Node>
@@ -34,81 +23,42 @@
 
 DirectedEdge flipped(DirectedEdge const &e) {
   return {e.src, e.dst};
-<<<<<<< HEAD
-}
-
-DiGraphView unsafe_view_as_flipped(IDiGraphView const &g) {
-  return DiGraphView::create<FlippedView>(g);
-}
-
-UndirectedSubgraphView::UndirectedSubgraphView(
-    maybe_owned_ref<IUndirectedGraphView const> g,
-=======
 }
 
 UndirectedSubgraphView::UndirectedSubgraphView(
     UndirectedGraphView const &g,
->>>>>>> 3eade8f7
     std::unordered_set<Node> const &subgraph_nodes)
     : g(g), subgraph_nodes(subgraph_nodes) {}
 
 std::unordered_set<UndirectedEdge> UndirectedSubgraphView::query_edges(
     UndirectedEdgeQuery const &query) const {
   UndirectedEdgeQuery subgraph_query = {this->subgraph_nodes};
-<<<<<<< HEAD
-  return this->g.get().query_edges(query_intersection(query, subgraph_query));
-=======
   return this->g.query_edges(query_intersection(query, subgraph_query));
->>>>>>> 3eade8f7
 }
 
 std::unordered_set<Node>
     UndirectedSubgraphView::query_nodes(NodeQuery const &query) const {
-<<<<<<< HEAD
-  return this->g.get().query_nodes(
-      query_intersection(query, {this->subgraph_nodes}));
-}
-
-DiSubgraphView::DiSubgraphView(maybe_owned_ref<IDiGraphView const> g,
-                               std::unordered_set<Node> const &subgraph_nodes)
-    : g(std::move(g)), subgraph_nodes(subgraph_nodes) {}
-=======
   return this->g.query_nodes(query_intersection(query, {this->subgraph_nodes}));
 }
 
 DiSubgraphView::DiSubgraphView(DiGraphView const &g,
                                std::unordered_set<Node> const &subgraph_nodes)
     : g(g), subgraph_nodes(subgraph_nodes) {}
->>>>>>> 3eade8f7
 
 std::unordered_set<DirectedEdge>
     DiSubgraphView::query_edges(DirectedEdgeQuery const &query) const {
   DirectedEdgeQuery subgraph_query = {this->subgraph_nodes,
                                       this->subgraph_nodes};
-<<<<<<< HEAD
-  return this->g.get().query_edges(query_intersection(query, subgraph_query));
-=======
   return this->g.query_edges(query_intersection(query, subgraph_query));
->>>>>>> 3eade8f7
 }
 
 std::unordered_set<Node>
     DiSubgraphView::query_nodes(NodeQuery const &query) const {
-<<<<<<< HEAD
-  return this->g.get().query_nodes(
-      query_intersection(query, {this->subgraph_nodes}));
-}
-
-MultiDiSubgraphView::MultiDiSubgraphView(
-    maybe_owned_ref<IMultiDiGraphView const> g,
-    std::unordered_set<Node> const &subgraph_nodes)
-=======
   return this->g.query_nodes(query_intersection(query, {this->subgraph_nodes}));
 }
 
 MultiDiSubgraphView::MultiDiSubgraphView(
     MultiDiGraphView const &g, std::unordered_set<Node> const &subgraph_nodes)
->>>>>>> 3eade8f7
     : g(g), subgraph_nodes(subgraph_nodes) {}
 
 std::unordered_set<MultiDiEdge>
@@ -116,53 +66,20 @@
   MultiDiEdgeQuery subgraph_query = MultiDiEdgeQuery::all()
                                         .with_src_nodes(this->subgraph_nodes)
                                         .with_dst_nodes(this->subgraph_nodes);
-<<<<<<< HEAD
-  return this->g.get().query_edges(query_intersection(query, subgraph_query));
+  return this->g.query_edges(query_intersection(query, subgraph_query));
 }
 
 UndirectedGraphView
-    unsafe_view_subgraph(UndirectedGraphView const &g,
-                         std::unordered_set<Node> const &subgraph_nodes) {
-  return UndirectedGraphView::create<UndirectedSubgraphView>(g.unsafe(),
-                                                             subgraph_nodes);
-}
-
-UndirectedGraphView
-=======
-  return this->g.query_edges(query_intersection(query, subgraph_query));
-}
-
-UndirectedGraphView
->>>>>>> 3eade8f7
     view_subgraph(UndirectedGraphView const &g,
                   std::unordered_set<Node> const &subgraph_nodes) {
   return UndirectedGraphView::create<UndirectedSubgraphView>(g, subgraph_nodes);
 }
 
-<<<<<<< HEAD
-DiGraphView
-    unsafe_view_subgraph(DiGraphView const &g,
-                         std::unordered_set<Node> const &subgraph_nodes) {
-  return DiGraphView::create<DiSubgraphView>(g.unsafe(), subgraph_nodes);
-}
-
-=======
->>>>>>> 3eade8f7
 DiGraphView view_subgraph(DiGraphView const &g,
                           std::unordered_set<Node> const &subgraph_nodes) {
   return DiGraphView::create<DiSubgraphView>(g, subgraph_nodes);
 }
 
-<<<<<<< HEAD
-MultiDiGraphView
-    unsafe_view_subgraph(MultiDiGraphView const &g,
-                         std::unordered_set<Node> const &subgraph_nodes) {
-  return MultiDiGraphView::create<MultiDiSubgraphView>(g.unsafe(),
-                                                       subgraph_nodes);
-}
-
-=======
->>>>>>> 3eade8f7
 MultiDiGraphView view_subgraph(MultiDiGraphView const &g,
                                std::unordered_set<Node> const &subgraph_nodes) {
   return MultiDiGraphView::create<MultiDiSubgraphView>(g, subgraph_nodes);
@@ -174,21 +91,12 @@
   return result;
 }
 
-<<<<<<< HEAD
-JoinedNodeView::JoinedNodeView(IGraphView const &lhs, IGraphView const &rhs) {
-  for (Node const &n : get_nodes(GraphView::unsafe(lhs))) {
-    this->mapping.equate({n, LRDirection::LEFT},
-                         this->node_source.fresh_node());
-  }
-  for (Node const &n : get_nodes(GraphView::unsafe(rhs))) {
-=======
 JoinedNodeView::JoinedNodeView(GraphView const &lhs, GraphView const &rhs) {
   for (Node const &n : get_nodes(lhs)) {
     this->mapping.equate({n, LRDirection::LEFT},
                          this->node_source.fresh_node());
   }
   for (Node const &n : get_nodes(rhs)) {
->>>>>>> 3eade8f7
     this->mapping.equate({n, LRDirection::RIGHT},
                          this->node_source.fresh_node());
   }
@@ -196,17 +104,7 @@
 
 std::unordered_set<Node>
     JoinedNodeView::query_nodes(NodeQuery const &query) const {
-<<<<<<< HEAD
-  std::unordered_set<Node> result;
-  for (auto const &kv : this->mapping) {
-    if (!query.nodes.has_value() || contains(query.nodes.value(), kv.second)) {
-      result.insert(kv.second);
-    }
-  }
-  return result;
-=======
   return unique(values(query_keys(query.nodes, this->mapping)));
->>>>>>> 3eade8f7
 }
 
 std::pair<std::unordered_set<Node>, std::unordered_set<Node>>
@@ -226,13 +124,6 @@
   return {left_nodes, right_nodes};
 }
 
-JoinNodeKey::JoinNodeKey(Node const &node, LRDirection direction)
-    : node(node), direction(direction) {}
-
-bool JoinNodeKey::operator==(JoinNodeKey const &jnk) const {
-  return node == jnk.node && direction == jnk.direction;
-}
-
 Node JoinedNodeView::at_join_key(JoinNodeKey const &k) const {
   return this->mapping.at_l(k);
 }
@@ -242,12 +133,7 @@
 }
 
 JoinedUndirectedGraphView::JoinedUndirectedGraphView(
-<<<<<<< HEAD
-    maybe_owned_ref<IUndirectedGraphView const> lhs,
-    maybe_owned_ref<IUndirectedGraphView const> rhs)
-=======
     UndirectedGraphView const &lhs, UndirectedGraphView const &rhs)
->>>>>>> 3eade8f7
     : lhs(lhs), rhs(rhs), joined_nodes(lhs, rhs) {}
 
 std::unordered_set<Node>
@@ -257,12 +143,7 @@
 
 std::unordered_set<UndirectedEdge> JoinedUndirectedGraphView::query_edges(
     UndirectedEdgeQuery const &query) const {
-<<<<<<< HEAD
-  std::unordered_set<Node> nodes =
-      query.nodes.value_or(get_nodes(unsafe(*this)));
-=======
   std::unordered_set<Node> nodes = this->query_nodes({query.nodes});
->>>>>>> 3eade8f7
   std::unordered_set<Node> left_nodes, right_nodes;
   for (Node const &n : nodes) {
     JoinNodeKey k = this->joined_nodes.at_node(n);
@@ -275,11 +156,7 @@
   }
 
   std::unordered_set<UndirectedEdge> result;
-<<<<<<< HEAD
-  for (UndirectedEdge const &e : this->lhs.get().query_edges(left_query)) {
-=======
   for (UndirectedEdge const &e : this->lhs.query_edges({left_nodes})) {
->>>>>>> 3eade8f7
     result.insert(this->fix_lhs_edge(e));
   }
   for (UndirectedEdge const &e : this->rhs.query_edges({right_nodes})) {
@@ -301,13 +178,8 @@
           this->joined_nodes.at_join_key({e.bigger, LRDirection::RIGHT})};
 }
 
-<<<<<<< HEAD
-JoinedDigraphView::JoinedDigraphView(maybe_owned_ref<IDiGraphView const> lhs,
-                                     maybe_owned_ref<IDiGraphView const> rhs)
-=======
 JoinedDigraphView::JoinedDigraphView(DiGraphView const &lhs,
                                      DiGraphView const &rhs)
->>>>>>> 3eade8f7
     : lhs(lhs), rhs(rhs), joined_nodes(lhs, rhs) {}
 
 std::unordered_set<Node>
@@ -317,24 +189,15 @@
 
 std::unordered_set<DirectedEdge>
     JoinedDigraphView::query_edges(DirectedEdgeQuery const &query) const {
-<<<<<<< HEAD
-  std::unordered_set<Node> srcs = query.srcs.value_or(get_nodes(unsafe(*this)));
-  std::unordered_set<Node> dsts = query.dsts.value_or(get_nodes(unsafe(*this)));
-=======
   std::unordered_set<Node> srcs = this->query_nodes(query.srcs);
   std::unordered_set<Node> dsts = this->query_nodes(query.dsts);
->>>>>>> 3eade8f7
   auto traced_srcs = this->joined_nodes.trace_nodes(srcs);
   auto traced_dsts = this->joined_nodes.trace_nodes(dsts);
   DirectedEdgeQuery left_query = {traced_srcs.first, traced_dsts.first};
   DirectedEdgeQuery right_query = {traced_srcs.second, traced_dsts.second};
 
   std::unordered_set<DirectedEdge> result;
-<<<<<<< HEAD
-  for (DirectedEdge const &e : this->lhs.get().query_edges(left_query)) {
-=======
   for (DirectedEdge const &e : this->lhs.query_edges(left_query)) {
->>>>>>> 3eade8f7
     result.insert(this->fix_lhs_edge(e));
   }
   for (DirectedEdge const &e : this->rhs.query_edges(right_query)) {
@@ -354,14 +217,8 @@
           this->joined_nodes.at_join_key({e.dst, LRDirection::RIGHT})};
 }
 
-<<<<<<< HEAD
-JoinedMultiDigraphView::JoinedMultiDigraphView(
-    maybe_owned_ref<IMultiDiGraphView const> lhs,
-    maybe_owned_ref<IMultiDiGraphView const> rhs)
-=======
 JoinedMultiDigraphView::JoinedMultiDigraphView(MultiDiGraphView const &lhs,
                                                MultiDiGraphView const &rhs)
->>>>>>> 3eade8f7
     : lhs(lhs), rhs(rhs), joined_nodes(lhs, rhs) {}
 
 std::unordered_set<Node>
@@ -371,17 +228,6 @@
 
 std::unordered_set<MultiDiEdge>
     JoinedMultiDigraphView::query_edges(MultiDiEdgeQuery const &query) const {
-<<<<<<< HEAD
-  std::unordered_set<Node> srcs = query.srcs.value_or(get_nodes(unsafe(*this)));
-  std::unordered_set<Node> dsts = query.dsts.value_or(get_nodes(unsafe(*this)));
-
-  auto traced_srcs = this->joined_nodes.trace_nodes(srcs);
-  auto traced_dsts = this->joined_nodes.trace_nodes(dsts);
-  MultiDiEdgeQuery left_query(
-      traced_srcs.first, traced_dsts.first, query.srcIdxs, query.dstIdxs);
-  MultiDiEdgeQuery right_query(
-      traced_srcs.second, traced_dsts.second, query.srcIdxs, query.dstIdxs);
-=======
   std::unordered_set<Node> srcs = this->query_nodes(query.srcs);
   std::unordered_set<Node> dsts = this->query_nodes(query.dsts);
 
@@ -391,7 +237,6 @@
       traced_srcs.first, traced_dsts.first, query.srcIdxs, query.dstIdxs};
   MultiDiEdgeQuery right_query = {
       traced_srcs.second, traced_dsts.second, query.srcIdxs, query.dstIdxs};
->>>>>>> 3eade8f7
 
   return set_union(
       transform(this->lhs.query_edges(left_query),
@@ -414,113 +259,6 @@
           e.dstIdx};
 }
 
-<<<<<<< HEAD
-/* SingleSourceNodeView::SingleSourceNodeView(IDiGraphView const &g) */
-/*   : g(g) */
-/* { */
-/*   std::unordered_set<Node> sources = get_sources(g); */
-/*   if (sources.size() == 1) { */
-/*     this->singleton_src = tl::nullopt; */
-/*     this->joined_view = tl::nullopt; */
-/*   } else { */
-/*     AdjacencyDiGraph singleton_src_g; */
-/*     Node new_src_node = singleton_src_g.add_node(); */
-/*     this->joined_view = JoinedNodeView(g, singleton_src_g); */
-/*     std::unordered_set<DirectedEdge> new_edges; */
-/*     JoinedNodeView const &joined_nodes_view =
- * this->joined_view.joined_nodes_view(); */
-/*     for (Node const &src_node : sources) { */
-/*       Node joined_src_node = joined_nodes_view.at_join_key({src_node,
- * LRDirection::LEFT}); */
-/*       Node joined_new_src_node = joined_nodes_view.at_join_key({new_src_node,
- * LRDirection::RIGHT}); */
-/*       new_edges.insert({joined_new_src_node, joined_src_node}); */
-/*     } */
-/*     this->added_edges_view =
- * unsafe_view_with_added_edges(this->joined_view.value(), new_edges); */
-/*     this->singleton_src = singleton_src_g; */
-/*   } */
-/* } */
-
-/* std::unordered_set<Node> SingleSourceNodeView::query_nodes(NodeQuery const
- * &q) const { */
-/*   if (this->joined_nodes.has_value()) { */
-/*     return this->joined_nodes.value().query_nodes(q); */
-/*   } else { */
-/*     return this->g.query_nodes(q); */
-/*   } */
-/* } */
-
-/* std::unordered_set<DirectedEdge>
- * SingleSourceNodeView::query_edges(DirectedEdgeQuery const &q) const { */
-/*   if (this->joined_view != nullptr) { */
-/*     this->joined_view->query_edges(q); */
-/*   } else { */
-/*     return this->g.query_edges(q); */
-/*   } */
-/* } */
-
-/* NodePermutationView::NodePermutationView(IDiGraphView const &g, Node const
- * &from, Node const &to) */
-/*   : g(g), from(from), to(to) */
-/* { } */
-
-/* std::unordered_set<Node> NodePermutationView::query_nodes(NodeQuery const &q)
- * const { */
-/*   NodeQuery qq; */
-/*   for (Node const &n : q.nodes) { */
-/*     if (n == this->from) { */
-/*       qq.insert(this->to); */
-/*     } else { */
-/*       qq.insert(n); */
-/*     } */
-/*   } */
-/*   return this->g.query_nodes(qq); */
-/* } */
-
-/* std::unordered_set<DirectedEdge>
- * NodePermutationView::query_edges(DirectedEdgeQuery const &q) { */
-/*   DirectedEdgeQuery qq = {std::unordered_set{}, std::unordered_set{}}; */
-/*   for (Node const &src : q.srcs) { */
-/*     qq.srcs.insert(src); */
-/*     if (src == this->to) { */
-/*       qq.srcs.insert(this->from); */
-/*     } */
-/*   } */
-/*   for (Node const &dst : q.dsts) { */
-/*     qq.dsts.insert(dst); */
-/*     if (dsts = this->to) { */
-/*       qq.dsts.insert(this->from); */
-/*     } */
-/*   } */
-/*   std::unordered_set<DirectedEdge> edges = this->g.query_edges(qq); */
-/*   return map_over_unordered_set(edges, [](DirectedEdge const &e) { return
- * this->fix_edge(e); }); */
-/* } */
-
-/* DirectedEdge NodePermutationView::fix_edge(DirectedEdge const &e) { */
-/*   DirectedEdge result = e; */
-/*   if (result.src == this->from) { */
-/*     result.src = this->to; */
-/*   } */
-/*   if (result.dst = this->from) { */
-/*     result.dst = this->to; */
-/*   } */
-/* } */
-
-/* std::unordered_map<Node, Node> flatten_contraction(std::unordered_map<Node,
- * Node> const &m) { */
-/*   disjoint_set<Node> unionfind; */
-/*   for (auto const &kv : m) { */
-/*     unionfind.m_union(kv.first, kv.second); */
-/*   } */
-/*   std::unordered_map<Node, Node> result.add_edge; */
-/*   for (auto const &kv : m) { */
-/*     result[kv.first] = unionfind.find(kv.first); */
-/*   } */
-/*   return result; */
-/* } */
-=======
 UndirectedEdge to_undirected_edge(DirectedEdge const &e) {
   return {e.src, e.dst};
 }
@@ -614,6 +352,5 @@
     ViewMultiDiGraphAsDiGraph::query_nodes(NodeQuery const &query) const {
   return this->g.query_nodes(query);
 }
->>>>>>> 3eade8f7
 
 } // namespace FlexFlow