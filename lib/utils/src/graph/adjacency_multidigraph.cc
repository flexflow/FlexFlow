--- conflicted
+++ resolved
@@ -1,6 +1,5 @@
 #include "utils/graph/adjacency_multidigraph.h"
 #include "utils/containers.h"
-#include <iostream>
 
 namespace FlexFlow {
 
@@ -43,11 +42,6 @@
             if (!q.srcIdxs.has_value() || contains(*q.srcIdxs, srcIdx)) {
               for (NodePort dstIdx : kv3.second) {
                 if (!q.dstIdxs.has_value() || contains(*q.dstIdxs, dstIdx)) {
-<<<<<<< HEAD
-                  std::cout << src << " " << dst << " " << srcIdx << " "
-                            << dstIdx << std::endl;
-=======
->>>>>>> b2fe85f6
                   result.insert({src, dst, srcIdx, dstIdx});
                 }
               }
