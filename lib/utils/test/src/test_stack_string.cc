--- conflicted
+++ resolved
@@ -83,12 +83,7 @@
   }
 
   TEST_CASE("Arbitrary<stack_string>") {
-<<<<<<< HEAD
-    constexpr std::size_t MAXSIZE = 10;  
-    rc::dc_check("arbitrary returns valid", [](stack_string<MAXSIZE> const &s) {} );
-=======
     constexpr std::size_t MAXSIZE = 10;
     RCSUBCASE([](stack_string<MAXSIZE> const &s) {});
->>>>>>> 7bd12e30
   }
 }