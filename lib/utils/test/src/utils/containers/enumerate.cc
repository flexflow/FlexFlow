#include "utils/containers/enumerate.h"
<<<<<<< HEAD
#include "utils/containers/as_vector.h"
#include "utils/containers/keys.h"
#include "utils/containers/unordered_multiset_of.h"
#include "utils/containers/values.h"
#include "utils/fmt/map.h"
#include "utils/fmt/pair.h"
#include "utils/fmt/unordered_multiset.h"
#include "utils/fmt/unordered_set.h"
#include "utils/fmt/vector.h"
=======
#include "test/utils/doctest/fmt/map.h"
#include "test/utils/doctest/fmt/pair.h"
#include "test/utils/doctest/fmt/unordered_set.h"
#include "test/utils/doctest/fmt/vector.h"
#include "utils/containers/keys.h"
#include "utils/containers/unordered_set_of.h"
#include "utils/containers/values.h"
#include "utils/containers/vector_of.h"
>>>>>>> 65c3911d
#include <doctest/doctest.h>
#include <string>
#include <unordered_set>

using namespace ::FlexFlow;

TEST_SUITE(FF_TEST_SUITE) {
  TEST_CASE("enumerate(std::vector<T>)") {
    std::vector<std::string> input = {"zero", "one", "two", "three"};

    std::map<int, std::string> correct = {
        {0, "zero"},
        {1, "one"},
        {2, "two"},
        {3, "three"},
    };

    std::map<int, std::string> result = enumerate(input);

    CHECK(result == correct);

    SUBCASE("check iteration order") {
      std::vector<std::pair<int const, std::string>> iterated_result =
          vector_of(result);
      std::vector<std::pair<int const, std::string>> correct_iteration_order = {
          {0, "zero"},
          {1, "one"},
          {2, "two"},
          {3, "three"},
      };

      CHECK(iterated_result == correct_iteration_order);
    }
  }

  TEST_CASE("enumerate(std::unordered_set<T>)") {
    std::unordered_set<std::string> input = {"A", "B", "C", "D"};

<<<<<<< HEAD
    std::unordered_set<int> correct_keys = {0, 1, 2, 3};
    std::unordered_multiset<std::string> correct_values = {"A", "B", "C", "D"};
    std::map<int, std::string> result = enumerate(input);

    CHECK(keys(result) == correct_keys);
    CHECK(unordered_multiset_of(values(result)) == correct_values);
=======
    std::map<int, std::string> correct = {
        {0, "zero"},
        {1, "one"},
        {2, "two"},
        {3, "three"},
    };

    std::map<int, std::string> result = enumerate(input);

    std::unordered_set<int> result_keys = keys(correct);
    std::unordered_set<std::string> result_values =
        unordered_set_of(values(correct));

    std::unordered_set<int> correct_keys = {0, 1, 2, 3};
    std::unordered_set<std::string> correct_values = input;

    CHECK(result_keys == correct_keys);
    CHECK(result_values == correct_values);
>>>>>>> 65c3911d
  }
}<|MERGE_RESOLUTION|>--- conflicted
+++ resolved
@@ -1,15 +1,4 @@
 #include "utils/containers/enumerate.h"
-<<<<<<< HEAD
-#include "utils/containers/as_vector.h"
-#include "utils/containers/keys.h"
-#include "utils/containers/unordered_multiset_of.h"
-#include "utils/containers/values.h"
-#include "utils/fmt/map.h"
-#include "utils/fmt/pair.h"
-#include "utils/fmt/unordered_multiset.h"
-#include "utils/fmt/unordered_set.h"
-#include "utils/fmt/vector.h"
-=======
 #include "test/utils/doctest/fmt/map.h"
 #include "test/utils/doctest/fmt/pair.h"
 #include "test/utils/doctest/fmt/unordered_set.h"
@@ -18,10 +7,8 @@
 #include "utils/containers/unordered_set_of.h"
 #include "utils/containers/values.h"
 #include "utils/containers/vector_of.h"
->>>>>>> 65c3911d
 #include <doctest/doctest.h>
 #include <string>
-#include <unordered_set>
 
 using namespace ::FlexFlow;
 
@@ -57,32 +44,11 @@
   TEST_CASE("enumerate(std::unordered_set<T>)") {
     std::unordered_set<std::string> input = {"A", "B", "C", "D"};
 
-<<<<<<< HEAD
     std::unordered_set<int> correct_keys = {0, 1, 2, 3};
     std::unordered_multiset<std::string> correct_values = {"A", "B", "C", "D"};
     std::map<int, std::string> result = enumerate(input);
 
     CHECK(keys(result) == correct_keys);
     CHECK(unordered_multiset_of(values(result)) == correct_values);
-=======
-    std::map<int, std::string> correct = {
-        {0, "zero"},
-        {1, "one"},
-        {2, "two"},
-        {3, "three"},
-    };
-
-    std::map<int, std::string> result = enumerate(input);
-
-    std::unordered_set<int> result_keys = keys(correct);
-    std::unordered_set<std::string> result_values =
-        unordered_set_of(values(correct));
-
-    std::unordered_set<int> correct_keys = {0, 1, 2, 3};
-    std::unordered_set<std::string> correct_values = input;
-
-    CHECK(result_keys == correct_keys);
-    CHECK(result_values == correct_values);
->>>>>>> 65c3911d
   }
 }