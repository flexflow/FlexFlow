--- conflicted
+++ resolved
@@ -80,11 +80,7 @@
 
   TEST_CASE_TEMPLATE("Arbitrary<stack_vector>", T, int, double, char) {
     constexpr std::size_t MAXSIZE = 10;
-<<<<<<< HEAD
-    rc::dc_check("within bound" , [&](stack_vector<T, MAXSIZE> v) {
-=======
     RC_SUBCASE("within bound", [&](stack_vector<T, MAXSIZE> v) {
->>>>>>> 7bd12e30
       RC_ASSERT(v.size() <= MAXSIZE);
     });
   }
