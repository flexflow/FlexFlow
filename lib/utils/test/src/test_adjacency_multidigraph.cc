--- conflicted
+++ resolved
@@ -5,57 +5,6 @@
 using namespace FlexFlow;
 
 TEST_CASE("AdjacencyMultiDiGraph:basic_test") {
-<<<<<<< HEAD
-  AdjacencyMultiDiGraph g;
-  Node n1 = g.add_node();
-  Node n2 = g.add_node();
-  Node n3 = g.add_node();
-  NodePort p1 = g.add_node_port();
-  NodePort p2 = g.add_node_port();
-  NodePort p3 = g.add_node_port();
-  NodePort p4 = g.add_node_port();
-  MultiDiEdge e1{n1, n2, p1, p1};
-  MultiDiEdge e2{n1, n3, p1, p2};
-  MultiDiEdge e3{n3, n1, p2, p2};
-  MultiDiEdge e4{n3, n2, p2, p2};
-  MultiDiEdge e5{n2, n2, p3, p3};
-  g.add_edge(e1);
-  g.add_edge(e2);
-  g.add_edge(e3);
-  g.add_edge(e4);
-  g.add_edge(e5);
-
-  CHECK(g.query_nodes(query_set<Node>::matchall()) == std::unordered_set<Node>{n1, n2, n3});
-
-  CHECK(g.query_nodes(NodeQuery{{n1, n3}}) == std::unordered_set<Node>{n1, n3});
-
-  CHECK(g.query_edges(MultiDiEdgeQuery::all()) ==
-        std::unordered_set<MultiDiEdge>{e1, e2, e3, e4, e5});
-
-  CHECK(g.query_edges(MultiDiEdgeQuery::all().with_src_nodes(n1)) ==
-        std::unordered_set<MultiDiEdge>{e1, e2});
-  CHECK(g.query_edges(MultiDiEdgeQuery::all().with_dst_nodes(n1)) ==
-        std::unordered_set<MultiDiEdge>{e3});
-  CHECK(g.query_edges(MultiDiEdgeQuery::all().with_src_idxs(p2)) ==
-        std::unordered_set<MultiDiEdge>{e3, e4});
-  CHECK(g.query_edges(MultiDiEdgeQuery::all().with_dst_idxs(p2)) ==
-        std::unordered_set<MultiDiEdge>{e2, e3, e4});
-  CHECK(g.query_edges(MultiDiEdgeQuery::all().with_src_nodes({n1, n2})) ==
-        std::unordered_set<MultiDiEdge>{e1, e2, e5});
-  CHECK(g.query_edges(MultiDiEdgeQuery::all().with_dst_nodes({n1, n3})) ==
-        std::unordered_set<MultiDiEdge>{e2, e3});
-  CHECK(g.query_edges(MultiDiEdgeQuery::all().with_src_idxs({p2, p3})) ==
-        std::unordered_set<MultiDiEdge>{e3, e4, e5});
-  CHECK(g.query_edges(MultiDiEdgeQuery::all().with_dst_idxs({p1, p3})) ==
-        std::unordered_set<MultiDiEdge>{e1, e5});
-  CHECK(g.query_edges(MultiDiEdgeQuery::all()
-                          .with_src_nodes(n1)
-                          .with_dst_nodes(n3)
-                          .with_src_idxs(p1)
-                          .with_dst_idxs(p2)) ==
-        std::unordered_set<MultiDiEdge>{e2});
-  CHECK(g.query_edges(MultiDiEdgeQuery::all().with_dst_idxs(p4)) ==
-=======
   MultiDiGraph g = MultiDiGraph::create<AdjacencyMultiDiGraph>();
 
   std::vector<Node> n = g.add_nodes(3);
@@ -97,7 +46,6 @@
                           .with_dst_nodes({n[2]})
                           .with_src_idxs({p[1]})
                           .with_dst_idxs({p[2]})) ==
->>>>>>> 3429a783
         std::unordered_set<MultiDiEdge>{});
   CHECK(g.query_edges(MultiDiEdgeQuery::all().with_dst_idxs({p[2]})) ==
         std::unordered_set<MultiDiEdge>{e[1]});
