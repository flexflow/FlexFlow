--- conflicted
+++ resolved
@@ -2,14 +2,7 @@
   NAME
     utils-tests
   SRC_PATTERNS
-<<<<<<< HEAD
-    src/test_cow_ptr.cc
-    src/test_optional.cc
-    src/test_sp_ization.cc
-    src/test_serialparallel.cc
-=======
     src/utils/*.cc
->>>>>>> f4dfd661
   PRIVATE_INCLUDE
     src/
   DEPS
