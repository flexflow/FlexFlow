#ifndef _FLEXFLOW_UTILS_INCLUDE_FMT_H
#define _FLEXFLOW_UTILS_INCLUDE_FMT_H

#include "utils/containers.h"
#include "utils/fmt.decl.h"
#include "utils/test_types.h"
#include "utils/type_traits_core.h"
#include <iomanip>
#include <unordered_set>
#include <variant>
#include <vector>

<<<<<<< HEAD
namespace FlexFlow {

template <typename T, typename Enable>
struct already_has_ostream_operator : std::false_type {};

template <> struct already_has_ostream_operator<int> : std::true_type {};

template <> struct already_has_ostream_operator<char> : std::true_type {};

template <>
struct already_has_ostream_operator<std::string> : std::true_type {};

template <size_t N>
struct already_has_ostream_operator<char[N]> : std::true_type {};

template <>
struct already_has_ostream_operator<char const *> : std::true_type {};

template <>
struct already_has_ostream_operator<std::_Setfill<char>> : std::true_type {};

template <> struct already_has_ostream_operator<std::_Setw> : std::true_type {};
=======
namespace fmt {

template <typename T, typename Char>
template <typename FormatContext>
auto formatter<
    ::std::unordered_set<T>,
    Char,
    std::enable_if_t<!detail::has_format_as<std::unordered_set<T>>::value>>::
    format(::std::unordered_set<T> const &m, FormatContext &ctx)
        -> decltype(ctx.out()) {
  /* CHECK_FMTABLE(T); */

  /* std::string result = ::FlexFlow::join_strings( */
  /*     m.cbegin(), m.cend(), ", ", [](T const &t) { return fmt::to_string(t);
   * }); */
  std::string result = "";
  return formatter<std::string>::format(result, ctx);
}
>>>>>>> 86339457

template <typename T, typename Char>
template <typename FormatContext>
auto formatter<
    ::std::vector<T>,
    Char,
    std::enable_if_t<!detail::has_format_as<std::vector<T>>::value>>::
    format(::std::vector<T> const &m, FormatContext &ctx)
        -> decltype(ctx.out()) {
  CHECK_FMTABLE(T);

  std::string result = ::FlexFlow::join_strings(
      m.cbegin(), m.cend(), ", ", [](T const &t) { return fmt::to_string(t); });
  return formatter<std::string>::format("[" + result + "]", ctx);
}

template <typename... Ts>
template <typename FormatContext>
auto formatter<::std::variant<Ts...>>::format(::std::variant<Ts...> const &m,
                                              FormatContext &ctx)
    -> decltype(ctx.out()) {

<<<<<<< HEAD
// This will not
template <typename T>
typename std::enable_if<!already_has_ostream_operator<T>::value,
                        std::ostream &>::type
operator<<(std::ostream &s, T const &t) {
  // CHECK_FMTABLE(T);
  // std::string result = fmt::to_string(t);
  std::string result = "debugging";
  return s << result;
}
=======
  std::string result =
      std::visit([](auto &&x) { return fmt::to_string(x); }, m);
  return formatter<std::string>::format(result, ctx);
}
} // namespace fmt

namespace FlexFlow {
>>>>>>> 86339457

template <typename T>
struct delegate_ostream_operator<std::vector<T>> : std::true_type {};

template <typename T>
struct delegate_ostream_operator<std::unordered_set<T>> : std::true_type {};

template <typename T1, typename T2>
struct delegate_ostream_operator<std::pair<T1, T2>> : std::true_type {};

template <typename T>
struct delegate_ostream_operator<std::optional<T>> : std::true_type {};

template <typename... Ts>
struct delegate_ostream_operator<std::variant<Ts...>> : std::true_type {};

template <typename T>
typename std::enable_if<delegate_ostream_operator<std::decay_t<T>>::value,
                        std::ostream &>::type
    operator<<(std::ostream &s, T t) {
  CHECK_FMTABLE(T);

  return s << fmt::to_string(t);
}

} // namespace FlexFlow

#endif<|MERGE_RESOLUTION|>--- conflicted
+++ resolved
@@ -5,12 +5,11 @@
 #include "utils/fmt.decl.h"
 #include "utils/test_types.h"
 #include "utils/type_traits_core.h"
-#include <iomanip>
 #include <unordered_set>
 #include <variant>
 #include <vector>
+#include <iomanip>
 
-<<<<<<< HEAD
 namespace FlexFlow {
 
 template <typename T, typename Enable>
@@ -33,7 +32,38 @@
 struct already_has_ostream_operator<std::_Setfill<char>> : std::true_type {};
 
 template <> struct already_has_ostream_operator<std::_Setw> : std::true_type {};
-=======
+
+// This will create an error
+/*
+template <typename T>
+std::ostream &
+operator<<(std::ostream &s, T const &t) {
+  return s << "FlexFlow::ostream<<";
+}
+*/
+
+#define CHECK_FMTABLE(...)                                                     \
+  static_assert(::FlexFlow::is_fmtable<__VA_ARGS__>::value,                    \
+                #__VA_ARGS__ " must be fmtable");
+
+// This will not
+template <typename T>
+typename std::enable_if<!already_has_ostream_operator<T>::value,
+                        std::ostream &>::type
+operator<<(std::ostream &s, T const &t) {
+  CHECK_FMTABLE(T);
+  std::string result = fmt::to_string(t);
+  return s << result;
+}
+
+// template <typename T>
+// typename std::enable_if<is_fmtable<T>::value, std::ostream &>::type
+// operator<<(std::ostream &s, T const &t) {
+//     return s << fmt::to_string(t);
+// }
+
+} // namespace FlexFlow
+
 namespace fmt {
 
 template <typename T, typename Char>
@@ -52,7 +82,6 @@
   std::string result = "";
   return formatter<std::string>::format(result, ctx);
 }
->>>>>>> 86339457
 
 template <typename T, typename Char>
 template <typename FormatContext>
@@ -75,18 +104,6 @@
                                               FormatContext &ctx)
     -> decltype(ctx.out()) {
 
-<<<<<<< HEAD
-// This will not
-template <typename T>
-typename std::enable_if<!already_has_ostream_operator<T>::value,
-                        std::ostream &>::type
-operator<<(std::ostream &s, T const &t) {
-  // CHECK_FMTABLE(T);
-  // std::string result = fmt::to_string(t);
-  std::string result = "debugging";
-  return s << result;
-}
-=======
   std::string result =
       std::visit([](auto &&x) { return fmt::to_string(x); }, m);
   return formatter<std::string>::format(result, ctx);
@@ -94,7 +111,6 @@
 } // namespace fmt
 
 namespace FlexFlow {
->>>>>>> 86339457
 
 template <typename T>
 struct delegate_ostream_operator<std::vector<T>> : std::true_type {};
