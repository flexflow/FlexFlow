--- conflicted
+++ resolved
@@ -308,12 +308,9 @@
   static_assert(
       implies<is_lt_comparable<T>, is_lt_comparable<stack_vector>>::value, "");
 };
-<<<<<<< HEAD
-=======
 
 // CHECK_FMTABLE(stack_vector<test_types::fmtable, 5>);
 
->>>>>>> 8145d0fb
 } // namespace FlexFlow
 
 namespace std {
