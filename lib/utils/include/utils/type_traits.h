#ifndef _FLEXFLOW_UTILS_INCLUDE_TYPE_TRAITS_H
#define _FLEXFLOW_UTILS_INCLUDE_TYPE_TRAITS_H

<<<<<<< HEAD
=======
#include "utils/invoke.h"
>>>>>>> 3eade8f7
#include "utils/type_traits_core.h"
#include "utils/visitable_core.h"
#include <iostream>
#include <type_traits>

namespace FlexFlow {

<<<<<<< HEAD
#define RC_COPY_VIRTUAL_MSG                                                    \
  "https://isocpp.github.io/CppCoreGuidelines/"                                \
  "CppCoreGuidelines#Rc-copy-virtual"
=======
#define DEBUG_PRINT_TYPE(...)                                                  \
  using Hello =                                                                \
      typename __VA_ARGS__ ::some_type_field_that_probably_will_never_exist

#define RC_COPY_VIRTUAL_MSG                                                    \
  "https://isocpp.github.io/CppCoreGuidelines/"                                \
  "CppCoreGuidelines#Rc-copy-virtual"

#define CHECK_RC_COPY_VIRTUAL_COMPLIANT(...)                                   \
  static_assert(                                                               \
      !std::is_copy_constructible<__VA_ARGS__>::value,                         \
      #__VA_ARGS__                                                             \
      " should not be copy-constructible. See " RC_COPY_VIRTUAL_MSG);          \
  static_assert(!std::is_copy_assignable<__VA_ARGS__>::value,                  \
                #__VA_ARGS__                                                   \
                " should not be copy-assignable. See " RC_COPY_VIRTUAL_MSG);   \
  static_assert(                                                               \
      !std::is_move_constructible<__VA_ARGS__>::value,                         \
      #__VA_ARGS__                                                             \
      " should not be move-constructible. See " RC_COPY_VIRTUAL_MSG);          \
  static_assert(!std::is_move_assignable<__VA_ARGS__>::value,                  \
                #__VA_ARGS__                                                   \
                " should not be move-assignable. See " RC_COPY_VIRTUAL_MSG);   \
  static_assert(std::has_virtual_destructor<__VA_ARGS__>::value,               \
                #__VA_ARGS__                                                   \
                " should have a virtual destructor. See " RC_COPY_VIRTUAL_MSG)

#define CHECK_NOT_ABSTRACT(...)                                                \
  static_assert(                                                               \
      !std::is_abstract<__VA_ARGS__>::value,                                   \
      #__VA_ARGS__                                                             \
      " should not be abstract (are you missing a virtual method override?)");
>>>>>>> 3eade8f7

template <typename T>
struct is_rc_copy_virtual_compliant
    : conjunction<negation<disjunction<std::is_copy_constructible<T>,
                                       std::is_copy_assignable<T>,
                                       std::is_move_constructible<T>,
                                       std::is_move_assignable<T>>>,
                  std::has_virtual_destructor<T>> {};

template <typename T, typename Enable = void>
struct is_streamable : std::false_type {};

template <typename T>
struct is_streamable<T, void_t<decltype(std::cout << std::declval<T>())>>
    : std::true_type {};

template <typename T, typename Enable = void>
struct is_equal_comparable : std::false_type {};

template <typename T>
struct is_equal_comparable<
    T,
    void_t<decltype((bool)(std::declval<T>() == std::declval<T>()))>>
    : std::true_type {};

template <typename T, typename Enable = void>
struct is_neq_comparable : std::false_type {};

template <typename T>
struct is_neq_comparable<
    T,
    void_t<decltype((bool)(std::declval<T>() != std::declval<T>()))>>
    : std::true_type {};

template <typename T, typename Enable = void>
struct is_lt_comparable : std::false_type {};

template <typename T>
struct is_lt_comparable<
    T,
    void_t<decltype((bool)(std::declval<T>() < std::declval<T>()))>>
    : std::true_type {};

template <typename T, typename Enable = void>
struct is_hashable : std::false_type {};

template <typename T>
struct is_hashable<
    T,
    void_t<decltype((size_t)(std::declval<std::hash<T>>()(std::declval<T>())))>>
    : std::true_type {};

template <template <typename, typename = void> class Cond,
          typename Enable,
          typename... Ts>
struct elements_satisfy_impl;

template <template <typename, typename = void> class Cond, typename T>
struct elements_satisfy : elements_satisfy_impl<Cond, void, T> {};

template <template <typename, typename = void> class Cond, typename T>
struct elements_satisfy_impl<
    Cond,
    typename std::enable_if<is_visitable<T>::value>::type,
<<<<<<< HEAD
    T> : elements_satisfy<Cond, visit_as_tuple<T>> {};
=======
    T> : elements_satisfy<Cond, visit_as_tuple_t<T>> {};
>>>>>>> 3eade8f7

template <template <typename, typename = void> class Cond,
          typename Head,
          typename... Ts>
struct elements_satisfy<Cond, std::tuple<Head, Ts...>>
    : conjunction<Cond<Head>, elements_satisfy<Cond, std::tuple<Ts...>>> {};

template <template <typename, typename = void> class Cond>
struct elements_satisfy<Cond, std::tuple<>> : std::true_type {};

static_assert(
    elements_satisfy<is_equal_comparable, std::tuple<int, float>>::value, "");

template <typename T>
using is_default_constructible = std::is_default_constructible<T>;

template <typename T>
using is_copy_constructible = std::is_copy_constructible<T>;

template <typename T>
using is_move_constructible = std::is_move_constructible<T>;

template <typename T>
using is_copy_assignable = std::is_copy_assignable<T>;

template <typename T>
using is_move_assignable = std::is_move_assignable<T>;

template <typename T>
<<<<<<< HEAD
struct is_well_behaved_value_type : conjunction<is_equal_comparable<T>,
                                                is_neq_comparable<T>,
                                                is_lt_comparable<T>,
                                                is_copy_constructible<T>,
                                                is_move_constructible<T>,
                                                is_copy_assignable<T>,
                                                is_move_assignable<T>> {};
=======
struct is_well_behaved_value_type_no_hash
    : conjunction<is_equal_comparable<T>,
                  is_neq_comparable<T>,
                  is_copy_constructible<T>,
                  is_move_constructible<T>,
                  is_copy_assignable<T>,
                  is_move_assignable<T>> {};

#define CHECK_WELL_BEHAVED_VALUE_TYPE_NO_EQ(...)                               \
  static_assert(is_copy_constructible<__VA_ARGS__>::value,                     \
                #__VA_ARGS__ " should be copy-constructible");                 \
  static_assert(is_move_constructible<__VA_ARGS__>::value,                     \
                #__VA_ARGS__ " should be move-constructible");                 \
  static_assert(is_copy_assignable<__VA_ARGS__>::value,                        \
                #__VA_ARGS__ " should be copy-assignable");                    \
  static_assert(is_move_assignable<__VA_ARGS__>::value,                        \
                #__VA_ARGS__ " should be move-assignable")

#define CHECK_WELL_BEHAVED_VALUE_TYPE_NO_HASH(...)                             \
  CHECK_WELL_BEHAVED_VALUE_TYPE_NO_EQ(__VA_ARGS__);                            \
  static_assert(is_equal_comparable<__VA_ARGS__>::value,                       \
                #__VA_ARGS__ " should support operator==");                    \
  static_assert(is_neq_comparable<__VA_ARGS__>::value,                         \
                #__VA_ARGS__ " should support operator!=");

template <typename T>
struct is_well_behaved_value_type
    : conjunction<is_well_behaved_value_type_no_hash<T>, is_hashable<T>> {};

#define CHECK_WELL_BEHAVED_VALUE_TYPE(...)                                     \
  CHECK_WELL_BEHAVED_VALUE_TYPE_NO_HASH(__VA_ARGS__);                          \
  static_assert(is_hashable<__VA_ARGS__>::value,                               \
                #__VA_ARGS__ " should support std::hash")
>>>>>>> 3eade8f7

} // namespace FlexFlow

#endif<|MERGE_RESOLUTION|>--- conflicted
+++ resolved
@@ -1,10 +1,7 @@
 #ifndef _FLEXFLOW_UTILS_INCLUDE_TYPE_TRAITS_H
 #define _FLEXFLOW_UTILS_INCLUDE_TYPE_TRAITS_H
 
-<<<<<<< HEAD
-=======
 #include "utils/invoke.h"
->>>>>>> 3eade8f7
 #include "utils/type_traits_core.h"
 #include "utils/visitable_core.h"
 #include <iostream>
@@ -12,11 +9,6 @@
 
 namespace FlexFlow {
 
-<<<<<<< HEAD
-#define RC_COPY_VIRTUAL_MSG                                                    \
-  "https://isocpp.github.io/CppCoreGuidelines/"                                \
-  "CppCoreGuidelines#Rc-copy-virtual"
-=======
 #define DEBUG_PRINT_TYPE(...)                                                  \
   using Hello =                                                                \
       typename __VA_ARGS__ ::some_type_field_that_probably_will_never_exist
@@ -49,7 +41,6 @@
       !std::is_abstract<__VA_ARGS__>::value,                                   \
       #__VA_ARGS__                                                             \
       " should not be abstract (are you missing a virtual method override?)");
->>>>>>> 3eade8f7
 
 template <typename T>
 struct is_rc_copy_virtual_compliant
@@ -114,11 +105,7 @@
 struct elements_satisfy_impl<
     Cond,
     typename std::enable_if<is_visitable<T>::value>::type,
-<<<<<<< HEAD
-    T> : elements_satisfy<Cond, visit_as_tuple<T>> {};
-=======
     T> : elements_satisfy<Cond, visit_as_tuple_t<T>> {};
->>>>>>> 3eade8f7
 
 template <template <typename, typename = void> class Cond,
           typename Head,
@@ -148,15 +135,6 @@
 using is_move_assignable = std::is_move_assignable<T>;
 
 template <typename T>
-<<<<<<< HEAD
-struct is_well_behaved_value_type : conjunction<is_equal_comparable<T>,
-                                                is_neq_comparable<T>,
-                                                is_lt_comparable<T>,
-                                                is_copy_constructible<T>,
-                                                is_move_constructible<T>,
-                                                is_copy_assignable<T>,
-                                                is_move_assignable<T>> {};
-=======
 struct is_well_behaved_value_type_no_hash
     : conjunction<is_equal_comparable<T>,
                   is_neq_comparable<T>,
@@ -190,7 +168,6 @@
   CHECK_WELL_BEHAVED_VALUE_TYPE_NO_HASH(__VA_ARGS__);                          \
   static_assert(is_hashable<__VA_ARGS__>::value,                               \
                 #__VA_ARGS__ " should support std::hash")
->>>>>>> 3eade8f7
 
 } // namespace FlexFlow
 
