#ifndef _FLEXFLOW_UTILS_BIDICT_H
#define _FLEXFLOW_UTILS_BIDICT_H

#include <unordered_map>

namespace FlexFlow {

template <typename L, typename R>
struct bidict {
  bidict() : fwd_map{}, bwd_map{} {}

  template <typename InputIt>
  bidict(InputIt first, InputIt last) {
    for (auto it = first; it != last; it++) {
      fwd_map[it->first] = it->second;
      bwd_map[it->second] = it->first;
    }
  }

  void erase_l(L const &l) {
    this->fwd_map.erase(l);
    for (auto const &kv : this->bwd_map) {
      if (kv.second == l) {
        bwd_map.erase(kv.first);
        break;
      }
    }
  }

  void erase_r(R const &r) {
    this->bwd_map.erase(r);
    for (auto const &kv : this->fwd_map) {
      if (kv.second == r) {
        bwd_map.erase(kv.first);
        break;
      }
    }
  }

  void equate(L const &l, R const &r) {
    fwd_map.insert({l, r});
    bwd_map.insert({r, l});
  }

  void equate(std::pair<L, R> const &lr) {
    fwd_map.insert(lr);
    bwd_map.insert({lr.second, lr.first});
  }

  R const &at_l(L const &l) const {
    return fwd_map.at(l);
  }
  L const &at_r(R const &r) const {
    return bwd_map.at(r);
  }

  std::size_t size() const {
    assert(fwd_map.size() == bwd_map.size());
    return fwd_map.size();
  }

  using const_iterator = typename std::unordered_map<L, R>::const_iterator;
  using value_type = std::pair<L, R>;
  using reference = value_type &;
  using const_reference = value_type const &;
  using key_type = L;
  using mapped_type = R;
  /* struct const_iterator { */
  /*   using iterator_category = std::forward_iterator_tag; */
  /*   using difference_type = std::size_t; */
  /*   using value_type = std::pair<L, R>; */
  /*   using pointer = std::pair<L, R> const *; */
  /*   using reference = std::pair<L, R> const &; */

  /*   explicit const_iterator(typename std::unordered_map<tl::optional<L>,
   * tl::optional<R>>::const_iterator); */

  /*   reference operator*() const { */
  /*     this->current = {this->it->first.value(), this->it->second.value()}; */
  /*     return this->current.value(); */
  /*   } */
  /*   pointer operator->() const { */
  /*     return &this->operator*(); */
  /*   } */

  /*   const_iterator& operator++() { */
  /*     ++this->it; */
  /*     return *this; */
  /*   } */
  /*   const_iterator operator++(int) { */
  /*     auto tmp = *this; */
  /*     ++(*this); */
  /*     return tmp; */
  /*   } */

  /*   bool operator==(const_iterator const &other) const { */
  /*     return this->it == other.it; */
  /*   } */
  /*   bool operator!=(const_iterator const &other) const { */
  /*     return this->it != other.it; */
  /*   } */
  /* private: */
  /*   mutable tl::optional<std::pair<L, R>> current; */
  /*   typename std::unordered_map<tl::optional<L>,
   * tl::optional<R>>::const_iterator it; */
  /* }; */

  /* const_iterator cbegin() const { */
  /*   return const_iterator(this->fwd_map.cbegin()); */
  /* } */

  /* const_iterator begin() const { */
  /*   return this->cbegin(); */
  /* } */

  /* const_iterator cend() const { */
  /*   return const_iterator(this->fwd_map.cend()); */
  /* } */

  /* const_iterator end() const { */
  /*   return this->cend(); */
  /* } */

  const_iterator cbegin() const {
    return this->fwd_map.cbegin();
  }

  const_iterator begin() const {
    return this->cbegin();
  }

  const_iterator cend() const {
    return this->fwd_map.cend();
  }

  const_iterator end() const {
    return this->cend();
  }

  bidict<R, L> reversed() const {
    return bidict<R, L>(bwd_map, fwd_map);
  }

<<<<<<< HEAD
=======
  operator std::unordered_map<L, R> const &() const {
    return this->fwd_map;
  }

>>>>>>> 3eade8f7
private:
  bidict(std::unordered_map<L, R> const &fwd_map,
         std::unordered_map<R, L> const &bwd_map)
      : fwd_map(fwd_map), bwd_map(bwd_map) {}
<<<<<<< HEAD
=======

  friend struct bidict<R, L>;
>>>>>>> 3eade8f7

  std::unordered_map<L, R> fwd_map;
  std::unordered_map<R, L> bwd_map;
};

} // namespace FlexFlow

#endif<|MERGE_RESOLUTION|>--- conflicted
+++ resolved
@@ -141,22 +141,16 @@
     return bidict<R, L>(bwd_map, fwd_map);
   }
 
-<<<<<<< HEAD
-=======
   operator std::unordered_map<L, R> const &() const {
     return this->fwd_map;
   }
 
->>>>>>> 3eade8f7
 private:
   bidict(std::unordered_map<L, R> const &fwd_map,
          std::unordered_map<R, L> const &bwd_map)
       : fwd_map(fwd_map), bwd_map(bwd_map) {}
-<<<<<<< HEAD
-=======
 
   friend struct bidict<R, L>;
->>>>>>> 3eade8f7
 
   std::unordered_map<L, R> fwd_map;
   std::unordered_map<R, L> bwd_map;
