--- conflicted
+++ resolved
@@ -34,19 +34,15 @@
 std::optional<std::size_t> index_of(Container const &c, Element const &e);
 
 template <typename K, typename V>
-<<<<<<< HEAD
+std::unordered_map<K, V> restrict_keys(std::unordered_map<K, V> const &m,
+                                       std::unordered_set<K> const &mask);
+
+template <typename K, typename V>
 std::unordered_map<K, V> merge_maps(std::unordered_map<K, V> const &lhs,
                                     std::unordered_map<K, V> const &rhs);
 
-template <typename K, typename V>
-bidict<K, V> merge_maps(bidict<K, V> const &lhs, bidict<K, V> const &rhs);
-=======
-std::unordered_map<K, V> restrict_keys(std::unordered_map<K, V> const &m,
-                                       std::unordered_set<K> const &mask);
-
 template <typename E>
 std::optional<E> at_idx(std::vector<E> const &v, size_t idx);
->>>>>>> 2b4106f5
 
 template <typename K, typename V>
 std::function<V(K const &)> lookup_in(std::unordered_map<K, V> const &m);
