--- conflicted
+++ resolved
@@ -28,28 +28,6 @@
     return value_;
   }
 
-<<<<<<< HEAD
-  friend void swap(strong_typedef &a, strong_typedef &b) noexcept {
-    using std::swap;
-    swap(static_cast<T &>(a), static_cast<T &>(b));
-  }
-
-  friend bool operator==(strong_typedef const &lhs, strong_typedef const &rhs) {
-    return lhs.value() == rhs.value();
-  }
-
-  friend bool operator!=(strong_typedef const &lhs, strong_typedef const &rhs) {
-    return lhs.value() != rhs.value();
-  }
-
-  friend bool operator<(strong_typedef const &lhs, strong_typedef const &rhs) {
-    return lhs.value() < rhs.value();
-  }
-
-  T const &value() const noexcept {
-    return value_;
-  }
-=======
   template <typename TT,
             typename std::enable_if<(is_static_castable<T, TT>::value &&
                                      !std::is_same<T, TT>::value),
@@ -96,7 +74,6 @@
 
     return strong_typedef(f(this->value_));
   }
->>>>>>> 3eade8f7
 
 private:
   T value_;
