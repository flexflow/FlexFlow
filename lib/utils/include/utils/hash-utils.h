--- conflicted
+++ resolved
@@ -1,17 +1,11 @@
 #ifndef _FLEXFLOW_HASH_UTILS_H
 #define _FLEXFLOW_HASH_UTILS_H
 
-<<<<<<< HEAD
-#include <functional>
-#include <tuple>
-#include <type_traits>
-=======
 #include "containers.h"
 #include <functional>
 #include <tuple>
 #include <type_traits>
 #include <unordered_set>
->>>>>>> 3eade8f7
 #include <vector>
 
 template <class T>
@@ -96,8 +90,6 @@
     return seed;
   }
 };
-<<<<<<< HEAD
-=======
 
 template <typename T>
 struct hash<std::unordered_set<T>> {
@@ -114,7 +106,6 @@
   }
 };
 
->>>>>>> 3eade8f7
 } // namespace std
 
 #endif