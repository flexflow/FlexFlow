--- conflicted
+++ resolved
@@ -188,8 +188,6 @@
   return visit(VariantNarrowFunctor<VariantOut>{}, v);
 }
 
-<<<<<<< HEAD
-=======
 template <
     typename VariantOut,
     typename Container,
@@ -202,7 +200,6 @@
 }
 
 
->>>>>>> 30ac1e2d
 template <typename... VariantOut,
           typename VariantIn,
           typename = std::enable_if<
