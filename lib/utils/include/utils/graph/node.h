--- conflicted
+++ resolved
@@ -1,14 +1,9 @@
 #ifndef _FLEXFLOW_UTILS_GRAPH_NODE_H
 #define _FLEXFLOW_UTILS_GRAPH_NODE_H
 
-<<<<<<< HEAD
-#include "utils/fmt.h"
-#include "utils/maybe_owned_ref.h"
-=======
 #include "cow_ptr_t.h"
 #include "query_set.h"
 #include "utils/fmt.h"
->>>>>>> 3eade8f7
 #include "utils/optional.h"
 #include "utils/strong_typedef.h"
 #include "utils/type_traits.h"
@@ -25,20 +20,8 @@
 struct Node : public strong_typedef<Node, size_t> {
   using strong_typedef::strong_typedef;
 };
-<<<<<<< HEAD
-
-std::ostream &operator<<(std::ostream &, Node const &);
-
-} // namespace FlexFlow
-
-MAKE_TYPEDEF_HASHABLE(::FlexFlow::Node);
-MAKE_TYPEDEF_PRINTABLE(::FlexFlow::Node, "Node");
-
-namespace FlexFlow {
-=======
 FF_TYPEDEF_HASHABLE(Node);
 FF_TYPEDEF_PRINTABLE(Node, "Node");
->>>>>>> 3eade8f7
 
 struct NodeQuery {
   NodeQuery(query_set<Node> const &nodes) : nodes(nodes) {}
@@ -68,22 +51,13 @@
 
   friend void swap(GraphView &, GraphView &);
 
-<<<<<<< HEAD
-  std::unordered_set<Node> query_nodes(NodeQuery const &query);
-
-  // TODO
-  operator maybe_owned_ref<IGraphView const>() const {
-    return maybe_owned_ref<IGraphView const>(this->ptr);
-  }
-=======
   std::unordered_set<Node> query_nodes(NodeQuery const &) const;
->>>>>>> 3eade8f7
 
   IGraphView const *unsafe() const {
     return this->ptr.get();
   }
 
-  static GraphView unsafe_create(IGraphView const &);
+  static GraphView unsafe_create_without_ownership(IGraphView const &);
 
   template <typename T, typename... Args>
   static typename std::enable_if<std::is_base_of<IGraphView, T>::value,
@@ -92,27 +66,16 @@
     return GraphView(std::make_shared<T>(std::forward<Args>(args)...));
   }
 
-<<<<<<< HEAD
-  GraphView(std::shared_ptr<IGraphView const> ptr) : ptr(ptr) {} //
-=======
 private:
-  GraphView(std::shared_ptr<IGraphView const>);
->>>>>>> 3eade8f7
+  GraphView(std::shared_ptr<IGraphView const> ptr) : ptr(ptr) {}
 
-private:
   std::shared_ptr<IGraphView const> ptr;
 };
-<<<<<<< HEAD
-
-static_assert(is_rc_copy_virtual_compliant<IGraphView>::value,
-              RC_COPY_VIRTUAL_MSG);
-=======
 CHECK_RC_COPY_VIRTUAL_COMPLIANT(IGraphView);
->>>>>>> 3eade8f7
 
 struct IGraph : IGraphView {
+  IGraph() = default;
   IGraph(IGraph const &) = delete;
-  IGraph() = default; // add a default construct method
   IGraph &operator=(IGraph const &) = delete;
 
   virtual Node add_node() = 0;
