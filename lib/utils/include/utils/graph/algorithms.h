#ifndef _FLEXFLOW_UTILS_GRAPH_ALGORITHMS_H
#define _FLEXFLOW_UTILS_GRAPH_ALGORITHMS_H

#include "digraph.h"
#include "multidigraph.h"
#include "node.h"
#include "open_graphs.h"
<<<<<<< HEAD
#include "tl/optional.hpp"
#include "undirected.h"
#include "utils/containers.h"
#include "utils/dot_file.h"
=======
#include "undirected.h"
#include "utils/containers.h"
#include "utils/dot_file.h"
#include "utils/exception.h"
#include "utils/graph/multidiedge.h"
#include "utils/graph/open_graph_interfaces.h"
#include "utils/optional.h"
>>>>>>> 3eade8f7
#include "views.h"
#include <unordered_map>
#include <vector>

namespace FlexFlow {

std::vector<Node> add_nodes(Graph &, int);
std::unordered_set<Node> get_nodes(GraphView const &);
std::unordered_set<NodePort> get_node_ports(MultiDiGraphView const &);

std::unordered_set<Node> query_nodes(GraphView const &,
                                     std::unordered_set<Node> const &);

void remove_node(MultiDiGraph &, Node const &);
void remove_node(DiGraph &, Node const &);
void remove_node(UndirectedGraph &, Node const &);

void remove_node_if_unused(MultiDiGraph &, Node const &);
void remove_node_if_unused(DiGraph &, Node const &);
void remove_node_if_unused(UndirectedGraph &, Node const &);

void contract_node_inplace(MultiDiGraph &, Node const &from, Node const &into);
void contract_node_inplace(DiGraph &, Node const &from, Node const &into);
void contract_node_inplace(UndirectedGraph &,
                           Node const &from,
                           Node const &into);

void contract_out_node_inplace(MultiDiGraph &, Node const &);
void contract_out_node_inplace(DiGraph &, Node const &);
void contract_out_node_inplace(UndirectedGraph &, Node const &);

MultiDiGraphView contract_out_node(MultiDiGraphView const &, Node const &);
DiGraphView contract_out_node(DiGraphView const &, Node const &);
UndirectedGraphView contract_out_node(UndirectedGraphView const &,
                                      Node const &);

MultiDiGraphView
    contract_node(MultiDiGraphView const &, Node const &from, Node const &into);
DiGraphView
    contract_node(DiGraphView const &, Node const &from, Node const &into);
UndirectedGraphView contract_node(UndirectedGraphView const &,
                                  Node const &from,
                                  Node const &into);

MultiDiGraphView apply_contraction(MultiDiGraphView const &,
                                   std::unordered_map<Node, Node> const &);
DiGraphView apply_contraction(DiGraphView const &,
                              std::unordered_map<Node, Node> const &);
UndirectedGraphView apply_contraction(UndirectedGraphView const &,
                                      std::unordered_map<Node, Node> const &);

std::size_t num_nodes(GraphView const &); // TODO
bool empty(GraphView const &);

void add_edges(MultiDiGraph &, std::vector<MultiDiEdge> const &);
void add_edges(DiGraph &, std::vector<DirectedEdge> const &);
void add_edges(UndirectedGraph &, std::vector<UndirectedEdge> const &);

bool contains_node(GraphView const &, Node const &);

bool contains_edge(MultiDiGraphView const &, MultiDiEdge const &);
bool contains_edge(DiGraphView const &, DirectedEdge const &);
bool contains_edge(UndirectedGraphView const &, UndirectedEdge const &);

void remove_edges(MultiDiGraph &, std::unordered_set<MultiDiEdge> const &);
void remove_edges(DiGraph &, std::unordered_set<DirectedEdge> const &);
void remove_edges(UndirectedGraph &, std::vector<UndirectedEdge> const &);

std::unordered_set<MultiDiEdge> get_edges(MultiDiGraphView const &);
std::unordered_set<DirectedEdge> get_edges(DiGraphView const &);
std::unordered_set<UndirectedEdge> get_edges(UndirectedGraphView const &);
std::unordered_set<UpwardOpenMultiDiEdge>
    get_edges(UpwardOpenMultiDiGraphView const &);
std::unordered_set<DownwardOpenMultiDiEdge>
    get_edges(DownwardOpenMultiDiGraphView const &);
std::unordered_set<OpenMultiDiEdge> get_edges(OpenMultiDiGraphView const &);

std::unordered_set<UndirectedEdge> get_node_edges(UndirectedGraphView const &,
                                                  Node const &);

<<<<<<< HEAD
=======
std::unordered_set<MultiDiOutput> get_outputs(MultiDiGraphView const &);
std::unordered_set<MultiDiInput> get_inputs(MultiDiGraphView const &);

>>>>>>> 3eade8f7
std::unordered_set<MultiDiEdge> get_incoming_edges(MultiDiGraphView const &,
                                                   Node const &);
std::unordered_set<DirectedEdge> get_incoming_edges(DiGraphView const &,
                                                    Node const &);
std::unordered_set<UpwardOpenMultiDiEdge>
    get_incoming_edges(UpwardOpenMultiDiGraphView const &, Node const &);
std::unordered_set<MultiDiEdge>
    get_incoming_edges(DownwardOpenMultiDiGraphView const &, Node const &);
std::unordered_set<UpwardOpenMultiDiEdge>
    get_incoming_edges(OpenMultiDiGraphView const &, Node const &);

std::unordered_set<MultiDiEdge> get_incoming_edges(MultiDiGraphView const &,
                                                   std::unordered_set<Node>);
std::unordered_set<DirectedEdge>
    get_incoming_edges(DiGraphView const &, std::unordered_set<Node> const &);

std::unordered_map<std::size_t, std::unordered_set<MultiDiEdge>>
    get_incoming_edges_by_idx(MultiDiGraphView const &, Node const &);
std::unordered_map<std::size_t, std::unordered_set<MultiDiEdge>>
    get_outgoing_edges_by_idx(MultiDiGraphView const &, Node const &);

std::unordered_set<MultiDiEdge> get_outgoing_edges(MultiDiGraphView const &,
                                                   Node const &);
std::unordered_set<DirectedEdge> get_outgoing_edges(DiGraphView const &,
                                                    Node const &);
std::unordered_set<MultiDiEdge>
    get_outgoing_edges(UpwardOpenMultiDiGraphView const &, Node const &);
std::unordered_set<DownwardOpenMultiDiEdge>
    get_outgoing_edges(DownwardOpenMultiDiGraphView const &, Node const &);
std::unordered_set<DownwardOpenMultiDiEdge>
    get_outgoing_edges(OpenMultiDiGraphView const &, Node const &);

std::unordered_set<MultiDiEdge>
    get_outgoing_edges(MultiDiGraphView const &,
                       std::unordered_set<Node> const &);
std::unordered_set<DirectedEdge>
    get_outgoing_edges(DiGraphView const &, std::unordered_set<Node> const &);

std::unordered_set<UndirectedEdge> get_node_edges(UndirectedGraphView const &,
                                                  Node const &);
std::unordered_set<UndirectedEdge>
    get_node_edges(UndirectedGraphView const &,
                   std::unordered_set<Node> const &);

std::unordered_set<Node> get_predecessors(MultiDiGraphView const &,
                                          Node const &);
std::unordered_set<Node> get_predecessors(DiGraphView const &, Node const &);
std::unordered_map<Node, std::unordered_set<Node>>
    get_predecessors(MultiDiGraphView const &,
                     std::unordered_set<Node> const &);
std::unordered_map<Node, std::unordered_set<Node>>
    get_predecessors(DiGraphView const &, std::unordered_set<Node> const &);
<<<<<<< HEAD
=======

struct GetSrcNodeFunctor {
  template <typename T>
  Node operator()(T const &t) const {
    return get_src_node(t);
  }
};

struct GetDstNodeFunctor {
  template <typename T>
  Node operator()(T const &t) const {
    return get_dst_node(t);
  }
};

template <typename T>
Node get_src_node(T const &t) {
  return visit(GetSrcNodeFunctor{}, t);
}

template <typename T>
Node get_dst_node(T const &t) {
  return visit(GetDstNodeFunctor{}, t);
}

Node get_src_node(MultiDiEdge const &);
Node get_dst_node(MultiDiEdge const &);
Node get_src_node(InputMultiDiEdge const &);
Node get_dst_node(OutputMultiDiEdge const &);
>>>>>>> 3eade8f7

// return the set of nodes without incoming edges
std::unordered_set<Node> get_sources(DiGraphView const &);
std::unordered_set<Node> get_sources(MultiDiGraphView const &);

// return the set of nodes without outgoing edges
std::unordered_set<Node> get_sinks(DiGraphView const &);
std::unordered_set<Node> get_sinks(MultiDiGraphView const &);

std::unordered_set<Node> get_closed_sources(OpenMultiDiGraphView const &g);
std::unordered_set<Node> get_closed_sinks(OpenMultiDiGraphView const &g);
std::unordered_set<Node> get_open_sources(OpenMultiDiGraphView const &g);
std::unordered_set<Node> get_open_sinks(OpenMultiDiGraphView const &g);

bool is_acyclic(MultiDiGraphView const &, std::unordered_set<Node> const &);
tl::optional<bool> is_acyclic(DiGraphView const &);
tl::optional<bool> is_acyclic(MultiDiGraphView const &);

std::unordered_map<Node, std::unordered_set<Node>>
    get_dominators(MultiDiGraphView const &);
std::unordered_map<Node, std::unordered_set<Node>>
    get_dominators(DiGraphView const &);
std::unordered_set<Node> get_dominators(DiGraphView const &, Node const &);
std::unordered_set<Node> get_dominators(DiGraphView const &,
                                        std::unordered_set<Node> const &);

std::unordered_map<Node, std::unordered_set<Node>>
    get_post_dominators(MultiDiGraphView const &);
std::unordered_map<Node, std::unordered_set<Node>>
    get_post_dominators(DiGraphView const &);
std::unordered_map<Node, tl::optional<Node>>
    get_imm_dominators(MultiDiGraphView const &);
std::unordered_map<Node, tl::optional<Node>>
    get_imm_dominators(DiGraphView const &);
std::unordered_map<Node, tl::optional<Node>>
    get_imm_post_dominators(MultiDiGraphView const &);
std::unordered_map<Node, tl::optional<Node>>
    get_imm_post_dominators(DiGraphView const &);
tl::optional<Node> get_imm_post_dominator(DiGraphView const &, Node const &);
tl::optional<Node> get_imm_post_dominator(MultiDiGraphView const &,
                                          Node const &);
tl::optional<Node> get_imm_post_dominator(DiGraphView const &,
                                          std::unordered_set<Node> const &);

<<<<<<< HEAD
/* std::vector<Node> boundary_dfs_ordering(DiGraphView const &,
 * std::unordered_set<Node> const &starting_points); */
=======
>>>>>>> 3eade8f7
std::vector<Node>
    get_dfs_ordering(DiGraphView const &,
                     std::unordered_set<Node> const &starting_points);
std::vector<Node>
    get_unchecked_dfs_ordering(DiGraphView const &,
                               std::unordered_set<Node> const &starting_points);
std::vector<Node>
    get_bfs_ordering(DiGraphView const &,
                     std::unordered_set<Node> const &starting_points);
std::vector<Node> get_topological_ordering(DiGraphView const &);
std::vector<Node> get_topological_ordering(MultiDiGraphView const &);
std::vector<Node> get_topological_ordering(OpenMultiDiGraphView const &);
std::vector<Node> get_unchecked_topological_ordering(DiGraphView const &);

std::vector<DirectedEdge> get_edge_topological_ordering(DiGraphView const &);
std::vector<MultiDiEdge>
    get_edge_topological_ordering(MultiDiGraphView const &);

std::vector<std::unordered_set<Node>>
    get_weakly_connected_components(MultiDiGraphView const &);
std::vector<std::unordered_set<Node>>
<<<<<<< HEAD
    get_weakly_connected_components(DiGraphView const &); // TODO
=======
    get_weakly_connected_components(DiGraphView const &);
>>>>>>> 3eade8f7
std::vector<std::unordered_set<Node>>
    get_connected_components(UndirectedGraphView const &);

std::unordered_set<DirectedEdge>
    get_transitive_reduction_delta(DiGraphView const &);

using GraphSplit =
    std::pair<std::unordered_set<Node>, std::unordered_set<Node>>;

std::pair<OutputMultiDiEdge, InputMultiDiEdge> split_edge(MultiDiEdge const &e);
MultiDiEdge unsplit_edge(OutputMultiDiEdge const &, InputMultiDiEdge const &);

<<<<<<< HEAD
UndirectedGraphView get_subgraph(UndirectedGraphView const &g,
                                 std::unordered_set<Node> const &nodes);
DiGraphView get_subgraph(DiGraphView const &g,
                         std::unordered_set<Node> const &nodes);
MultiDiGraphView get_subgraph(MultiDiGraphView const &g,
                              std::unordered_set<Node> const &nodes);
=======
bidict<MultiDiEdge, std::pair<OutputMultiDiEdge, InputMultiDiEdge>>
    get_edge_splits(OpenMultiDiGraphView const &, GraphSplit const &);

std::unordered_set<MultiDiEdge> get_cut(OpenMultiDiGraphView const &,
                                        GraphSplit const &);

UndirectedGraphView get_subgraph(UndirectedGraphView const &,
                                 std::unordered_set<Node> const &);
DiGraphView get_subgraph(DiGraphView const &, std::unordered_set<Node> const &);
MultiDiGraphView get_subgraph(MultiDiGraphView const &,
                              std::unordered_set<Node> const &);
OpenMultiDiGraphView get_subgraph(OpenMultiDiGraphView const &,
                                  std::unordered_set<Node> const &);

>>>>>>> 3eade8f7
MultiDiGraphView join(MultiDiGraphView const &lhs, MultiDiGraphView const &rhs);
DiGraphView join(DiGraphView const &lhs, DiGraphView const &rhs);
UndirectedGraphView join(UndirectedGraphView const &lhs,
                         UndirectedGraphView const &rhs);

<<<<<<< HEAD
void export_as_dot(
    DotFile<Node> &,
    DiGraphView const &,
    std::function<RecordFormatter(Node const &)> const &,
    tl::optional<std::function<std::string(DirectedEdge const &)> const &> =
        tl::nullopt);

=======
DiGraphView flipped(DiGraphView const &);

DiGraphView with_added_edges(DiGraphView const &,
                             std::unordered_set<DirectedEdge> const &);

UndirectedGraphView as_undirected(DiGraphView const &);
MultiDiGraphView as_multidigraph(DiGraphView const &);
DiGraphView as_digraph(MultiDiGraphView const &);
MultiDiGraphView as_multidigraph(OpenMultiDiGraphView const &);

void export_as_dot(
    DotFile<Node> &,
    DiGraphView const &,
    std::function<RecordFormatter(Node const &)> const &,
    tl::optional<std::function<std::string(DirectedEdge const &)> const &> =
        tl::nullopt);

>>>>>>> 3eade8f7
} // namespace FlexFlow

#endif<|MERGE_RESOLUTION|>--- conflicted
+++ resolved
@@ -5,12 +5,6 @@
 #include "multidigraph.h"
 #include "node.h"
 #include "open_graphs.h"
-<<<<<<< HEAD
-#include "tl/optional.hpp"
-#include "undirected.h"
-#include "utils/containers.h"
-#include "utils/dot_file.h"
-=======
 #include "undirected.h"
 #include "utils/containers.h"
 #include "utils/dot_file.h"
@@ -18,7 +12,6 @@
 #include "utils/graph/multidiedge.h"
 #include "utils/graph/open_graph_interfaces.h"
 #include "utils/optional.h"
->>>>>>> 3eade8f7
 #include "views.h"
 #include <unordered_map>
 #include <vector>
@@ -70,7 +63,7 @@
 UndirectedGraphView apply_contraction(UndirectedGraphView const &,
                                       std::unordered_map<Node, Node> const &);
 
-std::size_t num_nodes(GraphView const &); // TODO
+std::size_t num_nodes(GraphView const &);
 bool empty(GraphView const &);
 
 void add_edges(MultiDiGraph &, std::vector<MultiDiEdge> const &);
@@ -99,12 +92,9 @@
 std::unordered_set<UndirectedEdge> get_node_edges(UndirectedGraphView const &,
                                                   Node const &);
 
-<<<<<<< HEAD
-=======
 std::unordered_set<MultiDiOutput> get_outputs(MultiDiGraphView const &);
 std::unordered_set<MultiDiInput> get_inputs(MultiDiGraphView const &);
 
->>>>>>> 3eade8f7
 std::unordered_set<MultiDiEdge> get_incoming_edges(MultiDiGraphView const &,
                                                    Node const &);
 std::unordered_set<DirectedEdge> get_incoming_edges(DiGraphView const &,
@@ -157,8 +147,6 @@
                      std::unordered_set<Node> const &);
 std::unordered_map<Node, std::unordered_set<Node>>
     get_predecessors(DiGraphView const &, std::unordered_set<Node> const &);
-<<<<<<< HEAD
-=======
 
 struct GetSrcNodeFunctor {
   template <typename T>
@@ -174,13 +162,13 @@
   }
 };
 
-template <typename T>
-Node get_src_node(T const &t) {
+template <typename ...Args>
+Node get_src_node(variant<Args...> const &t) {
   return visit(GetSrcNodeFunctor{}, t);
 }
 
-template <typename T>
-Node get_dst_node(T const &t) {
+template <typename ...Args>
+Node get_dst_node(variant<Args...> const &t) {
   return visit(GetDstNodeFunctor{}, t);
 }
 
@@ -188,7 +176,6 @@
 Node get_dst_node(MultiDiEdge const &);
 Node get_src_node(InputMultiDiEdge const &);
 Node get_dst_node(OutputMultiDiEdge const &);
->>>>>>> 3eade8f7
 
 // return the set of nodes without incoming edges
 std::unordered_set<Node> get_sources(DiGraphView const &);
@@ -233,11 +220,6 @@
 tl::optional<Node> get_imm_post_dominator(DiGraphView const &,
                                           std::unordered_set<Node> const &);
 
-<<<<<<< HEAD
-/* std::vector<Node> boundary_dfs_ordering(DiGraphView const &,
- * std::unordered_set<Node> const &starting_points); */
-=======
->>>>>>> 3eade8f7
 std::vector<Node>
     get_dfs_ordering(DiGraphView const &,
                      std::unordered_set<Node> const &starting_points);
@@ -259,11 +241,7 @@
 std::vector<std::unordered_set<Node>>
     get_weakly_connected_components(MultiDiGraphView const &);
 std::vector<std::unordered_set<Node>>
-<<<<<<< HEAD
-    get_weakly_connected_components(DiGraphView const &); // TODO
-=======
     get_weakly_connected_components(DiGraphView const &);
->>>>>>> 3eade8f7
 std::vector<std::unordered_set<Node>>
     get_connected_components(UndirectedGraphView const &);
 
@@ -276,14 +254,6 @@
 std::pair<OutputMultiDiEdge, InputMultiDiEdge> split_edge(MultiDiEdge const &e);
 MultiDiEdge unsplit_edge(OutputMultiDiEdge const &, InputMultiDiEdge const &);
 
-<<<<<<< HEAD
-UndirectedGraphView get_subgraph(UndirectedGraphView const &g,
-                                 std::unordered_set<Node> const &nodes);
-DiGraphView get_subgraph(DiGraphView const &g,
-                         std::unordered_set<Node> const &nodes);
-MultiDiGraphView get_subgraph(MultiDiGraphView const &g,
-                              std::unordered_set<Node> const &nodes);
-=======
 bidict<MultiDiEdge, std::pair<OutputMultiDiEdge, InputMultiDiEdge>>
     get_edge_splits(OpenMultiDiGraphView const &, GraphSplit const &);
 
@@ -298,13 +268,21 @@
 OpenMultiDiGraphView get_subgraph(OpenMultiDiGraphView const &,
                                   std::unordered_set<Node> const &);
 
->>>>>>> 3eade8f7
 MultiDiGraphView join(MultiDiGraphView const &lhs, MultiDiGraphView const &rhs);
 DiGraphView join(DiGraphView const &lhs, DiGraphView const &rhs);
 UndirectedGraphView join(UndirectedGraphView const &lhs,
                          UndirectedGraphView const &rhs);
 
-<<<<<<< HEAD
+DiGraphView flipped(DiGraphView const &);
+
+DiGraphView with_added_edges(DiGraphView const &,
+                             std::unordered_set<DirectedEdge> const &);
+
+UndirectedGraphView as_undirected(DiGraphView const &);
+MultiDiGraphView as_multidigraph(DiGraphView const &);
+DiGraphView as_digraph(MultiDiGraphView const &);
+MultiDiGraphView as_multidigraph(OpenMultiDiGraphView const &);
+
 void export_as_dot(
     DotFile<Node> &,
     DiGraphView const &,
@@ -312,25 +290,6 @@
     tl::optional<std::function<std::string(DirectedEdge const &)> const &> =
         tl::nullopt);
 
-=======
-DiGraphView flipped(DiGraphView const &);
-
-DiGraphView with_added_edges(DiGraphView const &,
-                             std::unordered_set<DirectedEdge> const &);
-
-UndirectedGraphView as_undirected(DiGraphView const &);
-MultiDiGraphView as_multidigraph(DiGraphView const &);
-DiGraphView as_digraph(MultiDiGraphView const &);
-MultiDiGraphView as_multidigraph(OpenMultiDiGraphView const &);
-
-void export_as_dot(
-    DotFile<Node> &,
-    DiGraphView const &,
-    std::function<RecordFormatter(Node const &)> const &,
-    tl::optional<std::function<std::string(DirectedEdge const &)> const &> =
-        tl::nullopt);
-
->>>>>>> 3eade8f7
 } // namespace FlexFlow
 
 #endif