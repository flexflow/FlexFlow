--- conflicted
+++ resolved
@@ -4,43 +4,12 @@
 #include "cow_ptr_t.h"
 #include "node.h"
 #include "tl/optional.hpp"
-<<<<<<< HEAD
-#include "utils/maybe_owned_ref.h"
 #include "utils/unique.h"
 #include "utils/visitable.h"
-#include <memory>
-=======
-#include "utils/unique.h"
-#include "utils/visitable.h"
->>>>>>> 3eade8f7
 #include <unordered_set>
 
 namespace FlexFlow {
 
-<<<<<<< HEAD
-struct DirectedEdge : use_visitable_cmp<DirectedEdge> {
-public:
-  DirectedEdge() = delete;
-  DirectedEdge(Node src, Node dst);
-
-public:
-  Node src, dst;
-};
-std::ostream &operator<<(std::ostream &, DirectedEdge const &);
-
-} // namespace FlexFlow
-
-VISITABLE_STRUCT(::FlexFlow::DirectedEdge, src, dst);
-MAKE_VISIT_HASHABLE(::FlexFlow::DirectedEdge);
-
-namespace FlexFlow {
-
-struct DirectedEdgeQuery {
-  DirectedEdgeQuery() = default;
-  DirectedEdgeQuery(tl::optional<std::unordered_set<Node>> const &srcs,
-                    tl::optional<std::unordered_set<Node>> const &dsts);
-  tl::optional<std::unordered_set<Node>> srcs = tl::nullopt, dsts = tl::nullopt;
-=======
 struct DirectedEdge {
   Node src;
   Node dst;
@@ -54,7 +23,6 @@
   static DirectedEdgeQuery all() {
     NOT_IMPLEMENTED();
   }
->>>>>>> 3eade8f7
 };
 FF_VISITABLE_STRUCT(DirectedEdgeQuery, srcs, dsts);
 
@@ -70,22 +38,12 @@
   IDiGraphView &operator=(IDiGraphView const &) = delete;
 
   virtual std::unordered_set<Edge> query_edges(EdgeQuery const &) const = 0;
-<<<<<<< HEAD
   virtual ~IDiGraphView() = default;
-=======
-  virtual ~IDiGraphView();
->>>>>>> 3eade8f7
 
 protected:
   IDiGraphView() = default;
 };
-<<<<<<< HEAD
-
-static_assert(is_rc_copy_virtual_compliant<IDiGraphView>::value,
-              RC_COPY_VIRTUAL_MSG);
-=======
 CHECK_RC_COPY_VIRTUAL_COMPLIANT(IDiGraphView);
->>>>>>> 3eade8f7
 
 struct DiGraphView {
 public:
@@ -94,7 +52,7 @@
 
   DiGraphView() = delete;
 
-  operator GraphView() const; // TODO
+  operator GraphView() const;
 
   friend void swap(DiGraphView &, DiGraphView &);
 
@@ -102,17 +60,8 @@
   bool operator!=(DiGraphView const &) const;
 
   std::unordered_set<Node> query_nodes(NodeQuery const &) const;
+  std::unordered_set<Edge> query_edges(EdgeQuery const &) const;
 
-<<<<<<< HEAD
-  std::unordered_set<Edge> query_edges(EdgeQuery const &query) const;
-
-  // TODO
-  operator maybe_owned_ref<IDiGraphView const>() const {
-    return maybe_owned_ref<IDiGraphView const>(this->ptr);
-  }
-
-=======
->>>>>>> 3eade8f7
   IDiGraphView const *unsafe() const {
     return this->ptr.get();
   }
@@ -141,13 +90,7 @@
   virtual void remove_edge(Edge const &) = 0;
   virtual IDiGraph *clone() const = 0;
 };
-<<<<<<< HEAD
-
-static_assert(is_rc_copy_virtual_compliant<IDiGraph>::value,
-              RC_COPY_VIRTUAL_MSG);
-=======
 CHECK_RC_COPY_VIRTUAL_COMPLIANT(IDiGraph);
->>>>>>> 3eade8f7
 
 struct DiGraph {
 public:
@@ -158,7 +101,7 @@
   DiGraph(DiGraph const &) = default;
   DiGraph &operator=(DiGraph const &) = default;
 
-  operator DiGraphView() const; // TODO
+  operator DiGraphView() const;
 
   friend void swap(DiGraph &, DiGraph &);
 
@@ -187,14 +130,6 @@
 };
 CHECK_WELL_BEHAVED_VALUE_TYPE_NO_EQ(DiGraph);
 
-<<<<<<< HEAD
-static_assert(std::is_copy_constructible<DiGraph>::value, "");
-static_assert(std::is_move_constructible<DiGraph>::value, "");
-static_assert(std::is_copy_assignable<DiGraph>::value, "");
-static_assert(std::is_move_assignable<DiGraph>::value, "");
-
-=======
->>>>>>> 3eade8f7
 } // namespace FlexFlow
 
 #endif