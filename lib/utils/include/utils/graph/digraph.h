#ifndef _FLEXFLOW_UTILS_GRAPH_DIGRAPH_H
#define _FLEXFLOW_UTILS_GRAPH_DIGRAPH_H

#include "cow_ptr_t.h"
#include "node.h"
#include "tl/optional.hpp"
#include "utils/unique.h"
#include "utils/visitable.h"
#include <unordered_set>

namespace FlexFlow {

struct DirectedEdge {
  Node src;
  Node dst;
};

std::ostream &operator<<(std::ostream &s, DirectedEdge const &e);

FF_VISITABLE_STRUCT(DirectedEdge, src, dst);

struct DirectedEdgeQuery {
  query_set<Node> srcs;
  query_set<Node> dsts;

  static DirectedEdgeQuery all();
};
FF_VISITABLE_STRUCT(DirectedEdgeQuery, srcs, dsts);

DirectedEdgeQuery query_intersection(DirectedEdgeQuery const &,
                                     DirectedEdgeQuery const &);

struct IDiGraphView : public IGraphView {
public:
  using Edge = DirectedEdge;
  using EdgeQuery = DirectedEdgeQuery;

  IDiGraphView(IDiGraphView const &) = delete;
  IDiGraphView &operator=(IDiGraphView const &) = delete;

  virtual std::unordered_set<Edge> query_edges(EdgeQuery const &) const = 0;
  virtual ~IDiGraphView() = default;

protected:
  IDiGraphView() = default;
};
CHECK_RC_COPY_VIRTUAL_COMPLIANT(IDiGraphView);

struct DiGraphView {
public:
  using Edge = DirectedEdge;
  using EdgeQuery = DirectedEdgeQuery;

  DiGraphView() = delete;

  operator GraphView() const;

  friend void swap(DiGraphView &, DiGraphView &);

  std::unordered_set<Node> query_nodes(NodeQuery const &) const;
  std::unordered_set<Edge> query_edges(EdgeQuery const &) const;
  friend bool is_ptr_equal(DiGraphView const &, DiGraphView const &);

  template <typename T, typename... Args>
  static typename std::enable_if<std::is_base_of<IDiGraphView, T>::value,
                                 DiGraphView>::type
      create(Args &&...args) {
    return DiGraphView(std::make_shared<T>(std::forward<Args>(args)...));
  }
<<<<<<< HEAD
  static DiGraphView unsafe_create(IDiGraphView const &graphView);
=======

  static DiGraphView
      unsafe_create_without_ownership(IDiGraphView const &graphView);
>>>>>>> 3429a783

  DiGraphView(std::shared_ptr<IDiGraphView const> const &ptr,
              should_only_be_used_internally_tag_t const &tag)
      : DiGraphView(ptr) {}

private:
  DiGraphView(std::shared_ptr<IDiGraphView const> ptr) : ptr(ptr) {}
  std::shared_ptr<IDiGraphView const> ptr;
};
CHECK_WELL_BEHAVED_VALUE_TYPE_NO_EQ(DiGraphView);

struct IDiGraph : public IDiGraphView, public IGraph {
  virtual void add_edge(Edge const &) = 0;
  virtual void remove_edge(Edge const &) = 0;
  virtual IDiGraph *clone() const = 0;
};
CHECK_RC_COPY_VIRTUAL_COMPLIANT(IDiGraph);

struct DiGraph {
public:
  using Edge = DirectedEdge;
  using EdgeQuery = DirectedEdgeQuery;

  DiGraph() = delete;
  DiGraph(DiGraph const &) = default;
  DiGraph &operator=(DiGraph const &) = default;

  operator DiGraphView() const {
    return DiGraphView(this->ptr.get(), should_only_be_used_internally_tag_t{});
  }

  operator Graph() const {
    return Graph(std::static_pointer_cast<IGraph>(this->ptr.get_mutable()),
                 should_only_be_used_internally_tag_t{});
  } // Note(lambda):because ptr is cow_ptr_t<IDiGraph>, but ptr in Graph is
    // cow_ptr_t<IGraph>, so we need to static_pointer_cast

  friend void swap(DiGraph &, DiGraph &);

  Node add_node();
  void add_node_unsafe(Node const &);
  void remove_node_unsafe(Node const &);

  void add_edge(Edge const &);
  void remove_edge(Edge const &);

  std::unordered_set<Node> query_nodes(NodeQuery const &) const;
  std::unordered_set<Edge> query_edges(EdgeQuery const &) const;

  template <typename T>
  static typename std::enable_if<std::is_base_of<IDiGraph, T>::value,
                                 DiGraph>::type
      create() {
    return DiGraph(make_unique<T>());
  }

private:
  DiGraph(std::unique_ptr<IDiGraph> ptr);
  cow_ptr_t<IDiGraph> ptr;
};
CHECK_WELL_BEHAVED_VALUE_TYPE_NO_EQ(DiGraph);

} // namespace FlexFlow

#endif<|MERGE_RESOLUTION|>--- conflicted
+++ resolved
@@ -67,14 +67,8 @@
       create(Args &&...args) {
     return DiGraphView(std::make_shared<T>(std::forward<Args>(args)...));
   }
-<<<<<<< HEAD
-  static DiGraphView unsafe_create(IDiGraphView const &graphView);
-=======
-
   static DiGraphView
       unsafe_create_without_ownership(IDiGraphView const &graphView);
->>>>>>> 3429a783
-
   DiGraphView(std::shared_ptr<IDiGraphView const> const &ptr,
               should_only_be_used_internally_tag_t const &tag)
       : DiGraphView(ptr) {}
