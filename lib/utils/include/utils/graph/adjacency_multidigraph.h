--- conflicted
+++ resolved
@@ -26,11 +26,7 @@
       Node,
       std::unordered_map<
           Node,
-<<<<<<< HEAD
-          std::unordered_map<std::size_t, std::unordered_set<std::size_t>>>>;
-=======
           std::unordered_map<NodePort, std::unordered_set<NodePort>>>>;
->>>>>>> b2fe85f6
 
   AdjacencyMultiDiGraph(std::size_t, ContentsType const &);
 
