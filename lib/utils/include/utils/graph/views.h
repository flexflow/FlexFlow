#ifndef _FLEXFLOW_UTILS_GRAPH_VIEWS_H
#define _FLEXFLOW_UTILS_GRAPH_VIEWS_H

#include "adjacency_digraph.h"
#include "digraph.h"
#include "labelled_graphs.h"
#include "multidigraph.h"
#include "open_graphs.h"
#include "tl/optional.hpp"
#include "undirected.h"
#include "utils/bidict.h"
#include "utils/visitable.h"
#include <memory>
#include <vector>

namespace FlexFlow {

struct FlippedView : public IDiGraphView {
public:
  FlippedView() = delete;
  explicit FlippedView(DiGraphView const &);

  std::unordered_set<DirectedEdge>
      query_edges(DirectedEdgeQuery const &) const override;
  std::unordered_set<Node> query_nodes(NodeQuery const &) const override;

private:
  DiGraphView g;
};

struct UndirectedSubgraphView : public IUndirectedGraphView {
public:
  UndirectedSubgraphView() = delete;
  UndirectedSubgraphView(UndirectedGraphView const &,
                         std::unordered_set<Node> const &);

  std::unordered_set<UndirectedEdge>
      query_edges(UndirectedEdgeQuery const &) const override;
  std::unordered_set<Node> query_nodes(NodeQuery const &) const override;

private:
  UndirectedGraphView g;
  std::unordered_set<Node> subgraph_nodes;
};

struct DiSubgraphView : public IDiGraphView {
public:
  DiSubgraphView() = delete;
  DiSubgraphView(DiGraphView const &, std::unordered_set<Node> const &);

  std::unordered_set<DirectedEdge>
      query_edges(DirectedEdgeQuery const &) const override;
  std::unordered_set<Node> query_nodes(NodeQuery const &) const override;

private:
  DiGraphView g;
  std::unordered_set<Node> subgraph_nodes;
};

struct MultiDiSubgraphView : public IMultiDiGraphView {
public:
  MultiDiSubgraphView() = delete;
  explicit MultiDiSubgraphView(MultiDiGraphView const &,
                               std::unordered_set<Node> const &);

  std::unordered_set<MultiDiEdge>
      query_edges(MultiDiEdgeQuery const &) const override;
  std::unordered_set<Node> query_nodes(NodeQuery const &) const override;

private:
  MultiDiGraphView g;
  std::unordered_set<Node> subgraph_nodes;
};

struct NodeSource {
public:
  NodeSource() = default;

  Node fresh_node();

private:
  std::size_t next_node_idx = 0;
};

enum class LRDirection { LEFT, RIGHT };

struct JoinNodeKey {
  JoinNodeKey() = delete;
  JoinNodeKey(Node const &, LRDirection);

  bool operator==(JoinNodeKey const &) const;
  bool operator<(JoinNodeKey const &) const;

  Node node;
  LRDirection direction;
};

} // namespace FlexFlow

namespace std {
template <>
struct hash<::FlexFlow::JoinNodeKey> {
  std::size_t operator()(::FlexFlow::JoinNodeKey const &) const;
};
} // namespace std

namespace FlexFlow {

struct JoinedNodeView {
public:
  JoinedNodeView() = delete;
  explicit JoinedNodeView(GraphView const &lhs, GraphView const &rhs);

  std::unordered_set<Node> query_nodes(NodeQuery const &) const;
  std::pair<std::unordered_set<Node>, std::unordered_set<Node>>
      trace_nodes(std::unordered_set<Node> const &) const;

  Node at_join_key(JoinNodeKey const &) const;
  JoinNodeKey at_node(Node const &) const;

private:
  bidict<JoinNodeKey, Node> mapping;
  NodeSource node_source;
};

struct JoinedUndirectedGraphView : public IUndirectedGraphView {
public:
  JoinedUndirectedGraphView() = delete;
  explicit JoinedUndirectedGraphView(UndirectedGraphView const &lhs,
                                     UndirectedGraphView const &rhs);

  std::unordered_set<UndirectedEdge>
      query_edges(UndirectedEdgeQuery const &) const override;
  std::unordered_set<Node> query_nodes(NodeQuery const &) const override;

private:
  UndirectedEdge fix_lhs_edge(UndirectedEdge const &) const;
  UndirectedEdge fix_rhs_edge(UndirectedEdge const &) const;

private:
  UndirectedGraphView lhs;
  UndirectedGraphView rhs;
  JoinedNodeView joined_nodes;
};

struct JoinedDigraphView : public IDiGraphView {
public:
  JoinedDigraphView() = delete;
  explicit JoinedDigraphView(DiGraphView const &lhs, DiGraphView const &rhs);

  std::unordered_set<DirectedEdge>
      query_edges(DirectedEdgeQuery const &) const override;
  std::unordered_set<Node> query_nodes(NodeQuery const &) const override;

  JoinedNodeView const &joined_nodes_view() const;

private:
  DirectedEdge fix_lhs_edge(DirectedEdge const &) const;
  DirectedEdge fix_rhs_edge(DirectedEdge const &) const;

private:
  DiGraphView lhs;
  DiGraphView rhs;
  JoinedNodeView joined_nodes;
};

struct JoinedMultiDigraphView : public IMultiDiGraphView {
public:
  JoinedMultiDigraphView() = delete;
  JoinedMultiDigraphView(MultiDiGraphView const &lhs,
                         MultiDiGraphView const &rhs);

  std::unordered_set<MultiDiEdge>
      query_edges(MultiDiEdgeQuery const &) const override;
  std::unordered_set<Node> query_nodes(NodeQuery const &) const override;

  JoinedNodeView const &joined_nodes_view() const;

private:
  MultiDiEdge fix_lhs_edge(MultiDiEdge const &) const;
  MultiDiEdge fix_rhs_edge(MultiDiEdge const &) const;

private:
  MultiDiGraphView lhs;
  MultiDiGraphView rhs;
  JoinedNodeView joined_nodes;
};

struct AddDirectedEdgesView : public IDiGraphView {
public:
  AddDirectedEdgesView() = delete;

  explicit AddDirectedEdgesView(DiGraphView const &g,
                                std::unordered_set<DirectedEdge> const &edges);

  std::unordered_set<DirectedEdge>
      query_edges(DirectedEdgeQuery const &) const override;
  std::unordered_set<Node> query_nodes(NodeQuery const &) const override;

private:
  DiGraphView g;
  std::unordered_set<DirectedEdge> edges;
};

struct SingleSourceNodeView : public IDiGraphView {
public:
  SingleSourceNodeView() = delete;

  explicit SingleSourceNodeView(DiGraphView const &g) : g(g) {}

  std::unordered_set<DirectedEdge>
      query_edges(DirectedEdgeQuery const &) const override;
  std::unordered_set<Node> query_nodes(NodeQuery const &) const override;

private:
  DiGraphView g;
  optional<AdjacencyDiGraph> singleton_src;
  optional<JoinedDigraphView> joined_view;
  std::unique_ptr<AddDirectedEdgesView> added_edges_view;
};

struct ContractNodeView : public IDiGraphView {
  ContractNodeView() = delete;
  explicit ContractNodeView(DiGraphView const &,
                            Node const &removed,
                            Node const &into);

  std::unordered_set<DirectedEdge>
      query_edges(DirectedEdgeQuery const &) const override;
  std::unordered_set<Node> query_nodes(NodeQuery const &) const override;

private:
  DirectedEdge fix_edge(DirectedEdge const &) const;

private:
  DiGraphView g;
  Node from, to;
};

struct OpenMultiDiSubgraphView : public IOpenMultiDiGraphView {
public:
  OpenMultiDiSubgraphView() = delete;
  explicit OpenMultiDiSubgraphView(OpenMultiDiGraphView const &,
                                   std::unordered_set<Node> const &);

  std::unordered_set<OpenMultiDiEdge>
      query_edges(OpenMultiDiEdgeQuery const &) const override;
  std::unordered_set<Node> query_nodes(NodeQuery const &) const override;

private:
  OpenMultiDiGraphView g;
};

<<<<<<< HEAD
template <typename NodeLabel>
struct NodeLabelledMultiDiSubgraphView : public INodeLabelledMultiDiGraphView<NodeLabel> {
public:
};

template <typename NodeLabel, typename EdgeLabel>
struct LabelledMultiDiSubgraphView : public ILabelledMultiDiGraphView<NodeLabel, EdgeLabel> {
public:
  LabelledMultiDiSubgraphView() = delete;
  template <typename InputLabel, typename OutputLabel>
  explicit LabelledMultiDiSubgraphView(
      ILabelledOpenMultiDiGraphView<NodeLabel,
                                    EdgeLabel,
                                    InputLabel,
                                    OutputLabel> const &,
      std::unordered_set<Node> const &);
};

template <typename NodeLabel,
          typename EdgeLabel,
          typename InputLabel = EdgeLabel>
struct LabelledUpwardMultiDiSubgraphView {
public:
  LabelledUpwardMultiDiSubgraphView() = delete;
  template <typename OutputLabel>
  explicit LabelledUpwardMultiDiSubgraphView(
      ILabelledOpenMultiDiGraphView<NodeLabel,
                                    EdgeLabel,
                                    InputLabel,
                                    OutputLabel> const &,
      std::unordered_set<Node> const &);
};

template <typename NodeLabel,
          typename EdgeLabel,
          typename OutputLabel = EdgeLabel>
struct LabelledDownwardMultiDiSubgraphView {
public:
  LabelledDownwardMultiDiSubgraphView() = delete;
  template <typename InputLabel>
  explicit LabelledDownwardMultiDiSubgraphView(
      ILabelledOpenMultiDiGraphView<NodeLabel,
                                    EdgeLabel,
                                    InputLabel,
                                    OutputLabel> const &,
      std::unordered_set<Node> const &);
};

template <typename NodeLabel,
          typename EdgeLabel,
          typename InputLabel = EdgeLabel,
          typename OutputLabel = InputLabel>
struct LabelledOpenMultiDiSubgraphView
    : public ILabelledOpenMultiDiGraphView<NodeLabel,
                                           EdgeLabel,
                                           InputLabel,
                                           OutputLabel> {
public:
  LabelledOpenMultiDiSubgraphView() = delete;
  explicit LabelledOpenMultiDiSubgraphView(
      ILabelledOpenMultiDiGraphView<NodeLabel,
                                    EdgeLabel,
                                    InputLabel,
                                    OutputLabel> const &,
      std::unordered_set<Node> const &);

  std::unordered_set<OpenMultiDiEdge>
      query_edges(OpenMultiDiEdgeQuery const &) const override;
  std::unordered_set<Node> query_nodes(NodeQuery const &) const override;

  virtual InputLabel const &at(InputMultiDiEdge const &e) const override;
  virtual OutputLabel const &at(OutputMultiDiEdge const &e) const override;
  virtual EdgeLabel const &at(MultiDiEdge const &e) const override;
};
=======
>>>>>>> bde34b0c

UndirectedEdge to_undirected_edge(DirectedEdge const &);
std::unordered_set<UndirectedEdge>
    to_undirected_edges(std::unordered_set<DirectedEdge> const &);
UndirectedEdge to_undirected_edge(MultiDiEdge const &);
std::unordered_set<UndirectedEdge>
    to_undirected_edges(std::unordered_set<MultiDiEdge> const &);

std::unordered_set<DirectedEdge> to_directed_edges(UndirectedEdge const &);
std::unordered_set<DirectedEdge>
    to_directed_edges(std::unordered_set<UndirectedEdge> const &);
DirectedEdge to_directed_edge(MultiDiEdge const &);
std::unordered_set<DirectedEdge>
    to_directed_edges(std::unordered_set<MultiDiEdge> const &);

struct ViewDiGraphAsUndirectedGraph : public IUndirectedGraphView {
public:
  explicit ViewDiGraphAsUndirectedGraph(DiGraphView const &);

  std::unordered_set<UndirectedEdge>
      query_edges(UndirectedEdgeQuery const &) const override;
  std::unordered_set<Node> query_nodes(NodeQuery const &) const override;

private:
  DiGraphView g;
};

struct ViewDiGraphAsMultiDiGraph : public IMultiDiGraphView {
public:
  explicit ViewDiGraphAsMultiDiGraph(DiGraphView const &);

  std::unordered_set<MultiDiEdge>
      query_edges(MultiDiEdgeQuery const &) const override;
  std::unordered_set<Node> query_nodes(NodeQuery const &) const override;

private:
  DiGraphView g;
};

struct ViewMultiDiGraphAsDiGraph : public IDiGraphView {
public:
  ViewMultiDiGraphAsDiGraph() = delete;
  explicit ViewMultiDiGraphAsDiGraph(MultiDiGraphView const &);

  std::unordered_set<DirectedEdge>
      query_edges(DirectedEdgeQuery const &) const override;
  std::unordered_set<Node> query_nodes(NodeQuery const &) const override;

private:
  MultiDiGraphView g;
};

struct ViewOpenMultiDiGraphAsMultiDiGraph : public IMultiDiGraphView {
public:
  ViewOpenMultiDiGraphAsMultiDiGraph() = delete;
  explicit ViewOpenMultiDiGraphAsMultiDiGraph(OpenMultiDiGraphView const &);

  std::unordered_set<MultiDiEdge>
      query_edges(MultiDiEdgeQuery const &) const override;
  std::unordered_set<Node> query_nodes(NodeQuery const &) const override;

private:
  OpenMultiDiGraphView const &g;
};

template <typename NodeLabel,
          typename EdgeLabel,
          typename InputLabel,
          typename OutputLabel>
struct LabelledOpenMultiDiSubgraphView
    : public ILabelledOpenMultiDiGraphView<NodeLabel,
                                           EdgeLabel,
                                           InputLabel,
                                           OutputLabel> {
public:
  LabelledOpenMultiDiSubgraphView() = delete;
  LabelledOpenMultiDiSubgraphView(
      LabelledOpenMultiDiGraphView const &g,
      std::unordered_set<Node> const &subgraph_nodes,
      bool include_inputs,
      bool include_outputs)
      : g(g), subgraph_nodes(subgraph_nodes), include_inputs(include_inputs),
        include_outputs(include_outputs) {}

  InputLabel const &at(InputMultiDiEdge const &e) const override {
    if (contains(query_edges(OpenMultiDiEdgeQuery{}), e)) {
      return this->g.at(e);
    } else {
      // TODO: error handling
    }
  }

  OutputLabel const &at(OutputMultiDiEdge const &e) const override {
    if (contains(query_edges(OpenMultiDiEdgeQuery{}), e)) {
      return this->g.at(e);
    } else {
      // TODO: error handling
    }
  }

  EdgeLabel const &at(MultiDiEdge const &e) const override {
    if (contains(query_edges(OpenMultiDiEdgeQuery{}), e)) {
      return this->g.at(e);
    } else {
      // TODO: error handling
    }
  }

  std::unordered_set<Node>
      query_nodes(NodeQuery const &query) const override {
    return this->g.query_nodes(
        query_intersection(query, {this->subgraph_nodes}));
  }

  virtual std::unordered_set<OpenMultiDiEdge>
      query_edges(OpenMultiDiEdgeQuery const &query) const override {
    OpenMultiDiEdgeQuery edge_query{
      include_inputs ? InputMultiDiEdgeQuery{this->subgraph_nodes} : InputMultiDiEdgeQuery::none(),
      MultiDiEdgeQuery{this->subgraph_nodes, this->subgraph_nodes},
      include_outputs ? OutputMultiDiEdgeQuery{this->subgraph_nodes} : OutputMultiDiEdgeQuery::none()
    };
    return this->g.query_edges(query_intersection(query, edge_query));
  }

private:
  LabelledOpenMultiDiGraphView<NodeLabel, EdgeLabel, InputLabel, OutputLabel> g;
  std::unordered_set<Node> subgraph_nodes;
  bool include_inputs;
  bool include_outputs;
};

DirectedEdge flipped(DirectedEdge const &);

std::unordered_map<Node, Node>
    flatten_contraction(std::unordered_map<Node, Node> const &);

template <typename Impl, typename View>
Impl materialize_view(View const &g) {
  Impl result;
  for (Node const &n : get_nodes(g)) {
    result.add_node_unsafe(n);
  }
  for (auto const &e : get_edges(g)) {
    result.add_edge(e);
  }
  return result;
}

template <typename Impl>
Impl materialize_undirected_graph_view(IUndirectedGraphView const &g) {
  return materialize_view<Impl, IUndirectedGraphView>(g);
}

template <typename Impl>
Impl materialize_digraph_view(IDiGraphView const &g) {
  return materialize_view<Impl, IDiGraphView>(g);
}

template <typename Impl>
Impl materialize_multidigraph_view(IMultiDiGraphView const &g) {
  return materialize_view<Impl, IMultiDiGraphView>(g);
}

} // namespace FlexFlow

VISITABLE_STRUCT(::FlexFlow::JoinNodeKey, node, direction);

#endif<|MERGE_RESOLUTION|>--- conflicted
+++ resolved
@@ -251,83 +251,6 @@
   OpenMultiDiGraphView g;
 };
 
-<<<<<<< HEAD
-template <typename NodeLabel>
-struct NodeLabelledMultiDiSubgraphView : public INodeLabelledMultiDiGraphView<NodeLabel> {
-public:
-};
-
-template <typename NodeLabel, typename EdgeLabel>
-struct LabelledMultiDiSubgraphView : public ILabelledMultiDiGraphView<NodeLabel, EdgeLabel> {
-public:
-  LabelledMultiDiSubgraphView() = delete;
-  template <typename InputLabel, typename OutputLabel>
-  explicit LabelledMultiDiSubgraphView(
-      ILabelledOpenMultiDiGraphView<NodeLabel,
-                                    EdgeLabel,
-                                    InputLabel,
-                                    OutputLabel> const &,
-      std::unordered_set<Node> const &);
-};
-
-template <typename NodeLabel,
-          typename EdgeLabel,
-          typename InputLabel = EdgeLabel>
-struct LabelledUpwardMultiDiSubgraphView {
-public:
-  LabelledUpwardMultiDiSubgraphView() = delete;
-  template <typename OutputLabel>
-  explicit LabelledUpwardMultiDiSubgraphView(
-      ILabelledOpenMultiDiGraphView<NodeLabel,
-                                    EdgeLabel,
-                                    InputLabel,
-                                    OutputLabel> const &,
-      std::unordered_set<Node> const &);
-};
-
-template <typename NodeLabel,
-          typename EdgeLabel,
-          typename OutputLabel = EdgeLabel>
-struct LabelledDownwardMultiDiSubgraphView {
-public:
-  LabelledDownwardMultiDiSubgraphView() = delete;
-  template <typename InputLabel>
-  explicit LabelledDownwardMultiDiSubgraphView(
-      ILabelledOpenMultiDiGraphView<NodeLabel,
-                                    EdgeLabel,
-                                    InputLabel,
-                                    OutputLabel> const &,
-      std::unordered_set<Node> const &);
-};
-
-template <typename NodeLabel,
-          typename EdgeLabel,
-          typename InputLabel = EdgeLabel,
-          typename OutputLabel = InputLabel>
-struct LabelledOpenMultiDiSubgraphView
-    : public ILabelledOpenMultiDiGraphView<NodeLabel,
-                                           EdgeLabel,
-                                           InputLabel,
-                                           OutputLabel> {
-public:
-  LabelledOpenMultiDiSubgraphView() = delete;
-  explicit LabelledOpenMultiDiSubgraphView(
-      ILabelledOpenMultiDiGraphView<NodeLabel,
-                                    EdgeLabel,
-                                    InputLabel,
-                                    OutputLabel> const &,
-      std::unordered_set<Node> const &);
-
-  std::unordered_set<OpenMultiDiEdge>
-      query_edges(OpenMultiDiEdgeQuery const &) const override;
-  std::unordered_set<Node> query_nodes(NodeQuery const &) const override;
-
-  virtual InputLabel const &at(InputMultiDiEdge const &e) const override;
-  virtual OutputLabel const &at(OutputMultiDiEdge const &e) const override;
-  virtual EdgeLabel const &at(MultiDiEdge const &e) const override;
-};
-=======
->>>>>>> bde34b0c
 
 UndirectedEdge to_undirected_edge(DirectedEdge const &);
 std::unordered_set<UndirectedEdge>
@@ -391,72 +314,6 @@
 
 private:
   OpenMultiDiGraphView const &g;
-};
-
-template <typename NodeLabel,
-          typename EdgeLabel,
-          typename InputLabel,
-          typename OutputLabel>
-struct LabelledOpenMultiDiSubgraphView
-    : public ILabelledOpenMultiDiGraphView<NodeLabel,
-                                           EdgeLabel,
-                                           InputLabel,
-                                           OutputLabel> {
-public:
-  LabelledOpenMultiDiSubgraphView() = delete;
-  LabelledOpenMultiDiSubgraphView(
-      LabelledOpenMultiDiGraphView const &g,
-      std::unordered_set<Node> const &subgraph_nodes,
-      bool include_inputs,
-      bool include_outputs)
-      : g(g), subgraph_nodes(subgraph_nodes), include_inputs(include_inputs),
-        include_outputs(include_outputs) {}
-
-  InputLabel const &at(InputMultiDiEdge const &e) const override {
-    if (contains(query_edges(OpenMultiDiEdgeQuery{}), e)) {
-      return this->g.at(e);
-    } else {
-      // TODO: error handling
-    }
-  }
-
-  OutputLabel const &at(OutputMultiDiEdge const &e) const override {
-    if (contains(query_edges(OpenMultiDiEdgeQuery{}), e)) {
-      return this->g.at(e);
-    } else {
-      // TODO: error handling
-    }
-  }
-
-  EdgeLabel const &at(MultiDiEdge const &e) const override {
-    if (contains(query_edges(OpenMultiDiEdgeQuery{}), e)) {
-      return this->g.at(e);
-    } else {
-      // TODO: error handling
-    }
-  }
-
-  std::unordered_set<Node>
-      query_nodes(NodeQuery const &query) const override {
-    return this->g.query_nodes(
-        query_intersection(query, {this->subgraph_nodes}));
-  }
-
-  virtual std::unordered_set<OpenMultiDiEdge>
-      query_edges(OpenMultiDiEdgeQuery const &query) const override {
-    OpenMultiDiEdgeQuery edge_query{
-      include_inputs ? InputMultiDiEdgeQuery{this->subgraph_nodes} : InputMultiDiEdgeQuery::none(),
-      MultiDiEdgeQuery{this->subgraph_nodes, this->subgraph_nodes},
-      include_outputs ? OutputMultiDiEdgeQuery{this->subgraph_nodes} : OutputMultiDiEdgeQuery::none()
-    };
-    return this->g.query_edges(query_intersection(query, edge_query));
-  }
-
-private:
-  LabelledOpenMultiDiGraphView<NodeLabel, EdgeLabel, InputLabel, OutputLabel> g;
-  std::unordered_set<Node> subgraph_nodes;
-  bool include_inputs;
-  bool include_outputs;
 };
 
 DirectedEdge flipped(DirectedEdge const &);
