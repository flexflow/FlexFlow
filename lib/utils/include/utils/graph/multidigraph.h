#ifndef _FLEXFLOW_UTILS_GRAPH_MULTIDIGRAPH_H
#define _FLEXFLOW_UTILS_GRAPH_MULTIDIGRAPH_H

#include "cow_ptr_t.h"
#include "multidigraph_interfaces.h"
#include "node.h"
#include "utils/for_internal_use_only.h"

namespace FlexFlow {
struct MultiDiGraphView {
public:
  using Edge = MultiDiEdge;
  using EdgeQuery = MultiDiEdgeQuery;

  operator GraphView() const {
    return GraphView(ptr, for_internal_use_only{});
  }

  friend void swap(MultiDiGraphView &, MultiDiGraphView &);

  std::unordered_set<Node> query_nodes(NodeQuery const &) const;
  std::unordered_set<Edge> query_edges(EdgeQuery const &query) const {
    return ptr->query_edges(query);
  }

  template <typename T, typename... Args>
  static typename std::enable_if<std::is_base_of<IMultiDiGraphView, T>::value,
                                 MultiDiGraphView>::type
      create(Args &&...args) {
    return MultiDiGraphView(
        std::make_shared<T const>(std::forward<Args>(args)...));
  }

<<<<<<< HEAD
private:
  MultiDiGraphView(std::shared_ptr<IMultiDiGraphView const> ptr)
      : ptr(ptr) {}


  friend struct MultiDiGraph;
  friend MultiDiGraphView unsafe(IMultiDiGraphView const &);
=======
  static MultiDiGraphView
      unsafe_create_without_ownership(IMultiDiGraphView const &);
>>>>>>> 3429a783

private:
  MultiDiGraphView(std::shared_ptr<IMultiDiGraphView const> ptr) : ptr(ptr) {}
  std::shared_ptr<IMultiDiGraphView const> ptr;
};

<<<<<<< HEAD
=======
CHECK_WELL_BEHAVED_VALUE_TYPE_NO_EQ(MultiDiGraphView);

>>>>>>> 3429a783
struct MultiDiGraph {
public:
  using Edge = MultiDiEdge;
  using EdgeQuery = MultiDiEdgeQuery;

  MultiDiGraph() = delete;
  MultiDiGraph(MultiDiGraph const &) = default;
  MultiDiGraph &operator=(MultiDiGraph const &) = default;

  operator MultiDiGraphView() const;

  friend void swap(MultiDiGraph &, MultiDiGraph &);

  Node add_node();
  std::vector<Node> add_nodes(size_t);
  NodePort add_node_port();
  std::vector<NodePort> add_node_ports(size_t);
  void add_node_unsafe(Node const &);
  void add_node_port_unsafe(NodePort const &);
  void remove_node_unsafe(Node const &);
  void add_edges(std::vector<Edge> const &);
  void add_edge(Edge const &);
  void remove_edge(Edge const &);

  std::unordered_set<Node> query_nodes(NodeQuery const &) const;
  std::unordered_set<Edge> query_edges(EdgeQuery const &) const;

  template <typename T>
  static typename std::enable_if<std::is_base_of<IMultiDiGraph, T>::value,
                                 MultiDiGraph>::type
      create() {
    return MultiDiGraph(make_unique<T>());
  }

private:
  MultiDiGraph(std::unique_ptr<IMultiDiGraph> ptr) : ptr(std::move(ptr)) {}

private:
  cow_ptr_t<IMultiDiGraph> ptr;
};
CHECK_WELL_BEHAVED_VALUE_TYPE_NO_EQ(MultiDiGraph);

} // namespace FlexFlow

#endif<|MERGE_RESOLUTION|>--- conflicted
+++ resolved
@@ -19,9 +19,7 @@
   friend void swap(MultiDiGraphView &, MultiDiGraphView &);
 
   std::unordered_set<Node> query_nodes(NodeQuery const &) const;
-  std::unordered_set<Edge> query_edges(EdgeQuery const &query) const {
-    return ptr->query_edges(query);
-  }
+  std::unordered_set<Edge> query_edges(EdgeQuery const &) const;
 
   template <typename T, typename... Args>
   static typename std::enable_if<std::is_base_of<IMultiDiGraphView, T>::value,
@@ -31,29 +29,15 @@
         std::make_shared<T const>(std::forward<Args>(args)...));
   }
 
-<<<<<<< HEAD
-private:
-  MultiDiGraphView(std::shared_ptr<IMultiDiGraphView const> ptr)
-      : ptr(ptr) {}
-
-
-  friend struct MultiDiGraph;
-  friend MultiDiGraphView unsafe(IMultiDiGraphView const &);
-=======
   static MultiDiGraphView
       unsafe_create_without_ownership(IMultiDiGraphView const &);
->>>>>>> 3429a783
 
 private:
   MultiDiGraphView(std::shared_ptr<IMultiDiGraphView const> ptr) : ptr(ptr) {}
   std::shared_ptr<IMultiDiGraphView const> ptr;
 };
-
-<<<<<<< HEAD
-=======
 CHECK_WELL_BEHAVED_VALUE_TYPE_NO_EQ(MultiDiGraphView);
 
->>>>>>> 3429a783
 struct MultiDiGraph {
 public:
   using Edge = MultiDiEdge;
@@ -68,15 +52,13 @@
   friend void swap(MultiDiGraph &, MultiDiGraph &);
 
   Node add_node();
-  std::vector<Node> add_nodes(size_t);
   NodePort add_node_port();
-  std::vector<NodePort> add_node_ports(size_t);
   void add_node_unsafe(Node const &);
   void add_node_port_unsafe(NodePort const &);
   void remove_node_unsafe(Node const &);
-  void add_edges(std::vector<Edge> const &);
-  void add_edge(Edge const &);
-  void remove_edge(Edge const &);
+
+  void add_edge(Edge const &e);
+  void remove_edge(Edge const &e);
 
   std::unordered_set<Node> query_nodes(NodeQuery const &) const;
   std::unordered_set<Edge> query_edges(EdgeQuery const &) const;
