#ifndef _FLEXFLOW_UTILS_INCLUDE_UTILS_GRAPH_LABELLED_OUTPUT_LABELLED_H
#define _FLEXFLOW_UTILS_INCLUDE_UTILS_GRAPH_LABELLED_OUTPUT_LABELLED_H

#include "node_labelled.h"
#include "output_labelled_interfaces.h"

namespace FlexFlow {

template <typename NodeLabel, typename OutputLabel>
struct OutputLabelledMultiDiGraphView
    : virtual public NodeLabelledMultiDiGraphView<NodeLabel> {
private:
  using Interface = IOutputLabelledMultiDiGraphView<NodeLabel, OutputLabel>;

public:
  OutputLabelledMultiDiGraphView(OutputLabelledMultiDiGraphView const &) =
      default;
  OutputLabelledMultiDiGraphView &
      operator=(OutputLabelledMultiDiGraphView const &) = default;

  NodeLabel const &at(Node const &n) const {
    return this->get_ptr().at(n);
  }

  OutputLabel const &at(MultiDiOutput const &o) const {
    return this->get_ptr().at(o);
  }

  std::unordered_set<Node> query_nodes(NodeQuery const &q) const {
    return this->get_ptr().query_nodes(q);
  }

  std::unordered_set<MultiDiEdge> query_edges(MultiDiEdgeQuery const &q) const {
    return this->get_ptr().query_edges(q);
  }

  template <typename BaseImpl, typename... Args>
  static typename std::enable_if<std::is_base_of<Interface, BaseImpl>::value,
                                 OutputLabelledMultiDiGraphView>::type
      create(Args &&...args) {
    return OutputLabelledMultiDiGraphView(
        make_cow_ptr<BaseImpl>(std::forward<Args>(args)...));
  }

protected:
  using NodeLabelledMultiDiGraphView<NodeLabel>::NodeLabelledMultiDiGraphView;

private:
  Interface const &get_ptr() const {
    return *std::dynamic_pointer_cast<Interface const>(GraphView::ptr.get());
  }
};

template <typename NodeLabel, typename OutputLabel>
struct OutputLabelledMultiDiGraph
    : virtual OutputLabelledMultiDiGraphView<NodeLabel, OutputLabel> {
private:
  using Interface = IOutputLabelledMultiDiGraph<NodeLabel, OutputLabel>;

public:
  OutputLabelledMultiDiGraph(OutputLabelledMultiDiGraph const &other) = default;
  OutputLabelledMultiDiGraph &
      operator=(OutputLabelledMultiDiGraph const &other) = default;

  Node add_node(NodeLabel const &l) {
    return this->get_ptr().add_node(l);
  }

  NodePort add_node_port() {
    return this->get_ptr().add_node_port();
  }

  NodeLabel &at(Node const &n) {
    return this->get_ptr().at(n);
  }

  NodeLabel const &at(Node const &n) const {
    return this->get_ptr().at(n);
  }

  void add_output(MultiDiOutput const &o, OutputLabel const &l) {
    this->get_ptr().add_output(o, l);
  };

  void add_edge(MultiDiOutput const &o, MultiDiInput const &i) {
<<<<<<< HEAD
    get_ptr().add_edge(o, i);
  };

  void add_edge(MultiDiEdge const &e) {
    get_ptr().add_edge(e);
=======
    this->get_ptr().add_edge(o, i);
  };

  void add_edge(MultiDiEdge const &e) {
    this->get_ptr().add_edge(e);
>>>>>>> 318152a7
  }

  OutputLabel &at(MultiDiOutput const &o) {
    return this->get_ptr().at(o);
  }

  OutputLabel const &at(MultiDiOutput const &o) const {
    return this->get_ptr().at(o);
  }

  std::unordered_set<Node> query_nodes(NodeQuery const &q) const {
    return this->get_ptr().query_nodes(q);
  }

  std::unordered_set<MultiDiEdge> query_edges(MultiDiEdgeQuery const &q) const {
    return this->get_ptr().query_edges(q);
  }

  template <typename BaseImpl>
  static typename std::enable_if<std::is_base_of<Interface, BaseImpl>::value,
                                 OutputLabelledMultiDiGraph>::type
      create() {
    return OutputLabelledMultiDiGraph(make_cow_ptr<BaseImpl>());
  }

private:
  OutputLabelledMultiDiGraph(cow_ptr_t<Interface> ptr) : GraphView(ptr) {}

private:
  Interface &get_ptr() {
    return *std::dynamic_pointer_cast<Interface>(GraphView::ptr.get_mutable());
  }

  Interface const &get_ptr() const {
    return *std::dynamic_pointer_cast<Interface const>(GraphView::ptr.get());
  }
};

template <typename NodeLabel,
          typename T,
          typename std::enable_if<
              (std::is_convertible<T, NodeLabelledMultiDiGraphView<NodeLabel>>::
                   value &&
               !std::is_same<T, T>::value),
              bool>::type = true>
NodeLabel const &at(T const &g, Node const &n) {
  return g.at(n);
}

} // namespace FlexFlow

#endif<|MERGE_RESOLUTION|>--- conflicted
+++ resolved
@@ -83,19 +83,11 @@
   };
 
   void add_edge(MultiDiOutput const &o, MultiDiInput const &i) {
-<<<<<<< HEAD
-    get_ptr().add_edge(o, i);
-  };
-
-  void add_edge(MultiDiEdge const &e) {
-    get_ptr().add_edge(e);
-=======
     this->get_ptr().add_edge(o, i);
   };
 
   void add_edge(MultiDiEdge const &e) {
     this->get_ptr().add_edge(e);
->>>>>>> 318152a7
   }
 
   OutputLabel &at(MultiDiOutput const &o) {
