--- conflicted
+++ resolved
@@ -118,17 +118,10 @@
   }
 
   std::unordered_set<Node> query_nodes(NodeQuery const &q) const {
-<<<<<<< HEAD
-    return get_ptr()->query_nodes(q);
-  }
-  std::unordered_set<MultiDiEdge> query_edges(MultiDiEdgeQuery const &q) const {
-    return get_ptr()->query_edges(q);
-=======
     return get_ptr().query_nodes(q);
   }
   std::unordered_set<MultiDiEdge> query_edges(MultiDiEdgeQuery const &q) const {
     return get_ptr().query_edges(q);
->>>>>>> ec0deadc
   }
 
   template <typename BaseImpl, typename N, typename O>
