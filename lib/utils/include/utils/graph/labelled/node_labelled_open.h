#ifndef _FLEXFLOW_UTILS_GRAPH_LABELLED_NODE_LABELLED_OPEN
#define _FLEXFLOW_UTILS_GRAPH_LABELLED_NODE_LABELLED_OPEN

#include "utils/graph/labelled/node_labelled.h"
#include "utils/graph/open_graphs.h"

namespace FlexFlow {

// todo: why INodeLabelledOpenMultiDiGraphView inherits from itself?
template <typename NodeLabel>
struct INodeLabelledOpenMultiDiGraphView
    : virtual INodeLabelledMultiDiGraphView<NodeLabel>,
      virtual IOpenMultiDiGraphView {
  INodeLabelledOpenMultiDiGraphView(INodeLabelledOpenMultiDiGraphView const &) =
      delete;
  INodeLabelledOpenMultiDiGraphView &
      operator=(INodeLabelledOpenMultiDiGraphView const &) = delete;
};
CHECK_RC_COPY_VIRTUAL_COMPLIANT(INodeLabelledOpenMultiDiGraphView<int>);

template <typename NodeLabel>
struct NodeLabelledOpenMultiDiGraphView
    : virtual NodeLabelledMultiDiGraphView<NodeLabel>,
      virtual OpenMultiDiGraphView {
  using Interface = INodeLabelledOpenMultiDiGraphView<NodeLabel>;

public:
  // NodeLabelledOpenMultiDiGraphView() = delete;
  NodeLabelledOpenMultiDiGraphView(NodeLabelledOpenMultiDiGraphView const &) =
      default;
  NodeLabelledOpenMultiDiGraphView &
      operator=(NodeLabelledOpenMultiDiGraphView const &) = default;

  NodeLabel const &at(Node const &n) const {
    return this->get_ptr().at(n);
  }

  NodeLabelledOpenMultiDiGraphView(cow_ptr_t<IOpenMultiDiGraph> ptr)
      : OpenMultiDiGraphView() {} // this may have some problem

  std::unordered_set<Node> query_nodes(NodeQuery const &q) const {
    return this->get_ptr().query_nodes(q);
  }

  std::unordered_set<Edge> query_edges(OpenMultiDiEdgeQuery const &q) const {
    return this->get_ptr().query_edges(q);
  }

  template <typename BaseImpl, typename... Args>
  static typename std::enable_if<std::is_base_of<Interface, BaseImpl>::value,
                                 NodeLabelledOpenMultiDiGraphView>::type
      create(Args &&...args) {
    return NodeLabelledOpenMultiDiGraphView(
        make_cow_ptr<BaseImpl>(std::forward<Args>(args)...));
  }

protected:
  using NodeLabelledMultiDiGraphView<NodeLabel>::NodeLabelledMultiDiGraphView;

private:
  Interface &get_ptr() const {
    return *std::reinterpret_pointer_cast<Interface>(
        GraphView::ptr.get_mutable());
  }
};

template <typename NodeLabel>
struct NodeLabelledOpenMultiDiGraph
    : virtual NodeLabelledOpenMultiDiGraphView<NodeLabel> {
private:
  using Interface = IOpenMultiDiGraph;
  using INodeLabel = ILabelling<Node, NodeLabel>;

public:
  // NodeLabelledOpenMultiDiGraph() = delete;
  NodeLabelledOpenMultiDiGraph(NodeLabelledOpenMultiDiGraph const &) = default;
  NodeLabelledOpenMultiDiGraph &
      operator=(NodeLabelledOpenMultiDiGraph const &) = default;

  NodeLabel const &at(Node const &n) const override {
    return nl.get()->get_label(n);
  }

  NodeLabel &at(Node const &n) {
    return nl.get_mutable()->get_label(n);
  }

  std::unordered_set<Node> query_nodes(NodeQuery const &q) const {
<<<<<<< HEAD
    return get_ptr().get()->query_nodes(q);
  }

  std::unordered_set<OpenMultiDiEdge>
      query_edges(OpenMultiDiEdgeQuery const &q) const {
    return get_ptr().get()->query_edges(q);
  }

  Node add_node(NodeLabel const &l) {
    // Node n = MultiDiGraph::add_node();
    Node n = get_ptr().get_mutable()->add_node();
=======
    return get_ptr().query_nodes(q);
  }

  std::unordered_set<OpenMultiDiEdge>
      query_edges(OpenMultiDiEdge const &q) const {
    return get_ptr().query_edges(q);
  }

  Node add_node(NodeLabel const &l) {
    Node n = get_ptr().add_node();
>>>>>>> 6424f995
    nl.get_mutable()->add_label(n, l);
    return n;
  }

  NodePort add_node_port() {
<<<<<<< HEAD
    return get_ptr().get_mutable()->add_node_port();
  }

  void add_edge(OpenMultiDiEdge const &e) {
    return get_ptr().get_mutable()->add_edge(e);
=======
    return get_ptr().add_node_port();
  }

  void add_edge(OpenMultiDiEdge const &e) {
    return get_ptr().add_edge(e);
>>>>>>> 6424f995
  }

  template <typename BaseImpl, typename N>
  static typename std::enable_if<
      std::conjunction<std::is_base_of<Interface, BaseImpl>,
                       std::is_base_of<INodeLabel, N>>::value,
      NodeLabelledOpenMultiDiGraph>::type
      create() {
    return NodeLabelledOpenMultiDiGraph(make_cow_ptr<BaseImpl>(),
                                        make_cow_ptr<N>());
  }

private:
  NodeLabelledOpenMultiDiGraph(cow_ptr_t<Interface> ptr,
                               cow_ptr_t<INodeLabel> nl)
      : GraphView(ptr), nl(nl) {}

<<<<<<< HEAD
  cow_ptr_t<Interface> get_ptr() const {
    return cow_ptr_t<Interface>(
        std::reinterpret_pointer_cast<Interface>(GraphView::ptr.get_mutable()));
=======
  Interface &get_ptr() const {
    return *std::reinterpret_pointer_cast<Interface>(
        GraphView::ptr.get_mutable());
>>>>>>> 6424f995
  }

  cow_ptr_t<INodeLabel> nl;
};

} // namespace FlexFlow

#endif<|MERGE_RESOLUTION|>--- conflicted
+++ resolved
@@ -1,12 +1,10 @@
 #ifndef _FLEXFLOW_UTILS_GRAPH_LABELLED_NODE_LABELLED_OPEN
 #define _FLEXFLOW_UTILS_GRAPH_LABELLED_NODE_LABELLED_OPEN
 
-#include "utils/graph/labelled/node_labelled.h"
 #include "utils/graph/open_graphs.h"
 
 namespace FlexFlow {
 
-// todo: why INodeLabelledOpenMultiDiGraphView inherits from itself?
 template <typename NodeLabel>
 struct INodeLabelledOpenMultiDiGraphView
     : virtual INodeLabelledMultiDiGraphView<NodeLabel>,
@@ -34,9 +32,6 @@
   NodeLabel const &at(Node const &n) const {
     return this->get_ptr().at(n);
   }
-
-  NodeLabelledOpenMultiDiGraphView(cow_ptr_t<IOpenMultiDiGraph> ptr)
-      : OpenMultiDiGraphView() {} // this may have some problem
 
   std::unordered_set<Node> query_nodes(NodeQuery const &q) const {
     return this->get_ptr().query_nodes(q);
@@ -78,27 +73,14 @@
       operator=(NodeLabelledOpenMultiDiGraph const &) = default;
 
   NodeLabel const &at(Node const &n) const override {
-    return nl.get()->get_label(n);
+    return nl->get_label(n);
   }
 
   NodeLabel &at(Node const &n) {
-    return nl.get_mutable()->get_label(n);
+    return nl->get_label(n);
   }
 
   std::unordered_set<Node> query_nodes(NodeQuery const &q) const {
-<<<<<<< HEAD
-    return get_ptr().get()->query_nodes(q);
-  }
-
-  std::unordered_set<OpenMultiDiEdge>
-      query_edges(OpenMultiDiEdgeQuery const &q) const {
-    return get_ptr().get()->query_edges(q);
-  }
-
-  Node add_node(NodeLabel const &l) {
-    // Node n = MultiDiGraph::add_node();
-    Node n = get_ptr().get_mutable()->add_node();
-=======
     return get_ptr().query_nodes(q);
   }
 
@@ -109,25 +91,16 @@
 
   Node add_node(NodeLabel const &l) {
     Node n = get_ptr().add_node();
->>>>>>> 6424f995
     nl.get_mutable()->add_label(n, l);
     return n;
   }
 
   NodePort add_node_port() {
-<<<<<<< HEAD
-    return get_ptr().get_mutable()->add_node_port();
-  }
-
-  void add_edge(OpenMultiDiEdge const &e) {
-    return get_ptr().get_mutable()->add_edge(e);
-=======
     return get_ptr().add_node_port();
   }
 
   void add_edge(OpenMultiDiEdge const &e) {
     return get_ptr().add_edge(e);
->>>>>>> 6424f995
   }
 
   template <typename BaseImpl, typename N>
@@ -145,15 +118,9 @@
                                cow_ptr_t<INodeLabel> nl)
       : GraphView(ptr), nl(nl) {}
 
-<<<<<<< HEAD
-  cow_ptr_t<Interface> get_ptr() const {
-    return cow_ptr_t<Interface>(
-        std::reinterpret_pointer_cast<Interface>(GraphView::ptr.get_mutable()));
-=======
   Interface &get_ptr() const {
     return *std::reinterpret_pointer_cast<Interface>(
         GraphView::ptr.get_mutable());
->>>>>>> 6424f995
   }
 
   cow_ptr_t<INodeLabel> nl;
