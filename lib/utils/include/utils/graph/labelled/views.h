--- conflicted
+++ resolved
@@ -51,11 +51,11 @@
     return node_label(n);
   }
 
-<<<<<<< HEAD
-  virtual OutputLabel const &at(MultiDiOutput const &o) const override {
-=======
   OutputLabel &at(MultiDiOutput const &o) {
->>>>>>> 7a87d11c
+    return output_label(o);
+  }
+
+  OutputLabel const &at(MultiDiOutput const &o) const override {
     return output_label(o);
   }
 
