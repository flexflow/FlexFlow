#ifndef _FLEXFLOW_UTILS_GRAPH_UNDIRECTED_H
#define _FLEXFLOW_UTILS_GRAPH_UNDIRECTED_H

#include "tl/optional.hpp"
#include <unordered_set>
#include "node.h"
#include "utils/unique.h"
#include "utils/maybe_owned_ref.h"

namespace FlexFlow {

struct UndirectedEdge : use_visitable_cmp<UndirectedEdge> {
public:
  UndirectedEdge() = delete;
  UndirectedEdge(Node src, Node dst);
public:
  Node smaller, bigger;
};

}

VISITABLE_STRUCT(::FlexFlow::UndirectedEdge, smaller, bigger);
MAKE_VISIT_HASHABLE(::FlexFlow::UndirectedEdge);

namespace FlexFlow {

struct UndirectedEdgeQuery {
  UndirectedEdgeQuery(tl::optional<std::unordered_set<Node>> const &);

  tl::optional<std::unordered_set<Node>> nodes = tl::nullopt;
};

struct IUndirectedGraphView : public IGraphView {
  using Edge = UndirectedEdge;
  using EdgeQuery = UndirectedEdgeQuery;

  IUndirectedGraphView(IUndirectedGraphView const &) = delete;
  IUndirectedGraphView &operator=(IUndirectedGraphView const &) = delete;

  virtual std::unordered_set<Edge> query_edges(UndirectedEdgeQuery const &) const = 0;
  virtual ~IUndirectedGraphView();
protected:
  IUndirectedGraphView() = default;
};

<<<<<<< HEAD
struct UndirectedGraphView {
public:
=======
static_assert(is_rc_copy_virtual_compliant<IUndirectedGraphView>::value, RC_COPY_VIRTUAL_MSG);

struct UndirectedGraphView {
>>>>>>> 0e6419ac
  using Edge = UndirectedEdge;
  using EdgeQuery = UndirectedEdgeQuery;

  UndirectedGraphView() = delete;

<<<<<<< HEAD
  friend void swap(UndirectedGraphView &, UndirectedGraphView &);

  std::unordered_set<Node> query_nodes(NodeQuery const &);
  std::unordered_set<Edge> query_edges(EdgeQuery const &);

  operator maybe_owned_ref<IUndirectedGraphView const>() const {
    return maybe_owned_ref<IUndirectedGraphView const>(this->ptr);
  }

  IUndirectedGraphView const *unsafe() const {
    return this->ptr.get(); 
  }

  template <typename T, typename ...Args>
  static
  typename std::enable_if<std::is_base_of<IUndirectedGraphView, T>::value, UndirectedGraphView>::type
  create(Args &&... args) {
    return UndirectedGraphView(std::make_shared<T>(std::forward<Args>(args)...));
  }
=======
>>>>>>> 0e6419ac
private:
  UndirectedGraphView(std::shared_ptr<IUndirectedGraphView const>);
private:
  std::shared_ptr<IUndirectedGraphView const> ptr;
};

struct IUndirectedGraph : public IUndirectedGraphView, public IGraph {
  virtual void add_edge(UndirectedEdge const &) = 0;
  virtual void remove_edge(UndirectedEdge const &) = 0;

  virtual IUndirectedGraph *clone() const = 0;
};

struct UndirectedGraph {
public:
  using Edge = UndirectedEdge;
  using EdgeQuery = UndirectedEdgeQuery;

  UndirectedGraph() = delete;
  UndirectedGraph(UndirectedGraph const &);

  UndirectedGraph &operator=(UndirectedGraph);

  friend void swap(UndirectedGraph &, UndirectedGraph &);

  Node add_node();
  void add_node_unsafe(Node const &);
  void remove_node_unsafe(Node const &);

  void add_edge(Edge const &);
  void remove_edge(Edge const &);

  std::unordered_set<Edge> query_edges(EdgeQuery const &) const;

  template <typename T>
  static 
  typename std::enable_if<std::is_base_of<IUndirectedGraph, T>::value, UndirectedGraph>::type 
  create() { 
    return UndirectedGraph(make_unique<T>());
  }

private:
  UndirectedGraph(std::unique_ptr<IUndirectedGraph>);
private:
  std::unique_ptr<IUndirectedGraph> ptr;
};

static_assert(std::is_copy_constructible<UndirectedGraph>::value, "");
static_assert(std::is_move_constructible<UndirectedGraph>::value, "");
static_assert(std::is_copy_assignable<UndirectedGraph>::value, "");
static_assert(std::is_move_assignable<UndirectedGraph>::value, "");

}


#endif<|MERGE_RESOLUTION|>--- conflicted
+++ resolved
@@ -43,20 +43,15 @@
   IUndirectedGraphView() = default;
 };
 
-<<<<<<< HEAD
-struct UndirectedGraphView {
-public:
-=======
 static_assert(is_rc_copy_virtual_compliant<IUndirectedGraphView>::value, RC_COPY_VIRTUAL_MSG);
 
 struct UndirectedGraphView {
->>>>>>> 0e6419ac
+public:
   using Edge = UndirectedEdge;
   using EdgeQuery = UndirectedEdgeQuery;
 
   UndirectedGraphView() = delete;
 
-<<<<<<< HEAD
   friend void swap(UndirectedGraphView &, UndirectedGraphView &);
 
   std::unordered_set<Node> query_nodes(NodeQuery const &);
@@ -76,8 +71,6 @@
   create(Args &&... args) {
     return UndirectedGraphView(std::make_shared<T>(std::forward<Args>(args)...));
   }
-=======
->>>>>>> 0e6419ac
 private:
   UndirectedGraphView(std::shared_ptr<IUndirectedGraphView const>);
 private:
