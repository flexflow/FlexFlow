#ifndef _FLEXFLOW_UTILS_GRAPH_OPEN_GRAPHS_H
#define _FLEXFLOW_UTILS_GRAPH_OPEN_GRAPHS_H

#include "multidigraph.h"
#include "node.h"
#include "open_graph_interfaces.h"
#include "tl/optional.hpp"
#include "utils/variant.h"
#include "utils/visitable.h"

namespace FlexFlow {

struct OpenMultiDiGraphView {
public:
  using Edge = OpenMultiDiEdge;
  using EdgeQuery = OpenMultiDiEdgeQuery;

  OpenMultiDiGraphView() = delete;

  friend void swap(OpenMultiDiGraphView &, OpenMultiDiGraphView &);

  std::unordered_set<Node> query_nodes(NodeQuery const &);
  std::unordered_set<Edge> query_edges(EdgeQuery const &);

<<<<<<< HEAD
  // TODO
  operator maybe_owned_ref<IOpenMultiDiGraphView const>() const {
    return maybe_owned_ref<IOpenMultiDiGraphView const>(this->ptr);
  }

=======
>>>>>>> 3eade8f7
  IOpenMultiDiGraphView const *unsafe() const {
    return this->ptr.get();
  }

  template <typename T, typename... Args>
  static
      typename std::enable_if<std::is_base_of<IOpenMultiDiGraphView, T>::value,
                              OpenMultiDiGraphView>::type
      create(Args &&...args) {
    return OpenMultiDiGraphView(
        std::make_shared<T>(std::forward<Args>(args)...));
  }

private:
  OpenMultiDiGraphView(std::shared_ptr<IOpenMultiDiGraphView const>);

private:
  std::shared_ptr<IOpenMultiDiGraphView const> ptr;
};

struct OpenMultiDiGraph {
public:
  using Edge = OpenMultiDiEdge;
  using EdgeQuery = OpenMultiDiEdgeQuery;

  OpenMultiDiGraph() = delete;
  OpenMultiDiGraph(OpenMultiDiGraph const &);

  OpenMultiDiGraph &operator=(OpenMultiDiGraph);

  friend void swap(OpenMultiDiGraph &, OpenMultiDiGraph &);

  operator OpenMultiDiGraphView() const;

  Node add_node();
  void add_node_unsafe(Node const &);
  void remove_node_unsafe(Node const &);

  void add_edge(Edge const &);
  void remove_edge(Edge const &);

  std::unordered_set<Edge> query_edges(EdgeQuery const &) const;

  template <typename T>
  static typename std::enable_if<std::is_base_of<IOpenMultiDiGraph, T>::value,
                                 OpenMultiDiGraph>::type
      create() {
    return OpenMultiDiGraph(make_unique<T>());
  }

private:
  OpenMultiDiGraph(std::unique_ptr<IOpenMultiDiGraph>);

private:
  cow_ptr_t<IOpenMultiDiGraph> ptr;
};
CHECK_WELL_BEHAVED_VALUE_TYPE_NO_EQ(OpenMultiDiGraph);

struct UpwardOpenMultiDiGraphView {
public:
  using Edge = UpwardOpenMultiDiEdge;
  using EdgeQuery = UpwardOpenMultiDiEdgeQuery;

  UpwardOpenMultiDiGraphView() = delete;

  friend void swap(OpenMultiDiGraphView &, OpenMultiDiGraphView &);

  std::unordered_set<Node> query_nodes(NodeQuery const &);
  std::unordered_set<Edge> query_edges(EdgeQuery const &);

<<<<<<< HEAD
  // TODO
  operator maybe_owned_ref<IUpwardOpenMultiDiGraphView const>() const {
    return maybe_owned_ref<IUpwardOpenMultiDiGraphView const>(this->ptr);
  }

=======
>>>>>>> 3eade8f7
  IUpwardOpenMultiDiGraphView const *unsafe() const {
    return this->ptr.get();
  }

  template <typename T, typename... Args>
  static typename std::enable_if<
      std::is_base_of<IUpwardOpenMultiDiGraphView, T>::value,
      UpwardOpenMultiDiGraphView>::type
      create(Args &&...args) {
    return UpwardOpenMultiDiGraphView(
        std::make_shared<T>(std::forward<Args>(args)...));
  }

private:
  UpwardOpenMultiDiGraphView(
      std::shared_ptr<IUpwardOpenMultiDiGraphView const>);

private:
  std::shared_ptr<IUpwardOpenMultiDiGraphView const> ptr;
};
CHECK_WELL_BEHAVED_VALUE_TYPE_NO_EQ(UpwardOpenMultiDiGraphView);

struct UpwardOpenMultiDiGraph {
public:
  using Edge = UpwardOpenMultiDiEdge;
  using EdgeQuery = UpwardOpenMultiDiEdgeQuery;

  UpwardOpenMultiDiGraph() = delete;
  UpwardOpenMultiDiGraph(UpwardOpenMultiDiGraph const &);

  UpwardOpenMultiDiGraph &operator=(UpwardOpenMultiDiGraph);

  friend void swap(UpwardOpenMultiDiGraph &, UpwardOpenMultiDiGraph &);

  Node add_node();
  void add_node_unsafe(Node const &);
  void remove_node_unsafe(Node const &);

  void add_edge(Edge const &);
  void remove_edge(Edge const &);

  std::unordered_set<Edge> query_edges(EdgeQuery const &) const;

  template <typename T>
  static typename std::enable_if<
      std::is_base_of<IUpwardOpenMultiDiGraph, T>::value,
      UpwardOpenMultiDiGraph>::type
      create() {
    return UpwardOpenMultiDiGraph(make_unique<T>());
  }

private:
  UpwardOpenMultiDiGraph(std::unique_ptr<IUpwardOpenMultiDiGraph>);

private:
<<<<<<< HEAD
  std::unique_ptr<IUpwardOpenMultiDiGraph> ptr;
=======
  cow_ptr_t<IUpwardOpenMultiDiGraph> ptr;
>>>>>>> 3eade8f7
};
CHECK_WELL_BEHAVED_VALUE_TYPE_NO_EQ(UpwardOpenMultiDiGraph);

struct DownwardOpenMultiDiGraphView {
public:
  using Edge = DownwardOpenMultiDiEdge;
  using EdgeQuery = DownwardOpenMultiDiEdgeQuery;

  DownwardOpenMultiDiGraphView() = delete;

  friend void swap(OpenMultiDiGraphView &, OpenMultiDiGraphView &);

  std::unordered_set<Node> query_nodes(NodeQuery const &);
  std::unordered_set<Edge> query_edges(EdgeQuery const &);

<<<<<<< HEAD
  // TODO
  operator maybe_owned_ref<IDownwardOpenMultiDiGraphView const>() const {
    return maybe_owned_ref<IDownwardOpenMultiDiGraphView const>(this->ptr);
  }

=======
>>>>>>> 3eade8f7
  IDownwardOpenMultiDiGraphView const *unsafe() const {
    return this->ptr.get();
  }

  template <typename T, typename... Args>
  static typename std::enable_if<
      std::is_base_of<IDownwardOpenMultiDiGraphView, T>::value,
      DownwardOpenMultiDiGraphView>::type
      create(Args &&...args) {
    return DownwardOpenMultiDiGraphView(
        std::make_shared<T>(std::forward<Args>(args)...));
  }

private:
  DownwardOpenMultiDiGraphView(
      std::shared_ptr<IDownwardOpenMultiDiGraphView const>);

private:
  std::shared_ptr<IDownwardOpenMultiDiGraphView const> ptr;
};
CHECK_WELL_BEHAVED_VALUE_TYPE_NO_EQ(DownwardOpenMultiDiGraphView);

struct DownwardOpenMultiDiGraph {
public:
  using Edge = DownwardOpenMultiDiEdge;
  using EdgeQuery = DownwardOpenMultiDiEdgeQuery;

  DownwardOpenMultiDiGraph() = delete;
  DownwardOpenMultiDiGraph(DownwardOpenMultiDiGraph const &);

  DownwardOpenMultiDiGraph &operator=(DownwardOpenMultiDiGraph);

  friend void swap(DownwardOpenMultiDiGraph &, DownwardOpenMultiDiGraph &);

  Node add_node();
  void add_node_unsafe(Node const &);
  void remove_node_unsafe(Node const &);

  void add_edge(Edge const &);
  void remove_edge(Edge const &);

  std::unordered_set<Edge> query_edges(EdgeQuery const &) const;

  template <typename T>
  static typename std::enable_if<
      std::is_base_of<IDownwardOpenMultiDiGraph, T>::value,
      DownwardOpenMultiDiGraph>::type
      create() {
    return DownwardOpenMultiDiGraph(make_unique<T>());
  }

private:
  DownwardOpenMultiDiGraph(std::unique_ptr<IDownwardOpenMultiDiGraph>);

private:
<<<<<<< HEAD
  std::unique_ptr<IDownwardOpenMultiDiGraph> ptr;
=======
  cow_ptr_t<IDownwardOpenMultiDiGraph> ptr;
>>>>>>> 3eade8f7
};
CHECK_WELL_BEHAVED_VALUE_TYPE_NO_EQ(DownwardOpenMultiDiGraph);

<<<<<<< HEAD
static_assert(std::is_copy_constructible<DownwardOpenMultiDiGraph>::value, "");
static_assert(std::is_move_constructible<DownwardOpenMultiDiGraph>::value, "");
static_assert(std::is_copy_assignable<DownwardOpenMultiDiGraph>::value, "");
static_assert(std::is_copy_constructible<DownwardOpenMultiDiGraph>::value, "");

=======
>>>>>>> 3eade8f7
} // namespace FlexFlow

#endif<|MERGE_RESOLUTION|>--- conflicted
+++ resolved
@@ -22,14 +22,6 @@
   std::unordered_set<Node> query_nodes(NodeQuery const &);
   std::unordered_set<Edge> query_edges(EdgeQuery const &);
 
-<<<<<<< HEAD
-  // TODO
-  operator maybe_owned_ref<IOpenMultiDiGraphView const>() const {
-    return maybe_owned_ref<IOpenMultiDiGraphView const>(this->ptr);
-  }
-
-=======
->>>>>>> 3eade8f7
   IOpenMultiDiGraphView const *unsafe() const {
     return this->ptr.get();
   }
@@ -100,14 +92,6 @@
   std::unordered_set<Node> query_nodes(NodeQuery const &);
   std::unordered_set<Edge> query_edges(EdgeQuery const &);
 
-<<<<<<< HEAD
-  // TODO
-  operator maybe_owned_ref<IUpwardOpenMultiDiGraphView const>() const {
-    return maybe_owned_ref<IUpwardOpenMultiDiGraphView const>(this->ptr);
-  }
-
-=======
->>>>>>> 3eade8f7
   IUpwardOpenMultiDiGraphView const *unsafe() const {
     return this->ptr.get();
   }
@@ -163,11 +147,7 @@
   UpwardOpenMultiDiGraph(std::unique_ptr<IUpwardOpenMultiDiGraph>);
 
 private:
-<<<<<<< HEAD
-  std::unique_ptr<IUpwardOpenMultiDiGraph> ptr;
-=======
   cow_ptr_t<IUpwardOpenMultiDiGraph> ptr;
->>>>>>> 3eade8f7
 };
 CHECK_WELL_BEHAVED_VALUE_TYPE_NO_EQ(UpwardOpenMultiDiGraph);
 
@@ -183,14 +163,6 @@
   std::unordered_set<Node> query_nodes(NodeQuery const &);
   std::unordered_set<Edge> query_edges(EdgeQuery const &);
 
-<<<<<<< HEAD
-  // TODO
-  operator maybe_owned_ref<IDownwardOpenMultiDiGraphView const>() const {
-    return maybe_owned_ref<IDownwardOpenMultiDiGraphView const>(this->ptr);
-  }
-
-=======
->>>>>>> 3eade8f7
   IDownwardOpenMultiDiGraphView const *unsafe() const {
     return this->ptr.get();
   }
@@ -246,22 +218,10 @@
   DownwardOpenMultiDiGraph(std::unique_ptr<IDownwardOpenMultiDiGraph>);
 
 private:
-<<<<<<< HEAD
-  std::unique_ptr<IDownwardOpenMultiDiGraph> ptr;
-=======
   cow_ptr_t<IDownwardOpenMultiDiGraph> ptr;
->>>>>>> 3eade8f7
 };
 CHECK_WELL_BEHAVED_VALUE_TYPE_NO_EQ(DownwardOpenMultiDiGraph);
 
-<<<<<<< HEAD
-static_assert(std::is_copy_constructible<DownwardOpenMultiDiGraph>::value, "");
-static_assert(std::is_move_constructible<DownwardOpenMultiDiGraph>::value, "");
-static_assert(std::is_copy_assignable<DownwardOpenMultiDiGraph>::value, "");
-static_assert(std::is_copy_constructible<DownwardOpenMultiDiGraph>::value, "");
-
-=======
->>>>>>> 3eade8f7
 } // namespace FlexFlow
 
 #endif