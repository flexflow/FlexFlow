--- conflicted
+++ resolved
@@ -54,7 +54,6 @@
   void add_edge(Edge const &);
   void remove_edge(Edge const &);
 
-  std::unordered_set<Node> query_nodes(NodeQuery const &) const;
   std::unordered_set<Edge> query_edges(EdgeQuery const &) const;
 
   template <typename T>
@@ -130,13 +129,7 @@
 private:
   using UpwardOpenMultiDiGraphView::UpwardOpenMultiDiGraphView;
 
-<<<<<<< HEAD
-  cow_ptr_t<IUpwardOpenMultiDiGraph>
-      get_ptr() const; // note: we does have any class inherit from
-                       // IUpwardOpenMultiDiGraph
-=======
   IUpwardOpenMultiDiGraph &get_ptr() const;
->>>>>>> 6424f995
 };
 CHECK_WELL_BEHAVED_VALUE_TYPE_NO_EQ(UpwardOpenMultiDiGraph);
 
