#ifndef _FLEXFLOW_UTILS_CONTAINERS_H
#define _FLEXFLOW_UTILS_CONTAINERS_H

#include "bidict.h"
#include "invoke.h"
#include "optional.h"
#include <algorithm>
#include <cassert>
#include <functional>
#include <iostream>
#include <map>
#include <numeric>
#include <sstream>
#include <string>
#include <type_traits>
#include <unordered_map>
#include <unordered_set>
#include <vector>

namespace FlexFlow {

template <typename InputIt, typename F>
std::string join_strings(InputIt first,
                         InputIt last,
                         std::string const &delimiter,
                         F const &f) {
  std::ostringstream oss;
  bool first_iter = true;
  /* int i = 0; */
  for (; first != last; first++) {
    if (!first_iter) {
      oss << delimiter;
    }
    oss << *first;
    /* break; */
    first_iter = false;
    /* i++; */
  }
  return oss.str();
}

template <typename InputIt>
std::string
    join_strings(InputIt first, InputIt last, std::string const &delimiter) {
  using Ref = typename InputIt::reference;
  return join_strings<InputIt>(first, last, delimiter, [](Ref r) { return r; });
}

template <typename Container>
std::string join_strings(Container const &c, std::string const &delimiter) {
  return join_strings(c.cbegin(), c.cend(), delimiter);
}

template <typename Container>
typename Container::const_iterator
    find(Container const &c, typename Container::value_type const &e) {
  return std::find(c.cbegin(), c.cend(), e);
}

template <typename Container, typename Element = typename Container::value_type>
Element sum(Container const &container) {
  Element result = 0;
  for (Element const &element : container) {
    result += element;
  }
  return result;
}

template <typename Container,
          typename ConditionF,
          typename Element = typename Container::value_type>
Element sum(Container const &container, ConditionF const &condition) {
  Element result = 0;
  for (Element const &element : container) {
    if (condition(element)) {
      result += element;
    }
  }
  return result;
}

template <typename Container, typename Element = typename Container::value_type>
Element product(Container const &container) {
  Element result = 1;
  for (Element const &element : container) {
    result *= element;
  }
  return result;
}

template <typename Container,
          typename ConditionF,
          typename Element = typename Container::value_type>
Element product_where(Container const &container, ConditionF const &condition) {
  Element result = 1;
  for (Element const &element : container) {
    if (condition(element)) {
      result *= element;
    }
  }
  return result;
}

template <typename It>
typename It::value_type product(It begin, It end) {
  using Element = typename It::value_type;
  return std::accumulate(
      begin, end, 1, [](Element const &lhs, Element const &rhs) {
        return lhs * rhs;
      });
}

template <typename Container>
bool contains(Container const &c, typename Container::value_type const &e) {
  return find<Container>(c, e) != c.cend();
}

template <typename C>
bool contains_key(C const &m, typename C::key_type const &k) {
  return m.find(k) != m.end();
}

template <typename K, typename V>
bool contains_l(bidict<K, V> const &m, K const &k) {
  return m.find(k) != m.end();
}

template <typename K, typename V>
bool contains_r(bidict<K, V> const &m, V const &v) {
  return m.find(v) != m.end();
}

template <typename K,
          typename V,
          typename F,
          typename K2 = decltype(std::declval<F>()(std::declval<K>()))>
std::unordered_map<K2, V> map_keys(std::unordered_map<K, V> const &m,
                                   F const &f) {
  std::unordered_map<K2, V> result;
  for (auto const &kv : f) {
    result.insert({f(kv.first), kv.second});
  }
  return result;
}

template <typename K,
          typename V,
          typename F,
          typename K2 = decltype(std::declval<F>()(std::declval<K>()))>
bidict<K2, V> map_keys(bidict<K, V> const &m, F const &f) {
  bidict<K2, V> result;
  for (auto const &kv : f) {
    result.equate(f(kv.first), kv.second);
  }
  return result;
}

template <typename K, typename V, typename F>
std::unordered_map<K, V> filter_keys(std::unordered_map<K, V> const &m,
                                     F const &f) {
  std::unordered_map<K, V> result;
  for (auto const &kv : f) {
    if (f(kv.first)) {
      result.insert(kv);
    }
  }
  return result;
}

template <typename K,
          typename V,
          typename F,
          typename V2 = decltype(std::declval<F>()(std::declval<V>()))>
std::unordered_map<K, V2> map_values(std::unordered_map<K, V> const &m,
                                     F const &f) {
  std::unordered_map<K, V2> result;
  for (auto const &kv : m) {
    result.insert({kv.first, f(kv.second)});
  }
  return result;
}

template <typename K,
          typename V,
          typename F,
          typename V2 = decltype(std::declval<F>()(std::declval<V>()))>
bidict<K, V2> map_values(bidict<K, V> const &m, F const &f) {
  bidict<K, V2> result;
  for (auto const &kv : m) {
    result.equate({kv.first, f(kv.second)});
  }
  return result;
}

template <typename K, typename V, typename F>
std::unordered_map<K, V> filter_values(std::unordered_map<K, V> const &m,
                                       F const &f) {
  std::unordered_map<K, V> result;
  for (auto const &kv : m) {
    if (f(kv.second)) {
      result.insert(kv);
    }
  }
  return result;
}

template <typename C>
std::vector<typename C::key_type> keys(C const &c) {
  std::vector<typename C::key_type> result;
  for (auto const &kv : c) {
    result.push_back(kv.first);
  }
  return result;
}

template <typename C>
std::vector<typename C::mapped_type> values(C const &c) {
  std::vector<typename C::mapped_type> result;
  for (auto const &kv : c) {
    result.push_back(kv.second);
  }
  return result;
}

template <typename C>
std::unordered_set<std::pair<typename C::key_type, typename C::value_type>>
    items(C const &c) {
  return {c.begin(), c.end()};
}

template <typename C, typename T = typename C::value_type>
std::unordered_set<T> unique(C const &c) {
  return {c.cbegin(), c.cend()};
}

template <typename Container, typename Element>
tl::optional<std::size_t> index_of(Container const &c, Element const &e) {
  auto it = std::find(c.cbegin(), c.cend(), e);
  if (it == c.cend()) {
    return tl::nullopt;
  } else {
    return std::distance(c.cbegin(), it);
  }
}

template <typename T>
std::unordered_set<T> intersection(std::unordered_set<T> const &l,
                                   std::unordered_set<T> const &r) {
  std::unordered_set<T> result;
  for (T const &ll : l) {
    if (contains(r, ll)) {
      result.insert(ll);
    }
  }
  return result;
}

template <typename T>
bool are_disjoint(std::unordered_set<T> const &l,
                  std::unordered_set<T> const &r) {
  return intersection<T>(l, r).empty();
}

template <typename K, typename V>
std::unordered_map<K, V> restrict_keys(std::unordered_map<K, V> const &m,
                                       std::unordered_set<K> const &mask) {
  std::unordered_map<K, V> result;
  for (auto const &kv : m) {
    if (contains(mask, kv.first)) {
      result.insert(kv);
    }
  }
  return result;
}

template <typename K, typename V>
std::unordered_map<K, V> merge_maps(std::unordered_map<K, V> const &lhs,
                                    std::unordered_map<K, V> const &rhs) {
  assert(are_disjoint(keys(lhs), keys(rhs)));

  std::unordered_map<K, V> result;
  for (auto const &kv : lhs) {
    result.insert(kv);
  }
  for (auto const &kv : rhs) {
    result.insert(kv);
  }

  return result;
}

template <typename K, typename V>
bidict<K, V> merge_maps(bidict<K, V> const &lhs, bidict<K, V> const &rhs) {
  assert(are_disjoint(keys(lhs), keys(rhs)));

  bidict<K, V> result;
  for (auto const &kv : lhs) {
    result.equate(kv.first, kv.second);
  }
  for (auto const &kv : rhs) {
    result.equate(kv.first, kv.second);
  }

  return result;
}

template <typename K, typename V>
std::function<V(K const &)> lookup_in(std::unordered_map<K, V> const &m) {
  return [&m](K const &k) -> V { return m.at(k); };
}

template <typename L, typename R>
std::function<R(L const &)> lookup_in_l(bidict<L, R> const &m) {
  return [&m](L const &l) -> L { return m.at_l(l); };
}

template <typename L, typename R>
std::function<L(R const &)> lookup_in_r(bidict<L, R> const &m) {
  return [&m](R const &r) -> R { return m.at_r(r); };
}

template <typename T>
std::unordered_set<T> set_union(std::unordered_set<T> const &l,
                                std::unordered_set<T> const &r) {
  std::unordered_set<T> result = l;
  result.insert(r.cbegin(), r.cend());
  return result;
}

template <typename C, typename T = typename C::value_type::value_type>
std::unordered_set<T> set_union(C const &sets) {
  std::unordered_set<T> result;
  for (std::unordered_set<T> const &s : sets) {
    for (T const &element : s) {
      result.insert(element);
    }
  }
  return result;
}

template <typename T>
bool is_subseteq_of(std::unordered_set<T> const &l,
                    std::unordered_set<T> const &r) {
  if (l.size() > r.size()) {
    return false;
  }

  for (auto const &ll : l) {
    if (!contains(r, ll)) {
      return false;
    }
  }
  return true;
}

template <typename T>
bool is_supserseteq_of(std::unordered_set<T> const &l,
                       std::unordered_set<T> const &r) {
  return is_subseteq_of<T>(r, l);
}

template <typename S, typename D>
std::unordered_set<D>
    map_over_unordered_set(std::function<D(S const &)> const &f,
                           std::unordered_set<S> const &input) {
  std::unordered_set<D> result;
  std::transform(
      input.cbegin(), input.cend(), std::inserter(result, result.begin()), f);
  return result;
}

template <typename C>
typename C::value_type get_only(C const &c) {
  assert(c.size() == 1);
  return *c.cbegin();
}

template <typename T>
T get_first(std::unordered_set<T> const &s) {
  return *s.cbegin();
}

template <typename T, typename C>
void extend(std::vector<T> &lhs, C const &rhs) {
  lhs.reserve(lhs.size() + std::distance(rhs.begin(), rhs.end()));
  lhs.insert(lhs.end(), rhs.begin(), rhs.end());
}

template <typename T, typename C>
void extend(std::unordered_set<T> &lhs, C const &rhs) {
  lhs.reserve(lhs.size() + std::distance(rhs.begin(), rhs.end()));
  lhs.insert(rhs.cbegin(), rhs.cend());
}

template <typename C, typename F>
bool all_of(C const &c, F const &f) {
  for (auto const &v : c) {
    if (!f(v)) {
      return false;
    }
  }
  return true;
}

template <typename C, typename F>
int count(C const &c, F const &f) {
  int result = 0;
  for (auto const &v : c) {
    if (f(v)) {
      result++;
    }
  }
  return result;
}

template <typename C>
bool are_all_same(C const &c) {
  auto const &first = *c.cbegin();
  for (auto const &v : c) {
    if (v != first) {
      return false;
    }
  }
  return true;
}

template <typename F,
          typename In,
          typename Out = decltype(std::declval<F>()(std::declval<In>()))>
std::vector<Out> vector_transform(F const &f, std::vector<In> const &v) {
  std::vector<Out> result;
  std::transform(v.cbegin(), v.cend(), std::back_inserter(result), f);
  return result;
}

template <typename C, typename E = typename C::value_type>
std::vector<E> as_vector(C const &c) {
  std::vector<E> result(c.cbegin(), c.end());
  return result;
}

template <typename F,
          typename In,
          typename Out = decltype(std::declval<F>()(std::declval<In>()))>
std::vector<Out> transform(std::vector<In> const &v, F const &f) {
  std::vector<Out> result;
  std::transform(v.cbegin(), v.cend(), std::back_inserter(result), f);
  return result;
}

template <typename F,
          typename In,
          typename Out = decltype(std::declval<F>()(std::declval<In>()))>
std::unordered_set<Out> transform(std::unordered_set<In> const &v, F const &f) {
  std::unordered_set<Out> result;
  for (auto const &e : v) {
    result.insert(f(e));
  }
  return result;
}

template <typename F>
std::string transform(std::string const &s, F const &f) {
  std::string result;
  std::transform(s.cbegin(), s.cend(), std::back_inserter(result), f);
  return result;
}

template <typename T>
bidict<size_t, T> enumerate(std::unordered_set<T> const &c) {
  bidict<size_t, T> m;
  size_t idx = 0;
  for (auto const &v : c) {
    m.equate(idx++, v);
  }
  return m;
}

std::vector<size_t> count(size_t n);

template <typename In,
          typename F,
          typename Out = typename decltype(std::declval<F>()(
              std::declval<In>()))::value_type>
std::vector<Out> flatmap(std::vector<In> const &v, F const &f) {
  std::vector<Out> result;
  for (auto const &elem : v) {
    extend(result, f(elem));
  }
  return result;
}

template <typename In, typename F, typename Out = invoke_result_t<F, In>>
std::unordered_set<Out> flatmap(std::unordered_set<In> const &v, F const &f) {
  std::unordered_set<Out> result;
  for (auto const &elem : v) {
    extend(result, f(elem));
  }
  return result;
}

template <typename Out, typename In>
std::unordered_set<Out> flatmap_v2(std::unordered_set<In> const &v,
                                   std::unordered_set<Out> (*f)(In const &)) {
  std::unordered_set<Out> result;
  for (auto const &elem : v) {
    extend(result, f(elem));
  }
  return result;
}

template <typename T, typename F>
std::vector<T> sorted_by(std::unordered_set<T> const &s, F const &f) {
  std::vector<T> result(s.begin(), s.end());
  inplace_sorted_by(s, f);
  return result;
}

template <typename T, typename F>
void inplace_sorted_by(std::vector<T> &v, F const &f) {
<<<<<<< HEAD
  auto custom_comparator = [&](T const &lhs, T const &rhs) -> bool {
    return f(lhs, rhs);
  };
=======
  struct {
    bool operator()(T const &lhs, T const &rhs) {
      return f(lhs, rhs);
    }
  } custom_comparator;
>>>>>>> b2fe85f6

  std::sort(v.begin(), v.end(), custom_comparator);
}

template <typename C, typename F>
C filter(C const &v, F const &f) {
  C result(v);
  inplace_filter(result, f);
  return result;
}

template <typename C, typename F, typename Elem = typename C::value_type>
void inplace_filter(C &v, F const &f) {
  std::remove_if(v.begin(), v.end(), [&](Elem const &e) { return !f(e); });
}

template <typename T>
std::pair<std::vector<T>, std::vector<T>> vector_split(std::vector<T> const &v,
                                                       std::size_t idx) {
  assert(v.size() > idx);

  std::vector<T> prefix(v.begin(), v.begin() + idx);
  std::vector<T> postfix(v.begin() + idx, v.end());
  return {prefix, postfix};
}

template <typename C>
typename C::value_type maximum(C const &v) {
  return std::max_element(v.begin(), v.end());
}

template <typename T>
T reversed(T const &t) {
  T r;
  for (auto i = t.cend() - 1; i >= t.begin(); i++) {
    r.push_back(*i);
  }
  return r;
}

template <typename T>
std::vector<T> value_all(std::vector<optional<T>> const &v) {
  std::vector<T> result;

  for (auto const &element : v) {
    result.push_back(element.value());
  }

  return result;
}

template <typename T>
std::vector<T> subvec(std::vector<T> const &v,
                      optional<int> const &maybe_start,
                      optional<int> const &maybe_end) {
  auto begin_iter = v.cbegin();
  auto end_iter = v.cend();

  auto resolve_loc = [&](int idx) ->
      typename std::vector<T>::iterator::difference_type {
        if (idx < 0) {
          return v.size() - idx;
        } else {
          return idx;
        }
      };

  if (maybe_start.has_value()) {
    begin_iter += resolve_loc(maybe_start.value());
  }
  if (maybe_end.has_value()) {
    end_iter = v.cbegin() + resolve_loc(maybe_start.value());
  }

  std::vector<T> output(begin_iter, end_iter);
  return output;
}

template <typename C>
struct reversed_container_t {
  reversed_container_t() = delete;
  reversed_container_t(C const &c) : container(c) {}

  reversed_container_t(reversed_container_t const &) = delete;
  reversed_container_t(reversed_container_t &&) = delete;
  reversed_container_t &operator=(reversed_container_t const &) = delete;
  reversed_container_t &operator=(reversed_container_t &&) = delete;

  using iterator = typename C::reverse_iterator;
  using const_iterator = typename C::const_reverse_iterator;
  using reverse_iterator = typename C::iterator;
  using const_reverse_iterator = typename C::const_iterator;
  using value_type = typename C::value_type;
  using pointer = typename C::pointer;
  using const_pointer = typename C::const_pointer;
  using reference = typename C::reference;
  using const_reference = typename C::const_reference;

  iterator begin() {
    return this->container.rend();
  }

  iterator end() {
    return this->container.rbegin();
  }

  const_iterator cbegin() const {
    return this->container.crend();
  }

  const_iterator cend() const {
    return this->container.crbegin();
  }

  const_iterator begin() const {
    return this->cbegin();
  }

  const_iterator end() const {
    return this->cend();
  }

  reverse_iterator rbegin() {
    return this->container.begin();
  }

  reverse_iterator rend() {
    return this->container.end();
  }

  const_reverse_iterator crbegin() const {
    return this->container.cbegin();
  }

  const_reverse_iterator crend() const {
    return this->container.cend();
  }

  const_reverse_iterator rbegin() const {
    return this->crbegin();
  }

  const_reverse_iterator rend() const {
    return this->crend();
  }

private:
  C const &container;
};

template <typename C>
reversed_container_t<C> reversed_container(C const &c) {
  return reversed_container_t<C>(c);
}

} // namespace FlexFlow

#endif<|MERGE_RESOLUTION|>--- conflicted
+++ resolved
@@ -518,18 +518,10 @@
 
 template <typename T, typename F>
 void inplace_sorted_by(std::vector<T> &v, F const &f) {
-<<<<<<< HEAD
+  struct {
   auto custom_comparator = [&](T const &lhs, T const &rhs) -> bool {
     return f(lhs, rhs);
   };
-=======
-  struct {
-    bool operator()(T const &lhs, T const &rhs) {
-      return f(lhs, rhs);
-    }
-  } custom_comparator;
->>>>>>> b2fe85f6
-
   std::sort(v.begin(), v.end(), custom_comparator);
 }
 
