--- conflicted
+++ resolved
@@ -5,7 +5,6 @@
 #include "required_core.h"
 #include "type_traits_core.h"
 #include "utils/bidict/bidict.h"
-#include "utils/containers/are_disjoint.h"
 #include "utils/containers/contains.h"
 #include "utils/containers/extend.h"
 #include "utils/containers/extend_vector.h"
@@ -127,44 +126,7 @@
   return true;
 }
 
-<<<<<<< HEAD
-template <typename C>
-bool are_all_same(C const &c) {
-  auto const &first = *c.cbegin();
-  for (auto const &v : c) {
-    if (v != first) {
-      return false;
-    }
-  }
-  return true;
-=======
-template <typename In, typename F, typename Out>
-std::vector<Out> flatmap(std::vector<In> const &v, F const &f) {
-  std::vector<Out> result;
-  for (auto const &elem : v) {
-    extend(result, f(elem));
-  }
-  return result;
-}
-
-template <typename In, typename F, typename Out>
-std::unordered_set<Out> flatmap(std::unordered_set<In> const &v, F const &f) {
-  std::unordered_set<Out> result;
-  for (auto const &elem : v) {
-    extend(result, f(elem));
-  }
-  return result;
-}
-
-template <typename Out, typename In>
-std::unordered_set<Out> flatmap_v2(std::unordered_set<In> const &v,
-                                   std::unordered_set<Out> (*f)(In const &)) {
-  std::unordered_set<Out> result;
-  for (auto const &elem : v) {
-    extend(result, f(elem));
-  }
-  return result;
->>>>>>> cf96db6c
+  }
 }
 
 template <typename T, typename F>
