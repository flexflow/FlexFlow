--- conflicted
+++ resolved
@@ -120,53 +120,6 @@
   return result;
 }
 
-<<<<<<< HEAD
-template <typename C>
-auto invert_map(C const &m) {
-  std::unordered_map<typename C::mapped_type,
-                     std::unordered_set<typename C::key_type>>
-      m_inv;
-  for (auto const &[key, value] : m) {
-    m_inv[value].insert(key);
-  }
-  return m_inv;
-}
-
-template <typename F, typename C, typename K, typename V>
-std::unordered_map<K, V> generate_map(C const &c, F const &f) {
-  static_assert(is_hashable<K>::value,
-                "Key type should be hashable (but is not)");
-
-  auto transformed = transform(c, [&](K const &k) -> std::pair<K, V> {
-    return {k, f(k)};
-  });
-  return {transformed.cbegin(), transformed.cend()};
-}
-
-template <typename F, typename C, typename K, typename V>
-bidict<K, V> generate_bidict(C const &c, F const &f) {
-  static_assert(is_hashable<K>::value,
-                "Key type should be hashable (but is not)");
-  static_assert(is_hashable<V>::value,
-                "Value type should be hashable (but is not)");
-
-  auto transformed = transform(c, [&](K const &k) -> std::pair<K, V> {
-    return {k, f(k)};
-  });
-  return {transformed.cbegin(), transformed.cend()};
-}
-
-template <typename E>
-std::optional<E> at_idx(std::vector<E> const &v, size_t idx) {
-  if (idx >= v.size()) {
-    return std::nullopt;
-  } else {
-    return v.at(idx);
-  }
-}
-
-=======
->>>>>>> f4dfd661
 template <typename K, typename V>
 std::function<V(K const &)> lookup_in(std::unordered_map<K, V> const &m) {
   return [&m](K const &k) -> V { return m.at(k); };
@@ -225,74 +178,6 @@
   return true;
 }
 
-<<<<<<< HEAD
-template <typename C, typename E>
-std::vector<E> as_vector(C const &c) {
-  std::vector<E> result(c.cbegin(), c.cend());
-  return result;
-}
-
-template <typename C>
-auto as_set(C const &c) {
-  using E = typename C::value_type;
-  std::set<E> result(c.cbegin(), c.cend());
-  return result;
-}
-
-template <typename F, typename In, typename Out>
-std::vector<Out> transform(std::vector<In> const &v, F const &f) {
-  std::vector<Out> result;
-  std::transform(v.cbegin(), v.cend(), std::back_inserter(result), f);
-  return result;
-}
-
-template <typename F, typename C>
-auto transform(req<C> const &c, F const &f)
-    -> decltype(transform(std::declval<C>(), std::declval<F>())) {
-  return transform(static_cast<C>(c), f);
-}
-
-template <typename F, typename In, typename Out>
-std::unordered_set<Out> transform(std::unordered_set<In> const &v, F const &f) {
-  std::unordered_set<Out> result;
-  for (auto const &e : v) {
-    result.insert(f(e));
-  }
-  return result;
-}
-
-template <typename F>
-std::string transform(std::string const &s, F const &f) {
-  std::string result;
-  std::transform(s.cbegin(), s.cend(), std::back_inserter(result), f);
-  return result;
-}
-
-template <typename F, typename Out>
-std::vector<Out> repeat(int n, F const &f) {
-  assert(n >= 0);
-
-  std::vector<Out> result;
-  for (int i = 0; i < n; i++) {
-    result.push_back(f());
-  }
-  return result;
-}
-
-template <typename T>
-bidict<size_t, T> enumerate(std::unordered_set<T> const &c) {
-  bidict<size_t, T> m;
-  size_t idx = 0;
-  for (auto const &v : c) {
-    m.equate(idx++, v);
-  }
-  return m;
-}
-
-std::vector<size_t> count(size_t n);
-
-=======
->>>>>>> f4dfd661
 template <typename In, typename F, typename Out>
 std::vector<Out> flatmap(std::vector<In> const &v, F const &f) {
   std::vector<Out> result;
@@ -302,34 +187,6 @@
   return result;
 }
 
-<<<<<<< HEAD
-template <typename C>
-auto pairs(C const &c) {
-  using E = typename C::value_type;
-  std::vector<std::pair<E, E>> pairs;
-  for (auto it1 = c.begin(); it1 != c.end(); ++it1) {
-    for (auto it2 = std::next(it1); it2 != c.end(); ++it2) {
-      pairs.emplace_back(*it1, *it2);
-    }
-  }
-  return pairs;
-}
-
-template <typename C, typename Enable>
-struct get_element_type {
-  using type = typename C::value_type;
-};
-
-template <typename T>
-struct get_element_type<std::optional<T>> {
-  using type = T;
-};
-
-template <typename T>
-using get_element_type_t = typename get_element_type<T>::type;
-
-=======
->>>>>>> f4dfd661
 template <typename In, typename F, typename Out>
 std::unordered_set<Out> flatmap(std::unordered_set<In> const &v, F const &f) {
   std::unordered_set<Out> result;
@@ -349,40 +206,6 @@
   return result;
 }
 
-<<<<<<< HEAD
-template <typename C>
-void inplace_sorted(C &c) {
-  CHECK_SUPPORTS_ITERATOR_TAG(std::random_access_iterator_tag, C);
-  std::sort(c.begin(), c.end());
-}
-
-template <typename C>
-auto sorted(C const &c) {
-  using Elem = typename C::value_type;
-  std::vector<Elem> result(c.begin(), c.end());
-  inplace_sorted(result);
-  return result;
-}
-
-template <typename C, typename F, typename Elem>
-void inplace_sorted_by(C &c, F const &f) {
-  CHECK_SUPPORTS_ITERATOR_TAG(std::random_access_iterator_tag, C);
-
-  auto custom_comparator = [&](Elem const &lhs, Elem const &rhs) -> bool {
-    return f(lhs, rhs);
-  };
-  std::sort(c.begin(), c.end(), custom_comparator);
-}
-
-template <typename C, typename F, typename Elem>
-std::vector<Elem> sorted_by(C const &c, F const &f) {
-  std::vector<Elem> result(c.begin(), c.end());
-  inplace_sorted_by(result, f);
-  return result;
-}
-
-=======
->>>>>>> f4dfd661
 template <typename T, typename F>
 std::function<bool(T const &, T const &)> compare_by(F const &f) {
   return [=](T const &lhs, T const &rhs) { return f(lhs) < f(rhs); };
