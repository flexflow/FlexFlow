--- conflicted
+++ resolved
@@ -5,10 +5,7 @@
 #include "invoke.h"
 #include "optional.h"
 #include "type_traits.h"
-<<<<<<< HEAD
-=======
 #include "type_traits_core.h"
->>>>>>> f24acb9d
 #include <algorithm>
 #include <cassert>
 #include <functional>
@@ -525,11 +522,7 @@
   CHECK_SUPPORTS_ITERATOR_TAG(std::random_access_iterator_tag, C);
 
   auto custom_comparator = [&](C const &lhs, C const &rhs) -> bool {
-<<<<<<< HEAD
-      return f(lhs, rhs);
-=======
     return f(lhs, rhs);
->>>>>>> f24acb9d
   };
   std::sort(c.begin(), c.end(), custom_comparator);
 }
