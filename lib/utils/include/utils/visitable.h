#ifndef _FLEXFLOW_INCLUDE_UTILS_VISITABLE_H
#define _FLEXFLOW_INCLUDE_UTILS_VISITABLE_H

#include "rapidcheck.h"
<<<<<<< HEAD
#include "utils/fmt.h"
=======
#include "utils/any.h"
#include "utils/exception.h"
>>>>>>> 3eade8f7
#include "utils/hash-utils.h"
#include "utils/sequence.h"
#include "utils/tuple.h"
#include "utils/type_traits.h"
#include "utils/visitable_core.h"

namespace FlexFlow {

struct eq_visitor {
  bool result = true;

  template <typename T>
  void operator()(char const *, T const &t1, T const &t2) {
    result &= (t1 == t2);
  }
};

template <typename T>
bool visit_eq(T const &lhs, T const &rhs) {
  static_assert(is_visitable<T>::value, "Type must be visitable");
  static_assert(elements_satisfy<is_equal_comparable, T>::value,
                "Values must be comparable via operator==");

  eq_visitor vis;
  visit_struct::for_each(lhs, rhs, vis);
  return vis.result;
}

struct neq_visitor {
  bool result = false;

  template <typename T>
  void operator()(char const *, T const &t1, T const &t2) {
    result |= (t1 != t2);
  }
};

template <typename T>
bool visit_neq(T const &lhs, T const &rhs) {
  static_assert(is_visitable<T>::value, "Type must be visitable");
  static_assert(elements_satisfy<is_neq_comparable, T>::value,
                "Values must be comparable via operator!=");

  neq_visitor vis;
  visit_struct::for_each(lhs, rhs, vis);
  return vis.result;
}

struct lt_visitor {
  bool result = true;

  template <typename T>
  void operator()(char const *, T const &t1, T const &t2) {
    result = result && (t1 < t2);
  }
};

template <typename T>
bool visit_lt(T const &t1, T const &t2) {
  static_assert(is_visitable<T>::value, "Type must be visitable");
  static_assert(elements_satisfy<is_lt_comparable, T>::value,
                "Values must be comparable via operator<");

  lt_visitor vis;
  visit_struct::for_each(t1, t2, vis);
  return vis.result;
}

struct hash_visitor {
  std::size_t result = 0;

  template <typename T>
  void operator()(char const *, T const &t1) {
    hash_combine(result, t1);
  }
};

template <typename T>
std::size_t visit_hash(T const &t) {
  static_assert(is_visitable<T>::value, "Type must be visitable");
  static_assert(elements_satisfy<is_hashable, T>::value,
                "Values must be hashable");

  hash_visitor vis;
  visit_struct::for_each(t, vis);
  return vis.result;
}

template <typename C, typename... Args>
struct construct_visitor {
  construct_visitor(C &c, std::tuple<Args const &...> args)
      : c(c), args(args) {}

  std::size_t idx = 0;
  std::tuple<Args const &...> args;
  C &c;

  template <typename T>
  void operator()(char const *, T C::*ptr_to_member) {
    c.*ptr_to_member = any_cast<T const &>(get(args, idx));
    this->idx++;
  };
};

template <typename T, typename... Args>
void visit_construct(T &t, Args &&...args) {
  static_assert(is_visitable<T>::value, "Type must be visitable");
  static_assert(std::is_same<std::tuple<Args...>, visit_as_tuple_t<T>>::value,
                "");

  std::tuple<Args...> tup(std::forward<Args>(args)...);
  construct_visitor<T> vis{t, tup};
  visit_struct::visit_pointers<T>(vis);
}

template <typename T, typename... Args>
void visit_construct_tuple(T &t, visit_as_tuple_t<T> const &tup) {
  static_assert(is_visitable<T>::value, "Type must be visitable");

  construct_visitor<T> vis{t, tup};
  visit_struct::visit_pointers<T>(vis);
}

template <typename T, typename... Args>
T make_visitable(Args &&...args) {
  T t(std::forward<Args>(args)...);
  return t;
}

template <typename T, typename... Args>
T visitable_from_tuple(std::tuple<Args...> const &t) {
  using Idxs = typename seq_count<std::tuple_size<decltype(t)>::value>::type;

  return visitable_from_tuple<T>(Idxs{}, t);
};

template <typename T, typename Tup, int... S>
T visitable_from_tuple_impl(seq<S...>, Tup const &tup) {
  return T{std::get<S>(tup)...};
}

template <typename T>
struct GetFunctor {
  GetFunctor(T const &t) : t(t) {}

  T const &t;

  template <int IDX>
  auto operator()(std::integral_constant<int, IDX> const &) const
      -> remove_req_t<decltype(visit_struct::get<IDX>(t))> {
    return visit_struct::get<IDX>(t);
  }
};

template <typename T>
visit_as_tuple_t<T> as_tuple(T const &t) {
  GetFunctor<T> func(t);
  return seq_transform(func, seq_enumerate_t<visit_as_tuple_t<T>>{});
}

template <typename T>
struct use_visitable_constructor {
  template <typename... Args,
            typename = typename std::enable_if<std::is_same<
                std::tuple<Args...>,
                typename visit_struct::type_at<0, T>::type>::value>::type>
  use_visitable_constructor(Args &&...args) {
    visit_construct<T, Args...>(*this, std::forward<Args>(args)...);
  }
};

template <typename T, typename Enable = void>
struct is_list_initializable_from_tuple : std::false_type {};

template <typename T, typename... Args>
struct is_list_initializable_from_tuple<T, std::tuple<Args...>>
    : is_list_initializable<T, Args...> {};

template <typename T, typename Enable = void>
struct is_visit_list_initializable
    : conjunction<is_visitable<T>,
                  is_list_initializable_from_tuple<T, visit_as_tuple_t<T>>> {};

template <typename T, typename Enable = void>
struct is_only_visit_list_initializable
    : conjunction<is_visit_list_initializable<T>,
                  negation<is_list_initializable_from_tuple<
                      T,
                      tuple_head_t<-1, visit_as_tuple_t<T>>>>> {};

template <typename T>
struct use_visitable_eq {
  friend bool operator==(T const &lhs, T const &rhs) {
    return visit_eq(lhs, rhs);
  }

  friend bool operator!=(T const &lhs, T const &rhs) {
    return visit_neq(lhs, rhs);
  }
};

template <typename T>
struct use_visitable_cmp : use_visitable_eq<T> {
  friend bool operator<(T const &lhs, T const &rhs) {
    return visit_lt(lhs, rhs);
  }
};

template <typename T>
struct use_visitable_hash {
  std::size_t operator()(T const &t) const {
    return visit_hash(t);
  }
};

<<<<<<< HEAD
struct fmt_visitor {
  std::ostringstream &oss;

  template <typename T>
  void operator()(char const *field_name, T const &field_value) {
    oss << " " << field_name << "=" << field_value;
  }
};

template <typename T>
std::string visit_format(T const &t) {
  static_assert(is_visitable<T>::value,
                "visit_format can only be applied to visitable types");
  static_assert(elements_satisfy<is_fmtable, T>::value,
                "Visitable fields must be fmtable");

  std::ostringstream oss;
  oss << "<" << ::visit_struct::get_name<T>();
  visit_struct::for_each(fmt_visitor{oss}, t);
  oss << ">";

  return oss.str();
}

=======
template <typename T, typename Enable = void>
struct is_well_behaved_visitable_type
    : conjunction<is_visitable<T>,
                  is_well_behaved_value_type<T>,
                  is_visit_list_initializable<T>,
                  biconditional<is_equal<field_count<T>,
                                         std::integral_constant<size_t, 0>>,
                                std::is_default_constructible<T>>> {};

template <typename T>
auto operator==(T const &lhs, T const &rhs)
    -> enable_if_t<conjunction<is_visitable<T>,
                               elements_satisfy<is_equal_comparable, T>>::value,
                   bool> {
  return as_tuple(lhs) == as_tuple(rhs);
}

template <typename T, typename TT>
auto operator==(T const &lhs, TT const &rhs) -> enable_if_t<
    conjunction<is_visitable<T>, std::is_convertible<TT, T>>::value,
    bool> {
  return lhs == static_cast<T>(rhs);
}

template <typename T, typename TT>
auto operator==(T const &lhs, TT const &rhs)
    -> enable_if_t<conjunction<is_visitable<TT>,
                               negation<is_visitable<T>>,
                               std::is_convertible<T, TT>>::value,
                   bool> {
  return static_cast<TT>(lhs) == rhs;
}

/* template <typename T, typename TT> */
/* auto operator==(TT const &lhs, T const &rhs) -> enable_if_t< */
/*   conjunction<is_visitable<T>, elements_satisfy<is_equal_comparable, T>,
 * std::is_convertible<TT, T>, */
/*   negation<conjunction<is_visitable<T>, elements_satisfy<is_equal_comparable,
 * T>, std::is_convertible<TT, T>>> */
/*   >::value, */
/* bool> { */
/*   return as_tuple(lhs) == as_tuple(rhs); */
/* } */

template <typename T>
auto operator!=(T const &lhs, T const &rhs) -> enable_if_t<
    conjunction<is_visitable<T>, elements_satisfy<is_neq_comparable, T>>::value,
    bool> {
  return as_tuple(lhs) != as_tuple(rhs);
}

/* template <typename T> */
/* auto operator<(T const &lhs, T const &rhs) -> enable_if_t< */
/*   conjunction<is_visitable<T>, elements_satisfy<is_lt_comparable, T>>::value,
 */
/* bool> { */
/*   return as_tuple(lhs) < as_tuple(rhs); */
/* } */

>>>>>>> 3eade8f7
} // namespace FlexFlow

namespace rc {

struct gen_visitor {
  template <typename Member>
  auto operator()(Member const &m) -> Gen<Member> {
    return gen::set(m);
  }
};

template <typename T>
Gen<T> build_visitable(T const &t) {
  static_assert(::FlexFlow::is_visitable<T>::value, "Type must be visitable");

  gen_visitor vis;
  return gen::build<T>(visit_struct::for_each(t, vis));
}

template <typename T>
struct Arbitrary<
    T,
    typename std::enable_if<::FlexFlow::is_visitable<T>::value>::type> {
  static Gen<T> arbitrary() {
    return build_visitable<T>();
  }
};

} // namespace rc

<<<<<<< HEAD
namespace fmt {

template <typename T>
struct visitable_formatter : formatter<std::string> {
  template <typename FormatContext>
  auto format(T const &t, FormatContext &ctx) const -> decltype(ctx.out()) {
    std::string fmted = ::FlexFlow::visit_format(t);
    return formatter<std::string>::format(fmted, ctx);
  }
};

} // namespace fmt

#define FF_VISIT_FMTABLE(TYPENAME)                                             \
  static_assert(is_visitable(TYPENAME)::value,                                 \
                #TYPENAME " must be visitable to use FF_VISIT_FMTABLE");       \
  static_assert(elements_satisfy<is_visitable, TYPENAME>::value,               \
                #TYPENAME "'s elements must use be fmtable");                  \
  }                                                                            \
  namespace fmt {                                                              \
  template <>                                                                  \
  struct formatter<::FlexFlow::TYPENAME>                                       \
      : ::FlexFlow::visitable_formatter<T> {};                                 \
  }                                                                            \
  namespace FlexFlow {                                                         \
  static_assert(is_fmtable<TYPENAME>::value,                                   \
                #TYPENAME                                                      \
                " failed sanity check on is_fmtable and FF_VISIT_FMTABLE");
=======
#define CHECK_WELL_BEHAVED_VISIT_TYPE_NONSTANDARD_CONSTRUCTION(TYPENAME)       \
  static_assert(is_visitable<TYPENAME>::value,                                 \
                #TYPENAME " is not visitable (this should never "              \
                          "happen--contact the FF developers)");               \
  static_assert(sizeof(visit_as_tuple_raw_t<TYPENAME>) == sizeof(TYPENAME),    \
                #TYPENAME " should be fully visitable");                       \
  CHECK_WELL_BEHAVED_VALUE_TYPE(TYPENAME);

#define CHECK_WELL_BEHAVED_VISIT_TYPE(TYPENAME)                                \
  CHECK_WELL_BEHAVED_VISIT_TYPE_NONSTANDARD_CONSTRUCTION(TYPENAME);            \
  static_assert(is_visit_list_initializable<TYPENAME>::value,                  \
                #TYPENAME                                                      \
                " should be list-initialializable by the visit field types");

#define FF_VISITABLE_STRUCT_EMPTY(TYPENAME)                                    \
  }                                                                            \
  VISITABLE_STRUCT_EMPTY(::FlexFlow::TYPENAME);                                \
  MAKE_VISIT_HASHABLE(::FlexFlow::TYPENAME);                                   \
  namespace FlexFlow {                                                         \
  CHECK_WELL_BEHAVED_VISIT_TYPE(TYPENAME);                                     \
  static_assert(std::is_default_constructible<TYPENAME>::value,                \
                #TYPENAME " should be default-constructible as it is empty")

#define FF_VISITABLE_STRUCT_NONEMPTY(TYPENAME, ...)                            \
  }                                                                            \
  VISITABLE_STRUCT(::FlexFlow::TYPENAME, __VA_ARGS__);                         \
  MAKE_VISIT_HASHABLE(::FlexFlow::TYPENAME);                                   \
  namespace FlexFlow {                                                         \
  CHECK_WELL_BEHAVED_VISIT_TYPE(TYPENAME);                                     \
  static_assert(is_only_visit_list_initializable<TYPENAME>::value,             \
                #TYPENAME                                                      \
                " should not be list-initialializable from any sub-tuples "    \
                "(you probably need to insert req<...>s)");                    \
  static_assert(!std::is_default_constructible<TYPENAME>::value,               \
                #TYPENAME " should not be default-constructible (you "         \
                          "probably need to insert req<...>s)")

#define FF_VISITABLE_STRUCT_NONSTANDARD_CONSTRUCTION_EMPTY(TYPENAME)           \
  }                                                                            \
  VISITABLE_STRUCT_EMPTY(::FlexFlow::TYPENAME);                                \
  MAKE_VISIT_HASHABLE(::FlexFlow::TYPENAME);                                   \
  namespace FlexFlow {                                                         \
  CHECK_WELL_BEHAVED_VISIT_TYPE_NONSTANDARD_CONSTRUCTION(TYPENAME);

#define FF_VISITABLE_STRUCT_NONSTANDARD_CONSTRUCTION_NONEMPTY(TYPENAME, ...)   \
  }                                                                            \
  VISITABLE_STRUCT(::FlexFlow::TYPENAME, __VA_ARGS__);                         \
  MAKE_VISIT_HASHABLE(::FlexFlow::TYPENAME);                                   \
  namespace FlexFlow {                                                         \
  CHECK_WELL_BEHAVED_VISIT_TYPE_NONSTANDARD_CONSTRUCTION(TYPENAME);
>>>>>>> 3eade8f7

#define MAKE_VISIT_HASHABLE(TYPENAME)                                          \
  namespace std {                                                              \
  template <>                                                                  \
  struct hash<TYPENAME> : ::FlexFlow::use_visitable_hash<TYPENAME> {};         \
  }                                                                            \
  static_assert(true, "")

<<<<<<< HEAD
=======
// see https://gustedt.wordpress.com/2010/06/03/default-arguments-for-c99/
// for an explanation of how this works
#define _GET_VISITABLE_CASE_FROM_NUM_ARGS(...)                                 \
  VISIT_STRUCT_EXPAND(VISIT_STRUCT_PP_ARG_N(__VA_ARGS__,                       \
                                            1,                                 \
                                            1,                                 \
                                            1,                                 \
                                            1,                                 \
                                            1,                                 \
                                            1,                                 \
                                            1,                                 \
                                            1,                                 \
                                            1,                                 \
                                            1,                                 \
                                            1,                                 \
                                            1,                                 \
                                            1,                                 \
                                            1,                                 \
                                            1,                                 \
                                            1,                                 \
                                            1,                                 \
                                            1,                                 \
                                            1,                                 \
                                            1,                                 \
                                            1,                                 \
                                            1,                                 \
                                            1,                                 \
                                            1,                                 \
                                            1,                                 \
                                            1,                                 \
                                            1,                                 \
                                            1,                                 \
                                            1,                                 \
                                            1,                                 \
                                            1,                                 \
                                            1,                                 \
                                            1,                                 \
                                            1,                                 \
                                            1,                                 \
                                            1,                                 \
                                            1,                                 \
                                            1,                                 \
                                            1,                                 \
                                            1,                                 \
                                            1,                                 \
                                            1,                                 \
                                            1,                                 \
                                            1,                                 \
                                            1,                                 \
                                            1,                                 \
                                            1,                                 \
                                            1,                                 \
                                            1,                                 \
                                            1,                                 \
                                            1,                                 \
                                            1,                                 \
                                            1,                                 \
                                            1,                                 \
                                            1,                                 \
                                            1,                                 \
                                            1,                                 \
                                            1,                                 \
                                            1,                                 \
                                            1,                                 \
                                            1,                                 \
                                            1,                                 \
                                            1,                                 \
                                            1,                                 \
                                            1,                                 \
                                            1,                                 \
                                            1,                                 \
                                            1,                                 \
                                            0,                                 \
                                            0))
#define _VISITABLE_STRUCT_CASE_0(MACRO_BASE_NAME, a) MACRO_BASE_NAME##_EMPTY(a)
#define _VISITABLE_STRUCT_CASE_1(MACRO_BASE_NAME, ...)                         \
  MACRO_BASE_NAME##_NONEMPTY(__VA_ARGS__)
#define __DISPATCH_VISITABLE_CASE(MACRO_BASE_NAME, N, ...)                     \
  _VISITABLE_STRUCT_CASE_##N(MACRO_BASE_NAME, __VA_ARGS__)
#define _DISPATCH_VISITABLE_CASE(MACRO_BASE_NAME, N, ...)                      \
  __DISPATCH_VISITABLE_CASE(MACRO_BASE_NAME, N, __VA_ARGS__)
#define FF_VISITABLE_STRUCT(...)                                               \
  _DISPATCH_VISITABLE_CASE(FF_VISITABLE_STRUCT,                                \
                           _GET_VISITABLE_CASE_FROM_NUM_ARGS(__VA_ARGS__),     \
                           __VA_ARGS__)

#define FF_VISITABLE_STRUCT_NONSTANDARD_CONSTRUCTION(...)                      \
  _DISPATCH_VISITABLE_CASE(FF_VISITABLE_STRUCT_NONSTANDARD_CONSTRUCTION,       \
                           _GET_VISITABLE_CASE_FROM_NUM_ARGS(__VA_ARGS__),     \
                           __VA_ARGS__)

>>>>>>> 3eade8f7
#endif<|MERGE_RESOLUTION|>--- conflicted
+++ resolved
@@ -2,12 +2,7 @@
 #define _FLEXFLOW_INCLUDE_UTILS_VISITABLE_H
 
 #include "rapidcheck.h"
-<<<<<<< HEAD
-#include "utils/fmt.h"
-=======
-#include "utils/any.h"
 #include "utils/exception.h"
->>>>>>> 3eade8f7
 #include "utils/hash-utils.h"
 #include "utils/sequence.h"
 #include "utils/tuple.h"
@@ -223,32 +218,6 @@
   }
 };
 
-<<<<<<< HEAD
-struct fmt_visitor {
-  std::ostringstream &oss;
-
-  template <typename T>
-  void operator()(char const *field_name, T const &field_value) {
-    oss << " " << field_name << "=" << field_value;
-  }
-};
-
-template <typename T>
-std::string visit_format(T const &t) {
-  static_assert(is_visitable<T>::value,
-                "visit_format can only be applied to visitable types");
-  static_assert(elements_satisfy<is_fmtable, T>::value,
-                "Visitable fields must be fmtable");
-
-  std::ostringstream oss;
-  oss << "<" << ::visit_struct::get_name<T>();
-  visit_struct::for_each(fmt_visitor{oss}, t);
-  oss << ">";
-
-  return oss.str();
-}
-
-=======
 template <typename T, typename Enable = void>
 struct is_well_behaved_visitable_type
     : conjunction<is_visitable<T>,
@@ -257,6 +226,31 @@
                   biconditional<is_equal<field_count<T>,
                                          std::integral_constant<size_t, 0>>,
                                 std::is_default_constructible<T>>> {};
+
+struct fmt_visitor {
+  std::ostringstream &oss;
+
+  template <typename T>
+  void operator()(char const *field_name, T const &field_value) {
+    oss << " " << field_name << "=" << field_value;
+  }
+};
+
+template <typename T>
+std::string visit_format(T const &t) {
+  static_assert(is_visitable<T>::value,
+                "visit_format can only be applied to visitable types");
+  static_assert(elements_satisfy<is_fmtable, T>::value,
+                "Visitable fields must be fmtable");
+
+  std::ostringstream oss;
+  oss << "<" << ::visit_struct::get_name<T>();
+  visit_struct::for_each(fmt_visitor{oss}, t);
+  oss << ">";
+
+  return oss.str();
+}
+
 
 template <typename T>
 auto operator==(T const &lhs, T const &rhs)
@@ -300,15 +294,23 @@
   return as_tuple(lhs) != as_tuple(rhs);
 }
 
-/* template <typename T> */
-/* auto operator<(T const &lhs, T const &rhs) -> enable_if_t< */
-/*   conjunction<is_visitable<T>, elements_satisfy<is_lt_comparable, T>>::value,
- */
-/* bool> { */
-/*   return as_tuple(lhs) < as_tuple(rhs); */
-/* } */
-
->>>>>>> 3eade8f7
+template <typename T>
+auto operator<(T const &lhs, T const &rhs) -> enable_if_t<
+  conjunction<is_visitable<T>, elements_satisfy<is_lt_comparable, T>>::value,
+
+bool> {
+  return as_tuple(lhs) < as_tuple(rhs);
+}
+
+template <typename T>
+struct visitable_formatter : public ::fmt::formatter<std::string> {
+  template <typename FormatContext>
+  auto format(T const &t, FormatContext &ctx) const -> decltype(ctx.out()) {
+    std::string fmted = visit_format(t);
+    return formatter<std::string>::format(fmted, ctx);
+  }
+};
+
 } // namespace FlexFlow
 
 namespace rc {
@@ -339,36 +341,6 @@
 
 } // namespace rc
 
-<<<<<<< HEAD
-namespace fmt {
-
-template <typename T>
-struct visitable_formatter : formatter<std::string> {
-  template <typename FormatContext>
-  auto format(T const &t, FormatContext &ctx) const -> decltype(ctx.out()) {
-    std::string fmted = ::FlexFlow::visit_format(t);
-    return formatter<std::string>::format(fmted, ctx);
-  }
-};
-
-} // namespace fmt
-
-#define FF_VISIT_FMTABLE(TYPENAME)                                             \
-  static_assert(is_visitable(TYPENAME)::value,                                 \
-                #TYPENAME " must be visitable to use FF_VISIT_FMTABLE");       \
-  static_assert(elements_satisfy<is_visitable, TYPENAME>::value,               \
-                #TYPENAME "'s elements must use be fmtable");                  \
-  }                                                                            \
-  namespace fmt {                                                              \
-  template <>                                                                  \
-  struct formatter<::FlexFlow::TYPENAME>                                       \
-      : ::FlexFlow::visitable_formatter<T> {};                                 \
-  }                                                                            \
-  namespace FlexFlow {                                                         \
-  static_assert(is_fmtable<TYPENAME>::value,                                   \
-                #TYPENAME                                                      \
-                " failed sanity check on is_fmtable and FF_VISIT_FMTABLE");
-=======
 #define CHECK_WELL_BEHAVED_VISIT_TYPE_NONSTANDARD_CONSTRUCTION(TYPENAME)       \
   static_assert(is_visitable<TYPENAME>::value,                                 \
                 #TYPENAME " is not visitable (this should never "              \
@@ -376,6 +348,22 @@
   static_assert(sizeof(visit_as_tuple_raw_t<TYPENAME>) == sizeof(TYPENAME),    \
                 #TYPENAME " should be fully visitable");                       \
   CHECK_WELL_BEHAVED_VALUE_TYPE(TYPENAME);
+
+#define FF_VISIT_FMTABLE(TYPENAME)                                             \
+  static_assert(is_visitable(TYPENAME)::value,                                 \
+                #TYPENAME " must be visitable to use FF_VISIT_FMTABLE");       \
+  static_assert(elements_satisfy<is_visitable, TYPENAME>::value,               \
+                #TYPENAME "'s elements must use be fmtable");                  \
+  }                                                                            \
+  namespace fmt {                                                              \
+  template <>                                                                  \
+  struct formatter<::FlexFlow::TYPENAME>                                       \
+      : ::FlexFlow::visitable_formatter<T> {};                                 \
+  }                                                                            \
+  namespace FlexFlow {                                                         \
+  static_assert(is_fmtable<TYPENAME>::value,                                   \
+                #TYPENAME                                                      \
+                " failed sanity check on is_fmtable and FF_VISIT_FMTABLE");
 
 #define CHECK_WELL_BEHAVED_VISIT_TYPE(TYPENAME)                                \
   CHECK_WELL_BEHAVED_VISIT_TYPE_NONSTANDARD_CONSTRUCTION(TYPENAME);            \
@@ -419,7 +407,6 @@
   MAKE_VISIT_HASHABLE(::FlexFlow::TYPENAME);                                   \
   namespace FlexFlow {                                                         \
   CHECK_WELL_BEHAVED_VISIT_TYPE_NONSTANDARD_CONSTRUCTION(TYPENAME);
->>>>>>> 3eade8f7
 
 #define MAKE_VISIT_HASHABLE(TYPENAME)                                          \
   namespace std {                                                              \
@@ -428,8 +415,6 @@
   }                                                                            \
   static_assert(true, "")
 
-<<<<<<< HEAD
-=======
 // see https://gustedt.wordpress.com/2010/06/03/default-arguments-for-c99/
 // for an explanation of how this works
 #define _GET_VISITABLE_CASE_FROM_NUM_ARGS(...)                                 \
@@ -521,5 +506,4 @@
                            _GET_VISITABLE_CASE_FROM_NUM_ARGS(__VA_ARGS__),     \
                            __VA_ARGS__)
 
->>>>>>> 3eade8f7
 #endif