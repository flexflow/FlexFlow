#ifndef _FLEXFLOW_LIB_UTILS_INCLUDE_UTILS_CONTAINERS_TRANSFORM_H
#define _FLEXFLOW_LIB_UTILS_INCLUDE_UTILS_CONTAINERS_TRANSFORM_H

#include "utils/containers/vector_transform.h"
#include "utils/required_core.h"
#include <algorithm>
#include <optional>
#include <set>
#include <type_traits>
#include <vector>

namespace FlexFlow {

template <typename F, typename In, typename Out = std::invoke_result_t<F, In>>
std::vector<Out> transform(std::vector<In> const &v, F const &f) {
  return vector_transform(v, f);
}

template <typename F, typename C>
auto transform(req<C> const &c, F const &f)
    -> decltype(transform(std::declval<C>(), std::declval<F>())) {
  return transform(static_cast<C>(c), f);
}

template <typename F,
          typename In,
          typename Out = decltype(std::declval<F>()(std::declval<In>()))>
std::unordered_set<Out> transform(std::unordered_set<In> const &v, F const &f) {
  std::unordered_set<Out> result;
  for (auto const &e : v) {
    result.insert(f(e));
  }
  return result;
}

template <typename F,
          typename In,
          typename Out = decltype(std::declval<F>()(std::declval<In>()))>
<<<<<<< HEAD
std::unordered_multiset<Out> transform(std::unordered_multiset<In> const &v,
                                       F const &f) {
  std::unordered_multiset<Out> result;
=======
std::set<Out> transform(std::set<In> const &v, F const &f) {
  std::set<Out> result;
>>>>>>> 2b4106f5
  for (auto const &e : v) {
    result.insert(f(e));
  }
  return result;
}

template <typename F>
std::string transform(std::string const &s, F const &f) {
  std::string result;
  std::transform(s.cbegin(), s.cend(), std::back_inserter(result), f);
  return result;
}

template <typename K,
          typename V,
          typename F,
          typename K2 = typename std::invoke_result_t<F, K, V>::first_type,
          typename V2 = typename std::invoke_result_t<F, K, V>::second_type>
std::unordered_map<K2, V2> transform(std::unordered_map<K, V> const &m,
                                     F const &f) {
  std::unordered_map<K2, V2> result;
  for (auto const &[k, v] : m) {
    result.insert(f(k, v));
  }
  return result;
}

template <typename F, typename T>
std::optional<std::invoke_result_t<F, T>> transform(std::optional<T> const &o,
                                                    F &&f) {
  using Return = std::invoke_result_t<F, T>;
  if (o.has_value()) {
    Return r = f(o.value());
    return std::optional<Return>{r};
  } else {
    return std::nullopt;
  }
}

} // namespace FlexFlow

#endif<|MERGE_RESOLUTION|>--- conflicted
+++ resolved
@@ -36,14 +36,8 @@
 template <typename F,
           typename In,
           typename Out = decltype(std::declval<F>()(std::declval<In>()))>
-<<<<<<< HEAD
-std::unordered_multiset<Out> transform(std::unordered_multiset<In> const &v,
-                                       F const &f) {
-  std::unordered_multiset<Out> result;
-=======
 std::set<Out> transform(std::set<In> const &v, F const &f) {
   std::set<Out> result;
->>>>>>> 2b4106f5
   for (auto const &e : v) {
     result.insert(f(e));
   }
