#ifndef _FLEXFLOW_LIB_UTILS_INCLUDE_UTILS_CONTAINERS_TRANSFORM_H
#define _FLEXFLOW_LIB_UTILS_INCLUDE_UTILS_CONTAINERS_TRANSFORM_H

#include "utils/containers/vector_transform.h"
#include "utils/required_core.h"
#include <algorithm>
#include <optional>
#include <set>
#include <type_traits>
#include <vector>

namespace FlexFlow {

template <typename F, typename In, typename Out = std::invoke_result_t<F, In>>
std::vector<Out> transform(std::vector<In> const &v, F const &f) {
  return vector_transform(v, f);
}

template <typename F, typename C>
auto transform(req<C> const &c, F const &f)
    -> decltype(transform(std::declval<C>(), std::declval<F>())) {
  return transform(static_cast<C>(c), f);
}

template <typename F, typename In, typename Out = std::invoke_result_t<F, In>>
std::unordered_set<Out> transform(std::unordered_set<In> const &v, F const &f) {
  std::unordered_set<Out> result;
  for (In const &e : v) {
    result.insert(f(e));
  }
  return result;
}

template <typename F, typename In, typename Out = std::invoke_result_t<F, In>>
std::unordered_multiset<Out> transform(std::unordered_multiset<In> const &v,
                                       F const &f) {
  std::unordered_multiset<Out> result;
  for (In const &e : v) {
    result.insert(f(e));
  }
  return result;
}

template <typename F, typename In, typename Out = std::invoke_result_t<F, In>>
<<<<<<< HEAD
=======
std::unordered_multiset<Out> transform(std::unordered_multiset<In> const &v,
                                       F const &f) {
  std::unordered_multiset<Out> result;
  for (auto const &e : v) {
    result.insert(f(e));
  }
  return result;
}

template <typename F, typename In, typename Out = std::invoke_result_t<F, In>>
>>>>>>> a9d10d7c
std::set<Out> transform(std::set<In> const &v, F const &f) {
  std::set<Out> result;
  for (In const &e : v) {
    result.insert(f(e));
  }
  return result;
}

template <typename F, typename In, typename Out = std::invoke_result_t<F, In>>
std::multiset<Out> transform(std::multiset<In> const &v, F const &f) {
  std::multiset<Out> result;
  for (auto const &e : v) {
    result.insert(f(e));
  }
  return result;
}

template <typename F>
std::string transform(std::string const &s, F const &f) {
  std::string result;
  std::transform(s.cbegin(), s.cend(), std::back_inserter(result), f);
  return result;
}

template <typename K,
          typename V,
          typename F,
          typename K2 = typename std::invoke_result_t<F, K, V>::first_type,
          typename V2 = typename std::invoke_result_t<F, K, V>::second_type>
std::unordered_map<K2, V2> transform(std::unordered_map<K, V> const &m,
                                     F const &f) {
  std::unordered_map<K2, V2> result;
  for (auto const &[k, v] : m) {
    result.insert(f(k, v));
  }
  return result;
}

template <typename F, typename T>
std::optional<std::invoke_result_t<F, T>> transform(std::optional<T> const &o,
                                                    F &&f) {
  using Return = std::invoke_result_t<F, T>;
  if (o.has_value()) {
    Return r = f(o.value());
    return std::optional<Return>{r};
  } else {
    return std::nullopt;
  }
}

} // namespace FlexFlow

#endif<|MERGE_RESOLUTION|>--- conflicted
+++ resolved
@@ -42,19 +42,6 @@
 }
 
 template <typename F, typename In, typename Out = std::invoke_result_t<F, In>>
-<<<<<<< HEAD
-=======
-std::unordered_multiset<Out> transform(std::unordered_multiset<In> const &v,
-                                       F const &f) {
-  std::unordered_multiset<Out> result;
-  for (auto const &e : v) {
-    result.insert(f(e));
-  }
-  return result;
-}
-
-template <typename F, typename In, typename Out = std::invoke_result_t<F, In>>
->>>>>>> a9d10d7c
 std::set<Out> transform(std::set<In> const &v, F const &f) {
   std::set<Out> result;
   for (In const &e : v) {
