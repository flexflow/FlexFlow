#include "substitutions/substitution.h"

namespace FlexFlow {

struct DeriveValidOperatorAttributeExpr {
  template <typename T>
  std::unordered_set<AttributeExpr<OperatorAttributeKey>>
      operator()(T const &t) {
    return derive_valid_operator_attribute_expr(t);
  }

  std::unordered_set<AttributeExpr<OperatorAttributeKey>>
      derive_valid_operator_attribute_expr(OperatorAttributeKey const &key) {
    return {key};
  }

  std::unordered_set<AttributeExpr<OperatorAttributeKey>>
      derive_valid_operator_attribute_expr(
          ListIndexAccess<OperatorAttributeKey> const &access) {
    return {access, access.attribute_key};
  }

  std::unordered_set<AttributeExpr<OperatorAttributeKey>>
      derive_valid_operator_attribute_expr(
          ListSize<OperatorAttributeKey> const &ls) {
    return {ls, ls.attribute_key};
  }
};

std::unordered_set<AttributeExpr<OperatorAttributeKey>>
    get_valid_operator_attribute_exprs(OperatorPattern const &pattern) {
  return set_union(transform(
      pattern.attribute_constraints, [](OperatorAttributeConstraint const &t) {
        return visit(DeriveValidOperatorAttributeExpr{}, t.attribute_expr);
      }));
}

bool is_valid_operator_attribute_expr(
    OperatorPattern const &pattern,
    AttributeExpr<OperatorAttributeKey> const &expr) {
  return contains(get_valid_operator_attribute_exprs(pattern), expr);
}

struct IsValidOperatorAttributeExprFunctor {
  GraphPattern const &graph_pattern;

  template <typename T>
  bool operator()(T const &t) const {
    return is_valid(t);
  }

  bool is_valid(OperatorAttrAccess const &t) const {
    return is_valid_operator_attribute_expr(graph_pattern.value().at(t.node),
                                            t.attr_expr);
  }

  bool is_valid(AttrConstant const &t) const {
    return true;
  }
};

bool is_valid_operator_attribute_expr(GraphPattern const &pattern,
                                      OperatorAttributeExpr const &expr) {
  return visit(IsValidOperatorAttributeExprFunctor{pattern}, expr);
}

bool is_valid_substitution(Substitution const &s) {
  for (Node const &node : get_nodes(s.output_graph_expr.value())) {
    for (OperatorAttributeExpr expr :
         values(s.output_graph_expr.value().at(node).assignments)) {
      if (!is_valid_operator_attribute_expr(s.input_graph, expr)) {
        return false;
      }
    }
  }
  return true;
}

struct EvaluateOperatorAttributeExpr {
  SubParallelComputationGraph const &graph;
  MultiDiGraphPatternMatch const &match;

  template <typename T>
  OperatorAttributeValue operator()(T const &t) {
    return evaluate(t);
  }

  OperatorAttributeValue evaluate(OperatorAttrAccess const &t) {
    Node node_in_pattern = t.node;
    Node node_in_pcg = match.node_assignment.at_l(node_in_pattern);
    return evaluate_attribute_expr(graph.at(node_in_pcg), t.attr_expr).value();
  }

  OperatorAttributeValue evaluate(AttrConstant const &t) {
    return t.value;
  }
};

OperatorAttributeValue
    evaluate_graph_attribute_expr(SubParallelComputationGraph const &g,
                                  MultiDiGraphPatternMatch const &match,
                                  OperatorAttributeExpr const &expr) {
  return visit(EvaluateOperatorAttributeExpr{g, match}, expr);
}

Operator get_operator_attrs(SubParallelComputationGraph const &graph,
                            MultiDiGraphPatternMatch const &match,
                            OperatorAttrAssignment const &assignment) {
  std::unordered_map<OperatorAttributeKey, OperatorAttributeValue> assignments;
  for (auto const &[key, expr] : assignment.assignments) {
    OperatorAttributeValue value =
        evaluate_graph_attribute_expr(graph, match, expr);
    assignments.emplace(key, value);
  }
  assert(contains_key(assignments, OperatorAttributeKey::OP_TYPE));
  assert(holds_alternative<OperatorType>(
      assignments.at(OperatorAttributeKey::OP_TYPE)));
  OperatorType op_type =
      get<OperatorType>(assignments.at(OperatorAttributeKey::OP_TYPE));
  switch (op_type) {
    case Op::BATCHMATMUL:
      return Operator{
          BatchMatmulAttrs{
              get<int>(assignments.at(OperatorAttributeKey::A_SEQ_LENGTH_DIM)),
              get<int>(assignments.at(OperatorAttributeKey::B_SEQ_LENGTH_DIM))},
          std::nullopt};
    case Op::BATCHNORM:
      return Operator{
          BatchNormAttrs{get<bool>(assignments.at(OperatorAttributeKey::RELU))},
          std::nullopt};
    case Op::CAST:
      return Operator{CastAttrs{get<DataType>(
                          assignments.at(OperatorAttributeKey::DATA_TYPE))},
                      std::nullopt};
    case Op::CONCAT:
      return Operator{
          ConcatAttrs{
              get<ff_dim_t>(assignments.at(OperatorAttributeKey::AXIS)),
              get<int>(assignments.at(OperatorAttributeKey::NUM_INPUTS))},
          std::nullopt};
    case Op::CONV2D:
      return Operator{
          Conv2DAttrs{
              get<int>(assignments.at(OperatorAttributeKey::OUT_CHANNELS)),
              get<int>(assignments.at(OperatorAttributeKey::KERNEL_H)),
              get<int>(assignments.at(OperatorAttributeKey::KERNEL_W)),
              get<int>(assignments.at(OperatorAttributeKey::STRIDE_H)),
              get<int>(assignments.at(OperatorAttributeKey::STRIDE_W)),
              get<int>(assignments.at(OperatorAttributeKey::PADDING_H)),
              get<int>(assignments.at(OperatorAttributeKey::PADDING_W)),
              get<int>(assignments.at(OperatorAttributeKey::GROUPS)),
              get<Activation>(assignments.at(OperatorAttributeKey::ACTIVATION)),
              get<bool>(assignments.at(OperatorAttributeKey::USE_BIAS))},
          std::nullopt};
    case Op::DROPOUT:
      return Operator{
          DropoutAttrs{get<float>(assignments.at(OperatorAttributeKey::RATE)),
                       get<unsigned long long>(
                           assignments.at(OperatorAttributeKey::SEED))},
          std::nullopt};
    case Op::EW_ADD:
    case Op::EW_DIV:
    case Op::EW_EQUAL:
    case Op::EW_GREATER:
    case Op::EW_LESS:
    case Op::EW_MAX:
    case Op::EW_MIN:
    case Op::EW_MUL:
    case Op::EW_SUB:
      return Operator{
          ElementBinaryAttrs{
              op_type,
              get<DataType>(assignments.at(OperatorAttributeKey::DATA_TYPE)),
              get<bool>(
                  assignments.at(OperatorAttributeKey::SHOULD_BROADCAST_LHS)),
              get<bool>(
                  assignments.at(OperatorAttributeKey::SHOULD_BROADCAST_RHS))},
          std::nullopt};
    case Op::SCALAR_ADD:
    case Op::SCALAR_FLOOR_DIV:
    case Op::SCALAR_MULTIPLY:
    case Op::SCALAR_SUB:
    case Op::SCALAR_TRUE_DIV:
      return Operator{
          ElementScalarUnaryAttrs{
              op_type,
              get<float>(assignments.at(OperatorAttributeKey::SCALAR))},
<<<<<<< HEAD
          std::nullopt};
=======
          nullopt);
    case Op::EXP:
    case Op::IDENTITY:
    case Op::GELU:
    case Op::RSQRT:
    case Op::POW:
    case Op::SIN:
    case Op::COS:
      return Operator(ElementUnaryAttrs{op_type}, nullopt);
>>>>>>> 32371695
    case Op::EMBEDDING:
      return Operator{
          EmbeddingAttrs{
              get<int>(assignments.at(OperatorAttributeKey::NUM_ENTRIES)),
              get<int>(assignments.at(OperatorAttributeKey::OUT_CHANNELS)),
              get<AggregateOp>(assignments.at(OperatorAttributeKey::AGGR)),
              get<DataType>(assignments.at(OperatorAttributeKey::OP_TYPE))},
          std::nullopt};
    case Op::FLAT:
      return Operator{FlatAttrs{}, std::nullopt};
    case Op::GATHER:
      return Operator{
          GatherAttrs{get<ff_dim_t>(assignments.at(OperatorAttributeKey::DIM))},
          std::nullopt};
    case Op::INPUT:
      return Operator{InputAttrs{}, std::nullopt};
    case Op::LAYERNORM:
      return Operator{
          LayerNormAttrs{
              get<stack_vector<ff_dim_t, MAX_TENSOR_DIM>>(
                  assignments.at(OperatorAttributeKey::AXES)),
              get<bool>(
                  assignments.at(OperatorAttributeKey::ELEMENTWISE_AFFINE)),
              get<float>(assignments.at(OperatorAttributeKey::EPSILON))},
          std::nullopt};
    case Op::LINEAR:
      return Operator{
          LinearAttrs{
              get<int>(assignments.at(OperatorAttributeKey::OUT_CHANNELS)),
              get<bool>(assignments.at(OperatorAttributeKey::USE_BIAS)),
              get<DataType>(assignments.at(OperatorAttributeKey::DATA_TYPE)),
              get<Activation>(assignments.at(OperatorAttributeKey::ACTIVATION)),
              get<optional<RegularizerAttrs>>(
                  assignments.at(OperatorAttributeKey::REGULARIZER))},
          std::nullopt};
    case Op::MULTIHEAD_ATTENTION:
      return Operator{
          MultiHeadAttentionAttrs{
              get<int>(assignments.at(OperatorAttributeKey::EMBED_DIM)),
              get<int>(assignments.at(OperatorAttributeKey::NUM_HEADS)),
              get<int>(assignments.at(OperatorAttributeKey::NUM_HEADS)),
              get<int>(assignments.at(OperatorAttributeKey::VDIM)),
              get<float>(assignments.at(OperatorAttributeKey::DROPOUT)),
              get<bool>(assignments.at(OperatorAttributeKey::BIAS)),
              get<bool>(assignments.at(OperatorAttributeKey::ADD_BIAS_KV)),
              get<bool>(assignments.at(OperatorAttributeKey::ADD_ZERO_ATTN))},
          std::nullopt};
    case Op::NOOP:
      return Operator{NoopAttrs{}, std::nullopt};
    case Op::POOL2D:
      return Operator{
          Pool2DAttrs{
              get<int>(assignments.at(OperatorAttributeKey::KERNEL_H)),
              get<int>(assignments.at(OperatorAttributeKey::KERNEL_W)),
              get<int>(assignments.at(OperatorAttributeKey::STRIDE_H)),
              get<int>(assignments.at(OperatorAttributeKey::STRIDE_W)),
              get<int>(assignments.at(OperatorAttributeKey::PADDING_H)),
              get<int>(assignments.at(OperatorAttributeKey::PADDING_W)),
              get<PoolOp>(assignments.at(OperatorAttributeKey::POOL_TYPE)),
              get<Activation>(
                  assignments.at(OperatorAttributeKey::ACTIVATION))},
          std::nullopt};
    case Op::REDUCE_ARGMAX:
    case Op::REDUCE_ARGMIN:
    case Op::REDUCE_MAX:
    case Op::REDUCE_MEAN:
    case Op::REDUCE_MIN:
    case Op::REDUCE_PROD:
    case Op::REDUCE_SUM:
      return Operator{
          ReduceAttrs{
              get<stack_vector<ff_dim_t, MAX_TENSOR_DIM>>(
                  assignments.at(OperatorAttributeKey::AXES)),
              op_type,
              get<bool>(assignments.at(OperatorAttributeKey::KEEP_DIMS))},
          std::nullopt};
    case Op::REVERSE:
      return Operator{ReverseAttrs{get<ff_dim_t>(
                          assignments.at(OperatorAttributeKey::AXIS))},
                      std::nullopt};
    case Op::RESHAPE:
      return Operator{ReshapeAttrs{get<TensorShape>(
                          assignments.at(OperatorAttributeKey::SHAPE))},
                      std::nullopt};
    case Op::SPLIT:
      return Operator{
          SplitAttrs{get<stack_vector<int, MAX_NUM_OUTPUTS>>(
                         assignments.at(OperatorAttributeKey::SPLITS)),
                     get<ff_dim_t>(assignments.at(OperatorAttributeKey::AXIS))},
          std::nullopt};
    case Op::SOFTMAX:
      return Operator{SoftmaxAttrs{get<ff_dim_t>(
                          assignments.at(OperatorAttributeKey::DIM))},
                      std::nullopt};
    case Op::TOPK:
      return Operator{
          TopKAttrs{get<int>(assignments.at(OperatorAttributeKey::K)),
                    get<bool>(assignments.at(OperatorAttributeKey::SORTED))},
          std::nullopt};
    case Op::TRANSPOSE:
      return Operator{
          TransposeAttrs{get<stack_vector<ff_dim_t, MAX_TENSOR_DIM>>(
              assignments.at(OperatorAttributeKey::PERMUTATION))},
          std::nullopt};
    case Op::COMBINE:
      return Operator{
          CombineAttrs{
              get<ff_dim_t>(assignments.at(OperatorAttributeKey::PARALLEL_DIM)),
              get<int>(assignments.at(OperatorAttributeKey::PARALLEL_DEGREE))},
          std::nullopt};
    case Op::REDUCTION:
      return Operator{
          ReductionAttrs{
              get<ff_dim_t>(assignments.at(OperatorAttributeKey::PARALLEL_DIM)),
              get<int>(assignments.at(OperatorAttributeKey::PARALLEL_DEGREE))},
          std::nullopt};
    case Op::REPARTITION:
      return Operator{
          RepartitionAttrs{
              get<ff_dim_t>(assignments.at(OperatorAttributeKey::PARALLEL_DIM)),
              get<int>(assignments.at(OperatorAttributeKey::PARALLEL_DEGREE))},
          std::nullopt};
    case Op::REPLICATE:
      return Operator{
          ReplicateAttrs{
              get<ff_dim_t>(assignments.at(OperatorAttributeKey::PARALLEL_DIM)),
              get<int>(assignments.at(OperatorAttributeKey::PARALLEL_DEGREE))},
          std::nullopt};
    default:
      mk_runtime_error("Unknown Operator");
  }
}

struct AddMappedEdgeFunctor {
  bidict<Node, Node> const &node_mapping;
  SubParallelComputationGraph &new_pcg;

  template <typename T>
  void operator()(T const &t) {
    return add_mapped_edge(t);
  }

  void add_mapped_edge(InputMultiDiEdge const &e) {
    new_pcg.add_edge(InputMultiDiEdge{
        node_mapping.at_l(e.dst), new_pcg.add_node_port(), e.uid});
  }

  void add_mapped_edge(OutputMultiDiEdge const &e) {
    new_pcg.add_edge(OutputMultiDiEdge{
        node_mapping.at_l(e.src), new_pcg.add_node_port(), e.uid});
  }

  void add_mapped_edge(MultiDiEdge const &e) {
    new_pcg.add_edge(MultiDiEdge{node_mapping.at_l(e.dst),
                                 new_pcg.add_node_port(),
                                 node_mapping.at_l(e.src),
                                 new_pcg.add_node_port()});
  }
};

struct AddNewEdgeFunctor {
  SubParallelComputationGraph const &old_pcg;
  SubParallelComputationGraph &new_pcg;
  MultiDiGraphPatternMatch const &match;
  bidict<Node, Node> node_mapping;

  template <typename TO, typename TN>
  void operator()(TO const &old_edge, TN const &new_edge) {
    return add_new_edge(old_edge, new_edge);
  }

  void add_new_edge(InputMultiDiEdge const &old_edge,
                    InputMultiDiEdge const &new_edge) {
    new_pcg.add_edge(InputMultiDiEdge{node_mapping.at_l(new_edge.dst),
                                      new_pcg.add_node_port(),
                                      old_edge.uid});
  }

  void add_new_edge(MultiDiEdge const &old_edge,
                    InputMultiDiEdge const &new_edge) {
    new_pcg.add_edge(MultiDiEdge{node_mapping.at_l(new_edge.dst),
                                 new_pcg.add_node_port(),
                                 node_mapping.at_l(old_edge.src),
                                 new_pcg.add_node_port()});
  }

  void add_new_edge(OutputMultiDiEdge const &old_edge,
                    OutputMultiDiEdge const &new_edge) {
    new_pcg.add_edge(OutputMultiDiEdge{node_mapping.at_l(new_edge.src),
                                       new_pcg.add_node_port(),
                                       old_edge.uid});
  }

  void add_new_edge(MultiDiEdge const &old_edge,
                    OutputMultiDiEdge const &new_edge) {
    new_pcg.add_edge(MultiDiEdge{node_mapping.at_l(old_edge.dst),
                                 new_pcg.add_node_port(),
                                 node_mapping.at_l(new_edge.src),
                                 new_pcg.add_node_port()});
  }

  void add_new_edge(InputMultiDiEdge const &, OutputMultiDiEdge const &) {
    assert(false);
  }

  void add_new_edge(OpenMultiDiEdge const &, MultiDiEdge const &) {
    assert(false);
  }

  void add_new_edge(OutputMultiDiEdge const &, InputMultiDiEdge const &) {
    assert(false);
  }
};

SubParallelComputationGraph
    apply_substitution(SubParallelComputationGraph const &pcg,
                       Substitution const &substitution,
                       MultiDiGraphPatternMatch const &match) {
  SubParallelComputationGraph new_pcg =
      OutputLabelledOpenMultiDiGraph<Operator, ParallelTensor>::create<
          AdjacencyOpenMultiDiGraph,
          UnorderedLabelling<Node, Operator>,
          UnorderedLabelling<InputMultiDiEdge, ParallelTensor>,
          UnorderedLabelling<MultiDiOutput, ParallelTensor>>();
  bidict<Node, Node> node_mapping; // Refactor it with global nodes
  for (Node const &node : get_nodes(pcg)) {
    if (!contains_r(match.node_assignment, node)) {
      node_mapping.equate(node, new_pcg.add_node(pcg.at(node)));
    }
  }
  for (OpenMultiDiEdge const &edge : get_edges(pcg)) {
    if (!contains_r(match.edge_assignment, edge)) {
      visit(AddMappedEdgeFunctor{node_mapping, new_pcg}, edge);
    }
  }
  for (Node const &output_node :
       get_nodes(substitution.output_graph_expr.value())) {
    Operator new_op = get_operator_attrs(
        pcg, match, substitution.output_graph_expr.value().at(output_node));
    Node new_node = new_pcg.add_node(new_op);
    node_mapping.equate(output_node, new_node);
  }
  for (OpenMultiDiEdge const &output_edge :
       get_edges(substitution.output_graph_expr.value())) {
    if (holds_alternative<InputMultiDiEdge>(output_edge)) {
      InputMultiDiEdge e = get<InputMultiDiEdge>(output_edge);
      OpenMultiDiEdge original_edge =
          match.edge_assignment.at_l(substitution.input_mapping.at_r(e));
      visit(AddNewEdgeFunctor{pcg, new_pcg, match, node_mapping},
            original_edge,
            output_edge);
    } else if (holds_alternative<OutputMultiDiEdge>(output_edge)) {
      OutputMultiDiEdge e = get<OutputMultiDiEdge>(output_edge);
      OpenMultiDiEdge original_edge =
          match.edge_assignment.at_l(substitution.output_mapping.at_r(e));
      visit(AddNewEdgeFunctor{pcg, new_pcg, match, node_mapping},
            original_edge,
            output_edge);
    } else {
      assert(holds_alternative<MultiDiEdge>(output_edge));
      MultiDiEdge e = get<MultiDiEdge>(output_edge);
      new_pcg.add_edge(MultiDiEdge{node_mapping.at_l(e.dst),
                                   new_pcg.add_node_port(),
                                   node_mapping.at_l(e.src),
                                   new_pcg.add_node_port()});
    }
  }

  return new_pcg;
}

} // namespace FlexFlow<|MERGE_RESOLUTION|>--- conflicted
+++ resolved
@@ -185,10 +185,7 @@
           ElementScalarUnaryAttrs{
               op_type,
               get<float>(assignments.at(OperatorAttributeKey::SCALAR))},
-<<<<<<< HEAD
-          std::nullopt};
-=======
-          nullopt);
+          std::nullopt};
     case Op::EXP:
     case Op::IDENTITY:
     case Op::GELU:
@@ -196,8 +193,7 @@
     case Op::POW:
     case Op::SIN:
     case Op::COS:
-      return Operator(ElementUnaryAttrs{op_type}, nullopt);
->>>>>>> 32371695
+      return Operator{ElementUnaryAttrs{op_type}, std::nullopt};
     case Op::EMBEDDING:
       return Operator{
           EmbeddingAttrs{
