#ifndef _FLEXFLOW_SUBSTITUTIONS_OPERATOR_PATTERN_H
#define _FLEXFLOW_SUBSTITUTIONS_OPERATOR_PATTERN_H

#include "attribute_expr.h"
#include "op-attrs/activation.h"
#include "op-attrs/datatype.h"
#include "op-attrs/op.h"
#include "pcg/operator.h"
#include <unordered_set>
#include <vector>

namespace FlexFlow {

/**
 * @enum OperatorAttributeKey
 * @brief OperatorAttributeKey represents the keys of the attributes of an Operator.
 * Specifically, each operator have a set of attributes, and each attribute will have 
 * a key as its name and a concrete value representation.
 * The OP_TYPE is a OperatorAttributeKey is a special attribute key that represents the 
 * type of the Operator and will exist in every Operator. Given the OP_TYPE, the other 
 * attributes will be determined accordingly.
 * 
 * For example, a batch matrix multiplication Operator will have OP_TYPE BATCH_MATMUL and 
 * dimensions as A_SEQ_LENGTH_DIM and B_SEQ_LENGTH_DIM
 */
enum class OperatorAttributeKey {
  OP_TYPE, // AnyOp
  USE_BIAS,
  GROUPS,
  POOL_TYPE,
  KERNEL_H,
  KERNEL_W,
  DATA_TYPE,
  SCALAR,
  STRIDE_H,
  STRIDE_W,
  PADDING_H,
  PADDING_W,
  AGGR,
  NUM_ENTRIES,
  OUT_CHANNELS,
  ACTIVATION,
  NUMDIM,
  AXIS,
  PERMUTATION,
  OUTSHUFFLE,
  MERGE_GCONV_COUNT,
  AXES,
  KEEP_DIMS,
  EPSILON,
  PARALLEL_OP_DIM,
  PARALLEL_OP_DEGREE,
  SOFTMAX_DIM,
  NUM_HEADS,
  PARALLEL_DIM,
  PARALLEL_DEGREE,
  PAD,
  EMBED_DIM,
  KDIM,
  VDIM,
  DROPOUT,
  BIAS,
  ADD_BIAS_KV,
  ADD_ZERO_ATTN,
  A_SEQ_LENGTH_DIM,
  B_SEQ_LENGTH_DIM,
  RELU,
  TARGET_DIMS,
  RATE,
  SEED,
  SHOULD_BROADCAST_LHS,
  SHOULD_BROADCAST_RHS,
  DIM,
  ELEMENTWISE_AFFINE,
  REGULARIZER,
  SHAPE,
  SPLITS,
  K,
  SORTED,
  COMBINE_DIM,
  COMBINE_DEGREE,
  NUM_INPUTS
};

<<<<<<< HEAD
/**
 * @brief OperatorAttributeValue is a representation of the concrete value of an attribute of an Operator.
 * The OperatorAttributeValue is evaluated from AttributeExpr. The datatype of the value corresponds to the 
 * datatype of the attributekey listed in OperatorAttributeKey.
 */
using OperatorAttributeValue = variant<int,
                                       float,
                                       bool,
                                       stack_vector<int, MAX_TENSOR_DIM>,
                                       stack_vector<int, MAX_NUM_OUTPUTS>,
                                       OperatorType,
                                       Activation,
                                       ff_dim_t,
                                       unsigned long long,
                                       AggregateOp,
                                       stack_vector<ff_dim_t, MAX_TENSOR_DIM>,
                                       optional<RegularizerAttrs>,
                                       PoolOp,
                                       TensorShape,
                                       DataType>;
=======
using OperatorAttributeValue =
    std::variant<int,
                 float,
                 bool,
                 stack_vector<int, MAX_TENSOR_DIM>,
                 stack_vector<int, MAX_NUM_OUTPUTS>,
                 OperatorType,
                 Activation,
                 ff_dim_t,
                 unsigned long long,
                 AggregateOp,
                 stack_vector<ff_dim_t, MAX_TENSOR_DIM>,
                 std::optional<RegularizerAttrs>,
                 PoolOp,
                 TensorShape,
                 DataType>;
>>>>>>> 6e520bba

FF_VISITABLE_STRUCT(ListIndexAccess<FlexFlow::OperatorAttributeKey>,
                    attribute_key,
                    index);
FF_VISITABLE_STRUCT(ListSize<FlexFlow::OperatorAttributeKey>, attribute_key);

/**
 * @brief OperatorAttributeConstraint is an instance of template struct AttributeConstraint.
 */
using OperatorAttributeConstraint =
    AttributeConstraint<OperatorAttributeKey, OperatorAttributeValue>;

/**
 * @brief OperatorPattern is an instance of template struct AttributePattern.
 */
using OperatorPattern =
    AttributePattern<OperatorAttributeKey, OperatorAttributeValue>;

<<<<<<< HEAD

/**
 * @brief Given a specific attribute of an Operator, evaluate the expression of the attribute 
 * using one of the three methods: direct value, list index access, or list size and return the
 * value of the attribute.
 */
optional<OperatorAttributeValue>
=======
std::optional<OperatorAttributeValue>
>>>>>>> 6e520bba
    evaluate_attribute_expr(Operator const &attrs,
                            AttributeExpr<OperatorAttributeKey> const &expr);

} // namespace FlexFlow

#endif<|MERGE_RESOLUTION|>--- conflicted
+++ resolved
@@ -82,28 +82,11 @@
   NUM_INPUTS
 };
 
-<<<<<<< HEAD
 /**
  * @brief OperatorAttributeValue is a representation of the concrete value of an attribute of an Operator.
  * The OperatorAttributeValue is evaluated from AttributeExpr. The datatype of the value corresponds to the 
  * datatype of the attributekey listed in OperatorAttributeKey.
  */
-using OperatorAttributeValue = variant<int,
-                                       float,
-                                       bool,
-                                       stack_vector<int, MAX_TENSOR_DIM>,
-                                       stack_vector<int, MAX_NUM_OUTPUTS>,
-                                       OperatorType,
-                                       Activation,
-                                       ff_dim_t,
-                                       unsigned long long,
-                                       AggregateOp,
-                                       stack_vector<ff_dim_t, MAX_TENSOR_DIM>,
-                                       optional<RegularizerAttrs>,
-                                       PoolOp,
-                                       TensorShape,
-                                       DataType>;
-=======
 using OperatorAttributeValue =
     std::variant<int,
                  float,
@@ -120,7 +103,6 @@
                  PoolOp,
                  TensorShape,
                  DataType>;
->>>>>>> 6e520bba
 
 FF_VISITABLE_STRUCT(ListIndexAccess<FlexFlow::OperatorAttributeKey>,
                     attribute_key,
@@ -139,17 +121,13 @@
 using OperatorPattern =
     AttributePattern<OperatorAttributeKey, OperatorAttributeValue>;
 
-<<<<<<< HEAD
 
 /**
  * @brief Given a specific attribute of an Operator, evaluate the expression of the attribute 
  * using one of the three methods: direct value, list index access, or list size and return the
  * value of the attribute.
  */
-optional<OperatorAttributeValue>
-=======
 std::optional<OperatorAttributeValue>
->>>>>>> 6e520bba
     evaluate_attribute_expr(Operator const &attrs,
                             AttributeExpr<OperatorAttributeKey> const &expr);
 
