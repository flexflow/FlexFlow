--- conflicted
+++ resolved
@@ -82,14 +82,12 @@
   NUM_INPUTS
 };
 
-<<<<<<< HEAD
+
 /**
  * @brief OperatorAttributeValue is a representation of the concrete value of an attribute of an Operator.
  * The OperatorAttributeValue is evaluated from AttributeExpr. The datatype of the value corresponds to the 
  * datatype of the attributekey listed in OperatorAttributeKey.
  */
-=======
->>>>>>> 1b0c32eb
 using OperatorAttributeValue =
     std::variant<int,
                  float,
@@ -124,15 +122,11 @@
 using OperatorPattern =
     AttributePattern<OperatorAttributeKey, OperatorAttributeValue>;
 
-<<<<<<< HEAD
-
 /**
  * @brief Given a specific attribute of an Operator, evaluate the expression of the attribute 
  * using one of the three methods: direct value, list index access, or list size and return the
  * value of the attribute.
  */
-=======
->>>>>>> 1b0c32eb
 std::optional<OperatorAttributeValue>
     evaluate_attribute_expr(Operator const &attrs,
                             AttributeExpr<OperatorAttributeKey> const &expr);
