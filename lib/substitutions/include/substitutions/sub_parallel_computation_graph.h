--- conflicted
+++ resolved
@@ -14,12 +14,8 @@
 
 CHECK_WELL_BEHAVED_VALUE_TYPE_NO_EQ(SubParallelComputationGraph);
 
-<<<<<<< HEAD
-ParallelTensor at(SubParallelComputationGraph const &, OpenMultiDiEdge const &);
-=======
 ParallelTensor at(SubParallelComputationGraph const &g,
                   OpenMultiDiEdge const &e);
->>>>>>> 8145d0fb
 
 } // namespace FlexFlow
 
