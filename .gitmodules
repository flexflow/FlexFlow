[submodule "deps/legion"]
	path = deps/legion
	url = https://gitlab.com/StanfordLegion/legion.git
[submodule "deps/nccl"]
	path = deps/nccl
	url = https://github.com/NVIDIA/nccl.git
[submodule "deps/pybind11"]
	path = deps/pybind11
	url = https://github.com/pybind/pybind11.git
[submodule "deps/googletest"]
	path = deps/googletest
	url = https://github.com/google/googletest.git
[submodule "deps/variant"]
	path = deps/variant
	url = https://github.com/mpark/variant
[submodule "deps/optional"]
	path = deps/optional
	url = https://github.com/TartanLlama/optional.git
[submodule "deps/json"]
	path = deps/json
	url = https://github.com/nlohmann/json.git
[submodule "deps/spdlog"]
	path = deps/spdlog
	url = https://github.com/gabime/spdlog.git
[submodule "deps/rapidcheck"]
	path = deps/rapidcheck
	url = https://github.com/emil-e/rapidcheck.git
[submodule "deps/doctest"]
	path = deps/doctest
	url = https://github.com/doctest/doctest.git
<<<<<<< HEAD
[submodule "deps/fmt"]
	path = deps/fmt
	url = https://github.com/fmtlib/fmt.git
=======
[submodule "deps/visit_struct"]
	path = deps/visit_struct
	url = https://github.com/cbeck88/visit_struct.git
>>>>>>> 3ada8e82
<|MERGE_RESOLUTION|>--- conflicted
+++ resolved
@@ -28,12 +28,9 @@
 [submodule "deps/doctest"]
 	path = deps/doctest
 	url = https://github.com/doctest/doctest.git
-<<<<<<< HEAD
 [submodule "deps/fmt"]
 	path = deps/fmt
 	url = https://github.com/fmtlib/fmt.git
-=======
 [submodule "deps/visit_struct"]
 	path = deps/visit_struct
-	url = https://github.com/cbeck88/visit_struct.git
->>>>>>> 3ada8e82
+	url = https://github.com/cbeck88/visit_struct.git