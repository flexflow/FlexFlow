--- conflicted
+++ resolved
@@ -31,13 +31,8 @@
 	url = https://github.com/rapidsai/rmm.git
 [submodule "deps/raft"]
 	path = deps/raft
-<<<<<<< HEAD
-	url = git@github.com:rapidsai/raft.git
+	url = https://github.com/rapidsai/raft.git
 	ignore = dirty
 [submodule "deps/flashinfer"]
 	path = deps/flashinfer
-	url = https://github.com/flashinfer-ai/flashinfer.git
-=======
-	url = https://github.com/rapidsai/raft.git
-	ignore = dirty
->>>>>>> 0753a58b
+	url = https://github.com/flashinfer-ai/flashinfer.git