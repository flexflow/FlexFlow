--- conflicted
+++ resolved
@@ -448,7 +448,6 @@
     add_dependencies(flexflow ${NCCL_NAME})
   endif()
 
-<<<<<<< HEAD
   target_include_directories(flexflow PUBLIC ${FLEXFLOW_INCLUDE_DIRS})
   # LEGION_URL is defined if we found a precompiled Legion library to download
   if(LEGION_URL)
@@ -461,65 +460,6 @@
     # Legion and Realm runtimes. The library's name is saved into the LEGION_LIBRARY variable. Hence, we only need
     # to link FlexFlow to ${LEGION_LIBRARY}
     target_link_libraries(flexflow ${LEGION_LIBRARY} ${FLEXFLOW_EXT_LIBRARIES} nlohmann_json::nlohmann_json mpark_variant optional)
-=======
-  list(APPEND CMAKE_PREFIX_PATH ${ROCM_PATH}/hip ${ROCM_PATH})
-
-  find_package(hip REQUIRED)
-
-  if (FF_GPU_BACKEND STREQUAL "hip_cuda")
-    # The targets defined by the hip cmake config only target amd devices.
-    # For targeting nvidia devices, we'll make our own interface target,
-    # hip_device_nvidia, that includes the rocm and hip headers. 
-    add_library(hip_device_nvidia INTERFACE)
-
-    if (NOT FF_CUDA_ARCH STREQUAL "")
-      target_compile_options(hip_device_nvidia INTERFACE -arch=compute_${FF_CUDA_ARCH})
-    endif()
-
-    target_include_directories(hip_device_nvidia SYSTEM INTERFACE ${HIP_INCLUDE_DIRS} ${ROCM_PATH}/include)
-    target_include_directories(hip_device_nvidia INTERFACE ${HIP_INCLUDE_DIRS} ${ROCM_PATH}/include)
-
-    add_compile_definitions(FF_USE_HIP_CUDA)
-
-    # Linking cuda: 
-    # We do not explicitly link cuda. hipcc when targeting nvidia will 
-    # use nvcc under the hood. nvcc when used for linking will handle 
-    # linking cuda dependencies
-    target_link_libraries(flexflow hip_device_nvidia)
-  elseif(FF_GPU_BACKEND STREQUAL "hip_rocm")
-    find_package(hipblas REQUIRED)
-    find_package(miopen REQUIRED)
-    # find_package(rocrand REQUIRED)
-    find_library(HIP_RAND_LIBRARY hiprand REQUIRED)
-
-    add_compile_definitions(FF_USE_HIP_ROCM)
-
-    if (FF_HIP_ARCH STREQUAL "")
-      message(FATAL_ERROR "FF_HIP_ARCH is undefined")
-    endif()
-    set_property(TARGET flexflow PROPERTY HIP_ARCHITECTURES "${HIP_ARCH_LIST}")
-
-    message(STATUS "FF_GPU_BACKEND: ${FF_GPU_BACKEND}")
-    message(STATUS "FF_HIP_ARCH: ${FF_HIP_ARCH}")
-    message(STATUS "HIP_ARCH_LIST: ${HIP_ARCH_LIST}")
-    get_property(CHECK_HIP_ARCHS TARGET flexflow PROPERTY HIP_ARCHITECTURES)
-    message(STATUS "CHECK_HIP_ARCHS: ${CHECK_HIP_ARCHS}")
-    message(STATUS "HIP_CLANG_PATH: ${HIP_CLANG_PATH}")
-
-    # The hip cmake config module defines three targets, 
-    # hip::amdhip64, hip::host, and hip::device.
-    #
-    # hip::host and hip::device are interface targets. hip::amdhip64 is an 
-    # imported target for libamdhip.
-    #
-    # You do not directly link to hip::amdhip64. hip::host links to hip::amdhip64
-    # and hip::device links to hip::host. Link to hip::host to just use hip without 
-    # compiling any GPU code. Link to hip::device to compile the GPU device code.
-    #
-    # Docs (outdated):
-    # https://rocmdocs.amd.com/en/latest/Installation_Guide/Using-CMake-with-AMD-ROCm.html
-    target_link_libraries(flexflow hip::device roc::hipblas MIOpen ${HIP_RAND_LIBRARY})
->>>>>>> e6763fa2
   endif()
 
   #library api version, bump from time to time
