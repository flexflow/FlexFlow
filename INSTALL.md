--- conflicted
+++ resolved
@@ -29,12 +29,8 @@
 **We recommend that you create your own `conda` environment and then install the Python dependencies, to avoid any version mismatching with your system pre-installed libraries.** 
 
 ## 4. Configuring the FlexFlow build
-<<<<<<< HEAD
 You can configure a FlexFlow build by running the `config/config.linux` file in the build folder. If you do not want to build with the default options, you can set your configurations by passing (or exporting) the relevant environment variables. We recommend that you spend some time familiarizing with the available options by scanning the `config/config.linux` file. In particular, the main parameters are:
-=======
-Before building FlexFlow, you should configure the build by editing the `config/config.linux` file. Leave it unchanged if you want to build with the default options. We recommend that you spend some time familiarizing with the available options. In particular, the main parameters are:
 
->>>>>>> b080c45f
 * `CUDA_DIR` is used to specify the directory of CUDA. It is only required when CMake can not automatically detect the installation directory of CUDA.
 * `CUDNN_DIR` is used to specify the directory of CUDNN. It is only required when CUDNN is not installed in the CUDA directory.
 * `FF_CUDA_ARCH` is used to set the architecture of targeted GPUs, for example, the value can be 60 if the GPU architecture is Pascal. To build for more than one architecture, pass a list of comma separated values (e.g. `FF_CUDA_ARCH=70,75`). To compile FlexFlow for all GPU architectures that are detected on the machine, pass `FF_CUDA_ARCH=autodetect` (this is the default value, so you can also leave `FF_CUDA_ARCH` unset. If you want to build for all GPU architectures compatible with FlexFlow, pass `FF_CUDA_ARCH=all`. **If your machine does not have any GPU, you have to set FF_CUDA_ARCH to at least one valid architecture code (or `all`)**, since the compiler won't be able to detect the architecture(s) automatically.
