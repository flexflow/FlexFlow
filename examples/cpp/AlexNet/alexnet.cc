/* Copyright 2023 CMU, Facebook, LANL, MIT, NVIDIA, and Stanford (alphabetical)
 *
 * Licensed under the Apache License, Version 2.0 (the "License");
 * you may not use this file except in compliance with the License.
 * You may obtain a copy of the License at
 *
 *     http://www.apache.org/licenses/LICENSE-2.0
 *
 * Unless required by applicable law or agreed to in writing, software
 * distributed under the License is distributed on an "AS IS" BASIS,
 * WITHOUT WARRANTIES OR CONDITIONS OF ANY KIND, either express or implied.
 * See the License for the specific language governing permissions and
 * limitations under the License.
 */

#include "alexnet.h"
#include <fstream>
#include <sstream>
#include <string>
using namespace Legion;
using FlexFlow::FFConfig;
using FlexFlow::FFModel;
using FlexFlow::Optimizer;
using FlexFlow::ParallelDim;
using FlexFlow::ParallelTensor;
using FlexFlow::SGDOptimizer;
using FlexFlow::Tensor;

<<<<<<< HEAD
Realm::Logger log_app("AlexNet");
=======
Legion::Logger log_app("AlexNet");
>>>>>>> 9784b5c6

void parse_input_args(char **argv, int argc, AlexNetConfig &config) {
  for (int i = 1; i < argc; i++) {
    if (!strcmp(argv[i], "--dataset")) {
      std::strcpy(config.dataset_path, argv[++i]);
      continue;
    }
  }
}

void FlexFlow::top_level_task(Task const *task,
                              std::vector<PhysicalRegion> const &regions,
                              Context ctx,
                              Runtime *runtime) {
  FFConfig ffConfig;
  AlexNetConfig alexnetConfig;
  {
    InputArgs const &command_args = HighLevelRuntime::get_input_args();
    char **argv = command_args.argv;
    int argc = command_args.argc;
    parse_input_args(argv, argc, alexnetConfig);
    log_app.print("batchSize(%d) workersPerNodes(%d) numNodes(%d)",
                  ffConfig.batchSize,
                  ffConfig.workersPerNode,
                  ffConfig.numNodes);
  }
  FFModel ff(ffConfig);

  Tensor input;
  {
    int const dims[] = {ffConfig.batchSize, 3, 229, 229};
    input = ff.create_tensor<4>(dims, DT_FLOAT);
  }
  // Tensor label;
  //{
  //   const int dims[] = {ffConfig.batchSize, 1};
  //   label = ff.create_tensor<2>(dims, DT_INT32);
  // }
  //  Add layers
  Tensor t = input, ts[2];
  t = ff.conv2d(input, 64, 11, 11, 4, 4, 2, 2, AC_MODE_RELU);
  // ts[1] = ff.conv2d("conv1", input, 64, 11, 11, 4, 4, 2, 2);
  // t = ff.concat("concat", 2, ts, 1/*axis*/);
  t = ff.pool2d(t, 3, 3, 2, 2, 0, 0);
  t = ff.conv2d(t, 192, 5, 5, 1, 1, 2, 2, AC_MODE_RELU);
  t = ff.pool2d(t, 3, 3, 2, 2, 0, 0);
  t = ff.conv2d(t, 384, 3, 3, 1, 1, 1, 1, AC_MODE_RELU);
  t = ff.conv2d(t, 256, 3, 3, 1, 1, 1, 1, AC_MODE_RELU);
  t = ff.conv2d(t, 256, 3, 3, 1, 1, 1, 1, AC_MODE_RELU);
  t = ff.pool2d(t, 3, 3, 2, 2, 0, 0);
  t = ff.flat(t);
  t = ff.dense(t, 4096, AC_MODE_RELU /*relu*/);
  t = ff.dense(t, 4096, AC_MODE_RELU /*relu*/);
  t = ff.dense(t, 10);
  t = ff.softmax(t);
  Optimizer *optimizer = new SGDOptimizer(&ff, 0.001f);
  std::vector<MetricsType> metrics;
  metrics.push_back(METRICS_ACCURACY);
  metrics.push_back(METRICS_SPARSE_CATEGORICAL_CROSSENTROPY);
  ff.compile(optimizer, LOSS_SPARSE_CATEGORICAL_CROSSENTROPY, metrics);
  // Data Loader
  ParallelTensor input_pt, label_pt;
  ff.get_parallel_tensor_from_tensor(input, input_pt);
  ff.get_parallel_tensor_from_tensor(ff.label_tensor, label_pt);
  DataLoader data_loader(ff, &alexnetConfig, input_pt, label_pt);
  ff.init_operators();
  // Start timer
  {
    runtime->issue_execution_fence(ctx);
    TimingLauncher timer(MEASURE_MICRO_SECONDS);
    Future future = runtime->issue_timing_measurement(ctx, timer);
    future.get_void_result();
  }
  double ts_start = Realm::Clock::current_time_in_microseconds();
  for (int epoch = 0; epoch < ffConfig.epochs; epoch++) {
    data_loader.reset();
    ff.reset_metrics();
    int iterations = data_loader.num_samples / ffConfig.batchSize;

    for (int iter = 0; iter < iterations; iter++) {
      if (std::strlen(alexnetConfig.dataset_path) == 0) {
        // Only load data once for random input
        if (iter == 0 && epoch == 0) {
          data_loader.next_batch(ff);
        }
      } else {
        data_loader.next_batch(ff);
      }
      // runtime->begin_trace(ctx, 111 /*trace_id*/);
      ff.forward();
      ff.zero_gradients();
      ff.backward();
      ff.update();
      // runtime->end_trace(ctx, 111 /*trace_id*/);
    }
  }
  // End timer
  {
    runtime->issue_execution_fence(ctx);
    TimingLauncher timer(MEASURE_MICRO_SECONDS);
    Future future = runtime->issue_timing_measurement(ctx, timer);
    future.get_void_result();
  }
  double ts_end = Realm::Clock::current_time_in_microseconds();
  double run_time = 1e-6 * (ts_end - ts_start);
  printf("ELAPSED TIME = %.4fs, THROUGHPUT = %.2f samples/s\n",
         run_time,
         data_loader.num_samples * ffConfig.epochs / run_time);
}

size_t get_file_size(std::string const &filename) {
  streampos begin, end;
  ifstream file(filename.c_str(), ios::binary);
  begin = file.tellg();
  file.seekg(0, ios::end);
  end = file.tellg();
  file.close();
  size_t filesize = end - begin;
  return filesize;
}

DataLoader::DataLoader(FFModel &ff,
                       AlexNetConfig const *alexnet,
                       ParallelTensor input,
                       ParallelTensor label) {
  Context ctx = ff.config.lg_ctx;
  Runtime *runtime = ff.config.lg_hlr;
  num_samples = 0;
  if (std::strlen(alexnet->dataset_path) == 0) {
    log_app.print("Use random dataset...");
    num_samples = 1024 * ff.config.workersPerNode * ff.config.numNodes;
    log_app.print("Number of random samples = %d\n", num_samples);
  } else {
    log_app.print("Start loading dataset from %s", alexnet->dataset_path);
    size_t filesize = get_file_size(alexnet->dataset_path);
    assert(filesize % 3073 == 0);
    num_samples = filesize / 3073;
  }

  // Create full input
  {
    assert(input->num_dims == 5);
    batch_input = input;
    ParallelDim dims[5];
    for (int i = 0; i < 5; i++) {
      dims[i].size = input->dims[i].size;
      dims[i].degree = 1;
      dims[i].parallel_idx = -1;
      dims[i].is_replica_dim = input->dims[i].is_replica_dim;
      // Assume only the first dim can be the replica dim
      assert(i == 4 || (!dims[i].is_replica_dim));
    }
    dims[3].size = num_samples;
    // int const dims[] = {
    //     num_samples, input->dims[2], input->dims[1], input->dims[0]};
    full_input = ff.create_parallel_tensor_legion_ordering(5, dims, DT_FLOAT);
    ff.map_tensor(full_input, NULL /*parallel_op*/);
  }
  // Create full label
  {
    assert(label->num_dims == 3);
    batch_label = label;
    ParallelDim dims[3];
    for (int i = 0; i < 3; i++) {
      dims[i].size = label->dims[i].size;
      dims[i].degree = 1;
      dims[i].parallel_idx = -1;
      // Assume only the first dim can be the replica dim
      assert(i == 2 || (!dims[i].is_replica_dim));
    }
    dims[1].size = num_samples;
    // int const dims[] = {num_samples, label->dims[0]};
    full_label = ff.create_parallel_tensor_legion_ordering(3, dims, DT_INT32);
    ff.map_tensor(full_label, NULL);
  }
  // Load entire dataset
  // TODO: Use index launcher instead of task launcher
  TaskLauncher launcher(FlexFlow::CUSTOM_CPU_TASK_ID_1,
                        TaskArgument(alexnet, sizeof(AlexNetConfig)));
  // regions[0]: full_input
  launcher.add_region_requirement(RegionRequirement(full_input->region,
                                                    WRITE_ONLY,
                                                    EXCLUSIVE,
                                                    full_input->region,
                                                    MAP_TO_ZC_MEMORY));
  launcher.add_field(0, FID_DATA);
  // regions[1]: full_label
  launcher.add_region_requirement(RegionRequirement(full_label->region,
                                                    WRITE_ONLY,
                                                    EXCLUSIVE,
                                                    full_label->region,
                                                    MAP_TO_ZC_MEMORY));
  launcher.add_field(1, FID_DATA);
  runtime->execute_task(ctx, launcher);
  reset();
  next_batch(ff);
}

__inline__ int calc_offset(int c, int y, int x, int yscale, int xscale) {
  return (c * yscale * xscale + y * xscale + x);
}

void nearest_neigh(unsigned char *image,
                   unsigned char *buffer,
                   int height,
                   int width,
                   int orig_height,
                   int orig_width,
                   float height_scale,
                   float width_scale) {
  for (int y = 0; y < height; y++) {
    int y0 =
        std::min(static_cast<int>(roundf(y * height_scale)), orig_height - 1);
    for (int x = 0; x < width; x++) {
      int x0 =
          std::min(static_cast<int>(roundf(x * width_scale)), orig_width - 1);
      for (int c = 0; c < 3; c++) {
        int origOffset = calc_offset(y0, x0, c, orig_width, 3);
        int offset = calc_offset(c, y, x, height, width);
        image[offset] = buffer[origOffset];
      }
    }
  }
}

void DataLoader::load_entire_dataset(Task const *task,
                                     std::vector<PhysicalRegion> const &regions,
                                     Context ctx,
                                     Runtime *runtime) {
  AlexNetConfig const *alexnet = (AlexNetConfig *)task->args;
  assert(regions.size() == 2);
  assert(task->regions.size() == regions.size());
  const FlexFlow::AccessorWO<float, 5> acc_input(regions[0], FID_DATA);
  const FlexFlow::AccessorWO<int, 3> acc_label(regions[1], FID_DATA);
  Rect<5> rect_input = runtime->get_index_space_domain(
      ctx, task->regions[0].region.get_index_space());
  assert(acc_input.accessor.is_dense_arbitrary(rect_input));
  Rect<3> rect_label = runtime->get_index_space_domain(
      ctx, task->regions[1].region.get_index_space());
  assert(acc_label.accessor.is_dense_arbitrary(rect_label));
  float *input_ptr = acc_input.ptr(rect_input.lo);
  int *label_ptr = acc_label.ptr(rect_label.lo);
  int num_samples = rect_label.hi[1] - rect_label.lo[1] + 1;
  assert(rect_input.hi[3] - rect_input.lo[3] + 1 == num_samples);
  if (std::strlen(alexnet->dataset_path) == 0) {
    log_app.print("Start generating random input samples");
    for (size_t i = 0; i < rect_label.volume(); i++) {
      label_ptr[i] = std::rand() % 10;
    }
    return;
  }
  log_app.print(
      "Start loading %d samples from %s\n", num_samples, alexnet->dataset_path);
  int height = rect_input.hi[1] - rect_input.lo[1] + 1;
  int width = rect_input.hi[0] - rect_input.lo[0] + 1;
  int origHeight = 32;
  int origWidth = 32;
  float heightScale = static_cast<float>(origHeight) / height;
  float widthScale = static_cast<float>(origWidth) / width;
  FILE *file = fopen(alexnet->dataset_path, "rb");
  unsigned char *buffer = (unsigned char *)malloc(3073);
  unsigned char *image = (unsigned char *)malloc(3 * height * width);
  for (off_t i = 0; i < num_samples; i++) {
    size_t ret = fread(buffer, sizeof(unsigned char), 3073, file);
    assert(ret = 3073);
    if ((i + 1) % 1000 == 0) {
      log_app.print("Loaded %ld samples", i + 1);
    }
    label_ptr[i] = buffer[0];
    nearest_neigh(image,
                  buffer + 1,
                  height,
                  width,
                  origHeight,
                  origWidth,
                  heightScale,
                  widthScale);
    off_t input_offset = i * 3 * height * width;
    off_t image_offset = 0;
    for (off_t h = 0; h < 3 * height * width; h++) {
      input_ptr[input_offset++] =
          static_cast<float>(image[image_offset++]) / 255;
    }
  }
  log_app.print("Finish loading %d samples from %s\n",
                num_samples,
                alexnet->dataset_path);
  fclose(file);
}

void DataLoader::next_batch(FFModel &ff) {
  Context ctx = ff.config.lg_ctx;
  Runtime *runtime = ff.config.lg_hlr;
  // Load input
  {
    Domain domain =
        runtime->get_index_space_domain(ctx, batch_input->parallel_is);
    ArgumentMap argmap;
    int idx = next_index;
    for (Domain::DomainPointIterator it(domain); it; it++) {
      SampleIdxs meta;
      assert(ff.config.batchSize % batch_input->dims[3].size == 0);
      meta.num_samples = batch_input->dims[3].size;
      for (int i = 0; i < meta.num_samples; i++) {
        meta.idxs[i] = idx++;
      }
      argmap.set_point(*it, TaskArgument(&meta, sizeof(SampleIdxs)));
    }
    IndexLauncher launcher(FlexFlow::CUSTOM_GPU_TASK_ID_1,
                           batch_input->parallel_is,
                           TaskArgument(NULL, 0),
                           argmap,
                           Predicate::TRUE_PRED,
                           false /*must*/,
                           0 /*mapper_id*/,
                           batch_input->machine_view.hash());
    launcher.add_region_requirement(RegionRequirement(full_input->region,
                                                      0 /*projection id*/,
                                                      READ_ONLY,
                                                      EXCLUSIVE,
                                                      full_input->region,
                                                      MAP_TO_ZC_MEMORY));
    launcher.add_field(0, FID_DATA);
    launcher.add_region_requirement(RegionRequirement(batch_input->part,
                                                      0 /*projection id*/,
                                                      WRITE_ONLY,
                                                      EXCLUSIVE,
                                                      batch_input->region));
    launcher.add_field(1, FID_DATA);
    runtime->execute_index_space(ctx, launcher);
  }
  // Load label
  {
    Domain domain =
        runtime->get_index_space_domain(ctx, batch_label->parallel_is);
    ArgumentMap argmap;
    int idx = next_index;
    for (Domain::DomainPointIterator it(domain); it; it++) {
      SampleIdxs meta;
      assert(ff.config.batchSize % batch_label->dims[1].size == 0);
      meta.num_samples = batch_label->dims[1].size;
      for (int i = 0; i < meta.num_samples; i++) {
        meta.idxs[i] = idx++;
      }
      argmap.set_point(*it, TaskArgument(&meta, sizeof(SampleIdxs)));
    }
    IndexLauncher launcher(FlexFlow::CUSTOM_GPU_TASK_ID_2,
                           batch_label->parallel_is,
                           TaskArgument(NULL, 0),
                           argmap,
                           Predicate::TRUE_PRED,
                           false /*must*/,
                           0 /*mapper_id*/,
                           batch_label->machine_view.hash());
    launcher.add_region_requirement(RegionRequirement(full_label->region,
                                                      0 /*projection id*/,
                                                      READ_ONLY,
                                                      EXCLUSIVE,
                                                      full_label->region,
                                                      MAP_TO_ZC_MEMORY));
    launcher.add_field(0, FID_DATA);
    launcher.add_region_requirement(RegionRequirement(batch_label->part,
                                                      0 /*projection id*/,
                                                      WRITE_ONLY,
                                                      EXCLUSIVE,
                                                      batch_label->region));
    launcher.add_field(1, FID_DATA);
    runtime->execute_index_space(ctx, launcher);
  }
  next_index += ff.config.batchSize;
}

void DataLoader::reset() {
  next_index = 0;
}

void FlexFlow::register_custom_tasks() {
  // Load entire dataset
  {
    TaskVariantRegistrar registrar(FlexFlow::CUSTOM_CPU_TASK_ID_1,
                                   "Load Entire Dataset");
    registrar.add_constraint(ProcessorConstraint(Processor::LOC_PROC));
    registrar.set_leaf();
    Runtime::preregister_task_variant<DataLoader::load_entire_dataset>(
        registrar, "Load Entire Dataset Task");
  }
  // Load input
  {
    TaskVariantRegistrar registrar(FlexFlow::CUSTOM_GPU_TASK_ID_1,
                                   "Load Inputs");
    registrar.add_constraint(ProcessorConstraint(Processor::TOC_PROC));
    registrar.set_leaf();
    Runtime::preregister_task_variant<DataLoader::load_input>(
        registrar, "Load Input Task");
  }
  // Load label
  {
    TaskVariantRegistrar registrar(FlexFlow::CUSTOM_GPU_TASK_ID_2,
                                   "Load Labels");
    registrar.add_constraint(ProcessorConstraint(Processor::TOC_PROC));
    registrar.set_leaf();
    Runtime::preregister_task_variant<DataLoader::load_label>(
        registrar, "Load Label Task");
  }
}<|MERGE_RESOLUTION|>--- conflicted
+++ resolved
@@ -26,11 +26,7 @@
 using FlexFlow::SGDOptimizer;
 using FlexFlow::Tensor;
 
-<<<<<<< HEAD
-Realm::Logger log_app("AlexNet");
-=======
 Legion::Logger log_app("AlexNet");
->>>>>>> 9784b5c6
 
 void parse_input_args(char **argv, int argc, AlexNetConfig &config) {
   for (int i = 1; i < argc; i++) {
