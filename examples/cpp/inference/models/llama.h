--- conflicted
+++ resolved
@@ -47,14 +47,8 @@
           multiple_of * int((hidden_dim + multiple_of - 1) / multiple_of);
     }
     int n_heads, n_layers, vocab_size, dim, multiple_of, hidden_dim,
-<<<<<<< HEAD
-        sentence_len, batchSize, total_requests,
-        incremental_mode, sequence_length, max_seq_len,
-        max_beam_width, max_beam_depth;
-=======
         sentence_len, batchSize, total_requests, incremental_mode,
         sequence_length, max_seq_len, max_beam_width, max_beam_depth;
->>>>>>> b2d6d9a9
     float norm_eps;
     std::string weight_file_path;
     std::string input_path;
