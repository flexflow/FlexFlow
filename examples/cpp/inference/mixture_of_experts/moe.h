--- conflicted
+++ resolved
@@ -18,26 +18,8 @@
 #include "dataloader.h"
 #include "inference_config.h"
 
-<<<<<<< HEAD
-struct MoeConfig {
-  MoeConfig(void) {
-    //----------------------- Input/output data ------------------------
-    token_dim = DATA_DIM;
-    sequence_length = 10;
-    batch_size = 32;
-    out_dim = 15;
-    num_labels = out_dim;
-    //----------------------- Inference parameters ---------------------
-    // total number of requests processed as part of the simulation
-    total_requests = 256;
-    poisson_distribution = true;
-    // average number of request arrivals per second
-    arrival_rate = 25;
-    num_inflight_batches = 5;
-=======
 struct MoeConfig : InferenceConfig {
   MoeConfig(void) : InferenceConfig() {
->>>>>>> 41343bb0
     //----------------------- MoE layer --------------------------------
     // total number of experts
     num_exp = 128;
