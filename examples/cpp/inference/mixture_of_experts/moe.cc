--- conflicted
+++ resolved
@@ -42,14 +42,8 @@
 }
 
 void MoeConfig::load_configs() {
-<<<<<<< HEAD
-  // std::string folder =
-  //     "/home/ubuntu/nlp_gpt3_text-generation_0.35B_MoE-64/model/c-models/4-gpu";
-  std::string folder = "/home/zeyu/fast/models/c-models/4-gpu";
-=======
   std::string folder =
       "/home/ubuntu/nlp_gpt3_text-generation_0.35B_MoE-64/model/c-models/1-gpu";
->>>>>>> da57ac35
   std::string config_ini_filepath = folder + "/config.ini";
   std::map<std::string, std::string> conf = get_configs(config_ini_filepath);
   num_exp = std::min(MAX_EXPERTS, std::stoi(conf["expert_num"]));
