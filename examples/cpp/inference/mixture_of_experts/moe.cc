/* Copyright 2023 CMU, Facebook, LANL, MIT, NVIDIA, and Stanford (alphabetical)
 *
 * Licensed under the Apache License, Version 2.0 (the "License");
 * you may not use this file except in compliance with the License.
 * You may obtain a copy of the License at
 *
 *     http://www.apache.org/licenses/LICENSE-2.0
 *
 * Unless required by applicable law or agreed to in writing, software
 * distributed under the License is distributed on an "AS IS" BASIS,
 * WITHOUT WARRANTIES OR CONDITIONS OF ANY KIND, either express or implied.
 * See the License for the specific language governing permissions and
 * limitations under the License.
 */

#include "moe.h"
#include "flexflow/inference.h"
#include <cstdlib>
#include <fstream>
#include <iostream>
#include <sstream>
#include <string>
#include <unistd.h>

using namespace Legion;

LegionRuntime::Logger::Category log_app("MoE");

void parse_input_args(char **argv, int argc, MoeConfig &config) {
  for (int i = 1; i < argc; i++) {
    if (!strcmp(argv[i], "--dataset")) {
      config.dataset_path = std::string(argv[++i]);
      continue;
    }
  }
}

Tensor create_moe(FFModel *model,
                  MoeConfig const *moeConfig,
                  Tensor const &input) {
  // MoE model
  Tensor gate_preds = model->dense(input, moeConfig->num_exp, AC_MODE_RELU);
  Tensor topK_output[2];
  model->top_k(gate_preds, topK_output, moeConfig->num_select, false);

  assert(moeConfig->num_exp % moeConfig->experts_per_block == 0);
  int nblocks = moeConfig->num_exp / moeConfig->experts_per_block;
  Tensor exp_preds;
  Tensor expert_block_inputs[3] = {input, topK_output[1], topK_output[0]};
  for (int i = 0; i < nblocks /*number of experts layers*/; i++) {
    Tensor block_preds =
        model->experts(expert_block_inputs,
                       moeConfig->experts_per_block,     /*number of experts*/
                       moeConfig->experts_per_block * i, /*expert start index*/
                       moeConfig->hidden_size,           /*output_size*/
                       moeConfig->alpha);
    assert(block_preds != nullptr);
    if (i == 0) {
      exp_preds = block_preds;
    } else {
      assert(exp_preds != nullptr);
      model->add(exp_preds, block_preds, /*inplace_a*/ true);
    }
  }

  // model->get_metrics();
  return exp_preds;
}

Tensor create_moe_encoder(FFModel *model,
                          MoeConfig const *moeConfig,
                          Tensor const &input) {
  std::vector<int> axes = {0, 1, 2};
  Tensor x = input;
  for (int i = 0; i < moeConfig->num_encoder_layers; i++) {
<<<<<<< HEAD
    x = model->layer_norm(model->add(model->inc_multihead_self_attention(
                                         x,
                                         moeConfig->hidden_size,
                                         moeConfig->num_attention_heads,
                                         moeConfig->attention_kdim,
                                         moeConfig->attention_vdim),
                                     x),
                          axes,
                          true,
                          1e-05);
=======
    Tensor t = moeConfig->incremental_mode
                   ? model->inc_multihead_self_attention(
                         x,
                         moeConfig->hidden_size,
                         moeConfig->num_attention_heads,
                         moeConfig->attention_kdim,
                         moeConfig->attention_vdim)
                   : model->multihead_attention(x,
                                                x,
                                                x,
                                                moeConfig->hidden_size,
                                                moeConfig->num_attention_heads,
                                                moeConfig->attention_kdim,
                                                moeConfig->attention_vdim);
    x = model->layer_norm(model->add(t, x), axes, true, 1e-05);
>>>>>>> 41343bb0
    x = model->layer_norm(
        model->add(create_moe(model, moeConfig, x), x), axes, true, 1e-05);
  }
  return x;
}

void FlexFlow::top_level_task(Task const *task,
                              std::vector<PhysicalRegion> const &regions,
                              Context ctx,
                              Runtime *runtime) {
  //----------------------- Initial configurations ------------------------
  MoeConfig moeConfig;
  FFConfig ffConfig;
  ffConfig.batchSize = moeConfig.batch_size;
  {
    InputArgs const &command_args = HighLevelRuntime::get_input_args();
    char **argv = command_args.argv;
    int argc = command_args.argc;
    parse_input_args(argv, argc, moeConfig);
    log_app.print("batchSize(%d) workersPerNodes(%d) numNodes(%d)",
                  ffConfig.batchSize,
                  ffConfig.workersPerNode,
                  ffConfig.numNodes);
  }
  FFModel ff(ffConfig);

  //----------------------- Create inputs --------------------------------
  Tensor input;
  {
    int const dims[] = {
        ffConfig.batchSize, moeConfig.sequence_length, moeConfig.token_dim};
    input = ff.create_tensor<3>(dims, DT_FLOAT);
  }

  //----------------------- Define the model ------------------------------
  Tensor t = create_moe_encoder(&ff, &moeConfig, input);
  // Tensor t = create_moe(&ff, &moeConfig, input);
  t = ff.dense(t, moeConfig.out_dim, AC_MODE_RELU);
  t = ff.softmax(t);

  //------------------- Initialize the inference manager ------------------
  InferenceManager im(
      &ff, moeConfig.batch_size, moeConfig.num_inflight_batches);
  im.compile_model_and_allocate_buffer();
  im.init_operators_inference();

  //------------ Initialize the data loader and data generator ------------
  size_t min_input_tokens = 32, max_input_tokens = 512,
         min_tokens_to_generate = 1, max_tokens_to_generate = 128;
  DataGenerator data_generator(moeConfig.total_requests,
                               moeConfig.token_dim,
                               min_input_tokens,
                               max_input_tokens,
                               min_tokens_to_generate,
                               max_tokens_to_generate,
                               moeConfig.poisson_distribution,
                               moeConfig.arrival_rate);
  ParallelTensor input_pt;
  ff.get_parallel_tensor_from_tensor(input, input_pt);
  DataLoader data_loader(ff, moeConfig, data_generator, input_pt);

  //----------------------- Start timer -----------------------------------
  {
    runtime->issue_execution_fence(ctx);
    TimingLauncher timer(MEASURE_MICRO_SECONDS);
    Future future = runtime->issue_timing_measurement(ctx, timer);
    future.get_void_result();
  }
  double ts_start = Realm::Clock::current_time_in_microseconds();

  //----------------------- Begin inference! -------------------------------
  int index = 0;
  int processed_requests = 0;
  int num_devices = ffConfig.workersPerNode * ffConfig.numNodes;
  data_generator.start_timer();
  std::map<int, Future> future_handlers;
  std::map<int, BatchConfig *> batch_configs;
  std::pair<size_t, size_t> new_prompts;
  BatchConfig *bc = nullptr;

  // simulation loop. For deployment, we will use a while(true)
  while (processed_requests < moeConfig.total_requests) {
<<<<<<< HEAD
    size_t received_requests = data_generator.get_requests();
    for (size_t reqs = 0; reqs < received_requests;
         reqs += moeConfig.batch_size) {
      data_loader.next_batch(
          ff, min((size_t)moeConfig.batch_size, received_requests - reqs));
      runtime->begin_trace(ctx, 111 + index % num_devices /*trace_id*/);
      im.inference(index, bc);
      runtime->end_trace(ctx, 111 + index % num_devices /*trace_id*/);
      index++;
=======
    for (int bid = 0; bid < im.max_num_requests_per_batch; bid++) {
      if (future_handlers.find(bid) == future_handlers.end()) {
        size_t max_reqs = moeConfig.incremental_mode
                              ? bc->MAX_NUM_REQUESTS
                              : im.max_num_requests_per_batch;
        size_t max_tkns = moeConfig.sequence_length * moeConfig.batch_size;
        new_prompts = data_generator.get_requests(max_reqs, max_tkns);
        assert(new_prompts.second <= BatchConfig::MAX_NUM_REQUESTS);
        bc = new BatchConfig(moeConfig.incremental_mode);
      } else {
        Future future = future_handlers[bid];
        if (!future.is_ready(true /*subscribe*/)) {
          continue;
        }
        InferenceResult ir = future.get_result<InferenceResult>();
        bc = batch_configs[bid];
        processed_requests += bc->update_results(ir);
        size_t max_reqs = moeConfig.incremental_mode
                              ? bc->MAX_NUM_REQUESTS - bc->num_active_requests()
                              : im.max_num_requests_per_batch;
        size_t max_tkns =
            moeConfig.sequence_length * moeConfig.batch_size -
            (moeConfig.incremental_mode ? bc->num_active_tokens() : 0);
        new_prompts = data_generator.get_requests(max_reqs, max_tkns);
      }
      for (size_t i = 0; i < new_prompts.second; i++) {
        size_t guid = new_prompts.first + i;
        std::pair<size_t, size_t> seq_lens =
            data_generator.get_request_length(guid);
        assert(seq_lens.first >= min_input_tokens &&
               seq_lens.first <= max_input_tokens &&
               seq_lens.second >= min_tokens_to_generate &&
               seq_lens.second <= max_tokens_to_generate);
        assert(bc->register_new_request(guid, seq_lens.first));
      }
      bc->prepare_next_batch();
      // TODO: loading data
      data_loader.next_batch(ff, bc);

      runtime->begin_trace(ctx, 111 + bid % num_devices /*trace_id*/);
      FutureMap fm = im.inference(bid, *bc);
      runtime->end_trace(ctx, 111 + bid % num_devices /*trace_id*/);
      assert(fm.get_future_map_domain().get_volume() == 1);
      future_handlers[bid] = fm.get_future(0);
      batch_configs[bid] = bc;
>>>>>>> 41343bb0
    }
  }
  //----------------------- End of inference! ------------------------------

  //----------------------- Stop timer -------------------------------------
  {
    runtime->issue_execution_fence(ctx);
    TimingLauncher timer(MEASURE_MICRO_SECONDS);
    Future future = runtime->issue_timing_measurement(ctx, timer);
    future.get_void_result();
  }
  double ts_end = Realm::Clock::current_time_in_microseconds();
  double run_time = 1e-6 * (ts_end - ts_start);
  printf("ELAPSED TIME = %.4fs, THROUGHPUT = %.2f requests/s\n",
         run_time,
         moeConfig.total_requests / run_time);
}<|MERGE_RESOLUTION|>--- conflicted
+++ resolved
@@ -73,18 +73,6 @@
   std::vector<int> axes = {0, 1, 2};
   Tensor x = input;
   for (int i = 0; i < moeConfig->num_encoder_layers; i++) {
-<<<<<<< HEAD
-    x = model->layer_norm(model->add(model->inc_multihead_self_attention(
-                                         x,
-                                         moeConfig->hidden_size,
-                                         moeConfig->num_attention_heads,
-                                         moeConfig->attention_kdim,
-                                         moeConfig->attention_vdim),
-                                     x),
-                          axes,
-                          true,
-                          1e-05);
-=======
     Tensor t = moeConfig->incremental_mode
                    ? model->inc_multihead_self_attention(
                          x,
@@ -100,7 +88,6 @@
                                                 moeConfig->attention_kdim,
                                                 moeConfig->attention_vdim);
     x = model->layer_norm(model->add(t, x), axes, true, 1e-05);
->>>>>>> 41343bb0
     x = model->layer_norm(
         model->add(create_moe(model, moeConfig, x), x), axes, true, 1e-05);
   }
@@ -183,17 +170,6 @@
 
   // simulation loop. For deployment, we will use a while(true)
   while (processed_requests < moeConfig.total_requests) {
-<<<<<<< HEAD
-    size_t received_requests = data_generator.get_requests();
-    for (size_t reqs = 0; reqs < received_requests;
-         reqs += moeConfig.batch_size) {
-      data_loader.next_batch(
-          ff, min((size_t)moeConfig.batch_size, received_requests - reqs));
-      runtime->begin_trace(ctx, 111 + index % num_devices /*trace_id*/);
-      im.inference(index, bc);
-      runtime->end_trace(ctx, 111 + index % num_devices /*trace_id*/);
-      index++;
-=======
     for (int bid = 0; bid < im.max_num_requests_per_batch; bid++) {
       if (future_handlers.find(bid) == future_handlers.end()) {
         size_t max_reqs = moeConfig.incremental_mode
@@ -239,7 +215,6 @@
       assert(fm.get_future_map_domain().get_volume() == 1);
       future_handlers[bid] = fm.get_future(0);
       batch_configs[bid] = bc;
->>>>>>> 41343bb0
     }
   }
   //----------------------- End of inference! ------------------------------
