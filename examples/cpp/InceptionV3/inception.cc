--- conflicted
+++ resolved
@@ -126,14 +126,6 @@
                               Runtime *runtime) {
   FFConfig ffConfig;
   /* { */
-<<<<<<< HEAD
-    /* const InputArgs &command_args = HighLevelRuntime::get_input_args(); */
-    /* char **argv = command_args.argv; */
-    /* int argc = command_args.argc; */
-    /* parse_input_args(argv, argc, inceptionConfig); */
-    log_app.print("batchSize(%d) workersPerNodes(%d) numNodes(%d)",
-        ffConfig.ubatchUnit, ffConfig.workersPerNode, ffConfig.numNodes);
-=======
   /* const InputArgs &command_args = HighLevelRuntime::get_input_args(); */
   /* char **argv = command_args.argv; */
   /* int argc = command_args.argc; */
@@ -142,17 +134,12 @@
                 ffConfig.batchSize,
                 ffConfig.workersPerNode,
                 ffConfig.numNodes);
->>>>>>> 0ece17b3
   /* } */
   FFModel ff(ffConfig);
 
   Tensor input;
   {
-<<<<<<< HEAD
-    const int dims[] = {ffConfig.ubatchUnit, 3, 299, 299};
-=======
     int const dims[] = {ffConfig.batchSize, 3, 299, 299};
->>>>>>> 0ece17b3
     input = ff.create_tensor<4>(dims, DT_FLOAT);
   }
   // Tensor label;
@@ -195,12 +182,7 @@
   // Data Loader
   DataLoader data_loader(ff, inceptionConfig, input, ff.label_tensor);
   ff.init_operators();
-<<<<<<< HEAD
-  ff.zero_weight_gradients();
-  //Start timer
-=======
   // Start timer
->>>>>>> 0ece17b3
   {
     runtime->issue_execution_fence(ctx);
     TimingLauncher timer(MEASURE_MICRO_SECONDS);
@@ -247,304 +229,4 @@
          8192 * ffConfig.epochs / run_time);
 }
 
-<<<<<<< HEAD
-size_t get_file_size(const std::string& filename)
-{
-  streampos begin,end;
-  ifstream file(filename.c_str(), ios::binary);
-  begin = file.tellg();
-  file.seekg (0, ios::end);
-  end = file.tellg();
-  file.close();
-  size_t filesize = end - begin;
-  return filesize;
-}
-
-DataLoader::DataLoader(FFModel& ff,
-                       const AlexNetConfig* alexnet,
-                       Tensor input, Tensor label)
-{
-  Context ctx = ff.config.lg_ctx;
-  Runtime* runtime = ff.config.lg_hlr;
-  num_samples = 0;
-  if (std::strlen(alexnet->dataset_path) == 0) {
-    log_app.print("Use random dataset...");
-    num_samples = 1024 * ff.config.workersPerNode * ff.config.numNodes;
-    log_app.print("Number of random samples = %d\n", num_samples);
-  } else {
-    log_app.print("Start loading dataset from %s", alexnet->dataset_path);
-    size_t filesize = get_file_size(alexnet->dataset_path);
-    assert(filesize % 3073 == 0);
-    num_samples = filesize / 3073;
-  }
-  // Create full input
-  {
-    batch_input = input;
-    const int dims[] = {num_samples, input->dims[2], input->dims[1], input->dims[0]};
-    ParallelDim pdims[4];
-    pdims[0].size = num_samples;
-    pdims[0].parallel_idx = -1;
-    pdims[1].size = input->dims[2];
-    pdims[2].size = input->dims[1];
-    pdims[3].size = input->dims[0];
-    pdims[1].parallel_idx = -1;
-    pdims[2].parallel_idx = -1;
-    pdims[3].parallel_idx = -1;
-    pdims[0].degree = 1;
-    pdims[1].degree = 1;
-    pdims[2].degree = 1;
-    pdims[3].degree = 1;
-    full_input = ff.create_tensor<4>(dims, DT_FLOAT);
-    log_app.print("Created full input tensor...");
-    full_input->parallel_tensor = ff.create_parallel_tensor<4>(pdims, DT_FLOAT);
-    log_app.print("Created full input parallel tensor...");
-    ff.map_tensor(full_input->parallel_tensor, NULL);
-    log_app.print("Mapped full input parallel tensor...");
-  }
-  // Create full label
-  {
-    batch_label = label;
-    const int dims[] = {num_samples, label->dims[0]};
-    ParallelDim pdims[2];
-    pdims[0].size = num_samples;
-    pdims[1].size = label->dims[0];
-    pdims[0].parallel_idx = -1;
-    pdims[1].parallel_idx = -1;
-    pdims[0].degree = 1;
-    pdims[1].degree = 1;
-    log_app.print("Full label tensor(%d, %d)", label->dims[0], num_samples);
-    full_label = ff.create_tensor<2>(dims, DT_INT32);
-    full_label->parallel_tensor = ff.create_parallel_tensor<2>(pdims, DT_INT32);
-    log_app.print("Created full label parallel tensor...");
-    ff.map_tensor(full_label->parallel_tensor, NULL);
-  }
-  // Load entire dataset
-  // TODO: Use index launcher instead of task launcher
-  assert(full_input->parallel_tensor != nullptr);
-  assert(full_input->parallel_tensor->region != LogicalRegion::NO_REGION);
-  assert(full_label->parallel_tensor->region != LogicalRegion::NO_REGION);
-  TaskLauncher launcher(FlexFlow::CUSTOM_CPU_TASK_ID_1,
-      TaskArgument(alexnet, sizeof(AlexNetConfig)));
-  // regions[0]: full_input
-  launcher.add_region_requirement(
-      RegionRequirement(full_input->parallel_tensor->region, WRITE_ONLY,
-                        EXCLUSIVE, full_input->parallel_tensor->region,
-                        MAP_TO_ZC_MEMORY));
-  launcher.add_field(0, FID_DATA);
-  // regions[1]: full_label
-  launcher.add_region_requirement(
-      RegionRequirement(full_label->parallel_tensor->region, WRITE_ONLY,
-                        EXCLUSIVE, full_label->parallel_tensor->region,
-                        MAP_TO_ZC_MEMORY));
-  launcher.add_field(1, FID_DATA);
-  runtime->execute_task(ctx, launcher);
-  reset();
-  log_app.print("Reset sample idx");
-  next_input_ubatch(ff);
-}
-
-__inline__
-int calc_offset(int c, int y, int x, int yscale, int xscale)
-{
-  return (c * yscale * xscale + y * xscale + x);
-}
-
-void nearest_neigh(unsigned char* image,
-                   unsigned char* buffer,
-                   int height, int width,
-                   int orig_height, int orig_width,
-                   float height_scale, float width_scale)
-{
-  for (int y = 0; y < height; y++) {
-    int y0 = std::min(static_cast<int>(roundf(y * height_scale)), orig_height - 1);
-    for (int x = 0; x < width; x++) {
-      int x0 = std::min(static_cast<int>(roundf(x * width_scale)), orig_width - 1);
-      for (int c = 0; c < 3; c++) {
-        int origOffset = calc_offset(y0, x0, c, orig_width, 3);
-        int offset = calc_offset(c, y, x, height, width);
-        image[offset] = buffer[origOffset];
-      }
-    }
-  }
-}
-
-void DataLoader::load_entire_dataset(const Task *task,
-  const std::vector<PhysicalRegion> &regions,
-  Context ctx, Runtime* runtime)
-{
-  const AlexNetConfig* alexnet = (AlexNetConfig*)task->args;
-  assert(regions.size() == 2);
-  assert(task->regions.size() == regions.size());
-  const FlexFlow::AccessorWO<float, 4> acc_input(regions[0], FID_DATA);
-  const FlexFlow::AccessorWO<int, 2> acc_label(regions[1], FID_DATA);
-  Rect<4> rect_input = runtime->get_index_space_domain(
-      ctx, task->regions[0].region.get_index_space());
-  assert(acc_input.accessor.is_dense_arbitrary(rect_input));
-  Rect<2> rect_label = runtime->get_index_space_domain(
-      ctx, task->regions[1].region.get_index_space());
-  assert(acc_label.accessor.is_dense_arbitrary(rect_label));
-  float* input_ptr = acc_input.ptr(rect_input.lo);
-  int* label_ptr = acc_label.ptr(rect_label.lo);
-  int num_samples = rect_label.hi[1] - rect_label.lo[1] + 1;
-  assert(rect_input.hi[3] - rect_input.lo[3] + 1 == num_samples);
-  if (std::strlen(alexnet->dataset_path) == 0) {
-    log_app.print("Start generating random input samples");
-    for (size_t i = 0; i < rect_label.volume(); i++)
-      label_ptr[i] = std::rand() % 10;
-    return;
-  }
-  log_app.print("Start loading %d samples from %s\n",
-      num_samples, alexnet->dataset_path);
-  int height = rect_input.hi[1] - rect_input.lo[1] + 1;
-  int width = rect_input.hi[0] - rect_input.lo[0] + 1;
-  int origHeight = 32;
-  int origWidth = 32;
-  float heightScale = static_cast<float>(origHeight) / height;
-  float widthScale = static_cast<float>(origWidth) / width;
-  FILE* file = fopen(alexnet->dataset_path, "rb");
-  unsigned char* buffer = (unsigned char*) malloc(3073);
-  unsigned char* image = (unsigned char*) malloc(3 * height * width);
-  for (off_t i = 0; i < num_samples; i++) {
-    //log_app.print("Loading sample (%ld)", i);
-    size_t ret = fread(buffer, sizeof(unsigned char), 3073, file);
-    assert(ret = 3073);
-    if ((i+1) % 1000 == 0)
-      log_app.print("Loaded %ld samples", i+1);
-    label_ptr[i] = buffer[0];
-    nearest_neigh(image, buffer + 1, height, width,
-                  origHeight, origWidth, heightScale, widthScale);
-    off_t input_offset = i * 3 * height * width;
-    off_t image_offset = 0;
-    for (off_t h = 0; h < 3*height*width; h++)
-        input_ptr[input_offset++] = static_cast<float>(image[image_offset++]) / 255;
-  }
-  log_app.print("Finish loading %d samples from %s\n",
-      num_samples, alexnet->dataset_path);
-  fclose(file);
-}
-
-void DataLoader::next_input_ubatch(FFModel& ff)
-{
-  Context ctx = ff.config.lg_ctx;
-  Runtime* runtime = ff.config.lg_hlr;
-  int ubSize = batch_input->parallel_tensor->owner_op->ubSize;
-  // Load input
-  {
-    // IndexSpaceT<4> task_is = (IndexSpaceT<4>) batch_input->parallel_tensor->parallel_is;
-    Domain domain = runtime->get_index_space_domain(ctx, batch_input->parallel_tensor->parallel_is);
-    ArgumentMap argmap;
-    int idx = next_input_index;
-    printf("Loading Input to buffer %d\n", input_idx);
-    for (Domain::DomainPointIterator it(domain); it; it++) {
-      SampleIdxs meta;
-      int ndims = batch_input->parallel_tensor->num_dims;
-      meta.num_samples = ubSize / batch_input->parallel_tensor->dims[ndims-2].degree;
-      for (int i = 0; i < meta.num_samples; i++)
-        meta.idxs[i] = idx++;
-      argmap.set_point(*it, TaskArgument(&meta, sizeof(SampleIdxs)));
-    }
-    IndexLauncher launcher(FlexFlow::CUSTOM_GPU_TASK_ID_1, batch_input->parallel_tensor->parallel_is,
-                           TaskArgument(NULL,0), argmap,
-                           Predicate::TRUE_PRED, false/*must*/, 0/*mapper_id*/,
-                           batch_input->parallel_tensor->machine_view.hash());
-    launcher.add_region_requirement(
-        RegionRequirement(full_input->parallel_tensor->region, 0/*projection id*/,
-                          READ_ONLY, EXCLUSIVE, full_input->parallel_tensor->region,
-                          MAP_TO_ZC_MEMORY));
-    launcher.add_field(0, FID_DATA);
-    launcher.add_region_requirement(
-        RegionRequirement(batch_input->parallel_tensor->out_pipepart[input_idx], 0/*projection id*/,
-                          WRITE_ONLY, EXCLUSIVE, batch_input->parallel_tensor->region));
-    launcher.add_field(1, FID_DATA);
-    input_idx = (input_idx + 1) % batch_input->parallel_tensor->pipe_num_part_out;
-    runtime->execute_index_space(ctx, launcher);
-  }
-  next_input_index += ubSize;
-}
-
-void DataLoader::next_label_ubatch(FFModel& ff)
-{
-  Context ctx = ff.config.lg_ctx;
-  Runtime* runtime = ff.config.lg_hlr;
-  int ubSize = batch_label->parallel_tensor->pipe_buf_size / batch_label->parallel_tensor->pipe_num_part_out;
-  // Load label
-  {
-    //IndexSpaceT<2> task_is = IndexSpaceT<2>(batch_label->parallel_tensor->parallel_is);
-    Domain domain = runtime->get_index_space_domain(ctx, batch_label->parallel_tensor->parallel_is);
-    ArgumentMap argmap;
-    int idx = next_label_index;
-    printf("Loading label to buffer %d\n", label_idx);
-    for (Domain::DomainPointIterator it(domain); it; it++) {
-      SampleIdxs meta;
-      int ndims = batch_label->parallel_tensor->num_dims;
-      meta.num_samples = ubSize/ batch_label->parallel_tensor->dims[ndims-2].degree;
-      for (int i = 0; i < meta.num_samples; i++)
-        meta.idxs[i] = idx++;
-      argmap.set_point(*it, TaskArgument(&meta, sizeof(SampleIdxs)));
-    }
-    assert(batch_label->parallel_tensor->region != LogicalRegion::NO_REGION);
-    IndexLauncher launcher(FlexFlow::CUSTOM_GPU_TASK_ID_2, batch_label->parallel_tensor->parallel_is,
-                           TaskArgument(NULL,0), argmap,
-                           Predicate::TRUE_PRED, false/*must*/, 0/*mapper_id*/,
-                           batch_label->parallel_tensor->machine_view.hash());
-    launcher.add_region_requirement(
-        RegionRequirement(full_label->parallel_tensor->region, 0/*projection id*/,
-                          READ_ONLY, EXCLUSIVE, full_label->parallel_tensor->region,
-                          MAP_TO_ZC_MEMORY));
-    launcher.add_field(0, FID_DATA);
-    launcher.add_region_requirement(
-        RegionRequirement(batch_label->parallel_tensor->out_pipepart[label_idx], 0/*projection id*/,
-                          WRITE_ONLY, EXCLUSIVE, batch_label->parallel_tensor->region));
-    launcher.add_field(1, FID_DATA);
-    label_idx = (label_idx + 1) % batch_label->parallel_tensor->pipe_num_part_out;
-    runtime->execute_index_space(ctx, launcher);
-  }
-  next_label_index += ubSize;
-}
-
-void DataLoader::reset()
-{
-  next_index = 0;
-  next_label_index = 0;
-  next_input_index = 0;
-  input_idx = 0;
-  label_idx = 0;
-}
-
-void DataLoader::reset_idx()
-{
-  input_idx = 0;
-  label_idx = 0;
-}
-
-void FlexFlow::register_custom_tasks()
-{
-  // Load entire dataset
-  {
-    TaskVariantRegistrar registrar(FlexFlow::CUSTOM_CPU_TASK_ID_1, "Load Entire Dataset");
-    registrar.add_constraint(ProcessorConstraint(Processor::LOC_PROC));
-    registrar.set_leaf();
-    Runtime::preregister_task_variant<DataLoader::load_entire_dataset>(
-        registrar, "Load Entire Dataset Task");
-  }
-  // Load input
-  {
-    TaskVariantRegistrar registrar(FlexFlow::CUSTOM_GPU_TASK_ID_1, "Load Inputs");
-    registrar.add_constraint(ProcessorConstraint(Processor::TOC_PROC));
-    registrar.set_leaf();
-    Runtime::preregister_task_variant<DataLoader::load_input>(
-        registrar, "Load Input Task");
-  }
-  // Load label
-  {
-    TaskVariantRegistrar registrar(FlexFlow::CUSTOM_GPU_TASK_ID_2, "Load Labels");
-    registrar.add_constraint(ProcessorConstraint(Processor::TOC_PROC));
-    registrar.set_leaf();
-    Runtime::preregister_task_variant<DataLoader::load_label>(
-        registrar, "Load Label Task");
-  }
-}
-
-=======
-void FlexFlow::register_custom_tasks() {}
->>>>>>> 0ece17b3
+void FlexFlow::register_custom_tasks() {}