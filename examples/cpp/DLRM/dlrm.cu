/* Copyright 2020 Stanford, Facebook
 *
 * Licensed under the Apache License, Version 2.0 (the "License");
 * you may not use this file except in compliance with the License.
 * You may obtain a copy of the License at
 *
 *     http://www.apache.org/licenses/LICENSE-2.0
 *
 * Unless required by applicable law or agreed to in writing, software
 * distributed under the License is distributed on an "AS IS" BASIS,
 * WITHOUT WARRANTIES OR CONDITIONS OF ANY KIND, either express or implied.
 * See the License for the specific language governing permissions and
 * limitations under the License.
 */

#include "dlrm.h"
#include "flexflow/utils/cuda_helper.h"

void DataLoader::load_sparse_input(Task const *task,
                                   std::vector<PhysicalRegion> const &regions,
                                   Context ctx,
<<<<<<< HEAD
                                   Runtime* runtime)
{
  //printf("load sparse input---\n");
=======
                                   Runtime *runtime) {
>>>>>>> 0ece17b3
  assert(regions.size() == 2);
  assert(task->regions.size() == 2);
  int hash = *((int *)task->args);
  int num_sparse_inputs = hash / 1000;
  int my_input_idx = hash % 1000;
  SampleIdxs *meta = (SampleIdxs *)task->local_args;
  TensorAccessorR<int64_t, 2> acc_full_input(
      regions[0], task->regions[0], FID_DATA, ctx, runtime);
  TensorAccessorW<int64_t, 3> acc_batch_input(regions[1],
                                              task->regions[1],
                                              FID_DATA,
                                              ctx,
                                              runtime,
                                              false /*readOutput*/);
  int batch_size = acc_batch_input.rect.hi[1] - acc_batch_input.rect.lo[1] + 1;
  int in_dim = acc_batch_input.rect.hi[0] - acc_batch_input.rect.lo[0] + 1;
  assert(acc_full_input.rect.hi[0] - acc_full_input.rect.lo[0] + 1 ==
         num_sparse_inputs * in_dim);
  int64_t *input_zc;
  checkCUDA(cudaHostAlloc(&input_zc,
                          sizeof(int64_t) * acc_batch_input.rect.volume(),
                          cudaHostAllocPortable | cudaHostAllocMapped));
  assert(batch_size == meta->num_samples);
  for (int i = 0; i < batch_size; i++) {
    int full_offset =
        meta->idxs[i] * num_sparse_inputs * in_dim + my_input_idx * in_dim;
    int batch_offset = i * in_dim;
    //printf("meta->idxs[]:%d, full_offset:%d, in_dim:%d, volume:%d\n", meta->idxs[i], full_offset, in_dim, (int)acc_full_input.rect.volume());
    assert(full_offset + in_dim <= (int)acc_full_input.rect.volume());
    for (int j = 0; j < in_dim; j++) {
      input_zc[batch_offset + j] = acc_full_input.ptr[full_offset + j];
    }
  }
  checkCUDA(cudaMemcpy(acc_batch_input.ptr,
                       input_zc,
                       sizeof(int64_t) * acc_batch_input.rect.volume(),
                       cudaMemcpyHostToDevice));
  checkCUDA(cudaFreeHost(input_zc));
  checkCUDA(cudaDeviceSynchronize());
<<<<<<< HEAD
  //printf("load sparse input\n");
  //print_tensor<2, int>(acc_batch_input.ptr, acc_batch_input.rect, "[DataLoader:load_sparse]");
=======
  // print_tensor<2, int>(acc_batch_input.ptr, acc_batch_input.rect,
  // "[DataLoader:load_sparse]");
>>>>>>> 0ece17b3
}

void DataLoader::load_dense_input(Task const *task,
                                  std::vector<PhysicalRegion> const &regions,
                                  Context ctx,
<<<<<<< HEAD
                                  Runtime* runtime)
{
  //printf("load dense input---\n");
=======
                                  Runtime *runtime) {
>>>>>>> 0ece17b3
  assert(regions.size() == 2);
  assert(task->regions.size() == 2);
  SampleIdxs *meta = (SampleIdxs *)task->local_args;
  TensorAccessorR<float, 2> acc_full_input(
      regions[0], task->regions[0], FID_DATA, ctx, runtime);
  TensorAccessorW<float, 3> acc_batch_input(regions[1],
                                            task->regions[1],
                                            FID_DATA,
                                            ctx,
                                            runtime,
                                            false /*readOutput*/);
  int batch_size = acc_batch_input.rect.hi[1] - acc_batch_input.rect.lo[1] + 1;
  int num_feats = acc_batch_input.rect.hi[0] - acc_batch_input.rect.lo[0] + 1;
  assert(acc_batch_input.rect.hi[0] == acc_full_input.rect.hi[0]);
  assert(acc_batch_input.rect.lo[0] == acc_full_input.rect.lo[0]);
  float *input_zc;
  checkCUDA(cudaHostAlloc(&input_zc,
                          sizeof(float) * acc_batch_input.rect.volume(),
                          cudaHostAllocPortable | cudaHostAllocMapped));
  assert(batch_size == meta->num_samples);
  for (int i = 0; i < batch_size; i++) {
    int base_offset = meta->idxs[i] * num_feats;
    for (int j = 0; j < num_feats; j++)
      input_zc[i * num_feats + j] = acc_full_input.ptr[base_offset + j];
  }
  checkCUDA(cudaMemcpy(acc_batch_input.ptr,
                       input_zc,
                       sizeof(float) * acc_batch_input.rect.volume(),
                       cudaMemcpyHostToDevice));
  checkCUDA(cudaFreeHost(input_zc));
  //printf("load dense input\n");
}

void DataLoader::load_label(Task const *task,
                            std::vector<PhysicalRegion> const &regions,
                            Context ctx,
                            Runtime *runtime) {
  assert(regions.size() == 2);
  assert(task->regions.size() == 2);
  SampleIdxs *meta = (SampleIdxs *)task->local_args;
  TensorAccessorR<float, 2> acc_full_label(
      regions[0], task->regions[0], FID_DATA, ctx, runtime);
  TensorAccessorW<float, 3> acc_batch_label(regions[1],
                                            task->regions[1],
                                            FID_DATA,
                                            ctx,
                                            runtime,
                                            false /*readOutput*/);
  int batch_size = acc_batch_label.rect.hi[1] - acc_batch_label.rect.lo[1] + 1;
  int num_label = acc_batch_label.rect.hi[0] - acc_batch_label.rect.lo[0] + 1;
  //printf("num label: %d\n", num_label);
  assert(num_label == 1); // Kaggle dataset a has single label
  assert(acc_batch_label.rect.hi[0] == acc_full_label.rect.hi[0]);
  assert(acc_batch_label.rect.lo[0] == acc_full_label.rect.lo[0]);
  float *label_zc;
  checkCUDA(cudaHostAlloc(&label_zc,
                          sizeof(float) * acc_batch_label.rect.volume(),
                          cudaHostAllocPortable | cudaHostAllocMapped));
  assert(batch_size == meta->num_samples);
  for (int i = 0; i < batch_size; i++) {
    int base_offset = meta->idxs[i] * num_label;
    for (int j = 0; j < num_label; j++)
      label_zc[i * num_label + j] = acc_full_label.ptr[base_offset + j];
    // printf("meta->idxs[%d]=%d label=%.2lf\n", i, meta->idxs[i], label_zc[i]);
  }
  checkCUDA(cudaMemcpy(acc_batch_label.ptr,
                       label_zc,
                       sizeof(float) * acc_batch_label.rect.volume(),
                       cudaMemcpyHostToDevice));
  checkCUDA(cudaFreeHost(label_zc));
}<|MERGE_RESOLUTION|>--- conflicted
+++ resolved
@@ -19,13 +19,8 @@
 void DataLoader::load_sparse_input(Task const *task,
                                    std::vector<PhysicalRegion> const &regions,
                                    Context ctx,
-<<<<<<< HEAD
-                                   Runtime* runtime)
-{
-  //printf("load sparse input---\n");
-=======
                                    Runtime *runtime) {
->>>>>>> 0ece17b3
+  // printf("load sparse input---\n");
   assert(regions.size() == 2);
   assert(task->regions.size() == 2);
   int hash = *((int *)task->args);
@@ -53,7 +48,8 @@
     int full_offset =
         meta->idxs[i] * num_sparse_inputs * in_dim + my_input_idx * in_dim;
     int batch_offset = i * in_dim;
-    //printf("meta->idxs[]:%d, full_offset:%d, in_dim:%d, volume:%d\n", meta->idxs[i], full_offset, in_dim, (int)acc_full_input.rect.volume());
+    // printf("meta->idxs[]:%d, full_offset:%d, in_dim:%d, volume:%d\n",
+    // meta->idxs[i], full_offset, in_dim, (int)acc_full_input.rect.volume());
     assert(full_offset + in_dim <= (int)acc_full_input.rect.volume());
     for (int j = 0; j < in_dim; j++) {
       input_zc[batch_offset + j] = acc_full_input.ptr[full_offset + j];
@@ -65,25 +61,16 @@
                        cudaMemcpyHostToDevice));
   checkCUDA(cudaFreeHost(input_zc));
   checkCUDA(cudaDeviceSynchronize());
-<<<<<<< HEAD
-  //printf("load sparse input\n");
-  //print_tensor<2, int>(acc_batch_input.ptr, acc_batch_input.rect, "[DataLoader:load_sparse]");
-=======
+  // printf("load sparse input\n");
   // print_tensor<2, int>(acc_batch_input.ptr, acc_batch_input.rect,
   // "[DataLoader:load_sparse]");
->>>>>>> 0ece17b3
 }
 
 void DataLoader::load_dense_input(Task const *task,
                                   std::vector<PhysicalRegion> const &regions,
                                   Context ctx,
-<<<<<<< HEAD
-                                  Runtime* runtime)
-{
-  //printf("load dense input---\n");
-=======
                                   Runtime *runtime) {
->>>>>>> 0ece17b3
+  // printf("load dense input---\n");
   assert(regions.size() == 2);
   assert(task->regions.size() == 2);
   SampleIdxs *meta = (SampleIdxs *)task->local_args;
@@ -114,7 +101,7 @@
                        sizeof(float) * acc_batch_input.rect.volume(),
                        cudaMemcpyHostToDevice));
   checkCUDA(cudaFreeHost(input_zc));
-  //printf("load dense input\n");
+  // printf("load dense input\n");
 }
 
 void DataLoader::load_label(Task const *task,
@@ -134,7 +121,7 @@
                                             false /*readOutput*/);
   int batch_size = acc_batch_label.rect.hi[1] - acc_batch_label.rect.lo[1] + 1;
   int num_label = acc_batch_label.rect.hi[0] - acc_batch_label.rect.lo[0] + 1;
-  //printf("num label: %d\n", num_label);
+  // printf("num label: %d\n", num_label);
   assert(num_label == 1); // Kaggle dataset a has single label
   assert(acc_batch_label.rect.hi[0] == acc_full_label.rect.hi[0]);
   assert(acc_batch_label.rect.lo[0] == acc_full_label.rect.lo[0]);
