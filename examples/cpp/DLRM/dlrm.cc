--- conflicted
+++ resolved
@@ -19,11 +19,7 @@
 
 using namespace Legion;
 
-<<<<<<< HEAD
-Realm::Logger log_app("DLRM");
-=======
 Legion::Logger log_app("DLRM");
->>>>>>> 9784b5c6
 
 void parse_input_args(char **argv, int argc, DLRMConfig &apConfig);
 
