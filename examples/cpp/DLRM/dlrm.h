/* Copyright 2019 Stanford
 *
 * Licensed under the Apache License, Version 2.0 (the "License");
 * you may not use this file except in compliance with the License.
 * You may obtain a copy of the License at
 *
 *     http://www.apache.org/licenses/LICENSE-2.0
 *
 * Unless required by applicable law or agreed to in writing, software
 * distributed under the License is distributed on an "AS IS" BASIS,
 * WITHOUT WARRANTIES OR CONDITIONS OF ANY KIND, either express or implied.
 * See the License for the specific language governing permissions and
 * limitations under the License.
 */

#include "flexflow/model.h"
#define MAX_NUM_SAMPLES 64
#define MAX_NUM_EMB 1000
#define MAX_NUM_MLPS 100
#define MAX_DATASET_PATH_LEN 1023

using namespace Legion;
using namespace FlexFlow;

struct DLRMConfig {
  DLRMConfig(void);
  int sparse_feature_size, sigmoid_bot, sigmoid_top, embedding_bag_size;
  float loss_threshold;
  std::vector<int> embedding_size, mlp_bot, mlp_top;
  std::string arch_interaction_op, dataset_path;
  int data_size;
};

struct ArgsConfig {
  int sparse_feature_size, sigmoid_bot, sigmoid_top, embedding_bag_size;
  int embedding_size, mlp_bot[MAX_NUM_MLPS], mlp_top[MAX_NUM_MLPS];
  char dataset_path[MAX_DATASET_PATH_LEN];
};

class DataLoader {
public:
  DataLoader(FFModel &ff,
             DLRMConfig const &dlrm,
             std::vector<Tensor> const &_sparse_inputs,
             Tensor _dense_input,
             Tensor _label);

<<<<<<< HEAD
  void next_batch(FFModel& ff);
  void next_label_ubatch(FlexFlow::FFModel&);
  void next_sparse_input_ubatch(FlexFlow::FFModel&, int idx);
  void next_dense_input_ubatch(FlexFlow::FFModel&);
  void shuffle();
  void reset();
  void reset_idx(void);
  static void load_entire_dataset(const Task *task,
                                  const std::vector<PhysicalRegion> &regions,
=======
  void next_batch(FFModel &ff);
  void shuffle();
  void reset();
  static void load_entire_dataset(Task const *task,
                                  std::vector<PhysicalRegion> const &regions,
>>>>>>> 0ece17b3
                                  Context ctx,
                                  Runtime *runtime);
  static void load_sparse_input(Task const *task,
                                std::vector<PhysicalRegion> const &regions,
                                Context ctx,
                                Runtime *runtime);
  static void load_sparse_input_cpu(Task const *task,
                                    std::vector<PhysicalRegion> const &regions,
                                    Context ctx,
                                    Runtime *runtime);
  static void load_dense_input(Task const *task,
                               std::vector<PhysicalRegion> const &regions,
                               Context ctx,
                               Runtime *runtime);
  static void load_label(Task const *task,
                         std::vector<PhysicalRegion> const &regions,
                         Context ctx,
                         Runtime *runtime);

public:
<<<<<<< HEAD
  int num_samples, next_index, next_label_index, next_dense_input_index;
  int next_sparse_input_index[MAX_NUM_EMB];
  int sparse_input_idx[MAX_NUM_EMB];
  int dense_input_idx = 0;
  int label_idx = 0;
=======
  int num_samples, next_index;

private:
>>>>>>> 0ece17b3
  std::vector<Tensor> batch_sparse_inputs;
  Tensor full_sparse_input, full_dense_input, batch_dense_input, full_label,
      batch_label;
};

struct SampleIdxs {
  int num_samples;
  int idxs[MAX_NUM_SAMPLES];
};<|MERGE_RESOLUTION|>--- conflicted
+++ resolved
@@ -45,23 +45,15 @@
              Tensor _dense_input,
              Tensor _label);
 
-<<<<<<< HEAD
-  void next_batch(FFModel& ff);
-  void next_label_ubatch(FlexFlow::FFModel&);
-  void next_sparse_input_ubatch(FlexFlow::FFModel&, int idx);
-  void next_dense_input_ubatch(FlexFlow::FFModel&);
+  void next_batch(FFModel &ff);
+  void next_label_ubatch(FlexFlow::FFModel &);
+  void next_sparse_input_ubatch(FlexFlow::FFModel &, int idx);
+  void next_dense_input_ubatch(FlexFlow::FFModel &);
   void shuffle();
   void reset();
   void reset_idx(void);
-  static void load_entire_dataset(const Task *task,
-                                  const std::vector<PhysicalRegion> &regions,
-=======
-  void next_batch(FFModel &ff);
-  void shuffle();
-  void reset();
   static void load_entire_dataset(Task const *task,
                                   std::vector<PhysicalRegion> const &regions,
->>>>>>> 0ece17b3
                                   Context ctx,
                                   Runtime *runtime);
   static void load_sparse_input(Task const *task,
@@ -82,17 +74,11 @@
                          Runtime *runtime);
 
 public:
-<<<<<<< HEAD
   int num_samples, next_index, next_label_index, next_dense_input_index;
   int next_sparse_input_index[MAX_NUM_EMB];
   int sparse_input_idx[MAX_NUM_EMB];
   int dense_input_idx = 0;
   int label_idx = 0;
-=======
-  int num_samples, next_index;
-
-private:
->>>>>>> 0ece17b3
   std::vector<Tensor> batch_sparse_inputs;
   Tensor full_sparse_input, full_dense_input, batch_dense_input, full_label,
       batch_label;
