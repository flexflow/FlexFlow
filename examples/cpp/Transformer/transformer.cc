/* Copyright 2023 CMU, Facebook, LANL, MIT, NVIDIA, and Stanford (alphabetical)
 *
 * Licensed under the Apache License, Version 2.0 (the "License");
 * you may not use this file except in compliance with the License.
 * You may obtain a copy of the License at
 *
 *     http://www.apache.org/licenses/LICENSE-2.0
 *
 * Unless required by applicable law or agreed to in writing, software
 * distributed under the License is distributed on an "AS IS" BASIS,
 * WITHOUT WARRANTIES OR CONDITIONS OF ANY KIND, either express or implied.
 * See the License for the specific language governing permissions and
 * limitations under the License.
 */

#include "transformer.h"

using namespace Legion;

<<<<<<< HEAD
Realm::Logger log_app("Transformer");
=======
Legion::Logger log_app("Transformer");
>>>>>>> 9784b5c6

Tensor create_emb(FFModel *model,
                  Tensor const &input,
                  int input_dim,
                  int output_dim,
                  int idx) {
  float range = sqrt(1.0f / input_dim);
  Initializer *embed_init = new UniformInitializer(std::rand(), -range, range);
  return model->embedding(
      input, input_dim, output_dim, AGGR_MODE_SUM, DT_FLOAT, NULL, embed_init);
}

Tensor create_attention_encoder(FFModel *model,
                                Tensor const &input,
                                int hidden_dim,
                                int num_heads,
                                int kdim,
                                int vdim) {
  Tensor t = model->multihead_attention(
      input, input, input, hidden_dim, num_heads, kdim, vdim);
  return model->dense(model->dense(t, hidden_dim, AC_MODE_RELU, false /*bias*/),
                      hidden_dim,
                      AC_MODE_NONE,
                      false /*bias*/);
}

void create_attention_encoder_decoder(FFModel *model,
                                      Tensor const &input1,
                                      Tensor const &input2,
                                      Tensor &output1,
                                      Tensor &output2,
                                      int hidden_dim,
                                      int num_heads,
                                      int kdim,
                                      int vdim) {
  Tensor t1 =
      model->add(model->multihead_attention(
                     input1, input1, input1, hidden_dim, num_heads, kdim, vdim),
                 input1);
  t1 = model->dense(model->dense(t1, hidden_dim, AC_MODE_RELU, false /*bias*/),
                    hidden_dim,
                    AC_MODE_NONE,
                    false /*bias*/);
  Tensor t2 =
      model->add(model->multihead_attention(
                     input2, input2, input2, hidden_dim, num_heads, kdim, vdim),
                 input2);
  t2 = model->add(
      model->multihead_attention(t2, t1, t1, hidden_dim, num_heads, kdim, vdim),
      t2);
  t2 = model->dense(model->dense(t2, hidden_dim, AC_MODE_RELU, false /*bias*/),
                    hidden_dim,
                    AC_MODE_NONE,
                    false /*bias*/);
  output1 = t1;
  output2 = t2;
}

TransformerConfig::TransformerConfig(void) {
  hidden_size = 1024;
  embedding_size = 1024;
  num_heads = 16;
  num_layers = 12;
  sequence_length = 512;
}

void parse_input_args(char **argv, int argc, TransformerConfig &config) {
  for (int i = 1; i < argc; i++) {
    if (!strcmp(argv[i], "--num-layers")) {
      config.num_layers = atoi(argv[++i]);
      continue;
    }
    if (!strcmp(argv[i], "--embedding-size")) {
      config.embedding_size = atoi(argv[++i]);
      continue;
    }
    if (!strcmp(argv[i], "--hidden-size")) {
      config.hidden_size = atoi(argv[++i]);
      continue;
    }
    if (!strcmp(argv[i], "--num-heads")) {
      config.num_heads = atoi(argv[++i]);
      continue;
    }
    if (!strcmp(argv[i], "--sequence-length")) {
      config.sequence_length = atoi(argv[++i]);
      continue;
    }
  }
}

void FlexFlow::top_level_task(Task const *task,
                              std::vector<PhysicalRegion> const &regions,
                              Context ctx,
                              Runtime *runtime) {
  FFConfig ffConfig;
  TransformerConfig tfConfig;
  {
    InputArgs const &command_args = HighLevelRuntime::get_input_args();
    char **argv = command_args.argv;
    int argc = command_args.argc;
    parse_input_args(argv, argc, tfConfig);
    log_app.print("batchSize(%d) workersPerNodes(%d) numNodes(%d)",
                  ffConfig.batchSize,
                  ffConfig.workersPerNode,
                  ffConfig.numNodes);
    log_app.print("Hidden Size(%d)", tfConfig.hidden_size);
    log_app.print("Embedding Vocab Size(%d)", tfConfig.embedding_size);
    log_app.print("Number of Heads(%d)", tfConfig.num_heads);
    log_app.print("Number of Layers(%d)", tfConfig.num_layers);
    log_app.print("Sequence Length(%d)", tfConfig.sequence_length);
  }
  FFModel ff(ffConfig);
  Tensor input;
  {
    int const dims[] = {
        ffConfig.batchSize, tfConfig.sequence_length, tfConfig.hidden_size};
    input = ff.create_tensor<3>(dims, DT_FLOAT);
  }
  // Tensor t = create_emb(&ff, input, tfConfig.embedding_size,
  // tfConfig.hidden_size); Tensor input1 = input, input2 = input; Tensor t1,
  // t2;
  Tensor t = input;
  for (int i = 0; i < tfConfig.num_layers; i++) {
    t = create_attention_encoder(&ff,
                                 t,
                                 tfConfig.hidden_size,
                                 tfConfig.num_heads,
                                 tfConfig.hidden_size / tfConfig.num_heads,
                                 tfConfig.hidden_size / tfConfig.num_heads);
    // create_attention_encoder_decoder(&ff, input1, input2, t1, t2,
    //     tfConfig.hidden_size, tfConfig.num_heads,
    //     tfConfig.hidden_size / tfConfig.num_heads,
    //     tfConfig.hidden_size / tfConfig.num_heads);
    // input1 = t1;
    // input2 = t2;
  }
  t = ff.dense(t, 1, AC_MODE_NONE, false /*bias*/);
  Optimizer *optimizer = new SGDOptimizer(&ff, 0.01f);
  std::vector<MetricsType> metrics;
  // metrics.push_back(METRICS_ACCURACY);
  // metrics.push_back(METRICS_MEAN_SQUARED_ERROR);
  ff.compile(optimizer, LOSS_MEAN_SQUARED_ERROR_AVG_REDUCE, metrics);
  // Data Loader
  DataLoader loader(ff, tfConfig, input, ff.label_tensor);
  loader.next_batch(ff);
  loader.reset();
  ff.init_operators();

  // Start timer
  {
    runtime->issue_execution_fence(ctx);
    TimingLauncher timer(MEASURE_MICRO_SECONDS);
    Future future = runtime->issue_timing_measurement(ctx, timer);
    future.get_void_result();
  }
  log_app.print("Warmup finished...Start timer...");
  log_app.print("Num. epochs = %d", ffConfig.epochs);
  log_app.print("Num. iterations/epoch = %d",
                loader.num_samples / ffConfig.batchSize);
  printf("parameters.size() = %lu\n", ff.parameters.size());
  double ts_start = Realm::Clock::current_time_in_microseconds();
  for (int epoch = 0; epoch < ffConfig.epochs; epoch++) {
    loader.reset();
    ff.reset_metrics();
    int iterations = loader.num_samples / ffConfig.batchSize;
    for (int iter = 0; iter < iterations; iter++) {
      // Only load data once for random input
      if (iter == 0 && epoch == 0) {
        loader.next_batch(ff);
      }
      // runtime->begin_trace(ctx, 111 /*trace_id*/);
      ff.forward();
      ff.zero_gradients();
      ff.backward();
      ff.update();
      // runtime->end_trace(ctx, 111 /*trace_id*/);
    }
  }
  // End timer
  {
    runtime->issue_execution_fence(ctx);
    TimingLauncher timer(MEASURE_MICRO_SECONDS);
    Future future = runtime->issue_timing_measurement(ctx, timer);
    future.get_void_result();
  }
  double ts_end = Realm::Clock::current_time_in_microseconds();
  double run_time = 1e-6 * (ts_end - ts_start);
  printf("ELAPSED TIME = %.4fs, THROUGHPUT = %.2f samples/s\n",
         run_time,
         loader.num_samples * ffConfig.epochs / run_time);
}

DataLoader::DataLoader(FFModel &ff,
                       TransformerConfig const &tf,
                       Tensor const &_input,
                       Tensor const &_label) {
  Context ctx = ff.config.lg_ctx;
  Runtime *runtime = ff.config.lg_hlr;
  num_samples = 0;
  log_app.print("Use random dataset...");
  num_samples =
      ff.config.batchSize * ff.config.workersPerNode * ff.config.numNodes;
  log_app.print("Number of random samples = %d\n", num_samples);
  return;
  {
    batch_input = _input;
    int const dims[] = {num_samples, tf.sequence_length, tf.hidden_size};
    full_input = ff.create_tensor<3>(dims, DT_FLOAT);
  }
  {
    batch_label = _label;
    int const dims[] = {num_samples, tf.sequence_length, 1};
    full_label = ff.create_tensor<3>(dims, DT_FLOAT);
  }
  // Load entire dataset
  // TODO: Use index launcher instead of task launcher
  TaskLauncher launcher(CUSTOM_CPU_TASK_ID_1, TaskArgument(NULL, 0));
  // regions[0]: full_sparse_input
  launcher.add_region_requirement(
      RegionRequirement(full_input->parallel_tensor->region,
                        WRITE_ONLY,
                        EXCLUSIVE,
                        full_input->parallel_tensor->region,
                        MAP_TO_FB_MEMORY));
  launcher.add_field(0, FID_DATA);
  // regions[1]: full_label
  launcher.add_region_requirement(
      RegionRequirement(full_label->parallel_tensor->region,
                        WRITE_ONLY,
                        EXCLUSIVE,
                        full_label->parallel_tensor->region,
                        MAP_TO_ZC_MEMORY));
  launcher.add_field(1, FID_DATA);
  runtime->execute_task(ctx, launcher);
}

void DataLoader::load_entire_dataset(Task const *task,
                                     std::vector<PhysicalRegion> const &regions,
                                     Context ctx,
                                     Runtime *runtime) {
  assert(regions.size() == 2);
  assert(task->regions.size() == 2);
  // Note that these instances are in ZCM, can only use
  // TensorAccessorW with readOutput flag
  AccessorWO<float, 3> const acc_input(regions[0], FID_DATA);
  AccessorWO<float, 3> const acc_label(regions[1], FID_DATA);
  Rect<3> rect_input = runtime->get_index_space_domain(
      ctx, task->regions[0].region.get_index_space());
  Rect<3> rect_label = runtime->get_index_space_domain(
      ctx, task->regions[1].region.get_index_space());
  assert(acc_input.accessor.is_dense_arbitrary(rect_input));
  assert(acc_label.accessor.is_dense_arbitrary(rect_label));
  float *input_ptr = acc_input.ptr(rect_input.lo);
  float *label_ptr = acc_label.ptr(rect_label.lo);
  // assert(rect_input == rect_label);

  for (size_t i = 0; i < rect_input.volume(); i++) {
    input_ptr[i] = ((float)std::rand()) / RAND_MAX;
  }
  for (size_t i = 0; i < rect_label.volume(); i++) {
    label_ptr[i] = std::rand() % 2;
  }
}

void DataLoader::next_batch(FFModel &ff) {
  return;
  Context ctx = ff.config.lg_ctx;
  Runtime *runtime = ff.config.lg_hlr;
  // Load Input
  {
    Domain domain = runtime->get_index_space_domain(
        ctx, batch_input->parallel_tensor->parallel_is);
    ArgumentMap argmap;
    int idx = next_index;
    for (Domain::DomainPointIterator it(domain); it; it++) {
      SampleIdxs meta;
      assert(ff.config.batchSize % batch_input->parallel_tensor->dims[2].size ==
             0);
      meta.num_samples =
          ff.config.batchSize / batch_input->parallel_tensor->dims[2].size;
      for (int i = 0; i < meta.num_samples; i++) {
        meta.idxs[i] = idx++;
      }
      argmap.set_point(*it, TaskArgument(&meta, sizeof(SampleIdxs)));
    }
    IndexLauncher launcher(CUSTOM_GPU_TASK_ID_2,
                           batch_input->parallel_tensor->parallel_is,
                           TaskArgument(NULL, 0),
                           argmap,
                           Predicate::TRUE_PRED,
                           false /*must*/,
                           0 /*mapper_id*/,
                           batch_input->parallel_tensor->machine_view.hash());
    // Full dataset in ZCM
    launcher.add_region_requirement(
        RegionRequirement(full_input->parallel_tensor->region,
                          0 /*projection id*/,
                          READ_ONLY,
                          EXCLUSIVE,
                          full_input->parallel_tensor->region,
                          MAP_TO_ZC_MEMORY));
    launcher.add_field(0, FID_DATA);
    launcher.add_region_requirement(
        RegionRequirement(batch_input->parallel_tensor->part,
                          0 /*projection id*/,
                          WRITE_ONLY,
                          EXCLUSIVE,
                          batch_input->parallel_tensor->region));
    launcher.add_field(1, FID_DATA);
    runtime->execute_index_space(ctx, launcher);
  }
  // Load Labels
  {
    Domain domain = runtime->get_index_space_domain(
        ctx, batch_label->parallel_tensor->parallel_is);
    ArgumentMap argmap;
    int idx = next_index;
    for (Domain::DomainPointIterator it(domain); it; it++) {
      SampleIdxs meta;
      assert(ff.config.batchSize % batch_label->parallel_tensor->dims[2].size ==
             0);
      meta.num_samples =
          ff.config.batchSize / batch_label->parallel_tensor->dims[2].size;
      for (int i = 0; i < meta.num_samples; i++) {
        meta.idxs[i] = idx++;
      }
      argmap.set_point(*it, TaskArgument(&meta, sizeof(SampleIdxs)));
    }
    IndexLauncher launcher(CUSTOM_GPU_TASK_ID_2,
                           batch_label->parallel_tensor->parallel_is,
                           TaskArgument(NULL, 0),
                           argmap,
                           Predicate::TRUE_PRED,
                           false /*must*/,
                           0 /*mapper_id*/,
                           batch_label->parallel_tensor->machine_view.hash());
    // Full dataset in ZCM
    launcher.add_region_requirement(
        RegionRequirement(full_label->parallel_tensor->region,
                          0 /*projection id*/,
                          READ_ONLY,
                          EXCLUSIVE,
                          full_label->parallel_tensor->region,
                          MAP_TO_ZC_MEMORY));
    launcher.add_field(0, FID_DATA);
    launcher.add_region_requirement(
        RegionRequirement(batch_label->parallel_tensor->part,
                          0 /*projection id*/,
                          WRITE_ONLY,
                          EXCLUSIVE,
                          batch_label->parallel_tensor->region));
    launcher.add_field(1, FID_DATA);
    runtime->execute_index_space(ctx, launcher);
  }
  // progress next_index
  next_index += ff.config.batchSize;
}

void DataLoader::reset() {
  next_index = 0;
}

void FlexFlow::register_custom_tasks() {
  // Load entire dataset
  {
    TaskVariantRegistrar registrar(CUSTOM_CPU_TASK_ID_1, "Load Entire Dataset");
    registrar.add_constraint(ProcessorConstraint(Processor::LOC_PROC));
    registrar.set_leaf();
    Runtime::preregister_task_variant<DataLoader::load_entire_dataset>(
        registrar, "Load Entire Dataset Task");
  }
  // Load input
  {
    TaskVariantRegistrar registrar(CUSTOM_GPU_TASK_ID_2, "Load Inputs");
    registrar.add_constraint(ProcessorConstraint(Processor::TOC_PROC));
    registrar.set_leaf();
    Runtime::preregister_task_variant<DataLoader::load_input>(
        registrar, "Load Inputs Task");
  }
}<|MERGE_RESOLUTION|>--- conflicted
+++ resolved
@@ -17,11 +17,7 @@
 
 using namespace Legion;
 
-<<<<<<< HEAD
-Realm::Logger log_app("Transformer");
-=======
 Legion::Logger log_app("Transformer");
->>>>>>> 9784b5c6
 
 Tensor create_emb(FFModel *model,
                   Tensor const &input,
