/* Copyright 2020 Stanford
 *
 * Licensed under the Apache License, Version 2.0 (the "License");
 * you may not use this file except in compliance with the License.
 * You may obtain a copy of the License at
 *
 *     http://www.apache.org/licenses/LICENSE-2.0
 *
 * Unless required by applicable law or agreed to in writing, software
 * distributed under the License is distributed on an "AS IS" BASIS,
 * WITHOUT WARRANTIES OR CONDITIONS OF ANY KIND, either express or implied.
 * See the License for the specific language governing permissions and
 * limitations under the License.
 */

#include "model.h"
#include "moe.h"
#include <fstream>
#include <string>
#include <cmath>
#include <sstream>

<<<<<<< HEAD
#define SET_ALPHA(a,b,c,d,e,f,g,h) new_alpha_vec.push_back(a);new_alpha_vec.push_back(b);new_alpha_vec.push_back(c);new_alpha_vec.push_back(d);new_alpha_vec.push_back(e);new_alpha_vec.push_back(f);new_alpha_vec.push_back(g);new_alpha_vec.push_back(h);
=======
#define NUM_SAMPLES 60000
#define TRAIN_SAMPLES 60000
#define TEST_SAMPLES 00000
#define MNIST_DIMS 28*28
#define CIFAR_DIMS 3*32*32
#define DATA_DIMS MNIST_DIMS
#define OUT_DIM 10

>>>>>>> a87ad5fa

using namespace Legion;

LegionRuntime::Logger::Category log_app("MoE");
<<<<<<< HEAD
int num_exp = 8;
int num_select = 2;
int epoch = 0;
int recompiles = 0;

int glob_trace_id = 111;
=======
int num_exp = 5;
int num_select = 2;
>>>>>>> a87ad5fa

void parse_input_args(char **argv, int argc, MoeConfig& config)
{
  for (int i = 1; i < argc; i++) {
    if (!strcmp(argv[i], "--dataset")) {
      config.dataset_path = std::string(argv[++i]);
      continue;
    }
  }
}


// =============================================================================
//  User-defined functions on using cached expert assignments
// =============================================================================

// Score: Running average over sample ratio of which experts are corr. cached
float moe_score(float* cached_score,
                const void* input,
                const void* cached,
                int vol) {
  float gamma = 0.99f;
  *cached_score *= gamma;
  int* cast_input = (int*)input;
  int* cast_cached = (int*)cached;
  int batch_size = vol/num_select;
  float frac = (1.0f-gamma)/batch_size;
  for(int i = 0; i < batch_size; i++) {
    std::set<int, std::greater<int>> cached;
    std::set<int, std::greater<int>> input;
    for(int j = 0; j < num_select; j++) {
      cached.insert(cast_input[i*num_select+j]);
      input.insert(cast_cached[i*num_select+j]);
    }
<<<<<<< HEAD
    if(cached == input)
      *cached_score += frac;
  }
  printf("score: %.3f\n", *cached_score);
=======
    if(cached == input) *cached_score += frac;
  }
>>>>>>> a87ad5fa
  return *cached_score;
}

// Trigger: If average score of all cache layers is above thresh
bool moe_trigger(FFModel* ff) {
<<<<<<< HEAD
  float thresh = 1.0f;
=======
  float thresh = 0.9f;
>>>>>>> a87ad5fa

  int num_futures = 0;
  float score = 0.0f;
  for(size_t i = 0; i < ff->layers.size(); i++) {
    if(ff->layers[i]->op_type == OP_CACHE) {
      int num_futures_i = ((Cache*)ff->layers[i])->score_futures.size();
      num_futures += num_futures_i;
      for(int j = 0; j < num_futures_i; j++)
        score += ((Cache*)ff->layers[i])->score_futures[j].get_result<float>();
    }
  }
  return score >= thresh;
}

<<<<<<< HEAD

#ifdef MOE_CF_LOCAL
// Alter: GroupBy, Aggregate, AggregateSpec use cached values for expert assign.
void moe_alter(FFModel* ff) {
  float cache_thresh = 1.0f;
  float groupby_thresh_max = 1.0f; // 1.0f
  float groupby_overhead_max = 1.3f;
  float cache_score = 0.0f;
  float max_factor = 4.0f;
  std::vector<int> groupby_idx;
  std::vector<float*> groupby_max;

  // get cache score and groupby max
  // TODO: normalize scores (divide by amt of futures)
  for(size_t i = 0; i < ff->layers.size(); i++) {
    // if(ff->layers[i]->op_type == OP_CACHE) {
    //   std::deque<Future>* futures = &((Cache*)ff->layers[i])->score_futures;
    //   // TODO: Here only pop one per partition
    //   while(!futures->empty()) {
    //     cache_score += futures->front().get_result<float>();
    //     futures->pop_front();
    //   }
    // }
    if(ff->layers[i]->op_type == OP_GROUP_BY) {
      std::deque<Future>* futures = &((GroupBy*)ff->layers[i])->score_futures;
      groupby_idx.push_back(i);
      float* gb_alphas = futures->front().get_result<float*>();
      futures->pop_front();
      groupby_max.push_back(gb_alphas);
    }
  }

  // printf("GB: %.2f %.2f %.2f %.2f %.2f %.2f %.2f %.2f\n", groupby_max[0][0], groupby_max[0][1], groupby_max[0][2], groupby_max[0][3], groupby_max[0][4], groupby_max[0][5], groupby_max[0][6], groupby_max[0][7]);

  // TODO: alter du musst auch auf scheiss 543 schauen.

  // alpha 3.0, max accuracy!
  // bool do_it;
  //
  // std:vector<float> new_alpha_vec;
  // switch(recompiles)
  // {
  //   case 0:
  //     // epochs 5-60
  //     do_it = true;
  //     for(int i = 0; i < 8; i++)
  //       if(groupby_max[0][i] > 1.58f)
  //         do_it = false;
  //     if(do_it) {
  //       SET_ALPHA(1.7f, 1.6f, 1.5f, 1.75f, 1.6f, 1.7f, 1.5f, 1.5f)
  //     }
  //     break;
  //   case 1:
  //     // 60 - 120
  //     if(groupby_max[0][1] > 1.7f || groupby_max[0][0] > 1.8f) {
  //       // SET_ALPHA(2.2f, 2.3f, 1.3f, 1.6f, 1.5f, 1.5f, 1.35f, 1.5f) // at around 60-70
  //       SET_ALPHA(2.1f, 2.0f, 1.3f, 1.72f, 1.4f, 1.55f, 1.4f, 1.25f)
  //     }
  //     break;
  //   case 2:
  //     // 120 - 200
  //     if(groupby_max[0][7] < 1.1f && groupby_max[0][2] < 1.1f && epoch > 115) { // maybe also triggers based on 6 4 2
  //       // SET_ALPHA(2.2f, 2.3f, 1.0f /*TODO*/, 1.6f, 1.3f, 1.5f, 1.5f, 1.1f) // at around 100
  //       SET_ALPHA(2.3f, 2.3f, 1.2f, 1.6f, 1.4f, 1.6f, 1.35f, 1.15f)
  //     }
  //     break;
  //   case 3:
  //     //  200-335
  //     if(epoch > 190 && ((groupby_max[0][7] < 1.0f && groupby_max[0][2] < 1.0f) || groupby_max[0][1] > 1.65f)) {
  //       SET_ALPHA(2.4f, 2.3f, 1.0f, 1.7f, 1.4f, 1.8f, 1.25f, 1.0f) // at around 200+
  //     }
  //     break;
  //   case 4:
  //     // 335-440
  //     if(groupby_max[0][0] > 2.45f) {
  //       SET_ALPHA(2.8f, 2.4f, 0.6f, 1.6f, 1.3f, 1.9f, 1.3f, 0.65f)
  //     }
  //     break;
  //   default:
  //     break;
  // }

  // alpha 1.0
  std:vector<float> new_alpha_vec;
  switch(recompiles)
  {
    case 0:
      // epochs 5-60
      if(epoch == 60) {
        SET_ALPHA(1.34, 1.3, 0.82, 1.0, 0.87, 0.92, 0.95, 0.8)
      }
      break;
    case 1:
      // 60 - 120
      if(epoch == 110) {
        SET_ALPHA(1.6f, 1.5f, 0.73f, 0.95f, 0.82f, 0.85f, 0.85f, 0.7f)
      }
      break;
    case 2:
      // 120 - 200
      if(epoch == 150) { // maybe also triggers based on 6 4 2
        SET_ALPHA(1.75f, 1.73f, 0.6f, 0.85f, 0.75f, 0.9f, 0.75f, 0.67f)
      }
      break;
    case 3:
      //  200-335
      if(epoch == 250) {
        SET_ALPHA(1.81f, 1.73f, 0.39f, 0.95f, 0.75f, 1.05f, 0.82f, 0.5f) // at around 200+
      }
      break;
    case 4:
      // 335-440
      if(epoch == 400) {
        SET_ALPHA(2.05f, 1.8f, 0.19f, 1.0f, 0.67f, 1.15f, 0.85f, 0.29f)
      }
      break;
    case 5:
      // 335-440
      if(epoch == 470) {
        SET_ALPHA(2.2f, 1.9f, 0.12f, 1.0f, 0.58f, 1.18f, 0.83f, 0.19f)
      }
      break;
    default:
      break;
  }


  if(new_alpha_vec.size() > 0) {
    float al_sum = 0.0f;
    for(int j = 0; j < 8; j++) {
      al_sum += new_alpha_vec[j];
    }
    printf("\n\nalter alphas:");
    for(int j = 0; j < 8; j++) {
      ((GroupBy*)ff->layers[groupby_idx[0]])->alpha[j] = new_alpha_vec[j];
      printf(" %.5f (%.5f)", new_alpha_vec[j], groupby_max[0][j]);
    }
    printf("\nsum: %.2f; alpha: %.2f; epoch: %d\n\n\n", al_sum, al_sum/8, epoch);
    printf("\n\n\n");
    free(groupby_max[0]);

    vector<int> changed_layers;
    changed_layers.push_back(9);
    ff->recompile(changed_layers);
    glob_trace_id++;
    recompiles++;
  }
  else {
    free(groupby_max[0]);
  }


  return;

  // // dermine if cache trigger
  // if(cache_score > cache_thresh && false) {
  //   printf("alter cache!!\n");
  //   ((Cache*)ff->layers[4])->use_cached(true);
  //   // Group by input
  //   ff->layers[5]->inputs[1] = ff->layers[4]->outputs[0];
  //   ff->layers[5]->input_lps[1] = ff->layers[4]->outputs[0].part;
  //   ff->layers[5]->input_grad_lps[1] = ff->layers[4]->outputs[0].part_grad;
  //   // Aggregate input
  //   ff->layers[22]->inputs[1] = ff->layers[4]->outputs[0];
  //   ff->layers[22]->input_lps[1] = ff->layers[4]->outputs[0].part;
  //   ff->layers[22]->input_grad_lps[1] = ff->layers[4]->outputs[0].part_grad;
  //   // AggregateSpec input
  //   ff->layers[23]->inputs[1] = ff->layers[4]->outputs[0];
  //   ff->layers[23]->input_lps[1] = ff->layers[4]->outputs[0].part;
  //   ff->layers[23]->input_grad_lps[1] = ff->layers[4]->outputs[0].part_grad;
  //
  //   remap = true;
  // }

  // return remap;
}
#else
// Alter: GroupBy, Aggregate, AggregateSpec use cached values for expert assign.
void moe_alter(FFModel* ff) {
  float cache_thresh = 1.0f;
  float groupby_thresh_max = 1.0f; // 1.0f
  float groupby_overhead_max = 1.3f;
  float cache_score = 0.0f;
  float max_factor = 4.0f;
  std::vector<int> groupby_idx;
  std::vector<float> groupby_max;

  // get cache score and groupby max
  // TODO: normalize scores (divide by amt of futures)
  for(size_t i = 0; i < ff->layers.size(); i++) {
    if(ff->layers[i]->op_type == OP_CACHE) {
      std::deque<Future>* futures = &((Cache*)ff->layers[i])->score_futures;
      // TODO: Here only pop one per partition
      while(!futures->empty()) {
        cache_score += futures->front().get_result<float>();
        futures->pop_front();
      }
    }
    else if(ff->layers[i]->op_type == OP_GROUP_BY) {
      std::deque<Future>* futures = &((GroupBy*)ff->layers[i])->score_futures;
      groupby_idx.push_back(i);
      float max_i = futures->front().get_result<float>();
      futures->pop_front();
      groupby_max.push_back(max_i);
    }
  }


  // printf("GB: %.2f %.2f %.2f %.2f %.2f %.2f %.2f %.2f\n", groupby_max[0][0], groupby_max[0][1], groupby_max[0][2], groupby_max[0][3], groupby_max[0][4], groupby_max[0][5], groupby_max[0][6], groupby_max[0][7]);

  float new_alpha = -1.0f;
  switch(recompiles)
  {
    case 0:
      // if below 1.58, put 1.8
      if(groupby_max[0] < 1.58f)
        new_alpha = 1.8f;
      break;
    case 1:
      // if above 1.82 put 2.0
      if(groupby_max[0] > 1.82f)
        new_alpha = 2.0f;
      break;
    case 2:
      // if above 2.0 put 2.2
      if(groupby_max[0] > 2.0f)
        new_alpha = 2.2f;
      break;
    case 3:
      // if above 2.2 put 2.5
      if(groupby_max[0] > 2.2f)
        new_alpha = 2.5f;
      break;
    case 4:
      // ir above 2.5 put 2.75
      if(groupby_max[0] > 2.5f)
        new_alpha = 2.75f;
      break;
    case 5:
      // if above 2.8 put 3.0
      if(groupby_max[0] > 2.8f)
        new_alpha = 3.0f;
      break;
    default:
      break;
  }

  if(new_alpha > 0.0f && false) {
    printf("\n\nalter alpha: %.2f\n\n\n", new_alpha);
    ((GroupBy*)ff->layers[groupby_idx[0]])->alpha = new_alpha;

    vector<int> changed_layers;
    changed_layers.push_back(9);
    ff->recompile(changed_layers);
    glob_trace_id++;
    recompiles++;
  }

  return;


  // float cache_thresh = 1.0f;
  // float groupby_thresh_min = 0.6f; //0.6f
  // float groupby_thresh_max = 0.92f; // 1.0f
  // float groupby_overhead_min = 1.25f;
  // float groupby_overhead_max = 1.25f;
  // float max_factor = 4.0f;
  // float cache_score = 0.0f;
  // std::vector<int> groupby_idx;
  // std::vector<float> groupby_max;
  //
  // // get cache score and groupby max
  // // TODO: normalize scores (divide by amt of futures)
  // for(size_t i = 0; i < ff->layers.size(); i++) {
  //   if(ff->layers[i]->op_type == OP_CACHE) {
  //     std::deque<Future>* futures = &((Cache*)ff->layers[i])->score_futures;
  //     // TODO: Here only pop one per partition
  //     while(!futures->empty()) {
  //       cache_score += futures->front().get_result<float>();
  //       futures->pop_front();
  //     }
  //   }
  //   else if(ff->layers[i]->op_type == OP_GROUP_BY) {
  //     std::deque<Future>* futures = &((GroupBy*)ff->layers[i])->score_futures;
  //     groupby_idx.push_back(i);
  //     float max_i = 0.0f;
  //     while(!futures->empty()) {
  //       max_i += futures->front().get_result<float>();
  //       futures->pop_front();
  //     }
  //     groupby_max.push_back(max_i);
  //   }
  // }
  //
  // // alter on condition
  // // if(epoch > 1) {
  //   bool remap = false;
  //   // determine if reallocate alpha
  //   for(size_t i = 0; i < groupby_idx.size(); i++) {
  //     // printf("GB SCORE %d %.3f < %.3f\n", groupby_idx[i], groupby_max[i], ((GroupBy*)ff->layers[groupby_idx[i]])->alpha);
  //     if(groupby_max[i] < groupby_thresh_min*((GroupBy*)ff->layers[groupby_idx[i]])->alpha) {
  //       //((GroupBy*)ff->layers[groupby_idx[i]])->resize_exp_batch(ff, groupby_overhead*groupby_max[i]);
  //       float new_alpha = groupby_overhead_min*groupby_max[i];
  //       printf("\n\nalter alpha: %.3f -> %.3f\n\n", ((GroupBy*)ff->layers[groupby_idx[i]])->alpha, new_alpha);
  //       ((GroupBy*)ff->layers[groupby_idx[i]])->alpha = new_alpha;
  //       ((GroupBy*)ff->layers[groupby_idx[i]])->first_init = true;
  //       vector<int> changed_layers;
  //       changed_layers.push_back(9);
  //       for(int l = 11; l < 115; l++)
  //         changed_layers.push_back(l);
  //
  //       ff->recompile(changed_layers);
  //       glob_trace_id++;
  //     }
  //     else if(((GroupBy*)ff->layers[groupby_idx[i]])->alpha < max_factor && groupby_max[i] > groupby_thresh_max*((GroupBy*)ff->layers[groupby_idx[i]])->alpha) {
  //       float new_alpha = std::min(groupby_overhead_max*groupby_max[i], max_factor);
  //       printf("\n\nalter alpha: %.3f -> %.3f\n\n", ((GroupBy*)ff->layers[groupby_idx[i]])->alpha, new_alpha);
  //       ((GroupBy*)ff->layers[groupby_idx[i]])->alpha = new_alpha;
  //       vector<int> changed_layers;
  //       changed_layers.push_back(9);
  //       for(int l = 11; l < 115; l++)
  //         changed_layers.push_back(l);
  //       ff->recompile(changed_layers);
  //       glob_trace_id++;
  //     }
  //   }
  // // }
  //
  // return;
  //
  // // dermine if cache trigger
  // if(cache_score > cache_thresh && false) {
  //   printf("alter cache!!\n");
  //   ((Cache*)ff->layers[4])->use_cached(true);
  //   // Group by input
  //   ff->layers[5]->inputs[1] = ff->layers[4]->outputs[0];
  //   ff->layers[5]->input_lps[1] = ff->layers[4]->outputs[0].part;
  //   ff->layers[5]->input_grad_lps[1] = ff->layers[4]->outputs[0].part_grad;
  //   // Aggregate input
  //   ff->layers[22]->inputs[1] = ff->layers[4]->outputs[0];
  //   ff->layers[22]->input_lps[1] = ff->layers[4]->outputs[0].part;
  //   ff->layers[22]->input_grad_lps[1] = ff->layers[4]->outputs[0].part_grad;
  //   // AggregateSpec input
  //   ff->layers[23]->inputs[1] = ff->layers[4]->outputs[0];
  //   ff->layers[23]->input_lps[1] = ff->layers[4]->outputs[0].part;
  //   ff->layers[23]->input_grad_lps[1] = ff->layers[4]->outputs[0].part_grad;
  //
  //   remap = true;
  // }

  // return remap;
}
#endif
=======
// Alter: GroupBy, Aggregate, AggregateSpec use cached values for expert assign.
void moe_alter(FFModel* ff) {
  ((Cache*)ff->layers[3])->use_cached(true);
  // Group by input
  ff->layers[4]->inputs[1] = ff->layers[3]->outputs[0];
  ff->layers[4]->input_lps[1] = ff->layers[3]->outputs[0].part;
  ff->layers[4]->input_grad_lps[1] = ff->layers[3]->outputs[0].part_grad;
  // Aggregate input
  ff->layers[16]->inputs[1] = ff->layers[3]->outputs[0];
  ff->layers[16]->input_lps[1] = ff->layers[3]->outputs[0].part;
  ff->layers[16]->input_grad_lps[1] = ff->layers[3]->outputs[0].part_grad;
  // AggregateSpec input
  ff->layers[17]->inputs[1] = ff->layers[3]->outputs[0];
  ff->layers[17]->input_lps[1] = ff->layers[3]->outputs[0].part;
  ff->layers[17]->input_grad_lps[1] = ff->layers[3]->outputs[0].part_grad;
}
>>>>>>> a87ad5fa


void top_level_task(const Task* task,
                    const std::vector<PhysicalRegion>& regions,
                    Context ctx, Runtime* runtime)
{
  FFConfig ffConfig;
  MoeConfig moeConfig;
  {
    const InputArgs &command_args = HighLevelRuntime::get_input_args();
    char **argv = command_args.argv;
    int argc = command_args.argc;
    parse_input_args(argv, argc, moeConfig);
    log_app.print("batchSize(%d) workersPerNodes(%d) numNodes(%d)",
        ffConfig.batchSize, ffConfig.workersPerNode, ffConfig.numNodes);
  }
  FFModel ff(ffConfig);

  Tensor input;
  {
    const int dims[] = {ffConfig.batchSize, INPUT_DIM};
    input = ff.create_tensor<D_DIM>(dims, DT_FLOAT);
  }

<<<<<<< HEAD


//-----------------------------------------------------------------

  //float alpha = 3.0f; // factor overhead tensor size for imbalance
  // std::vector<float> alpha = {0.1f, 0.1f, 0.1f, 0.1f, 0.1f, 4.0f, 0.1f, 4.0f};
  //std::vector<float> alpha = {1.09f, 1.01f, 0.95f, 1.0f, 0.98f, 1.0f, 0.97f, 1.0f};
  // std::vector<float> alpha = {4.0f, 4.0f, 4.0f, 4.0f, 4.0f, 4.0f, 4.0f, 4.0f};

  // std::vector<float> alpha = {2.4f, 2.3f, 1.0f, 1.7f, 1.4f,1.8f, 1.25f, 1.0f};
  float alpha = 3.0f;

  float lambda = 0.03f/100.0f; // 0.06f/250.0f;  // multiplier for load balance term

  // MoE model
#ifdef USE_CNN
  Tensor t = ff.conv2d(input, 64, 11, 11, 4, 4, 2, 2, AC_MODE_RELU);
  t = ff.pool2d(t, 3, 3, 2, 2, 0, 0);
  t = ff.conv2d(t, 192, 5, 5, 1, 1, 2, 2, AC_MODE_RELU);
  t = ff.pool2d(t, 3, 3, 2, 2, 0, 0);
  Tensor gate_preds  = ff.flat(t);
  gate_preds = ff.dense(gate_preds, 64, AC_MODE_SIGMOID);
#else
  Tensor gate_preds = input;
#endif
  gate_preds = ff.dense(gate_preds, num_exp, AC_MODE_SIGMOID);
  gate_preds = ff.softmax(gate_preds);

  Tensor topK_output[2];
  ff.top_k(gate_preds, topK_output, num_select, false);
  // ff.cache(topK_output[1], NUM_SAMPLES / ffConfig.batchSize, moe_score);
=======

//-----------------------------------------------------------------

  float alpha = 2.0f; // factor overhead tensor size for imbalance
  float lambda = 0.04f; // multiplier for load balance term

  // MoE model
  Tensor gate_preds = ff.dense(input, 64, AC_MODE_RELU);
  gate_preds = ff.dense(gate_preds, num_exp, AC_MODE_RELU);
  Tensor topK_output[2];
  ff.top_k(gate_preds, topK_output, num_select, false);
  ff.cache(topK_output[1], TRAIN_SAMPLES / ffConfig.batchSize, moe_score);
>>>>>>> a87ad5fa

  Tensor exp_tensors[num_exp];
  ff.group_by(input, topK_output[1], exp_tensors, num_exp, alpha);

  Tensor agg_inputs[num_exp+4];
  agg_inputs[0] = ff.softmax(topK_output[0]); // gate preds
  agg_inputs[1] = topK_output[1]; // gate assign
  agg_inputs[2] = topK_output[1]; // gate assign TopK (for cache)
  agg_inputs[3] = gate_preds; // full gate preds
  for(int i = 0; i < num_exp; i++) {
<<<<<<< HEAD
#ifdef USE_CNN
   Tensor t = ff.conv2d(exp_tensors[i], 64, 11, 11, 4, 4, 2, 2, AC_MODE_RELU);
   t = ff.conv2d(t, 192, 5, 5, 1, 1, 2, 2, AC_MODE_RELU);
    // Tensor t = ff.conv2d(input, 64, 11, 11, 4, 4, 2, 2, AC_MODE_RELU);
    t = ff.pool2d(t, 3, 3, 2, 2, 0, 0);
    t = ff.conv2d(t, 192, 5, 5, 1, 1, 2, 2, AC_MODE_RELU);
    t = ff.conv2d(t, 128, 3, 3, 1, 1, 1, 1, AC_MODE_RELU);
    t = ff.conv2d(t, 64, 3, 3, 1, 1, 1, 1, AC_MODE_RELU);
    t = ff.pool2d(t, 3, 3, 2, 2, 0, 0);
    t = ff.flat(t);
    t = ff.dense(t, 128, AC_MODE_RELU/*relu*/);
    t = ff.dense(t, 4096, AC_MODE_RELU/*relu*/);
    t = ff.dense(t, 4096, AC_MODE_RELU/*relu*/);
#else
    Tensor t = exp_tensors[i];
#endif
    Tensor exp_pred = ff.dense(t, OUT_DIM);
    agg_inputs[i+4] = ff.softmax(exp_pred);
    // exp_pred = ff.softmax(exp_pred);
=======
    Tensor exp_pred = ff.dense(exp_tensors[i], OUT_DIM, AC_MODE_RELU);
    agg_inputs[i+4] = ff.softmax(exp_pred);
>>>>>>> a87ad5fa
  }

  Tensor coop_output = ff.aggregate(agg_inputs, num_exp, lambda);
  ff.get_metrics();
  Tensor final_pred = ff.aggregate_spec(agg_inputs, num_exp, lambda);

//-----------------------------------------------------------------


<<<<<<< HEAD
  Optimizer* optimizer = new SGDOptimizer(&ff, 0.002f);
=======
  Optimizer* optimizer = new SGDOptimizer(&ff, 0.001f);
>>>>>>> a87ad5fa
  std::vector<MetricsType> metrics;
  metrics.push_back(METRICS_ACCURACY);
  metrics.push_back(METRICS_SPARSE_CATEGORICAL_CROSSENTROPY);
  ff.compile(optimizer, LOSS_SPARSE_CATEGORICAL_CROSSENTROPY, metrics);

  // Data Loader
  DataLoader data_loader(ff, moeConfig, input, ff.label_tensor);
  RecompileState r(&moe_trigger, &moe_alter, &ff);
  ff.init_layers();

  // ff.load("j08/c10n5k2b50-fix.ff");
  vector<int> load_layers;
  load_layers.push_back(0);
  load_layers.push_back(1);
  load_layers.push_back(2);
  load_layers.push_back(3);
  ff.load("better_raninit.ff", load_layers);

  // ff.load("j22/profiling.ff");
  // ff.load("j22/c10n5k2-al1-500.ff");



  // // ff.load("c10n5k2b50-shared.ff");
  //
  // int l = 12;
  // for(int i = 0; i < num_exp; i++) {
  //   load_layers.clear();
  //   for(int j = 0; j < 4; j++) {
  //     load_layers.push_back(l);
  //     l++;
  //   }
  //   ff.load("j15/cifar100_backbone_100.ff", load_layers);
  //   // ff.load("j15/c100n16k4-coopbetterraninit.ff", load_layers); //"cifar10_backbone_100.ff"
  //   l += 4;
  // }

  assert(TRAIN_SAMPLES % ffConfig.batchSize == 0 &&
    TEST_SAMPLES % ffConfig.batchSize == 0);

  //Start timer
  {
    runtime->issue_execution_fence(ctx);
    TimingLauncher timer(MEASURE_MICRO_SECONDS);
    Future future = runtime->issue_timing_measurement(ctx, timer);
    future.get_void_result();
  }
  double ts_start = Realm::Clock::current_time_in_microseconds();
  for (epoch = 0; epoch < ffConfig.epochs; epoch++) {
    data_loader.reset();
    ff.reset_metrics();
    int iterations = TRAIN_SAMPLES / ffConfig.batchSize;

    for (int iter = 0; iter < iterations; iter++) {
      data_loader.next_batch(ff);
<<<<<<< HEAD
      if (epoch > 0) {
        runtime->begin_trace(ctx, glob_trace_id/*trace_id*/);
      }
=======
      // if (epoch > 0)
      //    runtime->begin_trace(ctx, 111/*trace_id*/);
>>>>>>> a87ad5fa
      ff.forward();
      ff.zero_gradients();
      ff.backward();
      ff.update();
<<<<<<< HEAD
      if (epoch > 0) {
        runtime->end_trace(ctx, glob_trace_id/*trace_id*/);
      }
      ff.recompile_on_condition(r);
    }

    // // TODO: Do properly
    // ff.reset_metrics();
    // iterations = TEST_SAMPLES / ffConfig.batchSize;
    // for (int iter = 0; iter < iterations; iter++) {
    //   data_loader.next_batch(ff);
    //   ff.forward_test();
    // }

    // if(epoch%10 == 0)
    //   ff.store("j22/profiling.ff");
=======
      ff.recompile_on_condition(r);
      // if (epoch > 0)
      //    runtime->end_trace(ctx, 111/*trace_id*/);
    }

    // TODO: Do properly
    ff.reset_metrics();
    iterations = TEST_SAMPLES / ffConfig.batchSize;
    for (int iter = 0; iter < iterations; iter++) {
      data_loader.next_batch(ff);
      ff.forward();
      ff.backward();
    }
>>>>>>> a87ad5fa

  }

  // End timer
  {
    runtime->issue_execution_fence(ctx);
    TimingLauncher timer(MEASURE_MICRO_SECONDS);
    Future future = runtime->issue_timing_measurement(ctx, timer);
    future.get_void_result();
  }
  double ts_end = Realm::Clock::current_time_in_microseconds();
  double run_time = 1e-6 * (ts_end - ts_start);
  printf("ELAPSED TIME = %.4fs, THROUGHPUT = %.2f samples/s (comb. train, test)\n", run_time,
         NUM_SAMPLES * ffConfig.epochs / run_time);

  ff.reset_metrics();
  int iterations = TEST_SAMPLES / ffConfig.batchSize;
  for (int iter = 0; iter < iterations; iter++) {
    data_loader.next_batch(ff);
    ff.forward_test();
  }

  // ff.store("jl08/c10n8k2-al3-statwrec.ff");
}

DataLoader::DataLoader(FFModel& ff, const MoeConfig& moe,
                       Tensor input, Tensor label)
{
  num_samples = NUM_SAMPLES;

  Context ctx = ff.config.lg_ctx;
  Runtime* runtime = ff.config.lg_hlr;

  // Create full input
  {
    batch_input = input;
    const int dims[] = {NUM_SAMPLES, INPUT_DIM};
    full_input = ff.create_tensor<D_DIM>(dims, DT_FLOAT);
  }
  // Create full label
  {
    batch_label = label;
    const int dims[] = {NUM_SAMPLES, label.adim[0]};
    full_label = ff.create_tensor<2>(dims, DT_INT32);
  }

  // Load entire dataset
  // TODO: Use index launcher instead of task launcher
  const MoeConfig* ptr = &moe;
  TaskLauncher launcher(CUSTOM_CPU_TASK_ID_1,
      TaskArgument(&ptr, sizeof(MoeConfig*)));
  // regions[0]: full_input
  launcher.add_region_requirement(
      RegionRequirement(full_input.region, WRITE_ONLY,
                        EXCLUSIVE, full_input.region,
                        MAP_TO_ZC_MEMORY));
  launcher.add_field(0, FID_DATA);
  // regions[1]: full_label
  launcher.add_region_requirement(
      RegionRequirement(full_label.region, WRITE_ONLY,
                        EXCLUSIVE, full_label.region,
                        MAP_TO_ZC_MEMORY));
  launcher.add_field(1, FID_DATA);

  runtime->execute_task(ctx, launcher);
  reset();
  next_batch(ff);
}

__inline__
int calc_offset(int c, int y, int x, int yscale, int xscale)
{
  return (c * yscale * xscale + y * xscale + x);
}


// =================================================
//                    Load data
// =================================================

/* NOTE: Download files from http://yann.lecun.com/exdb/mnist/, unpack to
this directory (Flexflow/examples/cpp/mixture_of_experts) */


void read_cifar100(float* input_ptr, int* label_ptr) {
  vector<std::string> files{ "train.bin", "test.bin" };
  vector<int> sample_sizes = {50000, 10000};

  int sample = 0;

  for(int f = 0; f < files.size(); f++) {
    std::ifstream file;
    file.open(files[f], std::ios::in | std::ios::binary | std::ios::ate);
    if (!file) {
        std::cout << "Error opening CIFAR100 data file " << files[f] << std::endl;
        assert(false);
    }

    file.seekg(0, std::ios::beg);

    // each sample: <1 x coarse label><1 x fine label><3072 x pixel>
    for(std::size_t i = 0; i < sample_sizes[f]; i++) {
      unsigned char temp = 0;
      file.read((char*)&temp, sizeof(temp)); // coarse label, skip
      file.read((char*)&temp, sizeof(temp));
      label_ptr[sample] = temp;
      for(std::size_t j = 0; j < 3072; ++j) {
        file.read((char*)&temp, sizeof(temp));
        input_ptr[sample*3072 + j] = (float)temp/255.0f;
      }
      sample++;
    }

    file.close();
  }
}

void read_cifar100_c(float* input_ptr, int* label_ptr) {
  std::ifstream file;
  file.open("train.bin", std::ios::in | std::ios::binary | std::ios::ate);
  if (!file) {
      std::cout << "Error opening CIFAR100 train data file" << std::endl;
      assert(false);
  }

  file.seekg(0, std::ios::beg);

  // each sample: <1 x coarse label><1 x fine label><3072 x pixel>
  for(std::size_t i = 0; i < NUM_SAMPLES; i++) {
    unsigned char temp = 0;
    file.read((char*)&temp, sizeof(temp));
    label_ptr[i] = temp;
    file.read((char*)&temp, sizeof(temp)); // fine label, skip
    for(std::size_t j = 0; j < 3072; ++j) {
      file.read((char*)&temp, sizeof(temp));
      input_ptr[i*3072 + j] = (float)temp/255.0f;
    }
  }

  file.close();
}

void read_cifar10(float* input_ptr, int* label_ptr) {
  vector<std::string> files{ "data_batch_1.bin",
                             "data_batch_2.bin",
                             "data_batch_3.bin",
                             "data_batch_4.bin",
                             "data_batch_5.bin",
                             "test_batch.bin" };

  int sample = 0;

  for(int f = 0; f < files.size(); f++) {
    std::ifstream file;
    file.open(files[f], std::ios::in | std::ios::binary | std::ios::ate);
    if (!file) {
        std::cout << "Error opening CIFAR10 data file " << files[f] << std::endl;
        assert(false);
    }

    file.seekg(0, std::ios::beg);

    // each sample: <1 x coarse label><1 x fine label><3072 x pixel>
    for(std::size_t i = 0; i < 10000; i++) {
      unsigned char temp = 0;
      file.read((char*)&temp, sizeof(temp));
      label_ptr[sample] = temp;
      for(std::size_t j = 0; j < 3072; ++j) {
        file.read((char*)&temp, sizeof(temp));
        input_ptr[sample*3072 + j] = (float)temp/255.0f;
      }
      sample++;
    }

    file.close();
  }
}

int reverseInt (int i)
{
    unsigned char c1, c2, c3, c4;

    c1 = i & 255;
    c2 = (i >> 8) & 255;
    c3 = (i >> 16) & 255;
    c4 = (i >> 24) & 255;

    return ((int)c1 << 24) + ((int)c2 << 16) + ((int)c3 << 8) + c4;
}


void read_mnist(float* input_ptr, int* label_ptr)
{
  // read inputs
  std::ifstream input("train-images-idx3-ubyte", std::ios::binary);
  if (input.is_open())
  {
    int magic_number=0;
    int number_of_images=0;
    int n_rows=0;
    int n_cols=0;
    input.read((char*)&magic_number,sizeof(magic_number));
    magic_number= reverseInt(magic_number);
    input.read((char*)&number_of_images,sizeof(number_of_images));
    number_of_images = reverseInt(number_of_images);
    input.read((char*)&n_rows,sizeof(n_rows));
    n_rows= reverseInt(n_rows);
    input.read((char*)&n_cols,sizeof(n_cols));
    n_cols= reverseInt(n_cols);

    for(int i = 0; i < number_of_images; i++) {
      for(int r = 0; r < n_rows; r++) {
        for(int c = 0; c < n_cols; c++) {
          unsigned char temp=0;
          input.read((char*)&temp,sizeof(temp));
          input_ptr[i*n_rows*n_cols + r*n_cols + c] = (float)temp/255.0f;
        }
      }
    }
  }
  else {
    std::cout << "Error opening MNIST input data file" << std::endl;
    assert(false);
  }

  // read labels
  std::ifstream labels("train-labels-idx1-ubyte", std::ios::binary);
  if (labels.is_open())
  {
    int magic_number=0;
    int number_of_images=0;
    labels.read((char*)&magic_number,sizeof(magic_number));
    magic_number= reverseInt(magic_number);
    labels.read((char*)&number_of_images,sizeof(number_of_images));
    number_of_images = reverseInt(number_of_images);

    for(int i = 0; i < number_of_images; i++) {
      unsigned char temp = 0;
      labels.read((char*)&temp, sizeof(temp));
      label_ptr[i] = temp;
    }
  }
  else {
    std::cout << "Error opening MNIST label data file" << std::endl;
    assert(false);
  }
}


void DataLoader::load_entire_dataset(const Task *task,
  const std::vector<PhysicalRegion> &regions,
  Context ctx, Runtime* runtime)
{
  //const MoeConfig* conf = *((MoeConfig**)task->args);
  assert(regions.size() == 2);
  assert(task->regions.size() == regions.size());

  // get input and label pointer
  const AccessorWO<float, D_DIM> acc_input(regions[0], FID_DATA);
  const AccessorWO<int, 2> acc_label(regions[1], FID_DATA);
  Rect<D_DIM> rect_input = runtime->get_index_space_domain(
      ctx, task->regions[0].region.get_index_space());
  assert(acc_input.accessor.is_dense_arbitrary(rect_input));
  Rect<2> rect_label = runtime->get_index_space_domain(
      ctx, task->regions[1].region.get_index_space());
  assert(acc_label.accessor.is_dense_arbitrary(rect_label));
  float* input_ptr = acc_input.ptr(rect_input.lo);
  int* label_ptr = acc_label.ptr(rect_label.lo);

  READ_DATA(input_ptr, label_ptr);
  log_app.print("finish loading data\n");
}


void DataLoader::next_batch(FFModel& ff)
{
  Context ctx = ff.config.lg_ctx;
  Runtime* runtime = ff.config.lg_hlr;
  // Load input
  {
    IndexSpaceT<D_DIM> task_is = IndexSpaceT<D_DIM>(ff.get_or_create_task_is(D_DIM, ""));
    Rect<D_DIM> rect = runtime->get_index_space_domain(ctx, task_is);
    ArgumentMap argmap;
    int idx = next_index;
    for (PointInRectIterator<D_DIM> it(rect); it(); it++) {
      SampleIdxs meta;
      assert(ff.config.batchSize % (rect.hi[D_DIM-1] - rect.lo[D_DIM-1] + 1) == 0);
      meta.num_samples = ff.config.batchSize / (rect.hi[D_DIM-1] - rect.lo[D_DIM-1] + 1);
      for (int i = 0; i < meta.num_samples; i++)
        meta.idxs[i] = idx++;
      argmap.set_point(*it, TaskArgument(&meta, sizeof(SampleIdxs)));
    }
    IndexLauncher launcher(CUSTOM_GPU_TASK_ID_1, task_is,
                           TaskArgument(NULL,0), argmap,
                           Predicate::TRUE_PRED, false/*must*/, 0/*mapper_id*/,
                           FFConfig::get_hash_id(""));
    launcher.add_region_requirement(
        RegionRequirement(full_input.region, 0/*projection id*/,
                          READ_ONLY, EXCLUSIVE, full_input.region,
                          MAP_TO_ZC_MEMORY));
    launcher.add_field(0, FID_DATA);
    launcher.add_region_requirement(
        RegionRequirement(batch_input.part, 0/*projection id*/,
                          WRITE_ONLY, EXCLUSIVE, batch_input.region));
    launcher.add_field(1, FID_DATA);
    runtime->execute_index_space(ctx, launcher);
  }
  // Load label
  {
    IndexSpaceT<2> task_is = IndexSpaceT<2>(ff.get_or_create_task_is(2, ""));
    Rect<2> rect = runtime->get_index_space_domain(ctx, task_is);
    ArgumentMap argmap;
    int idx = next_index;
    for (PointInRectIterator<2> it(rect); it(); it++) {
      SampleIdxs meta;
      assert(ff.config.batchSize % (rect.hi[1] - rect.lo[1] + 1) == 0);
      meta.num_samples = ff.config.batchSize / (rect.hi[1] - rect.lo[1] + 1);
      for (int i = 0; i < meta.num_samples; i++)
        meta.idxs[i] = idx++;
      argmap.set_point(*it, TaskArgument(&meta, sizeof(SampleIdxs)));
    }
    IndexLauncher launcher(CUSTOM_GPU_TASK_ID_2, task_is,
                           TaskArgument(NULL,0), argmap,
                           Predicate::TRUE_PRED, false/*must*/, 0/*mapper_id*/,
                           FFConfig::get_hash_id(""));
    launcher.add_region_requirement(
        RegionRequirement(full_label.region, 0/*projection id*/,
                          READ_ONLY, EXCLUSIVE, full_label.region,
                          MAP_TO_ZC_MEMORY));
    launcher.add_field(0, FID_DATA);
    launcher.add_region_requirement(
        RegionRequirement(batch_label.part, 0/*projection id*/,
                          WRITE_ONLY, EXCLUSIVE, batch_label.region));
    launcher.add_field(1, FID_DATA);
    runtime->execute_index_space(ctx, launcher);
  }
  next_index += ff.config.batchSize;
}

void DataLoader::reset()
{
  next_index = 0;
}

void register_custom_tasks()
{
  // Load entire dataset
  {
    TaskVariantRegistrar registrar(CUSTOM_CPU_TASK_ID_1, "Load Entire Dataset");
    registrar.add_constraint(ProcessorConstraint(Processor::LOC_PROC));
    registrar.set_leaf();
    Runtime::preregister_task_variant<DataLoader::load_entire_dataset>(
        registrar, "Load Entire Dataset Task");
  }
  // Load input
  {
    TaskVariantRegistrar registrar(CUSTOM_GPU_TASK_ID_1, "Load Inputs");
    registrar.add_constraint(ProcessorConstraint(Processor::TOC_PROC));
    registrar.set_leaf();
    Runtime::preregister_task_variant<DataLoader::load_input>(
        registrar, "Load Input Task");
  }
  // Load label
  {
    TaskVariantRegistrar registrar(CUSTOM_GPU_TASK_ID_2, "Load Labels");
    registrar.add_constraint(ProcessorConstraint(Processor::TOC_PROC));
    registrar.set_leaf();
    Runtime::preregister_task_variant<DataLoader::load_label>(
        registrar, "Load Label Task");
  }
}<|MERGE_RESOLUTION|>--- conflicted
+++ resolved
@@ -20,33 +20,17 @@
 #include <cmath>
 #include <sstream>
 
-<<<<<<< HEAD
 #define SET_ALPHA(a,b,c,d,e,f,g,h) new_alpha_vec.push_back(a);new_alpha_vec.push_back(b);new_alpha_vec.push_back(c);new_alpha_vec.push_back(d);new_alpha_vec.push_back(e);new_alpha_vec.push_back(f);new_alpha_vec.push_back(g);new_alpha_vec.push_back(h);
-=======
-#define NUM_SAMPLES 60000
-#define TRAIN_SAMPLES 60000
-#define TEST_SAMPLES 00000
-#define MNIST_DIMS 28*28
-#define CIFAR_DIMS 3*32*32
-#define DATA_DIMS MNIST_DIMS
-#define OUT_DIM 10
-
->>>>>>> a87ad5fa
 
 using namespace Legion;
 
 LegionRuntime::Logger::Category log_app("MoE");
-<<<<<<< HEAD
 int num_exp = 8;
 int num_select = 2;
 int epoch = 0;
 int recompiles = 0;
 
 int glob_trace_id = 111;
-=======
-int num_exp = 5;
-int num_select = 2;
->>>>>>> a87ad5fa
 
 void parse_input_args(char **argv, int argc, MoeConfig& config)
 {
@@ -81,25 +65,16 @@
       cached.insert(cast_input[i*num_select+j]);
       input.insert(cast_cached[i*num_select+j]);
     }
-<<<<<<< HEAD
     if(cached == input)
       *cached_score += frac;
   }
   printf("score: %.3f\n", *cached_score);
-=======
-    if(cached == input) *cached_score += frac;
-  }
->>>>>>> a87ad5fa
   return *cached_score;
 }
 
 // Trigger: If average score of all cache layers is above thresh
 bool moe_trigger(FFModel* ff) {
-<<<<<<< HEAD
   float thresh = 1.0f;
-=======
-  float thresh = 0.9f;
->>>>>>> a87ad5fa
 
   int num_futures = 0;
   float score = 0.0f;
@@ -113,8 +88,6 @@
   }
   return score >= thresh;
 }
-
-<<<<<<< HEAD
 
 #ifdef MOE_CF_LOCAL
 // Alter: GroupBy, Aggregate, AggregateSpec use cached values for expert assign.
@@ -468,24 +441,7 @@
   // return remap;
 }
 #endif
-=======
-// Alter: GroupBy, Aggregate, AggregateSpec use cached values for expert assign.
-void moe_alter(FFModel* ff) {
-  ((Cache*)ff->layers[3])->use_cached(true);
-  // Group by input
-  ff->layers[4]->inputs[1] = ff->layers[3]->outputs[0];
-  ff->layers[4]->input_lps[1] = ff->layers[3]->outputs[0].part;
-  ff->layers[4]->input_grad_lps[1] = ff->layers[3]->outputs[0].part_grad;
-  // Aggregate input
-  ff->layers[16]->inputs[1] = ff->layers[3]->outputs[0];
-  ff->layers[16]->input_lps[1] = ff->layers[3]->outputs[0].part;
-  ff->layers[16]->input_grad_lps[1] = ff->layers[3]->outputs[0].part_grad;
-  // AggregateSpec input
-  ff->layers[17]->inputs[1] = ff->layers[3]->outputs[0];
-  ff->layers[17]->input_lps[1] = ff->layers[3]->outputs[0].part;
-  ff->layers[17]->input_grad_lps[1] = ff->layers[3]->outputs[0].part_grad;
-}
->>>>>>> a87ad5fa
+
 
 
 void top_level_task(const Task* task,
@@ -509,8 +465,6 @@
     const int dims[] = {ffConfig.batchSize, INPUT_DIM};
     input = ff.create_tensor<D_DIM>(dims, DT_FLOAT);
   }
-
-<<<<<<< HEAD
 
 
 //-----------------------------------------------------------------
@@ -542,20 +496,6 @@
   Tensor topK_output[2];
   ff.top_k(gate_preds, topK_output, num_select, false);
   // ff.cache(topK_output[1], NUM_SAMPLES / ffConfig.batchSize, moe_score);
-=======
-
-//-----------------------------------------------------------------
-
-  float alpha = 2.0f; // factor overhead tensor size for imbalance
-  float lambda = 0.04f; // multiplier for load balance term
-
-  // MoE model
-  Tensor gate_preds = ff.dense(input, 64, AC_MODE_RELU);
-  gate_preds = ff.dense(gate_preds, num_exp, AC_MODE_RELU);
-  Tensor topK_output[2];
-  ff.top_k(gate_preds, topK_output, num_select, false);
-  ff.cache(topK_output[1], TRAIN_SAMPLES / ffConfig.batchSize, moe_score);
->>>>>>> a87ad5fa
 
   Tensor exp_tensors[num_exp];
   ff.group_by(input, topK_output[1], exp_tensors, num_exp, alpha);
@@ -566,7 +506,6 @@
   agg_inputs[2] = topK_output[1]; // gate assign TopK (for cache)
   agg_inputs[3] = gate_preds; // full gate preds
   for(int i = 0; i < num_exp; i++) {
-<<<<<<< HEAD
 #ifdef USE_CNN
    Tensor t = ff.conv2d(exp_tensors[i], 64, 11, 11, 4, 4, 2, 2, AC_MODE_RELU);
    t = ff.conv2d(t, 192, 5, 5, 1, 1, 2, 2, AC_MODE_RELU);
@@ -586,10 +525,6 @@
     Tensor exp_pred = ff.dense(t, OUT_DIM);
     agg_inputs[i+4] = ff.softmax(exp_pred);
     // exp_pred = ff.softmax(exp_pred);
-=======
-    Tensor exp_pred = ff.dense(exp_tensors[i], OUT_DIM, AC_MODE_RELU);
-    agg_inputs[i+4] = ff.softmax(exp_pred);
->>>>>>> a87ad5fa
   }
 
   Tensor coop_output = ff.aggregate(agg_inputs, num_exp, lambda);
@@ -598,12 +533,7 @@
 
 //-----------------------------------------------------------------
 
-
-<<<<<<< HEAD
   Optimizer* optimizer = new SGDOptimizer(&ff, 0.002f);
-=======
-  Optimizer* optimizer = new SGDOptimizer(&ff, 0.001f);
->>>>>>> a87ad5fa
   std::vector<MetricsType> metrics;
   metrics.push_back(METRICS_ACCURACY);
   metrics.push_back(METRICS_SPARSE_CATEGORICAL_CROSSENTROPY);
@@ -659,19 +589,13 @@
 
     for (int iter = 0; iter < iterations; iter++) {
       data_loader.next_batch(ff);
-<<<<<<< HEAD
       if (epoch > 0) {
         runtime->begin_trace(ctx, glob_trace_id/*trace_id*/);
       }
-=======
-      // if (epoch > 0)
-      //    runtime->begin_trace(ctx, 111/*trace_id*/);
->>>>>>> a87ad5fa
       ff.forward();
       ff.zero_gradients();
       ff.backward();
       ff.update();
-<<<<<<< HEAD
       if (epoch > 0) {
         runtime->end_trace(ctx, glob_trace_id/*trace_id*/);
       }
@@ -688,21 +612,6 @@
 
     // if(epoch%10 == 0)
     //   ff.store("j22/profiling.ff");
-=======
-      ff.recompile_on_condition(r);
-      // if (epoch > 0)
-      //    runtime->end_trace(ctx, 111/*trace_id*/);
-    }
-
-    // TODO: Do properly
-    ff.reset_metrics();
-    iterations = TEST_SAMPLES / ffConfig.batchSize;
-    for (int iter = 0; iter < iterations; iter++) {
-      data_loader.next_batch(ff);
-      ff.forward();
-      ff.backward();
-    }
->>>>>>> a87ad5fa
 
   }
 
