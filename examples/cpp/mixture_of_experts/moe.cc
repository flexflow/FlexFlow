--- conflicted
+++ resolved
@@ -127,24 +127,14 @@
 
     for (int iter = 0; iter < iterations; iter++) {
       data_loader.next_batch(ff);
-<<<<<<< HEAD
       // if (epoch > 0)
       //    runtime->begin_trace(ctx, 111/*trace_id*/);
-=======
-      if (epoch > 0)
-         runtime->begin_trace(ctx, 111/*trace_id*/);
->>>>>>> c8024a43
       ff.forward();
       ff.zero_gradients();
       ff.backward();
       ff.update();
-<<<<<<< HEAD
       // if (epoch > 0)
       //    runtime->end_trace(ctx, 111/*trace_id*/);
-=======
-      if (epoch > 0)
-         runtime->end_trace(ctx, 111/*trace_id*/);
->>>>>>> c8024a43
     }
 
     ff.reset_metrics();
