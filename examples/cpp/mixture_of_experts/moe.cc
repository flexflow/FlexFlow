/* Copyright 2023 CMU, Facebook, LANL, MIT, NVIDIA, and Stanford (alphabetical)
 *
 * Licensed under the Apache License, Version 2.0 (the "License");
 * you may not use this file except in compliance with the License.
 * You may obtain a copy of the License at
 *
 *     http://www.apache.org/licenses/LICENSE-2.0
 *
 * Unless required by applicable law or agreed to in writing, software
 * distributed under the License is distributed on an "AS IS" BASIS,
 * WITHOUT WARRANTIES OR CONDITIONS OF ANY KIND, either express or implied.
 * See the License for the specific language governing permissions and
 * limitations under the License.
 */

#include "moe.h"
#include <fstream>
#include <sstream>
#include <string>

using namespace Legion;

<<<<<<< HEAD
Realm::Logger log_app("MoE");
=======
Legion::Logger log_app("MoE");
>>>>>>> 9784b5c6

void parse_input_args(char **argv, int argc, MoeConfig &config) {
  for (int i = 1; i < argc; i++) {
    if (!strcmp(argv[i], "--dataset")) {
      config.dataset_path = std::string(argv[++i]);
      continue;
    }
  }
}

#ifdef DEADCODE
// =============================================================================
//  User-defined functions on using cached expert assignments
// =============================================================================

// Score: Running average over sample ratio of which experts are corr. cached
float moe_score(float *cached_score,
                void const *input,
                void const *cached,
                int vol) {
  float gamma = 0.99f;
  *cached_score *= gamma;
  int *cast_input = (int *)input;
  int *cast_cached = (int *)cached;
  int batch_size = vol / num_select;
  float frac = (1.0f - gamma) / batch_size;
  for (int i = 0; i < batch_size; i++) {
    std::set<int, std::greater<int>> cached;
    std::set<int, std::greater<int>> input;
    for (int j = 0; j < num_select; j++) {
      cached.insert(cast_input[i * num_select + j]);
      input.insert(cast_cached[i * num_select + j]);
    }
    if (cached == input) {
      *cached_score += frac;
    }
  }
  return *cached_score;
}

// Trigger: If average score of all cache layers is above thresh
bool moe_trigger(FFModel *ff) {
  float thresh = 0.9f;

  int num_futures = 0;
  float score = 0.0f;
  for (size_t i = 0; i < ff->layers.size(); i++) {
    if (ff->layers[i]->op_type == OP_CACHE) {
      int num_futures_i = ((Cache *)ff->layers[i])->score_futures.size();
      num_futures += num_futures_i;
      for (int j = 0; j < num_futures_i; j++) {
        score += ((Cache *)ff->layers[i])->score_futures[j].get_result<float>();
      }
    }
  }
  return score >= thresh;
}

// Alter: GroupBy, Aggregate, AggregateSpec use cached values for expert assign.
void moe_alter(FFModel *ff) {
  ((Cache *)ff->layers[3])->use_cached(true);
  // Group by input
  ff->layers[4]->inputs[1] = ff->layers[3]->outputs[0];
  ff->layers[4]->input_lps[1] = ff->layers[3]->outputs[0].part;
  ff->layers[4]->input_grad_lps[1] = ff->layers[3]->outputs[0].part_grad;
  // Aggregate input
  ff->layers[16]->inputs[1] = ff->layers[3]->outputs[0];
  ff->layers[16]->input_lps[1] = ff->layers[3]->outputs[0].part;
  ff->layers[16]->input_grad_lps[1] = ff->layers[3]->outputs[0].part_grad;
  // AggregateSpec input
  ff->layers[17]->inputs[1] = ff->layers[3]->outputs[0];
  ff->layers[17]->input_lps[1] = ff->layers[3]->outputs[0].part;
  ff->layers[17]->input_grad_lps[1] = ff->layers[3]->outputs[0].part_grad;
}
#endif // DEADCODE

Tensor create_moe_encoder(FFModel *model,
                          MoeConfig const *moeConfig,
                          Tensor const &input) {
  std::vector<int> axes = {0, 1};
  Tensor x = input;
  for (int i = 0; i < moeConfig->num_encoder_layers; i++) {
    x = model->layer_norm(
        model->add(model->multihead_attention(x,
                                              x,
                                              x,
                                              moeConfig->hidden_size,
                                              moeConfig->num_attention_heads,
                                              moeConfig->attention_kdim,
                                              moeConfig->attention_vdim),
                   x),
        axes,
        true,
        1e-05);
    x = model->layer_norm(model->add(model->moe(x,
                                                moeConfig->num_exp,
                                                moeConfig->num_select,
                                                moeConfig->hidden_size,
                                                moeConfig->alpha,
                                                moeConfig->lambda),
                                     x),
                          axes,
                          true,
                          1e-05);
  }
  return x;
}

void FlexFlow::top_level_task(Task const *task,
                              std::vector<PhysicalRegion> const &regions,
                              Context ctx,
                              Runtime *runtime) {
  FFConfig ffConfig;
  MoeConfig moeConfig;
  {
    InputArgs const &command_args = HighLevelRuntime::get_input_args();
    char **argv = command_args.argv;
    int argc = command_args.argc;
    parse_input_args(argv, argc, moeConfig);
    log_app.print("batchSize(%d) workersPerNodes(%d) numNodes(%d)",
                  ffConfig.batchSize,
                  ffConfig.workersPerNode,
                  ffConfig.numNodes);
  }
  FFModel ff(ffConfig);

  Tensor input;
  {
    int const dims[] = {ffConfig.batchSize, DATA_DIMS};
    input = ff.create_tensor<2>(dims, DT_FLOAT);
  }

  //-----------------------------------------------------------------

  // Tensor t = create_moe_encoder(&ff, &moeConfig, input);
  Tensor t = ff.moe(input,
                    moeConfig.num_exp,
                    moeConfig.num_select,
                    moeConfig.hidden_size,
                    moeConfig.alpha,
                    moeConfig.lambda);
  t = ff.dense(t, OUT_DIM, AC_MODE_RELU);

  //-----------------------------------------------------------------

  Optimizer *optimizer = new SGDOptimizer(&ff, 0.001f);
  std::vector<MetricsType> metrics;
  metrics.push_back(METRICS_ACCURACY);
  metrics.push_back(METRICS_SPARSE_CATEGORICAL_CROSSENTROPY);
  ff.compile(optimizer, LOSS_SPARSE_CATEGORICAL_CROSSENTROPY, metrics);

  // Data Loader
  ParallelTensor input_pt, label_pt;
  ff.get_parallel_tensor_from_tensor(input, input_pt);
  ff.get_parallel_tensor_from_tensor(ff.label_tensor, label_pt);
  DataLoader data_loader(ff, moeConfig, input_pt, label_pt);
  //  RecompileState r(&moe_trigger, &moe_alter, &ff);
  ff.init_operators();
  // Start timer
  {
    runtime->issue_execution_fence(ctx);
    TimingLauncher timer(MEASURE_MICRO_SECONDS);
    Future future = runtime->issue_timing_measurement(ctx, timer);
    future.get_void_result();
  }
  double ts_start = Realm::Clock::current_time_in_microseconds();
  for (int epoch = 0; epoch < ffConfig.epochs; epoch++) {
    data_loader.reset();
    ff.reset_metrics();
    int iterations = TRAIN_SAMPLES / ffConfig.batchSize;

    for (int iter = 0; iter < iterations; iter++) {
      data_loader.next_batch(ff);
      // if (epoch > 0) {
      //   runtime->begin_trace(ctx, 111 /*trace_id*/);
      // }
      ff.forward();
      ff.zero_gradients();
      ff.backward();
      ff.update();
      // ff.recompile_on_condition(r);
      // if (epoch > 0) {
      //   runtime->end_trace(ctx, 111 /*trace_id*/);
      // }
    }

    // TODO: Do properly
    ff.reset_metrics();
    iterations = TEST_SAMPLES / ffConfig.batchSize;
    for (int iter = 0; iter < iterations; iter++) {
      data_loader.next_batch(ff);
      ff.forward();
      ff.backward();
    }
  }
  // End timer
  {
    runtime->issue_execution_fence(ctx);
    TimingLauncher timer(MEASURE_MICRO_SECONDS);
    Future future = runtime->issue_timing_measurement(ctx, timer);
    future.get_void_result();
  }
  double ts_end = Realm::Clock::current_time_in_microseconds();
  double run_time = 1e-6 * (ts_end - ts_start);
  printf("ELAPSED TIME = %.4fs, THROUGHPUT = %.2f samples/s\n",
         run_time,
         TRAIN_SAMPLES * ffConfig.epochs / run_time);
}

DataLoader::DataLoader(FFModel &ff,
                       MoeConfig const &moe,
                       ParallelTensor input,
                       ParallelTensor label) {
  num_samples = NUM_SAMPLES;

  Context ctx = ff.config.lg_ctx;
  Runtime *runtime = ff.config.lg_hlr;

  // Create full input
  {
    // Input has dimensions (batch_size, data_dims), which in legion ordering
    // becomes (data_dims, batch_size). The corresponding parallel tensor will
    // thus have dimensions (data_dims, batch_size, replica_dim). The dimensions
    // of the full_input tensor can be obtained by replacing the batch_size with
    // the num_samples: (data_dims, num_samples, replica_dim)
    assert(input->num_dims == 3); // two dimensions + the replica dimension
    batch_input = input;

    ParallelDim dims[3];
    for (int i = 0; i < 3; i++) {
      dims[i].size = input->dims[i].size;
      dims[i].degree = 1;
      dims[i].parallel_idx = -1;
      dims[i].is_replica_dim = input->dims[i].is_replica_dim;
      // Assume only the first dim can be the replica dim
      assert(i == 2 || (!dims[i].is_replica_dim));
    }
    dims[1].size = num_samples;

    full_input = ff.create_parallel_tensor_legion_ordering(3, dims, DT_FLOAT);
    ff.map_tensor(full_input, NULL /*parallel_op*/);
  }

  // Create full label
  {
    assert(label->num_dims == LABEL_DIM + 2);
    batch_label = label;

    ParallelDim dims[LABEL_DIM + 2];
    for (int i = 0; i < LABEL_DIM + 2; i++) {
      dims[i].size = label->dims[i].size;
      dims[i].degree = 1;
      dims[i].parallel_idx = -1;
      dims[i].is_replica_dim = label->dims[i].is_replica_dim;
      // Assume only the last dim can be the replica dim
      assert(i == LABEL_DIM + 1 || (!dims[i].is_replica_dim));
    }
    assert(dims[LABEL_DIM].size == ff.config.batchSize);
    // replace batch size with number of samples
    dims[LABEL_DIM].size = num_samples;

    full_label = ff.create_parallel_tensor_legion_ordering(
        LABEL_DIM + 2, dims, DT_INT32);
    ff.map_tensor(full_label, NULL /*parallel_op*/);
  }

  // Load entire dataset
  // TODO: Use index launcher instead of task launcher
  assert(full_input != nullptr && "full_input is nullptr");

  MoeConfig const *ptr = &moe;
  TaskLauncher launcher(CUSTOM_CPU_TASK_ID_1,
                        TaskArgument(&ptr, sizeof(MoeConfig *)));
  // regions[0]: full_input
  launcher.add_region_requirement(RegionRequirement(full_input->region,
                                                    WRITE_ONLY,
                                                    EXCLUSIVE,
                                                    full_input->region,
                                                    MAP_TO_ZC_MEMORY));
  launcher.add_field(0, FID_DATA);
  // regions[1]: full_label
  launcher.add_region_requirement(RegionRequirement(full_label->region,
                                                    WRITE_ONLY,
                                                    EXCLUSIVE,
                                                    full_label->region,
                                                    MAP_TO_ZC_MEMORY));
  launcher.add_field(1, FID_DATA);

  runtime->execute_task(ctx, launcher);
  reset();
  next_batch(ff);
}

// =================================================
//                    Load data
// =================================================

void read_cifar100(float *input_ptr, int *label_ptr) {
  std::ifstream file;
  file.open("train.bin", std::ios::in | std::ios::binary | std::ios::ate);
  if (!file) {
    std::cout << "Error opening CIFAR100 train data file" << std::endl;
    assert(false);
  }

  file.seekg(0, std::ios::beg);

  // each sample: <1 x coarse label><1 x fine label><3072 x pixel>
  for (std::size_t i = 0; i < NUM_SAMPLES; i++) {
    unsigned char temp = 0;
    file.read((char *)&temp, sizeof(temp)); // coarse label, skip
    file.read((char *)&temp, sizeof(temp));
    label_ptr[i] = temp;
    for (std::size_t j = 0; j < 3072; ++j) {
      file.read((char *)&temp, sizeof(temp));
      input_ptr[i * 3072 + j] = (float)temp / 255.0f;
    }
  }

  file.close();
}

int reverseInt(int i) {
  unsigned char c1, c2, c3, c4;

  c1 = i & 255;
  c2 = (i >> 8) & 255;
  c3 = (i >> 16) & 255;
  c4 = (i >> 24) & 255;

  return ((int)c1 << 24) + ((int)c2 << 16) + ((int)c3 << 8) + c4;
}

/* NOTE: Download files from http://yann.lecun.com/exdb/mnist/ and unpack to
the current working directory */
void read_mnist(float *input_ptr, int *label_ptr) {
  // read inputs
  std::ifstream input("train-images-idx3-ubyte", std::ios::binary);
  if (input.is_open()) {
    int magic_number = 0;
    int number_of_images = 0;
    int n_rows = 0;
    int n_cols = 0;
    input.read((char *)&magic_number, sizeof(magic_number));
    magic_number = reverseInt(magic_number);
    input.read((char *)&number_of_images, sizeof(number_of_images));
    number_of_images = reverseInt(number_of_images);
    input.read((char *)&n_rows, sizeof(n_rows));
    n_rows = reverseInt(n_rows);
    input.read((char *)&n_cols, sizeof(n_cols));
    n_cols = reverseInt(n_cols);

    for (int i = 0; i < number_of_images; i++) {
      for (int r = 0; r < n_rows; r++) {
        for (int c = 0; c < n_cols; c++) {
          unsigned char temp = 0;
          input.read((char *)&temp, sizeof(temp));
          input_ptr[i * n_rows * n_cols + r * n_cols + c] =
              (float)temp / 255.0f;
        }
      }
    }
  } else {
    std::cout << "Error opening MNIST input data file" << std::endl;
    assert(false);
  }

  // read labels
  std::ifstream labels("train-labels-idx1-ubyte", std::ios::binary);
  if (labels.is_open()) {
    int magic_number = 0;
    int number_of_images = 0;
    labels.read((char *)&magic_number, sizeof(magic_number));
    magic_number = reverseInt(magic_number);
    labels.read((char *)&number_of_images, sizeof(number_of_images));
    number_of_images = reverseInt(number_of_images);

    for (int i = 0; i < number_of_images; i++) {
      unsigned char temp = 0;
      labels.read((char *)&temp, sizeof(temp));
      label_ptr[i] = temp;
    }
  } else {
    std::cout << "Error opening MNIST label data file" << std::endl;
    assert(false);
  }
}

void DataLoader::load_entire_dataset(Task const *task,
                                     std::vector<PhysicalRegion> const &regions,
                                     Context ctx,
                                     Runtime *runtime) {
  // const MoeConfig* conf = *((MoeConfig**)task->args);
  assert(regions.size() == 2);
  assert(task->regions.size() == regions.size());

  // get input and label pointer
  AccessorWO<float, 3> const acc_input(regions[0], FID_DATA);
  AccessorWO<int, LABEL_DIM + 2> const acc_label(regions[1], FID_DATA);
  Rect<3> rect_input = runtime->get_index_space_domain(
      ctx, task->regions[0].region.get_index_space());
  assert(acc_input.accessor.is_dense_arbitrary(rect_input));
  Rect<LABEL_DIM + 2> rect_label = runtime->get_index_space_domain(
      ctx, task->regions[1].region.get_index_space());
  assert(acc_label.accessor.is_dense_arbitrary(rect_label));
  float *input_ptr = acc_input.ptr(rect_input.lo);
  int *label_ptr = acc_label.ptr(rect_label.lo);
  int num_samples = rect_input.hi[1] - rect_input.lo[1] + 1;
  assert(rect_label.hi[1] - rect_label.lo[1] + 1 == num_samples);

  // here, you can call `read_cifar100(input_ptr, label_ptr);` instead or load
  // another dataset using the dataset_path from the MoeConfig object
  read_mnist(input_ptr, label_ptr);
  log_app.print("finish loading MNIST data\n");
}

void DataLoader::next_batch(FFModel &ff) {
  Context ctx = ff.config.lg_ctx;
  Runtime *runtime = ff.config.lg_hlr;
  // Load input
  {
    Domain domain =
        runtime->get_index_space_domain(ctx, batch_input->parallel_is);
    ArgumentMap argmap;
    int idx = next_index;
    // current limitation of the dataloader: only the batch dimension can be
    // partitioned
    int input_dims = batch_input->num_dims;
    for (int i = 0; i < input_dims; i++) {
      if (i != input_dims - 2) {
        assert(batch_input->dims[i].degree == 1 &&
               "Dataloader only supports batch size partitions");
      }
    }
    int batch_size = batch_input->dims[input_dims - 2].size;
    int n_partitions = batch_input->dims[input_dims - 2].degree;
    assert(ff.config.batchSize % batch_size == 0);
    assert(batch_size % n_partitions == 0);
    for (Domain::DomainPointIterator it(domain); it; it++) {
      SampleIdxs meta;
      meta.num_samples = batch_size / n_partitions;
      for (int i = 0; i < meta.num_samples; i++) {
        meta.idxs[i] = idx++;
      }
      argmap.set_point(*it, TaskArgument(&meta, sizeof(SampleIdxs)));
    }
    IndexLauncher launcher(CUSTOM_GPU_TASK_ID_1,
                           batch_input->parallel_is,
                           TaskArgument(NULL, 0),
                           argmap,
                           Predicate::TRUE_PRED,
                           false /*must*/,
                           0 /*mapper_id*/,
                           batch_input->machine_view.hash());
    launcher.add_region_requirement(RegionRequirement(full_input->region,
                                                      0 /*projection id*/,
                                                      READ_ONLY,
                                                      EXCLUSIVE,
                                                      full_input->region,
                                                      MAP_TO_ZC_MEMORY));
    launcher.add_field(0, FID_DATA);
    launcher.add_region_requirement(RegionRequirement(batch_input->part,
                                                      0 /*projection id*/,
                                                      WRITE_ONLY,
                                                      EXCLUSIVE,
                                                      batch_input->region));
    launcher.add_field(1, FID_DATA);
    runtime->execute_index_space(ctx, launcher);
  }
  // Load label
  {
    Domain domain =
        runtime->get_index_space_domain(ctx, batch_label->parallel_is);
    ArgumentMap argmap;
    int idx = next_index;
    // current limitation of the dataloader: only the batch dimension can be
    // partitioned
    int label_dims = batch_label->num_dims;
    assert(batch_label->dims[label_dims - 1].degree == 1);
    for (int i = 0; i < LABEL_DIM; i++) {
      assert(batch_label->dims[i].degree == 1 &&
             "Dataloader only supports batch size partitions");
    }
    int batch_size = batch_label->dims[label_dims - 2].size;
    int n_partitions = batch_label->dims[label_dims - 2].degree;
    assert(ff.config.batchSize % batch_size == 0);
    assert(batch_size % n_partitions == 0);
    for (Domain::DomainPointIterator it(domain); it; it++) {
      SampleIdxs meta;
      meta.num_samples = batch_size / n_partitions;
      for (int i = 0; i < meta.num_samples; i++) {
        meta.idxs[i] = idx++;
      }
      argmap.set_point(*it, TaskArgument(&meta, sizeof(SampleIdxs)));
    }
    IndexLauncher launcher(CUSTOM_GPU_TASK_ID_2,
                           batch_label->parallel_is,
                           TaskArgument(NULL, 0),
                           argmap,
                           Predicate::TRUE_PRED,
                           false /*must*/,
                           0 /*mapper_id*/,
                           batch_label->machine_view.hash());
    launcher.add_region_requirement(RegionRequirement(full_label->region,
                                                      0 /*projection id*/,
                                                      READ_ONLY,
                                                      EXCLUSIVE,
                                                      full_label->region,
                                                      MAP_TO_ZC_MEMORY));
    launcher.add_field(0, FID_DATA);
    launcher.add_region_requirement(RegionRequirement(batch_label->part,
                                                      0 /*projection id*/,
                                                      WRITE_ONLY,
                                                      EXCLUSIVE,
                                                      batch_label->region));
    launcher.add_field(1, FID_DATA);
    runtime->execute_index_space(ctx, launcher);
  }
  next_index += ff.config.batchSize;
}

void DataLoader::reset() {
  next_index = 0;
}

void FlexFlow::register_custom_tasks() {
  // Load entire dataset
  {
    TaskVariantRegistrar registrar(CUSTOM_CPU_TASK_ID_1, "Load Entire Dataset");
    registrar.add_constraint(ProcessorConstraint(Processor::LOC_PROC));
    registrar.set_leaf();
    Runtime::preregister_task_variant<DataLoader::load_entire_dataset>(
        registrar, "Load Entire Dataset Task");
  }
  // Load input
  {
    TaskVariantRegistrar registrar(CUSTOM_GPU_TASK_ID_1, "Load Inputs");
    registrar.add_constraint(ProcessorConstraint(Processor::TOC_PROC));
    registrar.set_leaf();
    Runtime::preregister_task_variant<DataLoader::load_input>(
        registrar, "Load Input Task");
  }
  // Load label
  {
    TaskVariantRegistrar registrar(CUSTOM_GPU_TASK_ID_2, "Load Labels");
    registrar.add_constraint(ProcessorConstraint(Processor::TOC_PROC));
    registrar.set_leaf();
    Runtime::preregister_task_variant<DataLoader::load_label>(
        registrar, "Load Label Task");
  }
}<|MERGE_RESOLUTION|>--- conflicted
+++ resolved
@@ -20,11 +20,7 @@
 
 using namespace Legion;
 
-<<<<<<< HEAD
-Realm::Logger log_app("MoE");
-=======
 Legion::Logger log_app("MoE");
->>>>>>> 9784b5c6
 
 void parse_input_args(char **argv, int argc, MoeConfig &config) {
   for (int i = 1; i < argc; i++) {
