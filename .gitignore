# Compiled files
/python/flexflow_python
/python/flexflow/core/legion_cffi.py
*.pb.cc
*.pb.h
*.o
*.a

# Byte-compiled / optimized / DLL files
__pycache__/
*.py[cod]
*$py.class

# C extensions
*.so

# Distribution / packaging
.Python
build/
develop-eggs/
dist/
downloads/
eggs/
.eggs/
lib/
lib64/
parts/
sdist/
var/
wheels/
share/python-wheels/
*.egg-info/
.installed.cfg
*.egg
MANIFEST

# PyInstaller
#  Usually these files are written by a python script from a template
#  before PyInstaller builds the exe, so as to inject date/other infos into it.
*.manifest
*.spec

# Installer logs
pip-log.txt
pip-delete-this-directory.txt

# Unit test / coverage reports
htmlcov/
.tox/
.nox/
.coverage
.coverage.*
.cache
nosetests.xml
coverage.xml
*.cover
*.py,cover
.hypothesis/
.pytest_cache/
cover/

# Translations
*.mo
*.pot

# Django stuff:
*.log
local_settings.py
db.sqlite3
db.sqlite3-journal

# Flask stuff:
instance/
.webassets-cache

# Scrapy stuff:
.scrapy

# Sphinx documentation
docs/_build/

# PyBuilder
.pybuilder/
target/

# Jupyter Notebook
.ipynb_checkpoints

# IPython
profile_default/
ipython_config.py

# pyenv
#   For a library or package, you might want to ignore these files since the code is
#   intended to run in multiple environments; otherwise, check them in:
# .python-version

# pipenv
#   According to pypa/pipenv#598, it is recommended to include Pipfile.lock in version control.
#   However, in case of collaboration, if having platform-specific dependencies or dependencies
#   having no cross-platform support, pipenv may install dependencies that don't work, or not
#   install all needed dependencies.
#Pipfile.lock

# PEP 582; used by e.g. github.com/David-OConnor/pyflow
__pypackages__/

# Celery stuff
celerybeat-schedule
celerybeat.pid

# SageMath parsed files
*.sage.py

# Environments
.env
.venv
env/
venv/
ENV/
env.bak/
venv.bak/

# Spyder project settings
.spyderproject
.spyproject

# Rope project settings
.ropeproject

# mkdocs documentation
/site

# mypy
.mypy_cache/
.dmypy.json
dmypy.json

# Pyre type checker
.pyre/

# pytype static type analyzer
.pytype/

# Cython debug symbols
<<<<<<< HEAD
cython_debug/
mnist_mlp.onnx
=======
cython_debug/
>>>>>>> 9968a18a
<|MERGE_RESOLUTION|>--- conflicted
+++ resolved
@@ -143,9 +143,4 @@
 .pytype/
 
 # Cython debug symbols
-<<<<<<< HEAD
-cython_debug/
-mnist_mlp.onnx
-=======
-cython_debug/
->>>>>>> 9968a18a
+cython_debug/