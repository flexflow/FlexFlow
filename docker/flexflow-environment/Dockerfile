--- conflicted
+++ resolved
@@ -58,10 +58,9 @@
 RUN conda install pytorch torchvision torchaudio cpuonly -c pytorch
 RUN conda install -c conda-forge onnx transformers sentencepiece
 RUN pip3 install tensorflow
-<<<<<<< HEAD
+
+# Install Rust
 RUN curl https://sh.rustup.rs -sSf | sh -s -- -y
 ENV PATH /root/.cargo/bin:$PATH
-=======
->>>>>>> 7e84575f
 
 ENTRYPOINT ["/bin/bash"]