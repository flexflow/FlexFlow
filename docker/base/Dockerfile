FROM nvidia/cuda:11.1.1-devel-ubuntu18.04


RUN apt-get update && apt-get install -y --no-install-recommends wget sudo binutils git zlib1g-dev lsb-release nano libhdf5-dev && \
    rm -rf /var/lib/apt/lists/*

RUN wget -c -q http://developer.download.nvidia.com/compute/redist/cudnn/v8.0.5/cudnn-11.1-linux-x64-v8.0.5.39.tgz && \
    tar -xzf cudnn-11.1-linux-x64-v8.0.5.39.tgz -C /usr/local && \
    rm cudnn-11.1-linux-x64-v8.0.5.39.tgz && \
    ldconfig

RUN wget -c -q https://repo.continuum.io/miniconda/Miniconda3-latest-Linux-x86_64.sh && \
    mv Miniconda3-latest-Linux-x86_64.sh ~/Miniconda3-latest-Linux-x86_64.sh && \
    chmod +x ~/Miniconda3-latest-Linux-x86_64.sh && \
    ~/Miniconda3-latest-Linux-x86_64.sh -b -p /opt/conda && \
    rm ~/Miniconda3-latest-Linux-x86_64.sh && \
    /opt/conda/bin/conda upgrade --all && \
    /opt/conda/bin/conda install conda-build conda-verify && \
    /opt/conda/bin/conda clean -ya

# Optionally install HIP dependencies
# Note that amd's docs say to also install the `hip-runtime-nvidia` package. This
# package attempts to re-install cuda even though cuda is already installed
# in the container. It also attempts to install packages for a graphical install.
# For our container, we don't need `hip-runtime-nvidia`
ARG FF_GPU_BACKEND "cuda"
RUN  if [ "$FF_GPU_BACKEND" = "hip_cuda" ] || [ "$FF_GPU_BACKEND" = "hip_rocm" ]; then \
        echo "FF_GPU_BACKEND: ${FF_GPU_BACKEND}. Installing HIP dependencies"; \
<<<<<<< HEAD
        # Get latest version of amdgpu-install script. We have to do this because new versions are rolled out
        # relatively often, and previous versions are removed, so only the latest version is available.
        # Similar approach as: https://stackoverflow.com/questions/22510705/get-the-latest-download-link-programmatically
        latest_version=$(curl 'http://repo.radeon.com/amdgpu-install/latest/ubuntu/focal/' | \
        grep -oP 'href="amdgpu-install_\K[0-9]+\.[0-9]+\.[0-9]+\-[0-9]+' | \
        sort -t. -rn -k1,1 -k2,2 -k3,3 | head -1); \
        script_name="amdgpu-install_${latest_version}_all.deb"; \
        script_url="https://repo.radeon.com/amdgpu-install/latest/ubuntu/focal/${script_name}"; \
        eval wget "$script_url"; \
        apt-get install -y "./${script_name}"; \
        rm "./${script_name}"; \
=======
        wget https://repo.radeon.com/amdgpu-install/22.20.5/ubuntu/bionic/amdgpu-install_22.20.50205-1_all.deb; \
        apt-get install -y ./amdgpu-install_22.20.50205-1_all.deb; \
        rm ./amdgpu-install_22.20.50205-1_all.deb; \
>>>>>>> 8708239d
        amdgpu-install -y --usecase=hip,rocm --no-dkms; \
        apt-get install -y --no-install-recommends hip-dev hipblas miopen-hip rocm-hip-sdk; \
    else \
        echo "FF_GPU_BACKEND: ${FF_GPU_BACKEND}. Skipping installing HIP dependencies"; \
    fi
RUN rm -rf /var/lib/apt/lists/*

# Set env varas
ENV PATH /opt/conda/bin:$PATH
ENV CUDNN_DIR /usr/local/cuda
ENV CUDA_DIR /usr/local/cuda
ENV FF_HOME /usr/FlexFlow

# Install python packages and other dependencies
RUN conda install -c conda-forge cmake make pillow cmake-build-extension pybind11 numpy pandas keras-preprocessing 

# Copy FlexFlow repository
WORKDIR ${FF_HOME}
COPY . .

# Args to build FlexFlow
ARG N_BUILD_CORES
ARG FF_CUDA_ARCH

# Build and install C++ and Python versions of FlexFlow
RUN mkdir -p build && cd build && \
    ../config/config.linux && \
    make -j $N_BUILD_CORES && \
    ../config/config.linux && \
    make install

ENTRYPOINT ["/bin/bash"]<|MERGE_RESOLUTION|>--- conflicted
+++ resolved
@@ -26,23 +26,9 @@
 ARG FF_GPU_BACKEND "cuda"
 RUN  if [ "$FF_GPU_BACKEND" = "hip_cuda" ] || [ "$FF_GPU_BACKEND" = "hip_rocm" ]; then \
         echo "FF_GPU_BACKEND: ${FF_GPU_BACKEND}. Installing HIP dependencies"; \
-<<<<<<< HEAD
-        # Get latest version of amdgpu-install script. We have to do this because new versions are rolled out
-        # relatively often, and previous versions are removed, so only the latest version is available.
-        # Similar approach as: https://stackoverflow.com/questions/22510705/get-the-latest-download-link-programmatically
-        latest_version=$(curl 'http://repo.radeon.com/amdgpu-install/latest/ubuntu/focal/' | \
-        grep -oP 'href="amdgpu-install_\K[0-9]+\.[0-9]+\.[0-9]+\-[0-9]+' | \
-        sort -t. -rn -k1,1 -k2,2 -k3,3 | head -1); \
-        script_name="amdgpu-install_${latest_version}_all.deb"; \
-        script_url="https://repo.radeon.com/amdgpu-install/latest/ubuntu/focal/${script_name}"; \
-        eval wget "$script_url"; \
-        apt-get install -y "./${script_name}"; \
-        rm "./${script_name}"; \
-=======
         wget https://repo.radeon.com/amdgpu-install/22.20.5/ubuntu/bionic/amdgpu-install_22.20.50205-1_all.deb; \
         apt-get install -y ./amdgpu-install_22.20.50205-1_all.deb; \
         rm ./amdgpu-install_22.20.50205-1_all.deb; \
->>>>>>> 8708239d
         amdgpu-install -y --usecase=hip,rocm --no-dkms; \
         apt-get install -y --no-install-recommends hip-dev hipblas miopen-hip rocm-hip-sdk; \
     else \
