FROM nvidia/cuda:11.1.1-devel-ubuntu18.04

<<<<<<< HEAD
RUN apt-get update && apt-get install -y --no-install-recommends wget sudo binutils git zlib1g-dev nano libhdf5-dev && \
=======

RUN apt-get update && apt-get install -y --no-install-recommends wget sudo binutils git zlib1g-dev lsb-release && \
>>>>>>> 09ee16b1
    rm -rf /var/lib/apt/lists/*

RUN wget -c -q http://developer.download.nvidia.com/compute/redist/cudnn/v8.0.5/cudnn-11.1-linux-x64-v8.0.5.39.tgz && \
    tar -xzf cudnn-11.1-linux-x64-v8.0.5.39.tgz -C /usr/local && \
    rm cudnn-11.1-linux-x64-v8.0.5.39.tgz && \
    ldconfig

RUN wget -c -q https://repo.continuum.io/miniconda/Miniconda3-latest-Linux-x86_64.sh && \
    mv Miniconda3-latest-Linux-x86_64.sh ~/Miniconda3-latest-Linux-x86_64.sh && \
    chmod +x ~/Miniconda3-latest-Linux-x86_64.sh && \
    ~/Miniconda3-latest-Linux-x86_64.sh -b -p /opt/conda && \
    rm ~/Miniconda3-latest-Linux-x86_64.sh && \
    /opt/conda/bin/conda upgrade --all && \
    /opt/conda/bin/conda install conda-build conda-verify && \
    /opt/conda/bin/conda clean -ya

# Optionally install HIP dependencies
# Note that amd's docs say to also install the `hip-runtime-nvidia` package. This
# package attempts to re-install cuda even though cuda is already installed
# in the container. It also attempts to install packages for a graphical install.
# For our container, we don't need `hip-runtime-nvidia`
ARG FF_GPU_BACKEND "cuda"
RUN  if [ "$FF_GPU_BACKEND" = "hip_cuda" ] || [ "$FF_GPU_BACKEND" = "hip_rocm" ]; then \
        echo "FF_GPU_BACKEND: ${FF_GPU_BACKEND}. Installing HIP dependencies"; \
        wget https://repo.radeon.com/amdgpu-install/latest/ubuntu/bionic/amdgpu-install_22.20.50200-1_all.deb; \
        apt-get install -y ./amdgpu-install_22.20.50200-1_all.deb; \
        rm ./amdgpu-install_22.20.50200-1_all.deb; \
        amdgpu-install -y --usecase=hip,rocm --no-dkms; \
        apt-get install -y hip-dev hipblas miopen-hip rocm-hip-sdk; \
     else \
        echo "FF_GPU_BACKEND: ${FF_GPU_BACKEND}. Skipping installing HIP dependencies"; \
     fi
RUN rm -rf /var/lib/apt/lists/*

# Set env varas
ENV PATH /opt/conda/bin:$PATH
ENV CUDNN_DIR /usr/local/cuda
ENV CUDA_DIR /usr/local/cuda
ENV FF_HOME /usr/FlexFlow

# Install python packages and other dependencies
RUN conda install -c conda-forge cmake make pillow cmake-build-extension pybind11 numpy pandas keras-preprocessing 

# Copy FlexFlow repository
WORKDIR ${FF_HOME}
COPY . .

# Args to build FlexFlow
ARG N_BUILD_CORES
ARG FF_CUDA_ARCH

# Build and install C++ and Python versions of FlexFlow
RUN mkdir -p build && cd build && \
    ../config/config.linux && \
    make -j $N_BUILD_CORES && \
    ../config/config.linux && \
    make install

ENTRYPOINT ["/bin/bash"]<|MERGE_RESOLUTION|>--- conflicted
+++ resolved
@@ -1,11 +1,7 @@
 FROM nvidia/cuda:11.1.1-devel-ubuntu18.04
 
-<<<<<<< HEAD
-RUN apt-get update && apt-get install -y --no-install-recommends wget sudo binutils git zlib1g-dev nano libhdf5-dev && \
-=======
 
-RUN apt-get update && apt-get install -y --no-install-recommends wget sudo binutils git zlib1g-dev lsb-release && \
->>>>>>> 09ee16b1
+RUN apt-get update && apt-get install -y --no-install-recommends wget sudo binutils git zlib1g-dev lsb-release nano libhdf5-dev && \
     rm -rf /var/lib/apt/lists/*
 
 RUN wget -c -q http://developer.download.nvidia.com/compute/redist/cudnn/v8.0.5/cudnn-11.1-linux-x64-v8.0.5.39.tgz && \
