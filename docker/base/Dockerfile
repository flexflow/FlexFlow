--- conflicted
+++ resolved
@@ -1,11 +1,8 @@
 FROM nvidia/cuda:11.1.1-devel-ubuntu18.04
 
-<<<<<<< HEAD
+
 RUN apt-get update && apt-get install -y --no-install-recommends wget sudo binutils git zlib1g-dev lsb-release && \
     rm -rf /var/lib/apt/lists/*
-=======
-RUN apt-get update && apt-get install -y --no-install-recommends wget sudo binutils git zlib1g-dev
->>>>>>> 81304c84
 
 RUN wget -c -q http://developer.download.nvidia.com/compute/redist/cudnn/v8.0.5/cudnn-11.1-linux-x64-v8.0.5.39.tgz && \
     tar -xzf cudnn-11.1-linux-x64-v8.0.5.39.tgz -C /usr/local && \
