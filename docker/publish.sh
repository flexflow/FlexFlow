--- conflicted
+++ resolved
@@ -66,11 +66,9 @@
 # Tag image to be uploaded
 git_sha=${GITHUB_SHA:-$(git rev-parse HEAD)}
 if [ -z "$git_sha" ]; then echo "Commit hash cannot be detected, cannot publish the docker image to ghrc.io"; exit; fi
-<<<<<<< HEAD
+
 docker tag "${image}-${cuda_version}":latest ghcr.io/flexflow/"$image-$cuda_version":latest
-=======
-docker tag "$image":latest ghcr.io/flexflow/"$image-$cuda_version":latest
->>>>>>> 97364661
+
 
 # Upload image
 docker push ghcr.io/flexflow/"$image-$cuda_version":latest