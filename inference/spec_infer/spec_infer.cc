/* Copyright 2023 CMU, Facebook, LANL, MIT, NVIDIA, and Stanford (alphabetical)
 *
 * Licensed under the Apache License, Version 2.0 (the "License");
 * you may not use this file except in compliance with the License.
 * You may obtain a copy of the License at
 *
 *     http://www.apache.org/licenses/LICENSE-2.0
 *
 * Unless required by applicable law or agreed to in writing, software
 * distributed under the License is distributed on an "AS IS" BASIS,
 * WITHOUT WARRANTIES OR CONDITIONS OF ANY KIND, either express or implied.
 * See the License for the specific language governing permissions and
 * limitations under the License.
 */

#include "flexflow/inference.h"
#include "flexflow/tokenizers.h"
#include "models/llama.h"
#include "models/opt.h"
#include <filesystem>
#include <nlohmann/json.hpp>

using namespace Legion;

LegionRuntime::Logger::Category log_app("llama");

struct FilePaths {
  std::string llm_weight_file_path;
  std::string llm_config_file_path;
  std::vector<std::string> ssm_weight_file_paths;
  std::vector<std::string> ssm_config_file_paths;
  std::string prompt_file_path;
  std::string tokenizer_file_path;
  std::string output_file_path;
};

enum ModelType { UNKNOWN, LLAMA, OPT };

struct ModelTypes {
  ModelType llm_model_type;
  std::vector<ModelType> ssm_model_types;
};

void parse_input_args(char **argv,
                      int argc,
                      FilePaths &paths,
<<<<<<< HEAD
                      ModelTypes &model_types,
                      bool &use_full_precision,
                      bool &verbose) {
=======
                      ModelTypes &model_types) {
>>>>>>> c9d2ef57
  for (int i = 1; i < argc; i++) {
    // llm model type
    if (!strcmp(argv[i], "-llm-model")) {
      std::string model_type_str = std::string(argv[++i]);
      std::transform(model_type_str.begin(),
                     model_type_str.end(),
                     model_type_str.begin(),
                     [](unsigned char c) { return std::tolower(c); });
      if (model_type_str == "llama") {
        model_types.llm_model_type = ModelType::LLAMA;
      } else if (model_type_str == "opt") {
        model_types.llm_model_type = ModelType::OPT;
      } else {
        model_types.llm_model_type = ModelType::UNKNOWN;
      }
      continue;
    }
    // llm model weights
    if (!strcmp(argv[i], "-llm-weight")) {
      paths.llm_weight_file_path = std::string(argv[++i]);
      continue;
    }
    // llm model configs
    if (!strcmp(argv[i], "-llm-config")) {
      paths.llm_config_file_path = std::string(argv[++i]);
      continue;
    }
    // ssm models types
    if (!strcmp(argv[i], "-ssm-model")) {
      std::string model_type_str = std::string(argv[++i]);
      std::transform(model_type_str.begin(),
                     model_type_str.end(),
                     model_type_str.begin(),
                     [](unsigned char c) { return std::tolower(c); });
      if (model_type_str == "llama") {
        model_types.ssm_model_types.push_back(ModelType::LLAMA);
      } else if (model_type_str == "opt") {
        model_types.ssm_model_types.push_back(ModelType::OPT);
      } else {
        model_types.ssm_model_types.push_back(ModelType::UNKNOWN);
      }
      continue;
    }
    // ssm model weights
    if (!strcmp(argv[i], "-ssm-weight")) {
      std::string file_path = std::string(argv[++i]);
      paths.ssm_weight_file_paths.push_back(file_path);
      continue;
    }
    // ssm model configs
    if (!strcmp(argv[i], "-ssm-config")) {
      std::string file_path = std::string(argv[++i]);
      paths.ssm_config_file_paths.push_back(file_path);
      continue;
    }
    // prompts
    if (!strcmp(argv[i], "-prompt")) {
      paths.prompt_file_path = std::string(argv[++i]);
      continue;
    }
    // tokenizer
    if (!strcmp(argv[i], "-tokenizer")) {
      paths.tokenizer_file_path = std::string(argv[++i]);
      continue;
    }
<<<<<<< HEAD
    // output file
    if (!strcmp(argv[i], "-output-file")) {
      paths.output_file_path = std::string(argv[++i]);
      continue;
    }
    if (!strcmp(argv[i], "--use-full-precision")) {
      use_full_precision = true;
      continue;
    }
    // verbose logging to stdout
    if (!strcmp(argv[i], "--verbose")) {
      verbose = true;
      continue;
    }
=======
>>>>>>> c9d2ef57
  }
}

void FlexFlow::top_level_task(Task const *task,
                              std::vector<PhysicalRegion> const &regions,
                              Context ctx,
                              Runtime *runtime) {
  FFConfig ffconfig;
  FilePaths file_paths;
  ModelTypes model_types;
<<<<<<< HEAD
  bool use_full_precision = false;
  bool verbose = false;
=======
>>>>>>> c9d2ef57

  InputArgs const &command_args = HighLevelRuntime::get_input_args();
  char **argv = command_args.argv;
  int argc = command_args.argc;
<<<<<<< HEAD
  parse_input_args(
      argv, argc, file_paths, model_types, use_full_precision, verbose);
=======
  parse_input_args(argv, argc, file_paths, model_types);
>>>>>>> c9d2ef57
  if (file_paths.ssm_weight_file_paths.size() == 0) {
    assert(false &&
           "SpecInfer needs at least one SSM for speculative inference");
  }
  if (file_paths.ssm_config_file_paths.size() !=
      file_paths.ssm_weight_file_paths.size()) {
    assert(false && "Number of SSM config files passed does not match number "
                    "of SSM weights");
  }
  assert(model_types.llm_model_type != ModelType::UNKNOWN &&
         "Invalid LLM model type passed (or no type was passed).");
  if (model_types.ssm_model_types.size() !=
      file_paths.ssm_weight_file_paths.size()) {
    assert(false && "Number of valid SSM model types passed does not match "
                    "number of SSM weights");
  }
  for (auto mt : model_types.ssm_model_types) {
    if (mt == ModelType::UNKNOWN) {
      assert(false && "One of the SSM model types passed is invalid.");
    }
  }

  // Create SentencePiece tokenizer or OPT tokenizer
  SentencePieceTokenizer *sp_tokenizer = nullptr;
  OptTokenizer *opt_tokenizer = nullptr;
  if (model_types.llm_model_type == ModelType::LLAMA) {
    sp_tokenizer = new SentencePieceTokenizer(file_paths.tokenizer_file_path);
  } else {
    std::string tokenizer_folder =
        (!file_paths.tokenizer_file_path.empty() &&
         file_paths.tokenizer_file_path.back() != '/')
            ? file_paths.tokenizer_file_path + '/'
            : file_paths.tokenizer_file_path;
    std::string vocab_file = tokenizer_folder + "gpt2-vocab.json";
    std::string merges_file = tokenizer_folder + "gpt2-merges.txt";
    std::filesystem::path path1(vocab_file);
    std::filesystem::path path2(merges_file);
    assert(std::filesystem::exists(path1) &&
           "Vocab file gpt2-vocab.json does not exist at the specified path");
    assert(std::filesystem::exists(path2) &&
           "Merge file gpt2-merges.txt does not exist at the specified path");
    opt_tokenizer = new OptTokenizer(vocab_file, merges_file);
  }

  InferenceManager im(ffconfig, BatchConfig::MAX_NUM_TOKENS, 1);
  RequestManager rm((model_types.llm_model_type == ModelType::LLAMA)
                        ? (Tokenizer *)sp_tokenizer
<<<<<<< HEAD
                        : (Tokenizer *)opt_tokenizer,
                    /*verbose*/ verbose,
                    file_paths.output_file_path);
=======
                        : (Tokenizer *)opt_tokenizer);

  // Create LLM model
  FFModel tree_model(ffconfig);
  if (model_types.llm_model_type == ModelType::LLAMA) {
    LLAMA::create_llama_model(tree_model,
                              im,
                              file_paths.llm_config_file_path,
                              file_paths.llm_weight_file_path,
                              ffconfig.workersPerNode * ffconfig.numNodes,
                              TREE_VERIFY_MODE);
  } else if (model_types.llm_model_type == ModelType::OPT) {
    OPT::create_opt_model(tree_model,
                          im,
                          file_paths.llm_config_file_path,
                          file_paths.llm_weight_file_path,
                          ffconfig.workersPerNode * ffconfig.numNodes,
                          TREE_VERIFY_MODE);
  } else {
    assert(false && "Invalid LLM model type passed (or no type was passed).");
  }

  // Create SSM models
  int num_ssms = model_types.ssm_model_types.size();
  std::vector<int> ssm_model_ids;
  FFModel beam_model(ffconfig);
  for(int ssm_id = 0; ssm_id < num_ssms; ssm_id++) {
    if (model_types.ssm_model_types[ssm_id] == ModelType::LLAMA) {
      LLAMA::create_llama_model(beam_model,
                                im,
                                file_paths.ssm_config_file_paths[ssm_id],
                                file_paths.ssm_weight_file_paths[ssm_id],
                                1,
                                BEAM_SEARCH_MODE);
    } else if (model_types.ssm_model_types[ssm_id] == ModelType::OPT) {
      OPT::create_opt_model(beam_model,
                            im,
                            file_paths.ssm_config_file_paths[ssm_id],
                            file_paths.ssm_weight_file_paths[ssm_id],
                            1,
                            BEAM_SEARCH_MODE);
    } else {
      assert(false && "Invalid SSM model type passed.");
    }

    int beam_model_id = rm.register_new_model(&beam_model);
    ssm_model_ids.push_back(beam_model_id);
  }
  
  // Register requests from prompt file
>>>>>>> c9d2ef57
  int total_num_requests = 0;
  {
    using json = nlohmann::json;
    std::ifstream file_handle(file_paths.prompt_file_path);
    assert(file_handle.good() && "Prompt file does not exist.");
    json prompt_json = json::parse(file_handle,
                                   /*parser_callback_t */ nullptr,
                                   /*allow_exceptions */ true,
                                   /*ignore_comments */ true);
    for (auto &prompt : prompt_json) {
      std::string text = prompt.get<std::string>();
      printf("Prompt[%d]: %s\n", total_num_requests, text.c_str());
      total_num_requests++;
      rm.register_new_request(text, 128 /*max_sequence_length*/);
    }
  }

  TreeVerifyBatchConfig tree_bc;
  BeamSearchBatchConfig beam_bc;
  std::vector<BeamSearchBatchConfig> beam_bc_vec;
  for (int ssm_id = 0; ssm_id < num_ssms; ssm_id++) {
    beam_bc_vec.push_back(BeamSearchBatchConfig(ssm_model_ids[ssm_id]));
  }

  InferenceResult tree_ir;

  while (rm.get_num_processed_requests() < total_num_requests) {
    int depth = 0;
    // Beam Search
    beam_bc = rm.prepare_next_batch_init(tree_bc, tree_ir, 0);
    // for (int ssm_id = 0; ssm_id < num_ssms; ssm_id++) {

    // }

    if (rm.get_num_processed_requests() >= total_num_requests) {
      break;
    }
    while (true) {
      depth = beam_bc.beamRequestsInfo[0].current_depth;

      FutureMap fm = im.inference(rm.get_model(0), 0, beam_bc);
      assert(fm.get_future_map_domain().get_volume() == 1);
      Future future = fm.get_future(0);
      BeamInferenceResult beam_ir = future.get_result<BeamInferenceResult>();

      if (depth - 1 >= BeamSearchBatchConfig::MAX_BEAM_DEPTH) {
        beam_bc_vec.clear();
        beam_bc_vec.push_back(beam_bc);
        break;
      } else {
        beam_bc = rm.prepare_next_batch_beam(beam_bc, beam_ir);
        if (beam_bc.num_active_tokens() == 0 && beam_bc.num_active_requests() != 0) {
          beam_bc_vec.clear();
          beam_bc_vec.push_back(beam_bc);
          break;
        }
      }
    }
    // Token Tree Verification
    {
      tree_bc = rm.prepare_next_batch_verify(beam_bc_vec);
      FutureMap fm = im.inference(&tree_model, 0, tree_bc);

      assert(fm.get_future_map_domain().get_volume() == 1);
      Future future = fm.get_future(0);
      tree_ir = future.get_result<InferenceResult>();
    }
  }

  // Execution fence
  {
    Future future = runtime->issue_execution_fence(ctx);
    future.get_void_result();
  }

  // float* data
  std::cout << "----------inference finished--------------" << std::endl;

  // free tokenizer space in memory
  if (model_types.llm_model_type == ModelType::LLAMA) {
    delete sp_tokenizer;
  } else {
    delete opt_tokenizer;
  }
}

void FlexFlow::register_custom_tasks() {}
<|MERGE_RESOLUTION|>--- conflicted
+++ resolved
@@ -44,13 +44,9 @@
 void parse_input_args(char **argv,
                       int argc,
                       FilePaths &paths,
-<<<<<<< HEAD
                       ModelTypes &model_types,
                       bool &use_full_precision,
                       bool &verbose) {
-=======
-                      ModelTypes &model_types) {
->>>>>>> c9d2ef57
   for (int i = 1; i < argc; i++) {
     // llm model type
     if (!strcmp(argv[i], "-llm-model")) {
@@ -116,7 +112,6 @@
       paths.tokenizer_file_path = std::string(argv[++i]);
       continue;
     }
-<<<<<<< HEAD
     // output file
     if (!strcmp(argv[i], "-output-file")) {
       paths.output_file_path = std::string(argv[++i]);
@@ -131,8 +126,6 @@
       verbose = true;
       continue;
     }
-=======
->>>>>>> c9d2ef57
   }
 }
 
@@ -143,21 +136,15 @@
   FFConfig ffconfig;
   FilePaths file_paths;
   ModelTypes model_types;
-<<<<<<< HEAD
   bool use_full_precision = false;
   bool verbose = false;
-=======
->>>>>>> c9d2ef57
 
   InputArgs const &command_args = HighLevelRuntime::get_input_args();
   char **argv = command_args.argv;
   int argc = command_args.argc;
-<<<<<<< HEAD
   parse_input_args(
       argv, argc, file_paths, model_types, use_full_precision, verbose);
-=======
-  parse_input_args(argv, argc, file_paths, model_types);
->>>>>>> c9d2ef57
+
   if (file_paths.ssm_weight_file_paths.size() == 0) {
     assert(false &&
            "SpecInfer needs at least one SSM for speculative inference");
@@ -205,12 +192,9 @@
   InferenceManager im(ffconfig, BatchConfig::MAX_NUM_TOKENS, 1);
   RequestManager rm((model_types.llm_model_type == ModelType::LLAMA)
                         ? (Tokenizer *)sp_tokenizer
-<<<<<<< HEAD
                         : (Tokenizer *)opt_tokenizer,
                     /*verbose*/ verbose,
                     file_paths.output_file_path);
-=======
-                        : (Tokenizer *)opt_tokenizer);
 
   // Create LLM model
   FFModel tree_model(ffconfig);
@@ -260,7 +244,6 @@
   }
   
   // Register requests from prompt file
->>>>>>> c9d2ef57
   int total_num_requests = 0;
   {
     using json = nlohmann::json;
