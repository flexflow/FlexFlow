/* Copyright 2023 CMU, Facebook, LANL, MIT, NVIDIA, and Stanford (alphabetical)
 *
 * Licensed under the Apache License, Version 2.0 (the "License");
 * you may not use this file except in compliance with the License.
 * You may obtain a copy of the License at
 *
 *     http://www.apache.org/licenses/LICENSE-2.0
 *
 * Unless required by applicable law or agreed to in writing, software
 * distributed under the License is distributed on an "AS IS" BASIS,
 * WITHOUT WARRANTIES OR CONDITIONS OF ANY KIND, either express or implied.
 * See the License for the specific language governing permissions and
 * limitations under the License.
 */

#include "file_loader.h"
#include "flexflow/ffconst_utils.h"
#include "flexflow/inference.h"

#include <vector>
using namespace std;

using namespace Legion;

FileDataLoader::FileDataLoader(std::string _input_path,
                               std::string _weight_file_path,
                               int _num_heads,
                               size_t _hidden_dim,
                               size_t _qkv_inner_dim)
    : input_path(_input_path), weight_file_path(_weight_file_path),
      num_heads(_num_heads), hidden_dim(_hidden_dim),
      qkv_inner_dim(_qkv_inner_dim){};

BatchConfig::TokenId *FileDataLoader::generate_requests(int num, int length) {

  BatchConfig::TokenId *prompts =
      (BatchConfig::TokenId *)malloc(sizeof(BatchConfig::TokenId) * 40);
  std::ifstream in(input_path, std::ios::in | std::ios::binary);
  int size = num * length;
  std::vector<long> host_array(size);
  size_t loaded_data_size = sizeof(long) * size;

  in.seekg(0, in.end);
  in.seekg(0, in.beg);
  in.read((char *)host_array.data(), loaded_data_size);

  size_t in_get_size = in.gcount();
  if (in_get_size != loaded_data_size) {
    std::cout << "load data error" << std::endl;
    return prompts;
  }

  assert(size == host_array.size());
  int index = 0;
  int data_index = 0;

  for (auto v : host_array) {
    prompts[data_index++] = v;
  }
  in.close();
  return prompts;
};

template <typename DT>
void load_attention_bias(DT *ptr,
                         int num_heads,
                         size_t hidden_dim,
                         size_t qkv_inner_dim,
                         std::string layer_name,
                         std::string weight_path) {
  std::string q_file = weight_path +
                       layer_name.substr(0, layer_name.find("attention")) +
                       "attention_wq_bias";
  std::string k_file = weight_path +
                       layer_name.substr(0, layer_name.find("attention")) +
                       "attention_wk_bias";
  std::string v_file = weight_path +
                       layer_name.substr(0, layer_name.find("attention")) +
                       "attention_wv_bias";
  std::string o_file = weight_path +
                       layer_name.substr(0, layer_name.find("attention")) +
                       "attention_wo_bias";
  std::vector<std::string> bias_files = {q_file, k_file, v_file, o_file};

  int file_index = 0;
  for (auto file : bias_files) {
<<<<<<< HEAD
    size_t qkv_partial_size = qkv_inner_dim * num_heads;
    size_t out_partial_size = hidden_dim;
    size_t partial_size =
        (file_index < 3) ? qkv_partial_size : out_partial_size;
    // std::cout << "Loading filename: " << file << std::endl;
=======
    size_t partial_size = hidden_dim;
>>>>>>> c44a64b0
    std::ifstream in(file, std::ios::in | std::ios::binary);
    assert(in.good() && "incorrect bias file path");
    std::vector<DT> host_array(partial_size);
    size_t loaded_data_size = sizeof(DT) * partial_size;
    in.seekg(0, in.end);
    in.seekg(0, in.beg);
    in.read((char *)host_array.data(), loaded_data_size);
    size_t in_get_size = in.gcount();

    if (in_get_size != loaded_data_size) {
      printf(
          "load bias data error: in_get_size (%lu) != loaded_data_size (%lu)\n",
          in_get_size,
          loaded_data_size);
      assert(false);
    }
    assert(partial_size == host_array.size());

    size_t data_index = 0;

    for (int i = 0; i < partial_size; i++) {
      ptr[file_index * qkv_partial_size + i] = host_array.at(data_index);
      data_index++;
    }

    file_index++;

    in.close();
  }
}

template <typename DT>
void load_attention_weights_multi_query(DT *ptr,
                                        std::string layer_name,
                                        std::string weight_path,
                                        size_t hidden_dim,
                                        int num_heads) {

  std::string qkv_file = weight_path +
                         layer_name.substr(0, layer_name.find("attention")) +
                         "attention_query_key_value_weight";
  std::string o_file = weight_path +
                       layer_name.substr(0, layer_name.find("attention")) +
                       "attention_dense_weight";

  // q has n_heads heads, k and v only have one head, o have n_head heads
  std::vector<std::string> weight_files = {qkv_file, o_file};
  int file_index = 0;
  int data_index = 0;
  for (auto file : weight_files) {
    size_t partial_size =
        file_index == 0 ? (hidden_dim + 2 * hidden_dim / num_heads) * hidden_dim
                        : hidden_dim * hidden_dim;

    std::ifstream in(file, std::ios::in | std::ios::binary);
    // std::cout << "Loading filename: " << file << std::endl;
    if (!in.good()) {
      std::cout << "Could not open file: " << file << std::endl;
    }
    assert(in.good() && "incorrect weight file path");
    std::vector<DT> host_array(partial_size);
    size_t loaded_data_size = sizeof(DT) * partial_size;
    in.seekg(0, in.end);
    in.seekg(0, in.beg);
    in.read((char *)host_array.data(), loaded_data_size);
    size_t in_get_size = in.gcount();

    if (in_get_size != loaded_data_size) {
      std::cout << "load data error " << in_get_size << ", "
                << loaded_data_size;
      assert(false && "data size mismatch");
    }
    for (int i = 0; i < partial_size; i++) {
      ptr[data_index++] = host_array.at(i);
    }
    file_index++;
  }
}

template <typename DT>
void load_attention_weights(DT *ptr,
                            int num_heads,
                            size_t hidden_dim,
                            size_t qkv_inner_dim,
                            std::string layer_name,
                            std::string weight_path,
                            size_t volume) {
  // layers_0_attention_wq_weight
  // layers_0_self_attn_q_proj_weight
  std::string q_file = weight_path +
                       layer_name.substr(0, layer_name.find("attention")) +
                       "attention_wq_weight";
  std::string k_file = weight_path +
                       layer_name.substr(0, layer_name.find("attention")) +
                       "attention_wk_weight";
  std::string v_file = weight_path +
                       layer_name.substr(0, layer_name.find("attention")) +
                       "attention_wv_weight";
  std::string o_file = weight_path +
                       layer_name.substr(0, layer_name.find("attention")) +
                       "attention_wo_weight";
  std::vector<std::string> weight_files = {q_file, k_file, v_file};

  int file_index = 0;

  size_t single_proj_size =
      hidden_dim *
      qkv_inner_dim; // size of each of Q,K,V,O weights for a single head
  size_t one_weight_file_size =
      num_heads * single_proj_size; // size of each of Q/K/V/O for all heads

  // q, k, v -> 0, 1, 2
  for (auto file : weight_files) {
    size_t partial_size = one_weight_file_size;

    std::ifstream in(file, std::ios::in | std::ios::binary);
<<<<<<< HEAD
    // std::cout << "Loading attention filename: " << file << std::endl;
=======
>>>>>>> c44a64b0
    if (!in.good()) {
      std::cout << "Could not open file: " << file << std::endl;
    }
    assert(in.good() && "incorrect weight file path");
    std::vector<DT> host_array(partial_size);
    size_t loaded_data_size = sizeof(DT) * partial_size;
    in.seekg(0, in.end);
    in.seekg(0, in.beg);
    in.read((char *)host_array.data(), loaded_data_size);
    size_t in_get_size = in.gcount();

    if (in_get_size != loaded_data_size) {
      std::cout << "load data error" << std::endl;
      assert(false);
      return;
    }
    assert(partial_size == host_array.size());

    size_t data_index = 0;
    for (int i = 0; i < num_heads; i++) {
      size_t start_index =
          i * single_proj_size * 4 + file_index * single_proj_size;
      for (size_t j = start_index; j < start_index + single_proj_size; j++) {
        ptr[j] = host_array.at(data_index);
        data_index += 1;
      }
    }
    assert(data_index == partial_size);
    file_index++;

    in.close();
  }
  // output weight file gets special treatment
  {
    std::ifstream in(o_file, std::ios::in | std::ios::binary);
    std::cout << "Loading attention filename: " << o_file << std::endl;
    if (!in.good()) {
      std::cout << "Could not open file: " << o_file << std::endl;
    }
    assert(in.good() && "incorrect weight file path");
    size_t full_output_weight_size = num_heads * single_proj_size;
    std::vector<DT> host_array(full_output_weight_size);
    size_t loaded_data_size = sizeof(DT) * full_output_weight_size;
    in.seekg(0, in.end);
    in.seekg(0, in.beg);
    in.read((char *)host_array.data(), loaded_data_size);
    size_t in_get_size = in.gcount();

    if (in_get_size != loaded_data_size) {
      std::cout << "load data error" << std::endl;
      assert(false);
    }
    assert(full_output_weight_size == host_array.size());

    for (int i = 0; i < num_heads; i++) {
      size_t start_index = i * single_proj_size * 4 + 3 * single_proj_size;
      for (size_t j = 0; j < single_proj_size; j++) {
        int ff_row_idx = j % hidden_dim;
        int ff_col_idx = j / hidden_dim;
        assert(ff_row_idx < hidden_dim && ff_col_idx < qkv_inner_dim);
        size_t data_index = ff_row_idx * (qkv_inner_dim * num_heads) +
                            qkv_inner_dim * i + ff_col_idx;
        ptr[j + start_index] = host_array.at(data_index);
      }
    }

    in.close();
  }
}

template <typename DT>
void load_from_file(DT *ptr, size_t size, std::string filename) {
  std::ifstream in(filename, std::ios::in | std::ios::binary);
  if (!in.good()) {
    std::cout << "Could not open file: " << filename << std::endl;
  }
  assert(in.good() && "incorrect weight file path");
  std::vector<DT> host_array(size);
  size_t loaded_data_size = sizeof(DT) * size;
  in.seekg(0, in.end);
  in.seekg(0, in.beg);
  in.read((char *)host_array.data(), loaded_data_size);

  size_t in_get_size = in.gcount();
  if (in_get_size != loaded_data_size) {
    std::cout << "load weight data error " << in_get_size << ", "
              << loaded_data_size << ", " << sizeof(DT) << std::endl;
    assert(false);
  }
  assert(size == host_array.size());

  // normal
  long data_index = 0;
  for (auto v : host_array) {
    ptr[data_index++] = v;
  }
  in.close();
}

void FileDataLoader::load_positions(FFModel *ff,
                                    Tensor pt,
                                    ParallelTensor position_pt,
                                    int max_seq_length,
                                    int offset) {
  size_t volume = 1;
  std::vector<int> dims_vec;
  for (int i = 0; i < pt->num_dims; i++) {
    volume *= pt->dims[i];
    dims_vec.push_back(pt->dims[i]);
  }

  // load data;
  int *data = (int *)malloc(sizeof(int) * volume);
  for (int i = 0; i < volume; i++) {
    data[i] = i % max_seq_length + offset;
  }
  // set tensor

  // ParallelTensor position_pt;

  // ff->get_parallel_tensor_from_tensor(pt, position_pt);
  position_pt->set_tensor<int>(ff, dims_vec, data);
}

//--------------------- quantization functions ----------------------
// the data layout is 32 * quantized data + 1 scaling factor + 1 offset factor
// in the decompression mode, the real data = quantized data * scaling factor +
// offset

void load_attention_weights_quantized(char *ptr,
                                      int num_heads,
                                      size_t hidden_dim,
                                      size_t qkv_inner_dim,
                                      std::string layer_name,
                                      std::string weight_path,
                                      DataType data_type,
                                      bool use_full_precision) {
  // layers_0_attention_wq_weight
  // layers_0_self_attn_q_proj_weight
  std::string q_file = weight_path +
                       layer_name.substr(0, layer_name.find("attention")) +
                       "attention_wq_weight";
  std::string k_file = weight_path +
                       layer_name.substr(0, layer_name.find("attention")) +
                       "attention_wk_weight";
  std::string v_file = weight_path +
                       layer_name.substr(0, layer_name.find("attention")) +
                       "attention_wv_weight";
  std::string o_file = weight_path +
                       layer_name.substr(0, layer_name.find("attention")) +
                       "attention_wo_weight";
  std::vector<std::string> weight_files = {q_file, k_file, v_file, o_file};

  int file_index = 0;

  size_t single_proj_size =
      hidden_dim *
      qkv_inner_dim; // size of each of Q,K,V,O weights for a single head
  size_t one_weight_file_size =
      num_heads * single_proj_size; // size of each of Q/K/V/O for all heads

  // q, k, v, o -> 0, 1, 2, 3
  for (auto file : weight_files) {
    size_t partial_size = one_weight_file_size;
    std::ifstream in(file, std::ios::in | std::ios::binary);
    if (!in.good()) {
      std::cout << "Could not open file: " << file << std::endl;
    }
    assert(in.good() && "incorrect weight file path");
    std::vector<char> host_array(partial_size);
    size_t loaded_data_size = sizeof(char) * partial_size;
    in.seekg(0, in.end);
    in.seekg(0, in.beg);
    in.read((char *)host_array.data(), loaded_data_size);
    size_t in_get_size = in.gcount();

    if (in_get_size != loaded_data_size) {
      std::cout << "load data error";
      return;
    }
    assert(partial_size == host_array.size());

    size_t one_head_size = data_type == DT_INT8
                               ? hidden_dim * (hidden_dim / num_heads)
                               : hidden_dim * (hidden_dim / num_heads) / 2;

    size_t data_index = 0;
    for (int i = 0; i < num_heads; i++) {
      size_t start_index = i * one_head_size * 4 + file_index * one_head_size;
      for (size_t j = start_index; j < start_index + one_head_size; j++) {
        if (data_type == DT_INT4) {
          char v1 = host_array.at(data_index);
          char v2 = host_array.at(data_index + 1);
          ptr[j] = (v2 & 0XF) | (v1 << 4);
          data_index += 2;
        } else {
          ptr[j] = host_array.at(data_index);
          data_index += 1;
        }
      }
    }
    file_index++;
    in.close();
  }

  // load scale and offset to the end of weight tensor
  // the layout is like |values * 32 heads|offset|scale|
  size_t offset = data_type == DT_INT8 ? one_weight_file_size * 4
                                       : (one_weight_file_size * 4) / 2;
  for (auto file : weight_files) {
    for (int i = 0; i < 2; i++) {
      std::string meta_file = i == 0 ? (file + "_offset") : (file + "_scale");
      size_t partial_size =
          one_weight_file_size / INT4_NUM_OF_ELEMENTS_PER_GROUP;
      std::ifstream in(meta_file, std::ios::in | std::ios::binary);
      if (!in.good()) {
        std::cout << "Could not open file: " << meta_file << std::endl;
      }
      assert(in.good() && "incorrect weight file path");

      if (use_full_precision) {
        // float
        std::vector<float> host_array(partial_size);
        size_t loaded_data_size = sizeof(float) * partial_size;
        in.seekg(0, in.end);
        in.seekg(0, in.beg);
        in.read((char *)host_array.data(), loaded_data_size);
        size_t in_get_size = in.gcount();

        if (in_get_size != loaded_data_size) {
          std::cout << "load data error";
          return;
        }
        assert(partial_size == host_array.size());

        for (auto v : host_array) {
          *(float *)(ptr + offset) = v;
          offset += sizeof(float);
        }
      } else {
        // half
        std::vector<half> host_array(partial_size);
        size_t loaded_data_size = sizeof(half) * partial_size;
        in.seekg(0, in.end);
        in.seekg(0, in.beg);
        in.read((char *)host_array.data(), loaded_data_size);
        size_t in_get_size = in.gcount();

        if (in_get_size != loaded_data_size) {
          std::cout << "load data error";
          return;
        }
        assert(partial_size == host_array.size());
        for (auto v : host_array) {
          *(half *)(ptr + offset) = v;
          offset += sizeof(half);
        }
      }
    }
  }
}

void load_from_quantized_file(char *ptr,
                              size_t size,
                              std::string filename,
                              DataType data_type,
                              bool use_full_precision) {
  assert(data_type == DT_INT4 || data_type == DT_INT8);

  std::string value_file = filename;
  std::string offset_file = filename + "_offset";
  std::string scaling_file = filename + "_scale";
  size_t value_size = 0, offset_size = 0, scaling_size = 0;

  if (data_type == DT_INT4) {
    // float/half + 4bit quantization
    // size1 = volume / 2, size2 = volume / 32 * (sizeof(DT)), size3 = size2
    value_size = 2 * (use_full_precision ? (size * 2 / 3) : (size * 4 / 5));
    offset_size = use_full_precision ? (size / 6) : (size / 10);
    scaling_size = use_full_precision ? (size / 6) : (size / 10);
  } else if (data_type == DT_INT8) {
    // float/half + 8bit quantization
    // size1 = volume * 1, size2 = volume / 32 * (sizeof(DT)), size3 = size2
    value_size = use_full_precision ? (size * 4 / 5) : (size * 8 / 9);
    offset_size = use_full_precision ? (size / 10) : (size / 18);
    scaling_size = use_full_precision ? (size / 10) : (size / 18);
  }

  std::vector<std::string> quantized_files = {
      value_file, offset_file, scaling_file};
  std::vector<size_t> quantized_sizes = {value_size, offset_size, scaling_size};

  int file_idx = 0;
  long data_index = 0;
  for (auto file : quantized_files) {
    std::ifstream in(file, std::ios::in | std::ios::binary);
    if (!in.good()) {
      std::cout << "Could not open file: " << file << std::endl;
    }
    assert(in.good() && "incorrect weight file path");

    // value file, every element is in one byte
    if (file_idx == 0) {
      size = quantized_sizes.at(file_idx);
      std::vector<char> host_array(size);
      size_t loaded_data_size = size;
      in.seekg(0, in.end);
      in.seekg(0, in.beg);
      in.read((char *)host_array.data(), loaded_data_size);

      size_t in_get_size = in.gcount();
      if (in_get_size != loaded_data_size) {
        std::cout << "load weight data error quantized" << in_get_size << ", "
                  << loaded_data_size << ", " << sizeof(char) << std::endl;
        return;
      }
      assert(size == host_array.size());

      // normal
      size_t idx = 0;
      while (idx < host_array.size()) {
        if (data_type == DT_INT4) {
          // pack 2 elements into one byte
          char v1 = host_array.at(idx);
          char v2 = host_array.at(idx + 1);
          // v1 in first 4 bit and v2 in last 4 bit;
          ptr[data_index++] = (v2 & 0XF) | (v1 << 4);
          idx += 2;
        } else {
          ptr[data_index++] = host_array.at(idx++);
        }
      }
    } else if (use_full_precision) {
      // load offset/scale in float type;
      size = quantized_sizes.at(file_idx);
      std::vector<float> host_array(size / sizeof(float));
      size_t loaded_data_size = size;
      in.seekg(0, in.end);
      in.seekg(0, in.beg);
      in.read((char *)host_array.data(), loaded_data_size);

      size_t in_get_size = in.gcount();
      if (in_get_size != loaded_data_size) {
        std::cout << "load weight data error scale/offset" << in_get_size
                  << ", " << loaded_data_size << ", " << sizeof(float) << ", "
                  << file << ", " << size << std::endl;
        return;
      }
      assert(size / sizeof(float) == host_array.size());
      for (auto v : host_array) {
        *(float *)(ptr + data_index) = v;
        data_index += sizeof(float);
      }

    } else {
      // load offset/scale in half type;
      size = quantized_sizes.at(file_idx);
      std::vector<half> host_array(size / sizeof(half));
      size_t loaded_data_size = size;
      in.seekg(0, in.end);
      in.seekg(0, in.beg);
      in.read((char *)host_array.data(), loaded_data_size);

      size_t in_get_size = in.gcount();
      if (in_get_size != loaded_data_size) {
        std::cout << "load weight data error " << in_get_size << ", "
                  << loaded_data_size << ", " << sizeof(half) << std::endl;
        return;
      }
      assert(size / sizeof(half) == host_array.size());
      // normal
      for (auto v : host_array) {
        *(half *)(ptr + data_index) = v;
        data_index += sizeof(half);
      }
    }
    in.close();
    file_idx++;
  }
}

void FileDataLoader::load_quantization_weight(FFModel *ff,
                                              Tensor weight,
                                              int weight_idx,
                                              std::string const &layername,
                                              bool use_full_precision) {
  size_t volume = 1;
  std::vector<int> dims_vec;
  for (int i = 0; i < weight->num_dims; i++) {
    dims_vec.push_back(weight->dims[i]);
    volume *= weight->dims[i];
  }

  char *data = (char *)malloc(sizeof(char) * volume);

  std::string file_path =
      (layername.back() == '/') ? layername : "/" + layername;

  if (file_path.find("attention_w") != std::string::npos) {
    if (weight_idx == 0) {
      load_attention_weights_quantized(data,
                                       num_heads,
                                       hidden_dim,
                                       qkv_inner_dim,
                                       file_path,
                                       weight_file_path,
                                       weight->data_type,
                                       use_full_precision);
    }
    // else {
    //   load_attention_bias_quantized(data,
    //                                 num_heads,
    //                                 hidden_dim,
    //                                 qkv_inner_dim,
    //                                 file_path,
    //                                 weight_file_path);
    // }

  } else {
    if (weight_idx > 0) {
      int index = file_path.find("_weight");
      assert(index != std::string::npos);
      file_path = file_path.substr(0, index) + "_bias";
    }
    load_from_quantized_file(data,
                             volume,
                             weight_file_path + file_path,
                             weight->data_type,
                             use_full_precision);
  }

  ParallelTensor weight_pt;
  ff->get_parallel_tensor_from_tensor(weight, weight_pt);
  weight_pt->set_tensor<char>(ff, dims_vec, data);

  delete data;
}

template <typename DT>
void FileDataLoader::load_single_weight_tensor(FFModel *ff,
                                               Tensor weight,
                                               int weight_idx,
                                               std::string const &layername) {
  size_t volume = 1;
  std::vector<int> dims_vec;
  for (int i = 0; i < weight->num_dims; i++) {
    dims_vec.push_back(weight->dims[i]);
    volume *= weight->dims[i];
  }

  assert(data_type_size(weight->data_type) == sizeof(DT));
  DT *data = (DT *)malloc(sizeof(DT) * volume);

  std::string file_path =
      (layername.back() == '/') ? layername : "/" + layername;

  if (file_path.find("attention_w") != std::string::npos) {
    if (weight_idx == 0) {
      load_attention_weights(data,
                             num_heads,
                             hidden_dim,
                             qkv_inner_dim,
                             file_path,
                             weight_file_path,
                             volume);
    } else {
      load_attention_bias(data,
                          num_heads,
                          hidden_dim,
                          qkv_inner_dim,
                          file_path,
                          weight_file_path);
    }

  } else if (file_path.find("self_attention") != std::string::npos) {
    load_attention_weights_multi_query(
        data, file_path, weight_file_path, hidden_dim, num_heads);
  } else {
    if (weight_idx > 0) {
      int index = file_path.find("_weight");
      assert(index != std::string::npos);
      file_path = file_path.substr(0, index) + "_bias";
    }
    load_from_file(data, volume, weight_file_path + file_path);
  }

  ParallelTensor weight_pt;
  ff->get_parallel_tensor_from_tensor(weight, weight_pt);
  weight_pt->set_tensor<DT>(ff, dims_vec, data);

  delete data;
}

void FileDataLoader::load_weights(
    FFModel *ff,
    std::unordered_map<std::string, Layer *> weights_layers,
    bool use_full_precision) {
  for (auto &v : weights_layers) {
    int weights_num = v.second->numWeights;
    for (int i = 0; i < weights_num; i++) {
      Tensor weight = v.second->weights[i];
      if (weight == NULL) {
        continue;
      }

      switch (weight->data_type) {
        case DT_HALF:
          load_single_weight_tensor<half>(ff, weight, i, v.first);
          break;
        case DT_FLOAT:
          load_single_weight_tensor<float>(ff, weight, i, v.first);
          break;
        case DT_INT4:
        case DT_INT8:
          // load weights in quantization
          load_quantization_weight(ff, weight, i, v.first, use_full_precision);
          break;
        default:
          assert(false && "Unsupported data type");
      }
    }
  }
}<|MERGE_RESOLUTION|>--- conflicted
+++ resolved
@@ -84,15 +84,11 @@
 
   int file_index = 0;
   for (auto file : bias_files) {
-<<<<<<< HEAD
     size_t qkv_partial_size = qkv_inner_dim * num_heads;
     size_t out_partial_size = hidden_dim;
     size_t partial_size =
         (file_index < 3) ? qkv_partial_size : out_partial_size;
     // std::cout << "Loading filename: " << file << std::endl;
-=======
-    size_t partial_size = hidden_dim;
->>>>>>> c44a64b0
     std::ifstream in(file, std::ios::in | std::ios::binary);
     assert(in.good() && "incorrect bias file path");
     std::vector<DT> host_array(partial_size);
@@ -209,10 +205,6 @@
     size_t partial_size = one_weight_file_size;
 
     std::ifstream in(file, std::ios::in | std::ios::binary);
-<<<<<<< HEAD
-    // std::cout << "Loading attention filename: " << file << std::endl;
-=======
->>>>>>> c44a64b0
     if (!in.good()) {
       std::cout << "Could not open file: " << file << std::endl;
     }
