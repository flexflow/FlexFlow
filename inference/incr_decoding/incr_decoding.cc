/* Copyright 2023 CMU, Facebook, LANL, MIT, NVIDIA, and Stanford (alphabetical)
 *
 * Licensed under the Apache License, Version 2.0 (the "License");
 * you may not use this file except in compliance with the License.
 * You may obtain a copy of the License at
 *
 *     http://www.apache.org/licenses/LICENSE-2.0
 *
 * Unless required by applicable law or agreed to in writing, software
 * distributed under the License is distributed on an "AS IS" BASIS,
 * WITHOUT WARRANTIES OR CONDITIONS OF ANY KIND, either express or implied.
 * See the License for the specific language governing permissions and
 * limitations under the License.
 */

#include "flexflow/inference.h"
#include "models/falcon.h"
#include "models/llama.h"
#include "models/opt.h"

#include <nlohmann/json.hpp>

using namespace Legion;

LegionRuntime::Logger::Category log_app("llama");

struct FilePaths {
  std::string llm_weight_file_path;
  std::string llm_config_file_path;
  std::string prompt_file_path;
  std::string tokenizer_file_path;
  std::string output_file_path;
};

void parse_input_args(char **argv,
                      int argc,
                      FilePaths &paths,
                      ModelType &llm_model_type,
                      bool &use_full_precision,
                      bool &verbose,
                      bool &do_sample,
                      float &temperature,
                      float &topp,
                      int &data_parallelism_degree,
                      int &tensor_parallelism_degree,
                      int &pipeline_parallelism_degree) {
  for (int i = 1; i < argc; i++) {
    // llm model type
    if (!strcmp(argv[i], "-llm-model")) {
      std::string model_type_str = std::string(argv[++i]);
      std::transform(model_type_str.begin(),
                     model_type_str.end(),
                     model_type_str.begin(),
                     [](unsigned char c) { return std::tolower(c); });
      if (model_type_str == "llama") {
        llm_model_type = ModelType::LLAMA;
      } else if (model_type_str == "opt") {
        llm_model_type = ModelType::OPT;
      } else if (model_type_str == "falcon") {
        llm_model_type = ModelType::FALCON;
      } else {
        llm_model_type = ModelType::UNKNOWN;
      }
      continue;
    }
    // llm model weights
    if (!strcmp(argv[i], "-llm-weight")) {
      paths.llm_weight_file_path = std::string(argv[++i]);
      continue;
    }
    // llm model configs
    if (!strcmp(argv[i], "-llm-config")) {
      paths.llm_config_file_path = std::string(argv[++i]);
      continue;
    }
    // prompts
    if (!strcmp(argv[i], "-prompt")) {
      paths.prompt_file_path = std::string(argv[++i]);
      continue;
    }
    // tokenizer
    if (!strcmp(argv[i], "-tokenizer")) {
      paths.tokenizer_file_path = std::string(argv[++i]);
      continue;
    }
    // output file
    if (!strcmp(argv[i], "-output-file")) {
      paths.output_file_path = std::string(argv[++i]);
      continue;
    }
    // data parallelism degree
    if (!strcmp(argv[i], "-data-parallelism-degree")) {
      data_parallelism_degree = std::stoi(argv[++i]);
      continue;
    }
    // tensor parallelism degree
    if (!strcmp(argv[i], "-tensor-parallelism-degree")) {
      tensor_parallelism_degree = std::stoi(argv[++i]);
      continue;
    }
    // pipeline parallelism degree
    if (!strcmp(argv[i], "-pipeline-parallelism-degree")) {
      pipeline_parallelism_degree = std::stoi(argv[++i]);
      continue;
    }
    if (!strcmp(argv[i], "--use-full-precision")) {
      use_full_precision = true;
      continue;
    }
    // verbose logging to stdout
    if (!strcmp(argv[i], "--verbose")) {
      verbose = true;
      continue;
    }
    if (!strcmp(argv[i], "--do-sample")) {
      do_sample = true;
      continue;
    }
    if (!strcmp(argv[i], "--temperature")) {
      temperature = std::stof(argv[++i]);
      continue;
    }
    if (!strcmp(argv[i], "--topp")) {
      topp = std::stof(argv[++i]);
      continue;
    }
  }
}

void FlexFlow::top_level_task(Task const *task,
                              std::vector<PhysicalRegion> const &regions,
                              Context ctx,
                              Runtime *runtime) {
  FFConfig ffconfig;
  if (ffconfig.cpu_offload == false && ffconfig.quantization_type != DT_NONE) {
    assert(false && "Doesn't support quantization in non-offload mode");
  }
  FilePaths file_paths;
  ModelType model_type;
  bool use_full_precision = false;
  bool verbose = false;
  bool do_sample = false;
  float temperature = 0.0f;
  float topp = 0.0f;
  size_t num_devices = ffconfig.workersPerNode * ffconfig.numNodes;
  int data_parallelism_degree = 1, tensor_parallelism_degree = 1,
      pipeline_parallelism_degree = 1;

  InputArgs const &command_args = HighLevelRuntime::get_input_args();
  char **argv = command_args.argv;
  int argc = command_args.argc;
  parse_input_args(argv,
                   argc,
                   file_paths,
                   model_type,
                   use_full_precision,
                   verbose,
                   do_sample,
                   temperature,
                   topp,
                   data_parallelism_degree,
                   tensor_parallelism_degree,
                   pipeline_parallelism_degree);
  ffconfig.data_parallelism_degree = data_parallelism_degree;
  ffconfig.tensor_parallelism_degree = tensor_parallelism_degree;
  ffconfig.pipeline_parallelism_degree = pipeline_parallelism_degree;

  assert(data_parallelism_degree * tensor_parallelism_degree *
             pipeline_parallelism_degree ==
         ffconfig.numNodes * ffconfig.workersPerNode);

  assert(model_type != ModelType::UNKNOWN &&
         "Invalid LLM model type passed (or no type was passed).");

  SamplingConfig samplingConfig(do_sample, temperature, topp);
  InferenceManager im(ffconfig, BatchConfig::MAX_NUM_TOKENS);
  RequestManager rm(model_type,
                    file_paths.tokenizer_file_path,
                    /*verbose*/ verbose,
                    file_paths.output_file_path);

  FFModel model(ffconfig, ffconfig.cpu_offload);
  if (model_type == ModelType::LLAMA) {
    LLAMA::create_llama_model(model,
                              im,
                              file_paths.llm_config_file_path,
                              file_paths.llm_weight_file_path,
                              INC_DECODING_MODE,
                              samplingConfig,
                              use_full_precision);
  } else if (model_type == ModelType::OPT) {
    OPT::create_opt_model(model,
                          im,
                          file_paths.llm_config_file_path,
                          file_paths.llm_weight_file_path,
                          INC_DECODING_MODE,
                          use_full_precision);
  } else if (model_type == ModelType::FALCON) {
    FALCON::create_falcon_model(model,
                                im,
                                file_paths.llm_config_file_path,
                                file_paths.llm_weight_file_path,
                                ffconfig.workersPerNode * ffconfig.numNodes,
                                INC_DECODING_MODE,
                                use_full_precision);
  } else {
    assert(false && "unknow model type");
  }

  int total_num_requests = 0;
  {
    using json = nlohmann::json;
    std::ifstream file_handle(file_paths.prompt_file_path);
    assert(file_handle.good() && "Prompt file does not exist.");
    json prompt_json = json::parse(file_handle,
                                   /*parser_callback_t */ nullptr,
                                   /*allow_exceptions */ true,
                                   /*ignore_comments */ true);
    for (auto &prompt : prompt_json) {
      std::string text = prompt.get<std::string>();
      printf("Prompt[%d]: %s\n", total_num_requests, text.c_str());
      total_num_requests++;
      rm.register_new_request(text, 128 /*max_sequence_length*/);
    }
  }

  BatchConfig bc;
  InferenceResult ir;
  BatchConfigFuture bcf = Future::from_value<BatchConfig>(bc);
  InferenceResultFuture irf = Future::from_value<InferenceResult>(ir);
  while (rm.get_num_processed_requests() < total_num_requests) {
    // bc = rm.prepare_next_batch(bc, ir);
    bcf = rm.prepare_next_batch(bcf, irf);
    if (rm.get_num_processed_requests() >= total_num_requests) {
      break;
    }
    FutureMap fm = im.inference(&model, 0, bcf);
    assert(fm.get_future_map_domain().get_volume() == 1);
<<<<<<< HEAD
    // Future future = fm.get_future(0);
    // ir = future.get_result<InferenceResult>();
    irf = fm.get_future(0);
=======
    Future future = fm.get_future(0);
    ir = future.get_result<InferenceResult>();
    // assert(false);
>>>>>>> 2ba481b2
  }

  // Execution fence
  {
    Future future = runtime->issue_execution_fence(ctx);
    future.get_void_result();
  }

  // float* data
  std::cout << "----------inference finished--------------" << std::endl;

  // free tokenizer space in memory
}

void FlexFlow::register_custom_tasks() {}<|MERGE_RESOLUTION|>--- conflicted
+++ resolved
@@ -236,15 +236,9 @@
     }
     FutureMap fm = im.inference(&model, 0, bcf);
     assert(fm.get_future_map_domain().get_volume() == 1);
-<<<<<<< HEAD
     // Future future = fm.get_future(0);
     // ir = future.get_result<InferenceResult>();
     irf = fm.get_future(0);
-=======
-    Future future = fm.get_future(0);
-    ir = future.get_result<InferenceResult>();
-    // assert(false);
->>>>>>> 2ba481b2
   }
 
   // Execution fence
