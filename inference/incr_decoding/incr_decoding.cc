/* Copyright 2023 CMU, Facebook, LANL, MIT, NVIDIA, and Stanford (alphabetical)
 *
 * Licensed under the Apache License, Version 2.0 (the "License");
 * you may not use this file except in compliance with the License.
 * You may obtain a copy of the License at
 *
 *     http://www.apache.org/licenses/LICENSE-2.0
 *
 * Unless required by applicable law or agreed to in writing, software
 * distributed under the License is distributed on an "AS IS" BASIS,
 * WITHOUT WARRANTIES OR CONDITIONS OF ANY KIND, either express or implied.
 * See the License for the specific language governing permissions and
 * limitations under the License.
 */

#include "flexflow/inference.h"
#include "flexflow/request_manager.h"
#include "models/falcon.h"
#include "models/llama.h"
#include "models/mpt.h"
#include "models/opt.h"
#include "models/starcoder.h"
#include <wordexp.h>

#include <nlohmann/json.hpp>

using namespace FlexFlow;
using namespace Legion;
using json = nlohmann::json;

LegionRuntime::Logger::Category log_app("llama");

struct FilePaths {
  std::string cache_folder_path;
  std::string prompt_file_path;
  std::string output_file_path;
};

void parse_input_args(char **argv,
                      int argc,
                      FilePaths &paths,
                      std::string &llm_model_name,
                      bool &use_full_precision,
                      bool &verbose,
                      bool &do_sample,
                      float &temperature,
                      float &topp,
                      int &max_requests_per_batch,
                      int &max_tokens_per_batch,
                      int &max_sequence_length) {
  for (int i = 1; i < argc; i++) {
    // llm model type
    if (!strcmp(argv[i], "-llm-model")) {
      llm_model_name = std::string(argv[++i]);
      for (char &c : llm_model_name) {
        c = std::tolower(c);
      }
      continue;
    }
    // cache folder
    if (!strcmp(argv[i], "-cache-folder")) {
      paths.cache_folder_path = std::string(argv[++i]);
      continue;
    }
    // prompts
    if (!strcmp(argv[i], "-prompt")) {
      paths.prompt_file_path = std::string(argv[++i]);
      continue;
    }
    // output file
    if (!strcmp(argv[i], "-output-file")) {
      paths.output_file_path = std::string(argv[++i]);
      continue;
    }
    if (!strcmp(argv[i], "--use-full-precision")) {
      use_full_precision = true;
      continue;
    }
    // verbose logging to stdout
    if (!strcmp(argv[i], "--verbose")) {
      verbose = true;
      continue;
    }
    if (!strcmp(argv[i], "--do-sample")) {
      do_sample = true;
      continue;
    }
    if (!strcmp(argv[i], "--temperature")) {
      temperature = std::stof(argv[++i]);
      continue;
    }
    if (!strcmp(argv[i], "--topp")) {
      topp = std::stof(argv[++i]);
      continue;
    }
    if (!strcmp(argv[i], "--max-requests-per-batch")) {
      max_requests_per_batch = std::stoi(argv[++i]);
      continue;
    }
    if (!strcmp(argv[i], "--max-tokens-per-batch")) {
      max_tokens_per_batch = std::stoi(argv[++i]);
      continue;
    }
    if (!strcmp(argv[i], "--max-sequence-length")) {
      max_sequence_length = std::stoi(argv[++i]);
      continue;
    }
  }
  if (paths.cache_folder_path.empty()) {
    char const *ff_cache_path = std::getenv("FF_CACHE_PATH");
    paths.cache_folder_path = ff_cache_path ? std::string(ff_cache_path)
                                            : std::string("~/.cache/flexflow");
  }
  // Expand ~ to the home directory if needed
  wordexp_t p;
  wordexp(paths.cache_folder_path.c_str(), &p, 0);
  paths.cache_folder_path = p.we_wordv[0];
  wordfree(&p);
}

void FlexFlow::top_level_task(Task const *task,
                              std::vector<PhysicalRegion> const &regions,
                              Context ctx,
                              Runtime *runtime) {
  FFConfig ffconfig;
  if (ffconfig.cpu_offload == false && ffconfig.quantization_type != DT_NONE) {
    assert(false && "Doesn't support quantization in non-offload mode");
  }
  FilePaths file_paths;
  std::string llm_model_name;
  bool use_full_precision = false;
  bool verbose = false;
  bool do_sample = false;
  float temperature = 0.0f;
  float topp = 0.0f;
  int max_requests_per_batch = 8;
  int max_tokens_per_batch = 128;
  int max_sequence_length = 256;

  InputArgs const &command_args = HighLevelRuntime::get_input_args();
  char **argv = command_args.argv;
  int argc = command_args.argc;
  parse_input_args(argv,
                   argc,
                   file_paths,
                   llm_model_name,
                   use_full_precision,
                   verbose,
                   do_sample,
                   temperature,
                   topp,
                   max_requests_per_batch,
                   max_tokens_per_batch,
                   max_sequence_length);

  assert(ffconfig.data_parallelism_degree * ffconfig.tensor_parallelism_degree *
             ffconfig.pipeline_parallelism_degree ==
         ffconfig.numNodes * ffconfig.workersPerNode);

  std::string config_filepath = join_path(
      {file_paths.cache_folder_path, "configs", llm_model_name, "config.json"});
  std::string tokenizer_filepath =
      join_path({file_paths.cache_folder_path, "tokenizers", llm_model_name});
  std::string weights_filepath =
      join_path({file_paths.cache_folder_path,
                 "weights",
                 llm_model_name,
                 use_full_precision ? "full-precision" : "half-precision"});
  std::ifstream config_file_handle(config_filepath);
  if (!config_file_handle.good()) {
    std::cout << "Model config file " << config_filepath << " not found."
              << std::endl;
    assert(false);
  }
  json model_config = json::parse(config_file_handle,
                                  /*parser_callback_t */ nullptr,
                                  /*allow_exceptions */ true,
                                  /*ignore_comments */ true);
  ModelType model_type = ModelType::UNKNOWN;
  auto architectures = model_config["architectures"];
  for (auto const &str : architectures) {
    if (str == "LlamaForCausalLM" || str == "LLaMAForCausalLM") {
      model_type = ModelType::LLAMA;
      break;
    } else if (str == "OPTForCausalLM") {
      model_type = ModelType::OPT;
      break;
    } else if (str == "RWForCausalLM" || str == "FalconForCausalLM") {
      model_type = ModelType::FALCON;
      break;
    } else if (str == "GPTBigCodeForCausalLM") {
      model_type = ModelType::STARCODER;
      break;
    } else if (str == "MPTForCausalLM") {
      model_type = ModelType::MPT;
      break;
    }
  }
  int bos_token_id = model_config.find("bos_token_id") == model_config.end()
                         ? -1
                         : (int)model_config.at("bos_token_id");
  int eos_token_id = model_config.find("eos_token_id") == model_config.end()
                         ? -1
                         : (int)model_config.at("eos_token_id");

  assert(model_type != ModelType::UNKNOWN &&
         "Invalid LLM model type passed (or no type was passed).");

  GenerationConfig generationConfig(do_sample, temperature, topp);
  RequestManager *rm = RequestManager::get_request_manager();
  rm->set_max_requests_per_batch(max_requests_per_batch);
  rm->set_max_tokens_per_batch(max_tokens_per_batch);
  rm->set_max_sequence_length(max_sequence_length);
  rm->register_tokenizer(
      model_type, bos_token_id, eos_token_id, tokenizer_filepath);
  rm->register_output_filepath(file_paths.output_file_path);

  FFModel model(ffconfig, ffconfig.cpu_offload);
  if (model_type == ModelType::LLAMA) {
    LLAMA::create_llama_model(model,
                              config_filepath,
                              weights_filepath,
                              INC_DECODING_MODE,
                              generationConfig,
                              use_full_precision);
  } else if (model_type == ModelType::OPT) {
    OPT::create_opt_model(model,
                          config_filepath,
                          weights_filepath,
                          INC_DECODING_MODE,
                          use_full_precision);
  } else if (model_type == ModelType::FALCON) {
    FALCON::create_falcon_model(model,
                                config_filepath,
                                weights_filepath,
                                INC_DECODING_MODE,
                                use_full_precision);
  } else if (model_type == ModelType::STARCODER) {
    STARCODER::create_starcoder_model(model,
                                      config_filepath,
                                      weights_filepath,
                                      INC_DECODING_MODE,
                                      generationConfig,
                                      use_full_precision);
  } else if (model_type == ModelType::MPT) {
    MPT::create_mpt_model(model,
                          config_filepath,
                          weights_filepath,
                          INC_DECODING_MODE,
                          generationConfig,
                          use_full_precision);
  } else {
    assert(false && "unknow model type");
  }

  rm->start_background_server(&model);

  int total_num_requests = 0;
  {
    using json = nlohmann::json;
    std::ifstream file_handle(file_paths.prompt_file_path);
    assert(file_handle.good() && "Prompt file does not exist.");
    json prompt_json = json::parse(file_handle,
                                   /*parser_callback_t */ nullptr,
                                   /*allow_exceptions */ true,
                                   /*ignore_comments */ true);

    std::vector<Request> requests;
    for (auto &prompt : prompt_json) {
      std::string text = prompt.get<std::string>();
      printf("Prompt[%d]: %s\n", total_num_requests, text.c_str());
<<<<<<< HEAD
      // // Add inference request
      // Request inference_req;
      // inference_req.prompt = text;
      // inference_req.max_sequence_length = 128;
      // inference_req.peft_model_id = peft_model_id;
      // requests.push_back(inference_req);
      // total_num_requests++;
      // Add fine-tuning request
      Request fine_tuning_req;
      fine_tuning_req.req_type = Request::RequestType::REQ_FINETUNING;
      fine_tuning_req.max_sequence_length = 128;
      fine_tuning_req.peft_model_id = peft_model_id;
      fine_tuning_req.dataset_text.push_back(std::make_pair(text, text));
      requests.push_back(fine_tuning_req);
=======
      Request inference_req;
      inference_req.prompt = text;
      inference_req.max_sequence_length = 128;
      requests.push_back(inference_req);
>>>>>>> 0ed889af
      total_num_requests++;
    }
    std::vector<GenerationResult> result = model.generate(requests);
  }

  // terminate the request manager by stopping the background thread
  rm->terminate_background_server();

  // Execution fence
  {
    Future future = runtime->issue_execution_fence(ctx);
    future.get_void_result();
  }

  // float* data
  std::cout << "----------inference finished--------------" << std::endl;

  // free tokenizer space in memory
}

void FlexFlow::register_custom_tasks() {}<|MERGE_RESOLUTION|>--- conflicted
+++ resolved
@@ -269,27 +269,10 @@
     for (auto &prompt : prompt_json) {
       std::string text = prompt.get<std::string>();
       printf("Prompt[%d]: %s\n", total_num_requests, text.c_str());
-<<<<<<< HEAD
-      // // Add inference request
-      // Request inference_req;
-      // inference_req.prompt = text;
-      // inference_req.max_sequence_length = 128;
-      // inference_req.peft_model_id = peft_model_id;
-      // requests.push_back(inference_req);
-      // total_num_requests++;
-      // Add fine-tuning request
-      Request fine_tuning_req;
-      fine_tuning_req.req_type = Request::RequestType::REQ_FINETUNING;
-      fine_tuning_req.max_sequence_length = 128;
-      fine_tuning_req.peft_model_id = peft_model_id;
-      fine_tuning_req.dataset_text.push_back(std::make_pair(text, text));
-      requests.push_back(fine_tuning_req);
-=======
       Request inference_req;
       inference_req.prompt = text;
       inference_req.max_sequence_length = 128;
       requests.push_back(inference_req);
->>>>>>> 0ed889af
       total_num_requests++;
     }
     std::vector<GenerationResult> result = model.generate(requests);
