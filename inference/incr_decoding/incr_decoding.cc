/* Copyright 2023 CMU, Facebook, LANL, MIT, NVIDIA, and Stanford (alphabetical)
 *
 * Licensed under the Apache License, Version 2.0 (the "License");
 * you may not use this file except in compliance with the License.
 * You may obtain a copy of the License at
 *
 *     http://www.apache.org/licenses/LICENSE-2.0
 *
 * Unless required by applicable law or agreed to in writing, software
 * distributed under the License is distributed on an "AS IS" BASIS,
 * WITHOUT WARRANTIES OR CONDITIONS OF ANY KIND, either express or implied.
 * See the License for the specific language governing permissions and
 * limitations under the License.
 */

#include "flexflow/inference.h"
#include "models/falcon.h"
#include "models/llama.h"
#include "models/opt.h"

#include <nlohmann/json.hpp>

using namespace Legion;

LegionRuntime::Logger::Category log_app("llama");

struct FilePaths {
  std::string llm_weight_file_path;
  std::string llm_config_file_path;
  std::string prompt_file_path;
  std::string tokenizer_file_path;
  std::string output_file_path;
};

void parse_input_args(char **argv,
                      int argc,
                      FilePaths &paths,
                      ModelType &llm_model_type,
                      bool &use_full_precision,
                      bool &verbose,
                      bool &do_sample,
                      float &temperature,
                      float &topp,
                      int &data_parallelism_degree,
                      int &tensor_parallelism_degree,
                      int &pipeline_parallelism_degree) {
  for (int i = 1; i < argc; i++) {
    // llm model type
    if (!strcmp(argv[i], "-llm-model")) {
      std::string model_type_str = std::string(argv[++i]);
      std::transform(model_type_str.begin(),
                     model_type_str.end(),
                     model_type_str.begin(),
                     [](unsigned char c) { return std::tolower(c); });
      if (model_type_str == "llama") {
        llm_model_type = ModelType::LLAMA;
      } else if (model_type_str == "opt") {
        llm_model_type = ModelType::OPT;
      } else if (model_type_str == "falcon") {
        llm_model_type = ModelType::FALCON;
      } else {
        llm_model_type = ModelType::UNKNOWN;
      }
      continue;
    }
    // llm model weights
    if (!strcmp(argv[i], "-llm-weight")) {
      paths.llm_weight_file_path = std::string(argv[++i]);
      continue;
    }
    // llm model configs
    if (!strcmp(argv[i], "-llm-config")) {
      paths.llm_config_file_path = std::string(argv[++i]);
      continue;
    }
    // prompts
    if (!strcmp(argv[i], "-prompt")) {
      paths.prompt_file_path = std::string(argv[++i]);
      continue;
    }
    // tokenizer
    if (!strcmp(argv[i], "-tokenizer")) {
      paths.tokenizer_file_path = std::string(argv[++i]);
      continue;
    }
    // output file
    if (!strcmp(argv[i], "-output-file")) {
      paths.output_file_path = std::string(argv[++i]);
      continue;
    }
    // data parallelism degree
    if (!strcmp(argv[i], "-data-parallelism-degree")) {
      data_parallelism_degree = std::stoi(argv[++i]);
      continue;
    }
    // tensor parallelism degree
    if (!strcmp(argv[i], "-tensor-parallelism-degree")) {
      tensor_parallelism_degree = std::stoi(argv[++i]);
      continue;
    }
    // pipeline parallelism degree
    if (!strcmp(argv[i], "-pipeline-parallelism-degree")) {
      pipeline_parallelism_degree = std::stoi(argv[++i]);
      continue;
    }
    if (!strcmp(argv[i], "--use-full-precision")) {
      use_full_precision = true;
      continue;
    }
    // verbose logging to stdout
    if (!strcmp(argv[i], "--verbose")) {
      verbose = true;
      continue;
    }
    if (!strcmp(argv[i], "--do-sample")) {
      do_sample = true;
      continue;
    }
    if (!strcmp(argv[i], "--temperature")) {
      temperature = std::stof(argv[++i]);
      continue;
    }
    if (!strcmp(argv[i], "--topp")) {
      topp = std::stof(argv[++i]);
      continue;
    }
  }
}

void FlexFlow::top_level_task(Task const *task,
                              std::vector<PhysicalRegion> const &regions,
                              Context ctx,
                              Runtime *runtime) {
  FFConfig ffconfig;
  if (ffconfig.cpu_offload == false && ffconfig.quantization_type != DT_NONE) {
    assert(false && "Doesn't support quantization in non-offload mode");
  }
  FilePaths file_paths;
  ModelType model_type;
  bool use_full_precision = false;
  bool verbose = false;
  bool do_sample = false;
  float temperature = 0.0f;
  float topp = 0.0f;
  size_t num_devices = ffconfig.workersPerNode * ffconfig.numNodes;
  int data_parallelism_degree = 1, tensor_parallelism_degree = 1,
      pipeline_parallelism_degree = 1;

  InputArgs const &command_args = HighLevelRuntime::get_input_args();
  char **argv = command_args.argv;
  int argc = command_args.argc;
  parse_input_args(argv,
                   argc,
                   file_paths,
                   model_type,
                   use_full_precision,
                   verbose,
                   do_sample,
                   temperature,
                   topp,
                   data_parallelism_degree,
                   tensor_parallelism_degree,
                   pipeline_parallelism_degree);
  ffconfig.data_parallelism_degree = data_parallelism_degree;
  ffconfig.tensor_parallelism_degree = tensor_parallelism_degree;
  ffconfig.pipeline_parallelism_degree = pipeline_parallelism_degree;

  assert(data_parallelism_degree * tensor_parallelism_degree *
             pipeline_parallelism_degree ==
         ffconfig.numNodes * ffconfig.workersPerNode);

  assert(model_type != ModelType::UNKNOWN &&
         "Invalid LLM model type passed (or no type was passed).");

  SamplingConfig samplingConfig(do_sample, temperature, topp);
  InferenceManager im(ffconfig, BatchConfig::MAX_NUM_TOKENS);
  RequestManager rm(model_type,
                    file_paths.tokenizer_file_path,
                    /*verbose*/ verbose,
                    file_paths.output_file_path);

  FFModel model(ffconfig, ffconfig.cpu_offload);
  if (model_type == ModelType::LLAMA) {
    LLAMA::create_llama_model(model,
                              im,
                              file_paths.llm_config_file_path,
                              file_paths.llm_weight_file_path,
                              INC_DECODING_MODE,
                              samplingConfig,
                              use_full_precision);
  } else if (model_type == ModelType::OPT) {
    OPT::create_opt_model(model,
                          im,
                          file_paths.llm_config_file_path,
                          file_paths.llm_weight_file_path,
                          INC_DECODING_MODE,
                          use_full_precision);
  } else if (model_type == ModelType::FALCON) {
    FALCON::create_falcon_model(model,
                                im,
                                file_paths.llm_config_file_path,
                                file_paths.llm_weight_file_path,
                                ffconfig.workersPerNode * ffconfig.numNodes,
                                INC_DECODING_MODE,
                                use_full_precision);
  } else {
    assert(false && "unknow model type");
  }

  int total_num_requests = 0;
  {
    using json = nlohmann::json;
    std::ifstream file_handle(file_paths.prompt_file_path);
    assert(file_handle.good() && "Prompt file does not exist.");
    json prompt_json = json::parse(file_handle,
                                   /*parser_callback_t */ nullptr,
                                   /*allow_exceptions */ true,
                                   /*ignore_comments */ true);
    for (auto &prompt : prompt_json) {
      std::string text = prompt.get<std::string>();
      printf("Prompt[%d]: %s\n", total_num_requests, text.c_str());
      total_num_requests++;
      rm.register_new_request(text, 128 /*max_sequence_length*/);
    }
  }

<<<<<<< HEAD
  BatchConfig bc;
  InferenceResult ir;
  BatchConfigFuture bcf = Future::from_value<BatchConfig>(bc);
  InferenceResultFuture irf = Future::from_value<InferenceResult>(ir);
  while (rm.get_num_processed_requests() < total_num_requests) {
    // bc = rm.prepare_next_batch(bc, ir);
    bcf = rm.prepare_next_batch(bcf, irf);
    if (rm.get_num_processed_requests() >= total_num_requests) {
      break;
    }
    FutureMap fm = im.inference(&model, 0, bcf);
    assert(fm.get_future_map_domain().get_volume() == 1);
    // Future future = fm.get_future(0);
    // ir = future.get_result<InferenceResult>();
    irf = fm.get_future(0);
  }
=======
  im.incr_decoding_loop(&model, rm, total_num_requests);
>>>>>>> d047aa6d

  // Execution fence
  {
    Future future = runtime->issue_execution_fence(ctx);
    future.get_void_result();
  }

  // float* data
  std::cout << "----------inference finished--------------" << std::endl;

  // free tokenizer space in memory
}

void FlexFlow::register_custom_tasks() {}<|MERGE_RESOLUTION|>--- conflicted
+++ resolved
@@ -224,7 +224,6 @@
     }
   }
 
-<<<<<<< HEAD
   BatchConfig bc;
   InferenceResult ir;
   BatchConfigFuture bcf = Future::from_value<BatchConfig>(bc);
@@ -241,9 +240,7 @@
     // ir = future.get_result<InferenceResult>();
     irf = fm.get_future(0);
   }
-=======
-  im.incr_decoding_loop(&model, rm, total_num_requests);
->>>>>>> d047aa6d
+  // im.incr_decoding_loop(&model, rm, total_num_requests);
 
   // Execution fence
   {
