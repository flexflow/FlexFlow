--- conflicted
+++ resolved
@@ -253,27 +253,7 @@
     assert(false && "unknow model type");
   }
 
-<<<<<<< HEAD
-  // Register PEFT layer
-  LoraSGDOptimizerConfig *optim_config = nullptr;
-  if (!peft_model_name.empty()) {
-    optim_config = new LoraSGDOptimizerConfig();
-  }
-  LoraLinearConfig mlp_second =
-      peft_model_name.empty() ? LoraLinearConfig::DefaultConfig
-                              : LoraLinearConfig(file_paths.cache_folder_path,
-                                                 peft_model_name,
-                                                 true /*trainable*/,
-                                                 optim_config);
-  PEFTModelID peft_model_id =
-      peft_model_name.empty()
-          ? PEFTModelID::NO_ID
-          : model.register_peft_model(
-                LoraLinearConfig::DefaultConfig /*mlp_first*/,
-                mlp_second /*mlp_second*/);
-=======
   rm->start_background_server(&model);
->>>>>>> 33c0fefc
 
   int total_num_requests = 0;
   {
