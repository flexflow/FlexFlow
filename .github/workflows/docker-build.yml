name: "docker-build"
on:
  pull_request:
    paths:
      - "docker/**"
      - "!docker/README.md"
      - ".github/workflows/docker-build.yml"
  push:
    branches:
      - "master"
    paths:
      - "docker/**"
      - "!docker/README.md"
      - ".github/workflows/docker-build.yml"
  workflow_dispatch:

# Cancel outdated workflows if they are still running
concurrency:
  group: docker-build-${{ github.head_ref || github.run_id }}
  cancel-in-progress: true

jobs:
  docker-build:
    name: Build and Install FlexFlow in a Docker Container
    runs-on: ubuntu-20.04
    strategy:
      matrix:
        gpu_backend: ["cuda", "hip_rocm"]
    steps:
      - name: Checkout Git Repository
        uses: actions/checkout@v3
        with:
          submodules: recursive

<<<<<<< HEAD
      - name: Build Docker containers
        run: |
          ./docker/build.sh -b flexflow
          FF_GPU_BACKEND=hip_cuda ./docker/build.sh -b environment
=======
      - name: Free additional space on runner
        run: .github/workflows/helpers/free_space_on_runner.sh

      - name: Build Docker container
        run: FF_GPU_BACKEND=${{ matrix.gpu_backend }} ./docker/build.sh base
>>>>>>> 73b0ddef

      - name: Check availability of Python flexflow.core module
        if: ${{ matrix.gpu_backend == 'cuda' }}
        run: docker run --entrypoint python flexflow:latest -c "import flexflow.core; exit()"
<<<<<<< HEAD
  
      - name: Publish Docker environment image (on push to master)
        env:
          FLEXFLOW_CONTAINER_TOKEN: ${{ secrets.FLEXFLOW_CONTAINER_TOKEN }}
        run: |
          if [[ ${{ github.event_name }} == 'push' && ${GITHUB_REF#refs/heads/} == "master" ]]; then
            ./docker/publish.sh flexflow-environment
            ./docker/publish.sh flexflow-environment-hip
            ./docker/publish.sh flexflow
          else
            echo "No need to update Docker containers in ghrc.io registry at this time."
          fi
=======

      - name: Build mT5 Docker container
        if: ${{ matrix.gpu_backend == 'cuda' }}
        run: ./docker/build.sh mt5
>>>>>>> 73b0ddef
<|MERGE_RESOLUTION|>--- conflicted
+++ resolved
@@ -32,38 +32,30 @@
         with:
           submodules: recursive
 
-<<<<<<< HEAD
-      - name: Build Docker containers
-        run: |
-          ./docker/build.sh -b flexflow
-          FF_GPU_BACKEND=hip_cuda ./docker/build.sh -b environment
-=======
       - name: Free additional space on runner
         run: .github/workflows/helpers/free_space_on_runner.sh
 
       - name: Build Docker container
-        run: FF_GPU_BACKEND=${{ matrix.gpu_backend }} ./docker/build.sh base
->>>>>>> 73b0ddef
+        run: FF_GPU_BACKEND=${{ matrix.gpu_backend }} ./docker/build.sh flexflow
 
       - name: Check availability of Python flexflow.core module
         if: ${{ matrix.gpu_backend == 'cuda' }}
         run: docker run --entrypoint python flexflow:latest -c "import flexflow.core; exit()"
-<<<<<<< HEAD
+      
+      - name: Build mT5 Docker container
+        if: ${{ matrix.gpu_backend == 'cuda' }}
+        run: ./docker/build.sh mt5
   
       - name: Publish Docker environment image (on push to master)
         env:
           FLEXFLOW_CONTAINER_TOKEN: ${{ secrets.FLEXFLOW_CONTAINER_TOKEN }}
+          FF_GPU_BACKEND: ${{ matrix.gpu_backend }}
         run: |
           if [[ ${{ github.event_name }} == 'push' && ${GITHUB_REF#refs/heads/} == "master" ]]; then
-            ./docker/publish.sh flexflow-environment
-            ./docker/publish.sh flexflow-environment-hip
-            ./docker/publish.sh flexflow
+            ./docker/publish.sh "flexflow-environment-${FF_GPU_BACKEND}"
+            ./docker/publish.sh "flexflow-${FF_GPU_BACKEND}"
           else
             echo "No need to update Docker containers in ghrc.io registry at this time."
           fi
-=======
 
-      - name: Build mT5 Docker container
-        if: ${{ matrix.gpu_backend == 'cuda' }}
-        run: ./docker/build.sh mt5
->>>>>>> 73b0ddef
+      