--- conflicted
+++ resolved
@@ -51,11 +51,7 @@
 
       - name: Check availability of Python flexflow.core module
         if: ${{ matrix.gpu_backend == 'cuda' }}
-<<<<<<< HEAD
-        run: docker run --env CPU_ONLY_TEST=1 --entrypoint /bin/bash flexflow-cuda:latest -c "export LD_LIBRARY_PATH=/usr/local/cuda/lib64/stubs:$LD_LIBRARY_PATH; sudo ln -s /usr/local/cuda/lib64/stubs/libcuda.so /usr/local/cuda/lib64/stubs/libcuda.so.1; python -c 'import flexflow.core; exit()'"
-=======
-        run: docker run --entrypoint python flexflow-cuda-11.8.0:latest -c "import flexflow.core; exit()"
->>>>>>> 37e4cb46
+        run: docker run --env CPU_ONLY_TEST=1 --entrypoint /bin/bash flexflow-cuda-11.8.0:latest -c "export LD_LIBRARY_PATH=/usr/local/cuda/lib64/stubs:$LD_LIBRARY_PATH; sudo ln -s /usr/local/cuda/lib64/stubs/libcuda.so /usr/local/cuda/lib64/stubs/libcuda.so.1; python -c 'import flexflow.core; exit()'"
 
       - name: Publish Docker environment image (on push to master)
         if: github.repository_owner == 'flexflow'
