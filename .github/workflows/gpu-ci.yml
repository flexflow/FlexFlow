name: "gpu-ci"
on:
  pull_request:
    paths:
      - "cmake/**"
      - "config/**"
      - "python/**"
      - "setup.py"
      - "include/**"
      - "src/**"
      - ".github/workflows/gpu-ci.yml"
      - "tests/multi_gpu_tests.sh"
  push:
    branches:
      - "master"
    paths:
      - "cmake/**"
      - "config/**"
      - "python/**"
      - "setup.py"
      - "include/**"
      - "src/**"
      - ".github/workflows/gpu-ci.yml"
      - "tests/multi_gpu_tests.sh"
  workflow_dispatch:

concurrency:
  group: gpu-ci-${{ github.head_ref || github.run_id }}
  cancel-in-progress: true

jobs:
  gpu-ci-concierge:
    name: GPU CI Concierge
    runs-on: ubuntu-20.04
    env:
      FLEXFLOW_TOKEN: ${{ secrets.GITHUB_TOKEN }}
    steps:
      - name: Checkout Git Repository
        uses: actions/checkout@v3

      - name: Wait for daemon to be done
        run: |
          pip install pygithub
          python3 .github/workflows/helpers/gpu_ci_helper.py

  python-interface-check:
    name: Check Python Interface
    runs-on: self-hosted
    needs: gpu-ci-concierge
    container:
      image: ghcr.io/flexflow/flexflow-environment-cuda:latest
      options: --gpus all --shm-size=8192m
    steps:
      - name: Install updated git version
        run: sudo add-apt-repository ppa:git-core/ppa -y && sudo apt update -y && sudo apt install -y --no-install-recommends git
      - name: Checkout Git Repository
        uses: actions/checkout@v3
        with:
          submodules: recursive

      - name: Build FlexFlow
        run: |
          export PATH=/opt/conda/bin:$PATH
          export FF_HOME=$(pwd)
          mkdir build
          cd build
          ../config/config.linux
          make -j

      - name: Check FlexFlow Python interface (before installation)
        run: |
          export PATH=/opt/conda/bin:$PATH
          export FF_HOME=$(pwd)
          ./tests/python_interface_test.sh before-installation

      - name: Install FlexFlow
        run: |
          export PATH=/opt/conda/bin:$PATH
          export FF_HOME=$(pwd)
          cd build
          ../config/config.linux
          make install
          ldconfig

      - name: Check FlexFlow Python interface (after installation)
        run: |
          export PATH=/opt/conda/bin:$PATH
          export FF_HOME=$(pwd)
          ./tests/python_interface_test.sh after-installation

  gpu-ci-flexflow:
    name: Single Machine, Multiple GPUs Tests
    runs-on: self-hosted
    needs: gpu-ci-concierge
    container:
      image: ghcr.io/flexflow/flexflow-environment-cuda:latest
      options: --gpus all --shm-size=8192m
    steps:
      - name: Install updated git version
        run: sudo add-apt-repository ppa:git-core/ppa -y && sudo apt update -y && sudo apt install -y --no-install-recommends git
      - name: Checkout Git Repository
        uses: actions/checkout@v3
        with:
          submodules: recursive
      - name: Install MPI
        run: sudo apt-get install -y --no-install-recommends openmpi-bin openmpi-common libopenmpi-dev
      - name: Build and Install FlexFlow
        run: |
          export PATH=/opt/conda/bin:$PATH
          export FF_HOME=$(pwd)
          export FF_USE_GASNET=ON
          export FF_GASNET_CONDUIT=mpi
          pip install . --verbose

<<<<<<< HEAD

      - name: Check availability of Python flexflow.core module
=======
      - name: Check FlexFlow Python interface (pip)
>>>>>>> da4345dd
        run: |
          export FF_HOME=$(pwd)
          export PATH=/opt/conda/bin:$PATH
          export FF_HOME=$(pwd)
          ./tests/python_interface_test.sh after-installation

      - name: Run multi-gpu tests
        run: |
          export PATH=/opt/conda/bin:$PATH
          export CUDNN_DIR=/usr/local/cuda
          export CUDA_DIR=/usr/local/cuda
          export FF_HOME=$(pwd)
          export OMPI_ALLOW_RUN_AS_ROOT=1
          export OMPI_ALLOW_RUN_AS_ROOT_CONFIRM=1
          ./tests/multi_gpu_tests.sh 2<|MERGE_RESOLUTION|>--- conflicted
+++ resolved
@@ -112,12 +112,7 @@
           export FF_GASNET_CONDUIT=mpi
           pip install . --verbose
 
-<<<<<<< HEAD
-
-      - name: Check availability of Python flexflow.core module
-=======
       - name: Check FlexFlow Python interface (pip)
->>>>>>> da4345dd
         run: |
           export FF_HOME=$(pwd)
           export PATH=/opt/conda/bin:$PATH
