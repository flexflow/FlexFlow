--- conflicted
+++ resolved
@@ -1,12 +1,5 @@
 name: "pip-deploy"
-<<<<<<< HEAD
-on: 
-  push:
-    tags:
-      - '*'
-=======
 on:
->>>>>>> d13991c5
   workflow_dispatch:
 
 concurrency:
