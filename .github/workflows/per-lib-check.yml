name: "per-lib-checks"
on: [push, pull_request, workflow_dispatch]
concurrency:
  group: build-${{ github.head_ref || github.run_id }}
  cancel-in-progress: true

jobs:
  cmake-build:
    name: Library CMake Build
    runs-on: ubuntu-20.04

    strategy:
      max-parallel: 1
      matrix:
        gpu_backend: ["cuda"]
      fail-fast: false
    steps:
      - name: Checkout Git Repository
        uses: actions/checkout@v3
        with:
          submodules: recursive

      - name: Add helpers directory to path
        run: echo "${PWD}/.github/workflows/helpers" >> $GITHUB_PATH

      - name: Install nix
        uses: cachix/install-nix-action@v25
        with:
          github_access_token: '${{ secrets.GITHUB_TOKEN }}'

      - uses: cachix/cachix-action@v14
        with:
          name: ff
          skipPush: true
          # authToken: '${{ secrets.CACHIX_AUTH_TOKEN }}'

      - name: setup nix develop shell
        uses: nicknovitski/nix-develop@v1.1.0
        with:
          arguments: "--accept-flake-config .#ci"

      - name: ccache
        uses: hendrikmuhs/ccache-action@v1.2

      # - name: Install system dependencies
      #   run: FF_GPU_BACKEND=${{ matrix.gpu_backend }} .github/workflows/helpers/install_dependencies.sh

      # - name: Install conda and FlexFlow dependencies
      #   uses: conda-incubator/setup-miniconda@v2
      #   with:
      #     activate-environment: flexflow
      #     environment-file: packaging/conda/environment.yml
      #     auto-activate-base: false

      - name: Run cmake
        run: |
          cmake_${{ matrix.gpu_backend }}.sh

      - name: Build utils
        run: |
          build_libs.sh utils

      - name: Build op-attrs
        run: |
          build_libs.sh op-attrs

      - name: Build pcg
        run: |
          build_libs.sh pcg

      - name: Build kernels
        run: |
          build_libs.sh kernels

      - name: Build substitutions
        run: |
          build_libs.sh substitutions

      - name: Build compiler
        run: |
          build_libs.sh compiler

      - name: Build substitution-generator
        run: |
          build_libs.sh substitution-generator

      - name: Test utils
        run: |
          test_libs.sh utils

      - name: Test substitutions
        run: |
          test_libs.sh substitutions

      - name: Test compiler
        run: |
          test_libs.sh compiler

<<<<<<< HEAD
      - name: Generate code coverage
        run: |
          lcov --capture --directory . --output-file main_coverage.info
          lcov --remove main_coverage.info '/nix/store/' --output-file main_coverage.info
          lcov --list main_coverage.info
      
      - name: Upload code coverage
        uses: codecov/codecov-action@v4
        with:
          token: ${{ secrets.CODECOV_TOKEN }}
          files: main_coverage.info
          flags: unittests
          name: codecov-umbrella
          fail_ci_if_error: false
          verbose: true
=======
      - name: Test substitution-generator
        run: |
          test_libs.sh substitution-generator
>>>>>>> 8c78cc28
<|MERGE_RESOLUTION|>--- conflicted
+++ resolved
@@ -96,7 +96,6 @@
         run: |
           test_libs.sh compiler
 
-<<<<<<< HEAD
       - name: Generate code coverage
         run: |
           lcov --capture --directory . --output-file main_coverage.info
@@ -112,8 +111,7 @@
           name: codecov-umbrella
           fail_ci_if_error: false
           verbose: true
-=======
+          
       - name: Test substitution-generator
         run: |
-          test_libs.sh substitution-generator
->>>>>>> 8c78cc28
+          test_libs.sh substitution-generator