name: "per-lib-checks"
on: [push, pull_request, workflow_dispatch]
concurrency:
  group: build-${{ github.head_ref || github.run_id }}
  cancel-in-progress: true

jobs:
  cmake-build:
    name: Library CMake Build
    runs-on: ubuntu-20.04

    strategy:
      max-parallel: 1
      matrix:
        gpu_backend: ["cuda"]
      fail-fast: false
    steps:
      - name: Checkout Git Repository
        uses: actions/checkout@v3
        with:
          submodules: recursive

      - name: Add helpers directory to path
        run: echo "${PWD}/.github/workflows/helpers" >> $GITHUB_PATH

      - name: Install nix
        uses: cachix/install-nix-action@v25
        with:
          github_access_token: '${{ secrets.GITHUB_TOKEN }}'

      - uses: cachix/cachix-action@v14
        with:
          name: ff
          skipPush: true
          # authToken: '${{ secrets.CACHIX_AUTH_TOKEN }}'

      - name: setup nix develop shell
        uses: nicknovitski/nix-develop@v1.1.0
        with:
          arguments: "--accept-flake-config .#ci"

      - name: ccache
        uses: hendrikmuhs/ccache-action@v1.2

      # - name: Install system dependencies
      #   run: FF_GPU_BACKEND=${{ matrix.gpu_backend }} .github/workflows/helpers/install_dependencies.sh

      # - name: Install conda and FlexFlow dependencies
      #   uses: conda-incubator/setup-miniconda@v2
      #   with:
      #     activate-environment: flexflow
      #     environment-file: packaging/conda/environment.yml
      #     auto-activate-base: false

      - name: Run cmake
        run: |
          cmake_${{ matrix.gpu_backend }}.sh

      - name: Build utils
        run: |
          build_libs.sh utils

      - name: Build op-attrs
        run: |
          build_libs.sh op-attrs

      - name: Build pcg
        run: |
          build_libs.sh pcg

      - name: Build kernels
        run: |
          build_libs.sh kernels

      - name: Build substitutions
        run: |
          build_libs.sh substitutions

      - name: Build compiler
        run: |
          build_libs.sh compiler

      - name: Build substitution-generator
        run: |
          build_libs.sh substitution-generator

      - name: Test utils
        run: |
          test_libs.sh utils

      - name: Test op-attrs
        run: |
          test_libs.sh op-attrs

      - name: Test pcg
        run: |
          test_libs.sh pcg

      - name: Test substitutions
        run: |
          test_libs.sh substitutions

      - name: Test compiler
        run: |
          test_libs.sh compiler

      - name: Test substitution-generator
        run: |
<<<<<<< HEAD
          test_libs.sh substitution-generator
=======
          test_libs.sh substitution-generator

      - name: Generate code coverage
        run: |
          lcov --capture --directory . --output-file main_coverage.info
          lcov --remove main_coverage.info '/nix/store/' --output-file main_coverage.info
          lcov --list main_coverage.info
      
      - name: Upload code coverage
        uses: codecov/codecov-action@v4
        with:
          token: ${{ secrets.CODECOV_TOKEN }}
          files: main_coverage.info
          flags: unittests
          name: codecov-umbrella
          fail_ci_if_error: false
          verbose: true
>>>>>>> fe452dbb
<|MERGE_RESOLUTION|>--- conflicted
+++ resolved
@@ -106,9 +106,6 @@
 
       - name: Test substitution-generator
         run: |
-<<<<<<< HEAD
-          test_libs.sh substitution-generator
-=======
           test_libs.sh substitution-generator
 
       - name: Generate code coverage
@@ -125,5 +122,4 @@
           flags: unittests
           name: codecov-umbrella
           fail_ci_if_error: false
-          verbose: true
->>>>>>> fe452dbb
+          verbose: true